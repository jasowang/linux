// SPDX-License-Identifier: GPL-2.0-only
/*
 * Copyright © 2006-2014 Intel Corporation.
 *
 * Authors: David Woodhouse <dwmw2@infradead.org>,
 *          Ashok Raj <ashok.raj@intel.com>,
 *          Shaohua Li <shaohua.li@intel.com>,
 *          Anil S Keshavamurthy <anil.s.keshavamurthy@intel.com>,
 *          Fenghua Yu <fenghua.yu@intel.com>
 *          Joerg Roedel <jroedel@suse.de>
 */

#define pr_fmt(fmt)     "DMAR: " fmt
#define dev_fmt(fmt)    pr_fmt(fmt)

#include <linux/crash_dump.h>
#include <linux/dma-direct.h>
#include <linux/dma-iommu.h>
#include <linux/dmi.h>
#include <linux/intel-iommu.h>
#include <linux/intel-svm.h>
#include <linux/memory.h>
#include <linux/pci.h>
#include <linux/pci-ats.h>
#include <linux/spinlock.h>
#include <linux/syscore_ops.h>
#include <linux/tboot.h>

#include "../irq_remapping.h"
#include "../iommu-sva-lib.h"
#include "pasid.h"
#include "cap_audit.h"

#define ROOT_SIZE		VTD_PAGE_SIZE
#define CONTEXT_SIZE		VTD_PAGE_SIZE

#define IS_GFX_DEVICE(pdev) ((pdev->class >> 16) == PCI_BASE_CLASS_DISPLAY)
#define IS_USB_DEVICE(pdev) ((pdev->class >> 8) == PCI_CLASS_SERIAL_USB)
#define IS_ISA_DEVICE(pdev) ((pdev->class >> 8) == PCI_CLASS_BRIDGE_ISA)
#define IS_AZALIA(pdev) ((pdev)->vendor == 0x8086 && (pdev)->device == 0x3a3e)

#define IOAPIC_RANGE_START	(0xfee00000)
#define IOAPIC_RANGE_END	(0xfeefffff)
#define IOVA_START_ADDR		(0x1000)

#define DEFAULT_DOMAIN_ADDRESS_WIDTH 57

#define MAX_AGAW_WIDTH 64
#define MAX_AGAW_PFN_WIDTH	(MAX_AGAW_WIDTH - VTD_PAGE_SHIFT)

#define __DOMAIN_MAX_PFN(gaw)  ((((uint64_t)1) << ((gaw) - VTD_PAGE_SHIFT)) - 1)
#define __DOMAIN_MAX_ADDR(gaw) ((((uint64_t)1) << (gaw)) - 1)

/* We limit DOMAIN_MAX_PFN to fit in an unsigned long, and DOMAIN_MAX_ADDR
   to match. That way, we can use 'unsigned long' for PFNs with impunity. */
#define DOMAIN_MAX_PFN(gaw)	((unsigned long) min_t(uint64_t, \
				__DOMAIN_MAX_PFN(gaw), (unsigned long)-1))
#define DOMAIN_MAX_ADDR(gaw)	(((uint64_t)__DOMAIN_MAX_PFN(gaw)) << VTD_PAGE_SHIFT)

/* IO virtual address start page frame number */
#define IOVA_START_PFN		(1)

#define IOVA_PFN(addr)		((addr) >> PAGE_SHIFT)

/* page table handling */
#define LEVEL_STRIDE		(9)
#define LEVEL_MASK		(((u64)1 << LEVEL_STRIDE) - 1)

static inline int agaw_to_level(int agaw)
{
	return agaw + 2;
}

static inline int agaw_to_width(int agaw)
{
	return min_t(int, 30 + agaw * LEVEL_STRIDE, MAX_AGAW_WIDTH);
}

static inline int width_to_agaw(int width)
{
	return DIV_ROUND_UP(width - 30, LEVEL_STRIDE);
}

static inline unsigned int level_to_offset_bits(int level)
{
	return (level - 1) * LEVEL_STRIDE;
}

static inline int pfn_level_offset(u64 pfn, int level)
{
	return (pfn >> level_to_offset_bits(level)) & LEVEL_MASK;
}

static inline u64 level_mask(int level)
{
	return -1ULL << level_to_offset_bits(level);
}

static inline u64 level_size(int level)
{
	return 1ULL << level_to_offset_bits(level);
}

static inline u64 align_to_level(u64 pfn, int level)
{
	return (pfn + level_size(level) - 1) & level_mask(level);
}

static inline unsigned long lvl_to_nr_pages(unsigned int lvl)
{
	return 1UL << min_t(int, (lvl - 1) * LEVEL_STRIDE, MAX_AGAW_PFN_WIDTH);
}

/* VT-d pages must always be _smaller_ than MM pages. Otherwise things
   are never going to work. */
static inline unsigned long mm_to_dma_pfn(unsigned long mm_pfn)
{
	return mm_pfn << (PAGE_SHIFT - VTD_PAGE_SHIFT);
}
static inline unsigned long page_to_dma_pfn(struct page *pg)
{
	return mm_to_dma_pfn(page_to_pfn(pg));
}
static inline unsigned long virt_to_dma_pfn(void *p)
{
	return page_to_dma_pfn(virt_to_page(p));
}

/* global iommu list, set NULL for ignored DMAR units */
static struct intel_iommu **g_iommus;

static void __init check_tylersburg_isoch(void);
static int rwbf_quirk;
static inline struct device_domain_info *
dmar_search_domain_by_dev_info(int segment, int bus, int devfn);

/*
 * set to 1 to panic kernel if can't successfully enable VT-d
 * (used when kernel is launched w/ TXT)
 */
static int force_on = 0;
static int intel_iommu_tboot_noforce;
static int no_platform_optin;

#define ROOT_ENTRY_NR (VTD_PAGE_SIZE/sizeof(struct root_entry))

/*
 * Take a root_entry and return the Lower Context Table Pointer (LCTP)
 * if marked present.
 */
static phys_addr_t root_entry_lctp(struct root_entry *re)
{
	if (!(re->lo & 1))
		return 0;

	return re->lo & VTD_PAGE_MASK;
}

/*
 * Take a root_entry and return the Upper Context Table Pointer (UCTP)
 * if marked present.
 */
static phys_addr_t root_entry_uctp(struct root_entry *re)
{
	if (!(re->hi & 1))
		return 0;

	return re->hi & VTD_PAGE_MASK;
}

static inline void context_clear_pasid_enable(struct context_entry *context)
{
	context->lo &= ~(1ULL << 11);
}

static inline bool context_pasid_enabled(struct context_entry *context)
{
	return !!(context->lo & (1ULL << 11));
}

static inline void context_set_copied(struct context_entry *context)
{
	context->hi |= (1ull << 3);
}

static inline bool context_copied(struct context_entry *context)
{
	return !!(context->hi & (1ULL << 3));
}

static inline bool __context_present(struct context_entry *context)
{
	return (context->lo & 1);
}

bool context_present(struct context_entry *context)
{
	return context_pasid_enabled(context) ?
	     __context_present(context) :
	     __context_present(context) && !context_copied(context);
}

static inline void context_set_present(struct context_entry *context)
{
	context->lo |= 1;
}

static inline void context_set_fault_enable(struct context_entry *context)
{
	context->lo &= (((u64)-1) << 2) | 1;
}

static inline void context_set_translation_type(struct context_entry *context,
						unsigned long value)
{
	context->lo &= (((u64)-1) << 4) | 3;
	context->lo |= (value & 3) << 2;
}

static inline void context_set_address_root(struct context_entry *context,
					    unsigned long value)
{
	context->lo &= ~VTD_PAGE_MASK;
	context->lo |= value & VTD_PAGE_MASK;
}

static inline void context_set_address_width(struct context_entry *context,
					     unsigned long value)
{
	context->hi |= value & 7;
}

static inline void context_set_domain_id(struct context_entry *context,
					 unsigned long value)
{
	context->hi |= (value & ((1 << 16) - 1)) << 8;
}

static inline int context_domain_id(struct context_entry *c)
{
	return((c->hi >> 8) & 0xffff);
}

static inline void context_clear_entry(struct context_entry *context)
{
	context->lo = 0;
	context->hi = 0;
}

/*
 * This domain is a statically identity mapping domain.
 *	1. This domain creats a static 1:1 mapping to all usable memory.
 * 	2. It maps to each iommu if successful.
 *	3. Each iommu mapps to this domain if successful.
 */
static struct dmar_domain *si_domain;
static int hw_pass_through = 1;

#define for_each_domain_iommu(idx, domain)			\
	for (idx = 0; idx < g_num_of_iommus; idx++)		\
		if (domain->iommu_refcnt[idx])

struct dmar_rmrr_unit {
	struct list_head list;		/* list of rmrr units	*/
	struct acpi_dmar_header *hdr;	/* ACPI header		*/
	u64	base_address;		/* reserved base address*/
	u64	end_address;		/* reserved end address */
	struct dmar_dev_scope *devices;	/* target devices */
	int	devices_cnt;		/* target device count */
};

struct dmar_atsr_unit {
	struct list_head list;		/* list of ATSR units */
	struct acpi_dmar_header *hdr;	/* ACPI header */
	struct dmar_dev_scope *devices;	/* target devices */
	int devices_cnt;		/* target device count */
	u8 include_all:1;		/* include all ports */
};

struct dmar_satc_unit {
	struct list_head list;		/* list of SATC units */
	struct acpi_dmar_header *hdr;	/* ACPI header */
	struct dmar_dev_scope *devices;	/* target devices */
	struct intel_iommu *iommu;	/* the corresponding iommu */
	int devices_cnt;		/* target device count */
	u8 atc_required:1;		/* ATS is required */
};

static LIST_HEAD(dmar_atsr_units);
static LIST_HEAD(dmar_rmrr_units);
static LIST_HEAD(dmar_satc_units);

#define for_each_rmrr_units(rmrr) \
	list_for_each_entry(rmrr, &dmar_rmrr_units, list)

/* bitmap for indexing intel_iommus */
static int g_num_of_iommus;

static void domain_remove_dev_info(struct dmar_domain *domain);
static void dmar_remove_one_dev_info(struct device *dev);
static void __dmar_remove_one_dev_info(struct device_domain_info *info);

int dmar_disabled = !IS_ENABLED(CONFIG_INTEL_IOMMU_DEFAULT_ON);
int intel_iommu_sm = IS_ENABLED(CONFIG_INTEL_IOMMU_SCALABLE_MODE_DEFAULT_ON);

int intel_iommu_enabled = 0;
EXPORT_SYMBOL_GPL(intel_iommu_enabled);

static int dmar_map_gfx = 1;
static int intel_iommu_superpage = 1;
static int iommu_identity_mapping;
static int iommu_skip_te_disable;

#define IDENTMAP_GFX		2
#define IDENTMAP_AZALIA		4

int intel_iommu_gfx_mapped;
EXPORT_SYMBOL_GPL(intel_iommu_gfx_mapped);

DEFINE_SPINLOCK(device_domain_lock);
static LIST_HEAD(device_domain_list);

/*
 * Iterate over elements in device_domain_list and call the specified
 * callback @fn against each element.
 */
int for_each_device_domain(int (*fn)(struct device_domain_info *info,
				     void *data), void *data)
{
	int ret = 0;
	unsigned long flags;
	struct device_domain_info *info;

	spin_lock_irqsave(&device_domain_lock, flags);
	list_for_each_entry(info, &device_domain_list, global) {
		ret = fn(info, data);
		if (ret) {
			spin_unlock_irqrestore(&device_domain_lock, flags);
			return ret;
		}
	}
	spin_unlock_irqrestore(&device_domain_lock, flags);

	return 0;
}

const struct iommu_ops intel_iommu_ops;

static bool translation_pre_enabled(struct intel_iommu *iommu)
{
	return (iommu->flags & VTD_FLAG_TRANS_PRE_ENABLED);
}

static void clear_translation_pre_enabled(struct intel_iommu *iommu)
{
	iommu->flags &= ~VTD_FLAG_TRANS_PRE_ENABLED;
}

static void init_translation_status(struct intel_iommu *iommu)
{
	u32 gsts;

	gsts = readl(iommu->reg + DMAR_GSTS_REG);
	if (gsts & DMA_GSTS_TES)
		iommu->flags |= VTD_FLAG_TRANS_PRE_ENABLED;
}

static int __init intel_iommu_setup(char *str)
{
	if (!str)
		return -EINVAL;

	while (*str) {
		if (!strncmp(str, "on", 2)) {
			dmar_disabled = 0;
			pr_info("IOMMU enabled\n");
		} else if (!strncmp(str, "off", 3)) {
			dmar_disabled = 1;
			no_platform_optin = 1;
			pr_info("IOMMU disabled\n");
		} else if (!strncmp(str, "igfx_off", 8)) {
			dmar_map_gfx = 0;
			pr_info("Disable GFX device mapping\n");
		} else if (!strncmp(str, "forcedac", 8)) {
			pr_warn("intel_iommu=forcedac deprecated; use iommu.forcedac instead\n");
			iommu_dma_forcedac = true;
		} else if (!strncmp(str, "strict", 6)) {
			pr_warn("intel_iommu=strict deprecated; use iommu.strict=1 instead\n");
			iommu_set_dma_strict();
		} else if (!strncmp(str, "sp_off", 6)) {
			pr_info("Disable supported super page\n");
			intel_iommu_superpage = 0;
		} else if (!strncmp(str, "sm_on", 5)) {
			pr_info("Enable scalable mode if hardware supports\n");
			intel_iommu_sm = 1;
		} else if (!strncmp(str, "sm_off", 6)) {
			pr_info("Scalable mode is disallowed\n");
			intel_iommu_sm = 0;
		} else if (!strncmp(str, "tboot_noforce", 13)) {
			pr_info("Intel-IOMMU: not forcing on after tboot. This could expose security risk for tboot\n");
			intel_iommu_tboot_noforce = 1;
		} else {
			pr_notice("Unknown option - '%s'\n", str);
		}

		str += strcspn(str, ",");
		while (*str == ',')
			str++;
	}

	return 1;
}
__setup("intel_iommu=", intel_iommu_setup);

void *alloc_pgtable_page(int node)
{
	struct page *page;
	void *vaddr = NULL;

	page = alloc_pages_node(node, GFP_ATOMIC | __GFP_ZERO, 0);
	if (page)
		vaddr = page_address(page);
	return vaddr;
}

void free_pgtable_page(void *vaddr)
{
	free_page((unsigned long)vaddr);
}

static inline int domain_type_is_si(struct dmar_domain *domain)
{
	return domain->domain.type == IOMMU_DOMAIN_IDENTITY;
}

static inline bool domain_use_first_level(struct dmar_domain *domain)
{
	return domain->flags & DOMAIN_FLAG_USE_FIRST_LEVEL;
}

static inline int domain_pfn_supported(struct dmar_domain *domain,
				       unsigned long pfn)
{
	int addr_width = agaw_to_width(domain->agaw) - VTD_PAGE_SHIFT;

	return !(addr_width < BITS_PER_LONG && pfn >> addr_width);
}

static int __iommu_calculate_agaw(struct intel_iommu *iommu, int max_gaw)
{
	unsigned long sagaw;
	int agaw;

	sagaw = cap_sagaw(iommu->cap);
	for (agaw = width_to_agaw(max_gaw);
	     agaw >= 0; agaw--) {
		if (test_bit(agaw, &sagaw))
			break;
	}

	return agaw;
}

/*
 * Calculate max SAGAW for each iommu.
 */
int iommu_calculate_max_sagaw(struct intel_iommu *iommu)
{
	return __iommu_calculate_agaw(iommu, MAX_AGAW_WIDTH);
}

/*
 * calculate agaw for each iommu.
 * "SAGAW" may be different across iommus, use a default agaw, and
 * get a supported less agaw for iommus that don't support the default agaw.
 */
int iommu_calculate_agaw(struct intel_iommu *iommu)
{
	return __iommu_calculate_agaw(iommu, DEFAULT_DOMAIN_ADDRESS_WIDTH);
}

/* This functionin only returns single iommu in a domain */
struct intel_iommu *domain_get_iommu(struct dmar_domain *domain)
{
	int iommu_id;

	/* si_domain and vm domain should not get here. */
	if (WARN_ON(!iommu_is_dma_domain(&domain->domain)))
		return NULL;

	for_each_domain_iommu(iommu_id, domain)
		break;

	if (iommu_id < 0 || iommu_id >= g_num_of_iommus)
		return NULL;

	return g_iommus[iommu_id];
}

static inline bool iommu_paging_structure_coherency(struct intel_iommu *iommu)
{
	return sm_supported(iommu) ?
			ecap_smpwc(iommu->ecap) : ecap_coherent(iommu->ecap);
}

static void domain_update_iommu_coherency(struct dmar_domain *domain)
{
	struct dmar_drhd_unit *drhd;
	struct intel_iommu *iommu;
	bool found = false;
	int i;

	domain->iommu_coherency = true;

	for_each_domain_iommu(i, domain) {
		found = true;
		if (!iommu_paging_structure_coherency(g_iommus[i])) {
			domain->iommu_coherency = false;
			break;
		}
	}
	if (found)
		return;

	/* No hardware attached; use lowest common denominator */
	rcu_read_lock();
	for_each_active_iommu(iommu, drhd) {
		if (!iommu_paging_structure_coherency(iommu)) {
			domain->iommu_coherency = false;
			break;
		}
	}
	rcu_read_unlock();
}

static bool domain_update_iommu_snooping(struct intel_iommu *skip)
{
	struct dmar_drhd_unit *drhd;
	struct intel_iommu *iommu;
	bool ret = true;

	rcu_read_lock();
	for_each_active_iommu(iommu, drhd) {
		if (iommu != skip) {
			/*
			 * If the hardware is operating in the scalable mode,
			 * the snooping control is always supported since we
			 * always set PASID-table-entry.PGSNP bit if the domain
			 * is managed outside (UNMANAGED).
			 */
			if (!sm_supported(iommu) &&
			    !ecap_sc_support(iommu->ecap)) {
				ret = false;
				break;
			}
		}
	}
	rcu_read_unlock();

	return ret;
}

static int domain_update_iommu_superpage(struct dmar_domain *domain,
					 struct intel_iommu *skip)
{
	struct dmar_drhd_unit *drhd;
	struct intel_iommu *iommu;
	int mask = 0x3;

	if (!intel_iommu_superpage)
		return 0;

	/* set iommu_superpage to the smallest common denominator */
	rcu_read_lock();
	for_each_active_iommu(iommu, drhd) {
		if (iommu != skip) {
			if (domain && domain_use_first_level(domain)) {
				if (!cap_fl1gp_support(iommu->cap))
					mask = 0x1;
			} else {
				mask &= cap_super_page_val(iommu->cap);
			}

			if (!mask)
				break;
		}
	}
	rcu_read_unlock();

	return fls(mask);
}

static int domain_update_device_node(struct dmar_domain *domain)
{
	struct device_domain_info *info;
	int nid = NUMA_NO_NODE;

	assert_spin_locked(&device_domain_lock);

	if (list_empty(&domain->devices))
		return NUMA_NO_NODE;

	list_for_each_entry(info, &domain->devices, link) {
		if (!info->dev)
			continue;

		/*
		 * There could possibly be multiple device numa nodes as devices
		 * within the same domain may sit behind different IOMMUs. There
		 * isn't perfect answer in such situation, so we select first
		 * come first served policy.
		 */
		nid = dev_to_node(info->dev);
		if (nid != NUMA_NO_NODE)
			break;
	}

	return nid;
}

static void domain_update_iotlb(struct dmar_domain *domain);

/* Return the super pagesize bitmap if supported. */
static unsigned long domain_super_pgsize_bitmap(struct dmar_domain *domain)
{
	unsigned long bitmap = 0;

	/*
	 * 1-level super page supports page size of 2MiB, 2-level super page
	 * supports page size of both 2MiB and 1GiB.
	 */
	if (domain->iommu_superpage == 1)
		bitmap |= SZ_2M;
	else if (domain->iommu_superpage == 2)
		bitmap |= SZ_2M | SZ_1G;

	return bitmap;
}

/* Some capabilities may be different across iommus */
static void domain_update_iommu_cap(struct dmar_domain *domain)
{
	domain_update_iommu_coherency(domain);
	domain->iommu_snooping = domain_update_iommu_snooping(NULL);
	domain->iommu_superpage = domain_update_iommu_superpage(domain, NULL);

	/*
	 * If RHSA is missing, we should default to the device numa domain
	 * as fall back.
	 */
	if (domain->nid == NUMA_NO_NODE)
		domain->nid = domain_update_device_node(domain);

	/*
	 * First-level translation restricts the input-address to a
	 * canonical address (i.e., address bits 63:N have the same
	 * value as address bit [N-1], where N is 48-bits with 4-level
	 * paging and 57-bits with 5-level paging). Hence, skip bit
	 * [N-1].
	 */
	if (domain_use_first_level(domain))
		domain->domain.geometry.aperture_end = __DOMAIN_MAX_ADDR(domain->gaw - 1);
	else
		domain->domain.geometry.aperture_end = __DOMAIN_MAX_ADDR(domain->gaw);

	domain->domain.pgsize_bitmap |= domain_super_pgsize_bitmap(domain);
	domain_update_iotlb(domain);
}

struct context_entry *iommu_context_addr(struct intel_iommu *iommu, u8 bus,
					 u8 devfn, int alloc)
{
	struct root_entry *root = &iommu->root_entry[bus];
	struct context_entry *context;
	u64 *entry;

	entry = &root->lo;
	if (sm_supported(iommu)) {
		if (devfn >= 0x80) {
			devfn -= 0x80;
			entry = &root->hi;
		}
		devfn *= 2;
	}
	if (*entry & 1)
		context = phys_to_virt(*entry & VTD_PAGE_MASK);
	else {
		unsigned long phy_addr;
		if (!alloc)
			return NULL;

		context = alloc_pgtable_page(iommu->node);
		if (!context)
			return NULL;

		__iommu_flush_cache(iommu, (void *)context, CONTEXT_SIZE);
		phy_addr = virt_to_phys((void *)context);
		*entry = phy_addr | 1;
		__iommu_flush_cache(iommu, entry, sizeof(*entry));
	}
	return &context[devfn];
}

/**
 * is_downstream_to_pci_bridge - test if a device belongs to the PCI
 *				 sub-hierarchy of a candidate PCI-PCI bridge
 * @dev: candidate PCI device belonging to @bridge PCI sub-hierarchy
 * @bridge: the candidate PCI-PCI bridge
 *
 * Return: true if @dev belongs to @bridge PCI sub-hierarchy, else false.
 */
static bool
is_downstream_to_pci_bridge(struct device *dev, struct device *bridge)
{
	struct pci_dev *pdev, *pbridge;

	if (!dev_is_pci(dev) || !dev_is_pci(bridge))
		return false;

	pdev = to_pci_dev(dev);
	pbridge = to_pci_dev(bridge);

	if (pbridge->subordinate &&
	    pbridge->subordinate->number <= pdev->bus->number &&
	    pbridge->subordinate->busn_res.end >= pdev->bus->number)
		return true;

	return false;
}

static bool quirk_ioat_snb_local_iommu(struct pci_dev *pdev)
{
	struct dmar_drhd_unit *drhd;
	u32 vtbar;
	int rc;

	/* We know that this device on this chipset has its own IOMMU.
	 * If we find it under a different IOMMU, then the BIOS is lying
	 * to us. Hope that the IOMMU for this device is actually
	 * disabled, and it needs no translation...
	 */
	rc = pci_bus_read_config_dword(pdev->bus, PCI_DEVFN(0, 0), 0xb0, &vtbar);
	if (rc) {
		/* "can't" happen */
		dev_info(&pdev->dev, "failed to run vt-d quirk\n");
		return false;
	}
	vtbar &= 0xffff0000;

	/* we know that the this iommu should be at offset 0xa000 from vtbar */
	drhd = dmar_find_matched_drhd_unit(pdev);
	if (!drhd || drhd->reg_base_addr - vtbar != 0xa000) {
		pr_warn_once(FW_BUG "BIOS assigned incorrect VT-d unit for Intel(R) QuickData Technology device\n");
		add_taint(TAINT_FIRMWARE_WORKAROUND, LOCKDEP_STILL_OK);
		return true;
	}

	return false;
}

static bool iommu_is_dummy(struct intel_iommu *iommu, struct device *dev)
{
	if (!iommu || iommu->drhd->ignored)
		return true;

	if (dev_is_pci(dev)) {
		struct pci_dev *pdev = to_pci_dev(dev);

		if (pdev->vendor == PCI_VENDOR_ID_INTEL &&
		    pdev->device == PCI_DEVICE_ID_INTEL_IOAT_SNB &&
		    quirk_ioat_snb_local_iommu(pdev))
			return true;
	}

	return false;
}

struct intel_iommu *device_to_iommu(struct device *dev, u8 *bus, u8 *devfn)
{
	struct dmar_drhd_unit *drhd = NULL;
	struct pci_dev *pdev = NULL;
	struct intel_iommu *iommu;
	struct device *tmp;
	u16 segment = 0;
	int i;

	if (!dev)
		return NULL;

	if (dev_is_pci(dev)) {
		struct pci_dev *pf_pdev;

		pdev = pci_real_dma_dev(to_pci_dev(dev));

		/* VFs aren't listed in scope tables; we need to look up
		 * the PF instead to find the IOMMU. */
		pf_pdev = pci_physfn(pdev);
		dev = &pf_pdev->dev;
		segment = pci_domain_nr(pdev->bus);
	} else if (has_acpi_companion(dev))
		dev = &ACPI_COMPANION(dev)->dev;

	rcu_read_lock();
	for_each_iommu(iommu, drhd) {
		if (pdev && segment != drhd->segment)
			continue;

		for_each_active_dev_scope(drhd->devices,
					  drhd->devices_cnt, i, tmp) {
			if (tmp == dev) {
				/* For a VF use its original BDF# not that of the PF
				 * which we used for the IOMMU lookup. Strictly speaking
				 * we could do this for all PCI devices; we only need to
				 * get the BDF# from the scope table for ACPI matches. */
				if (pdev && pdev->is_virtfn)
					goto got_pdev;

				if (bus && devfn) {
					*bus = drhd->devices[i].bus;
					*devfn = drhd->devices[i].devfn;
				}
				goto out;
			}

			if (is_downstream_to_pci_bridge(dev, tmp))
				goto got_pdev;
		}

		if (pdev && drhd->include_all) {
got_pdev:
			if (bus && devfn) {
				*bus = pdev->bus->number;
				*devfn = pdev->devfn;
			}
			goto out;
		}
	}
	iommu = NULL;
out:
	if (iommu_is_dummy(iommu, dev))
		iommu = NULL;

	rcu_read_unlock();

	return iommu;
}

static void domain_flush_cache(struct dmar_domain *domain,
			       void *addr, int size)
{
	if (!domain->iommu_coherency)
		clflush_cache_range(addr, size);
}

static int device_context_mapped(struct intel_iommu *iommu, u8 bus, u8 devfn)
{
	struct context_entry *context;
	int ret = 0;
	unsigned long flags;

	spin_lock_irqsave(&iommu->lock, flags);
	context = iommu_context_addr(iommu, bus, devfn, 0);
	if (context)
		ret = context_present(context);
	spin_unlock_irqrestore(&iommu->lock, flags);
	return ret;
}

static void free_context_table(struct intel_iommu *iommu)
{
	int i;
	unsigned long flags;
	struct context_entry *context;

	spin_lock_irqsave(&iommu->lock, flags);
	if (!iommu->root_entry) {
		goto out;
	}
	for (i = 0; i < ROOT_ENTRY_NR; i++) {
		context = iommu_context_addr(iommu, i, 0, 0);
		if (context)
			free_pgtable_page(context);

		if (!sm_supported(iommu))
			continue;

		context = iommu_context_addr(iommu, i, 0x80, 0);
		if (context)
			free_pgtable_page(context);

	}
	free_pgtable_page(iommu->root_entry);
	iommu->root_entry = NULL;
out:
	spin_unlock_irqrestore(&iommu->lock, flags);
}

#ifdef CONFIG_DMAR_DEBUG
static void pgtable_walk(struct intel_iommu *iommu, unsigned long pfn, u8 bus, u8 devfn)
{
	struct device_domain_info *info;
	struct dma_pte *parent, *pte;
	struct dmar_domain *domain;
	int offset, level;

	info = dmar_search_domain_by_dev_info(iommu->segment, bus, devfn);
	if (!info || !info->domain) {
		pr_info("device [%02x:%02x.%d] not probed\n",
			bus, PCI_SLOT(devfn), PCI_FUNC(devfn));
		return;
	}

	domain = info->domain;
	level = agaw_to_level(domain->agaw);
	parent = domain->pgd;
	if (!parent) {
		pr_info("no page table setup\n");
		return;
	}

	while (1) {
		offset = pfn_level_offset(pfn, level);
		pte = &parent[offset];
		if (!pte || (dma_pte_superpage(pte) || !dma_pte_present(pte))) {
			pr_info("PTE not present at level %d\n", level);
			break;
		}

		pr_info("pte level: %d, pte value: 0x%016llx\n", level, pte->val);

		if (level == 1)
			break;

		parent = phys_to_virt(dma_pte_addr(pte));
		level--;
	}
}

void dmar_fault_dump_ptes(struct intel_iommu *iommu, u16 source_id,
			  unsigned long long addr, u32 pasid)
{
	struct pasid_dir_entry *dir, *pde;
	struct pasid_entry *entries, *pte;
	struct context_entry *ctx_entry;
	struct root_entry *rt_entry;
	u8 devfn = source_id & 0xff;
	u8 bus = source_id >> 8;
	int i, dir_index, index;

	pr_info("Dump %s table entries for IOVA 0x%llx\n", iommu->name, addr);

	/* root entry dump */
	rt_entry = &iommu->root_entry[bus];
	if (!rt_entry) {
		pr_info("root table entry is not present\n");
		return;
	}

	if (sm_supported(iommu))
		pr_info("scalable mode root entry: hi 0x%016llx, low 0x%016llx\n",
			rt_entry->hi, rt_entry->lo);
	else
		pr_info("root entry: 0x%016llx", rt_entry->lo);

	/* context entry dump */
	ctx_entry = iommu_context_addr(iommu, bus, devfn, 0);
	if (!ctx_entry) {
		pr_info("context table entry is not present\n");
		return;
	}

	pr_info("context entry: hi 0x%016llx, low 0x%016llx\n",
		ctx_entry->hi, ctx_entry->lo);

	/* legacy mode does not require PASID entries */
	if (!sm_supported(iommu))
		goto pgtable_walk;

	/* get the pointer to pasid directory entry */
	dir = phys_to_virt(ctx_entry->lo & VTD_PAGE_MASK);
	if (!dir) {
		pr_info("pasid directory entry is not present\n");
		return;
	}
	/* For request-without-pasid, get the pasid from context entry */
	if (intel_iommu_sm && pasid == INVALID_IOASID)
		pasid = PASID_RID2PASID;

	dir_index = pasid >> PASID_PDE_SHIFT;
	pde = &dir[dir_index];
	pr_info("pasid dir entry: 0x%016llx\n", pde->val);

	/* get the pointer to the pasid table entry */
	entries = get_pasid_table_from_pde(pde);
	if (!entries) {
		pr_info("pasid table entry is not present\n");
		return;
	}
	index = pasid & PASID_PTE_MASK;
	pte = &entries[index];
	for (i = 0; i < ARRAY_SIZE(pte->val); i++)
		pr_info("pasid table entry[%d]: 0x%016llx\n", i, pte->val[i]);

pgtable_walk:
	pgtable_walk(iommu, addr >> VTD_PAGE_SHIFT, bus, devfn);
}
#endif

static struct dma_pte *pfn_to_dma_pte(struct dmar_domain *domain,
				      unsigned long pfn, int *target_level)
{
	struct dma_pte *parent, *pte;
	int level = agaw_to_level(domain->agaw);
	int offset;

	BUG_ON(!domain->pgd);

	if (!domain_pfn_supported(domain, pfn))
		/* Address beyond IOMMU's addressing capabilities. */
		return NULL;

	parent = domain->pgd;

	while (1) {
		void *tmp_page;

		offset = pfn_level_offset(pfn, level);
		pte = &parent[offset];
		if (!*target_level && (dma_pte_superpage(pte) || !dma_pte_present(pte)))
			break;
		if (level == *target_level)
			break;

		if (!dma_pte_present(pte)) {
			uint64_t pteval;

			tmp_page = alloc_pgtable_page(domain->nid);

			if (!tmp_page)
				return NULL;

			domain_flush_cache(domain, tmp_page, VTD_PAGE_SIZE);
			pteval = ((uint64_t)virt_to_dma_pfn(tmp_page) << VTD_PAGE_SHIFT) | DMA_PTE_READ | DMA_PTE_WRITE;
			if (domain_use_first_level(domain)) {
				pteval |= DMA_FL_PTE_XD | DMA_FL_PTE_US;
				if (iommu_is_dma_domain(&domain->domain))
					pteval |= DMA_FL_PTE_ACCESS;
			}
			if (cmpxchg64(&pte->val, 0ULL, pteval))
				/* Someone else set it while we were thinking; use theirs. */
				free_pgtable_page(tmp_page);
			else
				domain_flush_cache(domain, pte, sizeof(*pte));
		}
		if (level == 1)
			break;

		parent = phys_to_virt(dma_pte_addr(pte));
		level--;
	}

	if (!*target_level)
		*target_level = level;

	return pte;
}

/* return address's pte at specific level */
static struct dma_pte *dma_pfn_level_pte(struct dmar_domain *domain,
					 unsigned long pfn,
					 int level, int *large_page)
{
	struct dma_pte *parent, *pte;
	int total = agaw_to_level(domain->agaw);
	int offset;

	parent = domain->pgd;
	while (level <= total) {
		offset = pfn_level_offset(pfn, total);
		pte = &parent[offset];
		if (level == total)
			return pte;

		if (!dma_pte_present(pte)) {
			*large_page = total;
			break;
		}

		if (dma_pte_superpage(pte)) {
			*large_page = total;
			return pte;
		}

		parent = phys_to_virt(dma_pte_addr(pte));
		total--;
	}
	return NULL;
}

/* clear last level pte, a tlb flush should be followed */
static void dma_pte_clear_range(struct dmar_domain *domain,
				unsigned long start_pfn,
				unsigned long last_pfn)
{
	unsigned int large_page;
	struct dma_pte *first_pte, *pte;

	BUG_ON(!domain_pfn_supported(domain, start_pfn));
	BUG_ON(!domain_pfn_supported(domain, last_pfn));
	BUG_ON(start_pfn > last_pfn);

	/* we don't need lock here; nobody else touches the iova range */
	do {
		large_page = 1;
		first_pte = pte = dma_pfn_level_pte(domain, start_pfn, 1, &large_page);
		if (!pte) {
			start_pfn = align_to_level(start_pfn + 1, large_page + 1);
			continue;
		}
		do {
			dma_clear_pte(pte);
			start_pfn += lvl_to_nr_pages(large_page);
			pte++;
		} while (start_pfn <= last_pfn && !first_pte_in_page(pte));

		domain_flush_cache(domain, first_pte,
				   (void *)pte - (void *)first_pte);

	} while (start_pfn && start_pfn <= last_pfn);
}

static void dma_pte_free_level(struct dmar_domain *domain, int level,
			       int retain_level, struct dma_pte *pte,
			       unsigned long pfn, unsigned long start_pfn,
			       unsigned long last_pfn)
{
	pfn = max(start_pfn, pfn);
	pte = &pte[pfn_level_offset(pfn, level)];

	do {
		unsigned long level_pfn;
		struct dma_pte *level_pte;

		if (!dma_pte_present(pte) || dma_pte_superpage(pte))
			goto next;

		level_pfn = pfn & level_mask(level);
		level_pte = phys_to_virt(dma_pte_addr(pte));

		if (level > 2) {
			dma_pte_free_level(domain, level - 1, retain_level,
					   level_pte, level_pfn, start_pfn,
					   last_pfn);
		}

		/*
		 * Free the page table if we're below the level we want to
		 * retain and the range covers the entire table.
		 */
		if (level < retain_level && !(start_pfn > level_pfn ||
		      last_pfn < level_pfn + level_size(level) - 1)) {
			dma_clear_pte(pte);
			domain_flush_cache(domain, pte, sizeof(*pte));
			free_pgtable_page(level_pte);
		}
next:
		pfn += level_size(level);
	} while (!first_pte_in_page(++pte) && pfn <= last_pfn);
}

/*
 * clear last level (leaf) ptes and free page table pages below the
 * level we wish to keep intact.
 */
static void dma_pte_free_pagetable(struct dmar_domain *domain,
				   unsigned long start_pfn,
				   unsigned long last_pfn,
				   int retain_level)
{
	dma_pte_clear_range(domain, start_pfn, last_pfn);

	/* We don't need lock here; nobody else touches the iova range */
	dma_pte_free_level(domain, agaw_to_level(domain->agaw), retain_level,
			   domain->pgd, 0, start_pfn, last_pfn);

	/* free pgd */
	if (start_pfn == 0 && last_pfn == DOMAIN_MAX_PFN(domain->gaw)) {
		free_pgtable_page(domain->pgd);
		domain->pgd = NULL;
	}
}

/* When a page at a given level is being unlinked from its parent, we don't
   need to *modify* it at all. All we need to do is make a list of all the
   pages which can be freed just as soon as we've flushed the IOTLB and we
   know the hardware page-walk will no longer touch them.
   The 'pte' argument is the *parent* PTE, pointing to the page that is to
   be freed. */
static void dma_pte_list_pagetables(struct dmar_domain *domain,
				    int level, struct dma_pte *pte,
				    struct list_head *freelist)
{
	struct page *pg;

	pg = pfn_to_page(dma_pte_addr(pte) >> PAGE_SHIFT);
	list_add_tail(&pg->lru, freelist);

	if (level == 1)
		return;

	pte = page_address(pg);
	do {
		if (dma_pte_present(pte) && !dma_pte_superpage(pte))
			dma_pte_list_pagetables(domain, level - 1, pte, freelist);
		pte++;
	} while (!first_pte_in_page(pte));
}

static void dma_pte_clear_level(struct dmar_domain *domain, int level,
				struct dma_pte *pte, unsigned long pfn,
				unsigned long start_pfn, unsigned long last_pfn,
				struct list_head *freelist)
{
	struct dma_pte *first_pte = NULL, *last_pte = NULL;

	pfn = max(start_pfn, pfn);
	pte = &pte[pfn_level_offset(pfn, level)];

	do {
		unsigned long level_pfn = pfn & level_mask(level);

		if (!dma_pte_present(pte))
			goto next;

		/* If range covers entire pagetable, free it */
		if (start_pfn <= level_pfn &&
		    last_pfn >= level_pfn + level_size(level) - 1) {
			/* These suborbinate page tables are going away entirely. Don't
			   bother to clear them; we're just going to *free* them. */
			if (level > 1 && !dma_pte_superpage(pte))
				dma_pte_list_pagetables(domain, level - 1, pte, freelist);

			dma_clear_pte(pte);
			if (!first_pte)
				first_pte = pte;
			last_pte = pte;
		} else if (level > 1) {
			/* Recurse down into a level that isn't *entirely* obsolete */
			dma_pte_clear_level(domain, level - 1,
					    phys_to_virt(dma_pte_addr(pte)),
					    level_pfn, start_pfn, last_pfn,
					    freelist);
		}
next:
		pfn = level_pfn + level_size(level);
	} while (!first_pte_in_page(++pte) && pfn <= last_pfn);

	if (first_pte)
		domain_flush_cache(domain, first_pte,
				   (void *)++last_pte - (void *)first_pte);
}

/* We can't just free the pages because the IOMMU may still be walking
   the page tables, and may have cached the intermediate levels. The
   pages can only be freed after the IOTLB flush has been done. */
static void domain_unmap(struct dmar_domain *domain, unsigned long start_pfn,
			 unsigned long last_pfn, struct list_head *freelist)
{
	BUG_ON(!domain_pfn_supported(domain, start_pfn));
	BUG_ON(!domain_pfn_supported(domain, last_pfn));
	BUG_ON(start_pfn > last_pfn);

	/* we don't need lock here; nobody else touches the iova range */
	dma_pte_clear_level(domain, agaw_to_level(domain->agaw),
			    domain->pgd, 0, start_pfn, last_pfn, freelist);

	/* free pgd */
	if (start_pfn == 0 && last_pfn == DOMAIN_MAX_PFN(domain->gaw)) {
		struct page *pgd_page = virt_to_page(domain->pgd);
		list_add_tail(&pgd_page->lru, freelist);
		domain->pgd = NULL;
	}
}

/* iommu handling */
static int iommu_alloc_root_entry(struct intel_iommu *iommu)
{
	struct root_entry *root;
	unsigned long flags;

	root = (struct root_entry *)alloc_pgtable_page(iommu->node);
	if (!root) {
		pr_err("Allocating root entry for %s failed\n",
			iommu->name);
		return -ENOMEM;
	}

	__iommu_flush_cache(iommu, root, ROOT_SIZE);

	spin_lock_irqsave(&iommu->lock, flags);
	iommu->root_entry = root;
	spin_unlock_irqrestore(&iommu->lock, flags);

	return 0;
}

static void iommu_set_root_entry(struct intel_iommu *iommu)
{
	u64 addr;
	u32 sts;
	unsigned long flag;

	addr = virt_to_phys(iommu->root_entry);
	if (sm_supported(iommu))
		addr |= DMA_RTADDR_SMT;

	raw_spin_lock_irqsave(&iommu->register_lock, flag);
	dmar_writeq(iommu->reg + DMAR_RTADDR_REG, addr);

	writel(iommu->gcmd | DMA_GCMD_SRTP, iommu->reg + DMAR_GCMD_REG);

	/* Make sure hardware complete it */
	IOMMU_WAIT_OP(iommu, DMAR_GSTS_REG,
		      readl, (sts & DMA_GSTS_RTPS), sts);

	raw_spin_unlock_irqrestore(&iommu->register_lock, flag);

	iommu->flush.flush_context(iommu, 0, 0, 0, DMA_CCMD_GLOBAL_INVL);
	if (sm_supported(iommu))
		qi_flush_pasid_cache(iommu, 0, QI_PC_GLOBAL, 0);
	iommu->flush.flush_iotlb(iommu, 0, 0, 0, DMA_TLB_GLOBAL_FLUSH);
}

void iommu_flush_write_buffer(struct intel_iommu *iommu)
{
	u32 val;
	unsigned long flag;

	if (!rwbf_quirk && !cap_rwbf(iommu->cap))
		return;

	raw_spin_lock_irqsave(&iommu->register_lock, flag);
	writel(iommu->gcmd | DMA_GCMD_WBF, iommu->reg + DMAR_GCMD_REG);

	/* Make sure hardware complete it */
	IOMMU_WAIT_OP(iommu, DMAR_GSTS_REG,
		      readl, (!(val & DMA_GSTS_WBFS)), val);

	raw_spin_unlock_irqrestore(&iommu->register_lock, flag);
}

/* return value determine if we need a write buffer flush */
static void __iommu_flush_context(struct intel_iommu *iommu,
				  u16 did, u16 source_id, u8 function_mask,
				  u64 type)
{
	u64 val = 0;
	unsigned long flag;

	switch (type) {
	case DMA_CCMD_GLOBAL_INVL:
		val = DMA_CCMD_GLOBAL_INVL;
		break;
	case DMA_CCMD_DOMAIN_INVL:
		val = DMA_CCMD_DOMAIN_INVL|DMA_CCMD_DID(did);
		break;
	case DMA_CCMD_DEVICE_INVL:
		val = DMA_CCMD_DEVICE_INVL|DMA_CCMD_DID(did)
			| DMA_CCMD_SID(source_id) | DMA_CCMD_FM(function_mask);
		break;
	default:
		BUG();
	}
	val |= DMA_CCMD_ICC;

	raw_spin_lock_irqsave(&iommu->register_lock, flag);
	dmar_writeq(iommu->reg + DMAR_CCMD_REG, val);

	/* Make sure hardware complete it */
	IOMMU_WAIT_OP(iommu, DMAR_CCMD_REG,
		dmar_readq, (!(val & DMA_CCMD_ICC)), val);

	raw_spin_unlock_irqrestore(&iommu->register_lock, flag);
}

/* return value determine if we need a write buffer flush */
static void __iommu_flush_iotlb(struct intel_iommu *iommu, u16 did,
				u64 addr, unsigned int size_order, u64 type)
{
	int tlb_offset = ecap_iotlb_offset(iommu->ecap);
	u64 val = 0, val_iva = 0;
	unsigned long flag;

	switch (type) {
	case DMA_TLB_GLOBAL_FLUSH:
		/* global flush doesn't need set IVA_REG */
		val = DMA_TLB_GLOBAL_FLUSH|DMA_TLB_IVT;
		break;
	case DMA_TLB_DSI_FLUSH:
		val = DMA_TLB_DSI_FLUSH|DMA_TLB_IVT|DMA_TLB_DID(did);
		break;
	case DMA_TLB_PSI_FLUSH:
		val = DMA_TLB_PSI_FLUSH|DMA_TLB_IVT|DMA_TLB_DID(did);
		/* IH bit is passed in as part of address */
		val_iva = size_order | addr;
		break;
	default:
		BUG();
	}
	/* Note: set drain read/write */
#if 0
	/*
	 * This is probably to be super secure.. Looks like we can
	 * ignore it without any impact.
	 */
	if (cap_read_drain(iommu->cap))
		val |= DMA_TLB_READ_DRAIN;
#endif
	if (cap_write_drain(iommu->cap))
		val |= DMA_TLB_WRITE_DRAIN;

	raw_spin_lock_irqsave(&iommu->register_lock, flag);
	/* Note: Only uses first TLB reg currently */
	if (val_iva)
		dmar_writeq(iommu->reg + tlb_offset, val_iva);
	dmar_writeq(iommu->reg + tlb_offset + 8, val);

	/* Make sure hardware complete it */
	IOMMU_WAIT_OP(iommu, tlb_offset + 8,
		dmar_readq, (!(val & DMA_TLB_IVT)), val);

	raw_spin_unlock_irqrestore(&iommu->register_lock, flag);

	/* check IOTLB invalidation granularity */
	if (DMA_TLB_IAIG(val) == 0)
		pr_err("Flush IOTLB failed\n");
	if (DMA_TLB_IAIG(val) != DMA_TLB_IIRG(type))
		pr_debug("TLB flush request %Lx, actual %Lx\n",
			(unsigned long long)DMA_TLB_IIRG(type),
			(unsigned long long)DMA_TLB_IAIG(val));
}

static struct device_domain_info *
iommu_support_dev_iotlb (struct dmar_domain *domain, struct intel_iommu *iommu,
			 u8 bus, u8 devfn)
{
	struct device_domain_info *info;

	assert_spin_locked(&device_domain_lock);

	if (!iommu->qi)
		return NULL;

	list_for_each_entry(info, &domain->devices, link)
		if (info->iommu == iommu && info->bus == bus &&
		    info->devfn == devfn) {
			if (info->ats_supported && info->dev)
				return info;
			break;
		}

	return NULL;
}

static void domain_update_iotlb(struct dmar_domain *domain)
{
	struct device_domain_info *info;
	bool has_iotlb_device = false;

	assert_spin_locked(&device_domain_lock);

	list_for_each_entry(info, &domain->devices, link)
		if (info->ats_enabled) {
			has_iotlb_device = true;
			break;
		}

	domain->has_iotlb_device = has_iotlb_device;
}

static void iommu_enable_dev_iotlb(struct device_domain_info *info)
{
	struct pci_dev *pdev;

	assert_spin_locked(&device_domain_lock);

	if (!info || !dev_is_pci(info->dev))
		return;

	pdev = to_pci_dev(info->dev);
	/* For IOMMU that supports device IOTLB throttling (DIT), we assign
	 * PFSID to the invalidation desc of a VF such that IOMMU HW can gauge
	 * queue depth at PF level. If DIT is not set, PFSID will be treated as
	 * reserved, which should be set to 0.
	 */
	if (!ecap_dit(info->iommu->ecap))
		info->pfsid = 0;
	else {
		struct pci_dev *pf_pdev;

		/* pdev will be returned if device is not a vf */
		pf_pdev = pci_physfn(pdev);
		info->pfsid = pci_dev_id(pf_pdev);
	}

#ifdef CONFIG_INTEL_IOMMU_SVM
	/* The PCIe spec, in its wisdom, declares that the behaviour of
	   the device if you enable PASID support after ATS support is
	   undefined. So always enable PASID support on devices which
	   have it, even if we can't yet know if we're ever going to
	   use it. */
	if (info->pasid_supported && !pci_enable_pasid(pdev, info->pasid_supported & ~1))
		info->pasid_enabled = 1;

	if (info->pri_supported &&
	    (info->pasid_enabled ? pci_prg_resp_pasid_required(pdev) : 1)  &&
	    !pci_reset_pri(pdev) && !pci_enable_pri(pdev, PRQ_DEPTH))
		info->pri_enabled = 1;
#endif
	if (info->ats_supported && pci_ats_page_aligned(pdev) &&
	    !pci_enable_ats(pdev, VTD_PAGE_SHIFT)) {
		info->ats_enabled = 1;
		domain_update_iotlb(info->domain);
		info->ats_qdep = pci_ats_queue_depth(pdev);
	}
}

static void iommu_disable_dev_iotlb(struct device_domain_info *info)
{
	struct pci_dev *pdev;

	assert_spin_locked(&device_domain_lock);

	if (!dev_is_pci(info->dev))
		return;

	pdev = to_pci_dev(info->dev);

	if (info->ats_enabled) {
		pci_disable_ats(pdev);
		info->ats_enabled = 0;
		domain_update_iotlb(info->domain);
	}
#ifdef CONFIG_INTEL_IOMMU_SVM
	if (info->pri_enabled) {
		pci_disable_pri(pdev);
		info->pri_enabled = 0;
	}
	if (info->pasid_enabled) {
		pci_disable_pasid(pdev);
		info->pasid_enabled = 0;
	}
#endif
}

static void __iommu_flush_dev_iotlb(struct device_domain_info *info,
				    u64 addr, unsigned int mask)
{
	u16 sid, qdep;

	if (!info || !info->ats_enabled)
		return;

	sid = info->bus << 8 | info->devfn;
	qdep = info->ats_qdep;
	qi_flush_dev_iotlb(info->iommu, sid, info->pfsid,
			   qdep, addr, mask);
}

static void iommu_flush_dev_iotlb(struct dmar_domain *domain,
				  u64 addr, unsigned mask)
{
	unsigned long flags;
	struct device_domain_info *info;

	if (!domain->has_iotlb_device)
		return;

	spin_lock_irqsave(&device_domain_lock, flags);
	list_for_each_entry(info, &domain->devices, link)
		__iommu_flush_dev_iotlb(info, addr, mask);

	spin_unlock_irqrestore(&device_domain_lock, flags);
}

static void iommu_flush_iotlb_psi(struct intel_iommu *iommu,
				  struct dmar_domain *domain,
				  unsigned long pfn, unsigned int pages,
				  int ih, int map)
{
	unsigned int mask = ilog2(__roundup_pow_of_two(pages));
	uint64_t addr = (uint64_t)pfn << VTD_PAGE_SHIFT;
	u16 did = domain->iommu_did[iommu->seq_id];

	BUG_ON(pages == 0);

	if (ih)
		ih = 1 << 6;

	if (domain_use_first_level(domain)) {
		qi_flush_piotlb(iommu, did, PASID_RID2PASID, addr, pages, ih);
	} else {
		/*
		 * Fallback to domain selective flush if no PSI support or
		 * the size is too big. PSI requires page size to be 2 ^ x,
		 * and the base address is naturally aligned to the size.
		 */
		if (!cap_pgsel_inv(iommu->cap) ||
		    mask > cap_max_amask_val(iommu->cap))
			iommu->flush.flush_iotlb(iommu, did, 0, 0,
							DMA_TLB_DSI_FLUSH);
		else
			iommu->flush.flush_iotlb(iommu, did, addr | ih, mask,
							DMA_TLB_PSI_FLUSH);
	}

	/*
	 * In caching mode, changes of pages from non-present to present require
	 * flush. However, device IOTLB doesn't need to be flushed in this case.
	 */
	if (!cap_caching_mode(iommu->cap) || !map)
		iommu_flush_dev_iotlb(domain, addr, mask);
}

/* Notification for newly created mappings */
static inline void __mapping_notify_one(struct intel_iommu *iommu,
					struct dmar_domain *domain,
					unsigned long pfn, unsigned int pages)
{
	/*
	 * It's a non-present to present mapping. Only flush if caching mode
	 * and second level.
	 */
	if (cap_caching_mode(iommu->cap) && !domain_use_first_level(domain))
		iommu_flush_iotlb_psi(iommu, domain, pfn, pages, 0, 1);
	else
		iommu_flush_write_buffer(iommu);
}

static void intel_flush_iotlb_all(struct iommu_domain *domain)
{
	struct dmar_domain *dmar_domain = to_dmar_domain(domain);
	int idx;

	for_each_domain_iommu(idx, dmar_domain) {
		struct intel_iommu *iommu = g_iommus[idx];
		u16 did = dmar_domain->iommu_did[iommu->seq_id];

		if (domain_use_first_level(dmar_domain))
			qi_flush_piotlb(iommu, did, PASID_RID2PASID, 0, -1, 0);
		else
			iommu->flush.flush_iotlb(iommu, did, 0, 0,
						 DMA_TLB_DSI_FLUSH);

		if (!cap_caching_mode(iommu->cap))
			iommu_flush_dev_iotlb(dmar_domain, 0, MAX_AGAW_PFN_WIDTH);
	}
}

static void iommu_disable_protect_mem_regions(struct intel_iommu *iommu)
{
	u32 pmen;
	unsigned long flags;

	if (!cap_plmr(iommu->cap) && !cap_phmr(iommu->cap))
		return;

	raw_spin_lock_irqsave(&iommu->register_lock, flags);
	pmen = readl(iommu->reg + DMAR_PMEN_REG);
	pmen &= ~DMA_PMEN_EPM;
	writel(pmen, iommu->reg + DMAR_PMEN_REG);

	/* wait for the protected region status bit to clear */
	IOMMU_WAIT_OP(iommu, DMAR_PMEN_REG,
		readl, !(pmen & DMA_PMEN_PRS), pmen);

	raw_spin_unlock_irqrestore(&iommu->register_lock, flags);
}

static void iommu_enable_translation(struct intel_iommu *iommu)
{
	u32 sts;
	unsigned long flags;

	raw_spin_lock_irqsave(&iommu->register_lock, flags);
	iommu->gcmd |= DMA_GCMD_TE;
	writel(iommu->gcmd, iommu->reg + DMAR_GCMD_REG);

	/* Make sure hardware complete it */
	IOMMU_WAIT_OP(iommu, DMAR_GSTS_REG,
		      readl, (sts & DMA_GSTS_TES), sts);

	raw_spin_unlock_irqrestore(&iommu->register_lock, flags);
}

static void iommu_disable_translation(struct intel_iommu *iommu)
{
	u32 sts;
	unsigned long flag;

	if (iommu_skip_te_disable && iommu->drhd->gfx_dedicated &&
	    (cap_read_drain(iommu->cap) || cap_write_drain(iommu->cap)))
		return;

	raw_spin_lock_irqsave(&iommu->register_lock, flag);
	iommu->gcmd &= ~DMA_GCMD_TE;
	writel(iommu->gcmd, iommu->reg + DMAR_GCMD_REG);

	/* Make sure hardware complete it */
	IOMMU_WAIT_OP(iommu, DMAR_GSTS_REG,
		      readl, (!(sts & DMA_GSTS_TES)), sts);

	raw_spin_unlock_irqrestore(&iommu->register_lock, flag);
}

static int iommu_init_domains(struct intel_iommu *iommu)
{
	u32 ndomains;

	ndomains = cap_ndoms(iommu->cap);
	pr_debug("%s: Number of Domains supported <%d>\n",
		 iommu->name, ndomains);

	spin_lock_init(&iommu->lock);

	iommu->domain_ids = bitmap_zalloc(ndomains, GFP_KERNEL);
	if (!iommu->domain_ids)
		return -ENOMEM;

	/*
	 * If Caching mode is set, then invalid translations are tagged
	 * with domain-id 0, hence we need to pre-allocate it. We also
	 * use domain-id 0 as a marker for non-allocated domain-id, so
	 * make sure it is not used for a real domain.
	 */
	set_bit(0, iommu->domain_ids);

	/*
	 * Vt-d spec rev3.0 (section 6.2.3.1) requires that each pasid
	 * entry for first-level or pass-through translation modes should
	 * be programmed with a domain id different from those used for
	 * second-level or nested translation. We reserve a domain id for
	 * this purpose.
	 */
	if (sm_supported(iommu))
		set_bit(FLPT_DEFAULT_DID, iommu->domain_ids);

	return 0;
}

static void disable_dmar_iommu(struct intel_iommu *iommu)
{
	struct device_domain_info *info, *tmp;
	unsigned long flags;

	if (!iommu->domain_ids)
		return;

	spin_lock_irqsave(&device_domain_lock, flags);
	list_for_each_entry_safe(info, tmp, &device_domain_list, global) {
		if (info->iommu != iommu)
			continue;

		if (!info->dev || !info->domain)
			continue;

		__dmar_remove_one_dev_info(info);
	}
	spin_unlock_irqrestore(&device_domain_lock, flags);

	if (iommu->gcmd & DMA_GCMD_TE)
		iommu_disable_translation(iommu);
}

static void free_dmar_iommu(struct intel_iommu *iommu)
{
	if (iommu->domain_ids) {
		bitmap_free(iommu->domain_ids);
		iommu->domain_ids = NULL;
	}

	g_iommus[iommu->seq_id] = NULL;

	/* free context mapping */
	free_context_table(iommu);

#ifdef CONFIG_INTEL_IOMMU_SVM
	if (pasid_supported(iommu)) {
		if (ecap_prs(iommu->ecap))
			intel_svm_finish_prq(iommu);
	}
	if (vccap_pasid(iommu->vccap))
		ioasid_unregister_allocator(&iommu->pasid_allocator);

#endif
}

/*
 * Check and return whether first level is used by default for
 * DMA translation.
 */
static bool first_level_by_default(unsigned int type)
{
	/* Only SL is available in legacy mode */
	if (!scalable_mode_support())
		return false;

	/* Only level (either FL or SL) is available, just use it */
	if (intel_cap_flts_sanity() ^ intel_cap_slts_sanity())
		return intel_cap_flts_sanity();

	/* Both levels are available, decide it based on domain type */
	return type != IOMMU_DOMAIN_UNMANAGED;
}

static struct dmar_domain *alloc_domain(unsigned int type)
{
	struct dmar_domain *domain;

	domain = kzalloc(sizeof(*domain), GFP_KERNEL);
	if (!domain)
		return NULL;

	domain->nid = NUMA_NO_NODE;
	if (first_level_by_default(type))
		domain->flags |= DOMAIN_FLAG_USE_FIRST_LEVEL;
	domain->has_iotlb_device = false;
	INIT_LIST_HEAD(&domain->devices);

	return domain;
}

/* Must be called with iommu->lock */
static int domain_attach_iommu(struct dmar_domain *domain,
			       struct intel_iommu *iommu)
{
	unsigned long ndomains;
	int num;

	assert_spin_locked(&device_domain_lock);
	assert_spin_locked(&iommu->lock);

	domain->iommu_refcnt[iommu->seq_id] += 1;
	if (domain->iommu_refcnt[iommu->seq_id] == 1) {
		ndomains = cap_ndoms(iommu->cap);
		num      = find_first_zero_bit(iommu->domain_ids, ndomains);

		if (num >= ndomains) {
			pr_err("%s: No free domain ids\n", iommu->name);
			domain->iommu_refcnt[iommu->seq_id] -= 1;
			return -ENOSPC;
		}

		set_bit(num, iommu->domain_ids);
		domain->iommu_did[iommu->seq_id] = num;
		domain->nid			 = iommu->node;
		domain_update_iommu_cap(domain);
	}

	return 0;
}

static void domain_detach_iommu(struct dmar_domain *domain,
				struct intel_iommu *iommu)
{
	int num;

	assert_spin_locked(&device_domain_lock);
	assert_spin_locked(&iommu->lock);

	domain->iommu_refcnt[iommu->seq_id] -= 1;
	if (domain->iommu_refcnt[iommu->seq_id] == 0) {
		num = domain->iommu_did[iommu->seq_id];
		clear_bit(num, iommu->domain_ids);
		domain_update_iommu_cap(domain);
		domain->iommu_did[iommu->seq_id] = 0;
	}
}

static inline int guestwidth_to_adjustwidth(int gaw)
{
	int agaw;
	int r = (gaw - 12) % 9;

	if (r == 0)
		agaw = gaw;
	else
		agaw = gaw + 9 - r;
	if (agaw > 64)
		agaw = 64;
	return agaw;
}

static void domain_exit(struct dmar_domain *domain)
{

	/* Remove associated devices and clear attached or cached domains */
	domain_remove_dev_info(domain);

	if (domain->pgd) {
		LIST_HEAD(freelist);

		domain_unmap(domain, 0, DOMAIN_MAX_PFN(domain->gaw), &freelist);
		put_pages_list(&freelist);
	}

	kfree(domain);
}

/*
 * Get the PASID directory size for scalable mode context entry.
 * Value of X in the PDTS field of a scalable mode context entry
 * indicates PASID directory with 2^(X + 7) entries.
 */
static inline unsigned long context_get_sm_pds(struct pasid_table *table)
{
	unsigned long pds, max_pde;

	max_pde = table->max_pasid >> PASID_PDE_SHIFT;
	pds = find_first_bit(&max_pde, MAX_NR_PASID_BITS);
	if (pds < 7)
		return 0;

	return pds - 7;
}

/*
 * Set the RID_PASID field of a scalable mode context entry. The
 * IOMMU hardware will use the PASID value set in this field for
 * DMA translations of DMA requests without PASID.
 */
static inline void
context_set_sm_rid2pasid(struct context_entry *context, unsigned long pasid)
{
	context->hi |= pasid & ((1 << 20) - 1);
}

/*
 * Set the DTE(Device-TLB Enable) field of a scalable mode context
 * entry.
 */
static inline void context_set_sm_dte(struct context_entry *context)
{
	context->lo |= (1 << 2);
}

/*
 * Set the PRE(Page Request Enable) field of a scalable mode context
 * entry.
 */
static inline void context_set_sm_pre(struct context_entry *context)
{
	context->lo |= (1 << 4);
}

/* Convert value to context PASID directory size field coding. */
#define context_pdts(pds)	(((pds) & 0x7) << 9)

static int domain_context_mapping_one(struct dmar_domain *domain,
				      struct intel_iommu *iommu,
				      struct pasid_table *table,
				      u8 bus, u8 devfn)
{
	u16 did = domain->iommu_did[iommu->seq_id];
	int translation = CONTEXT_TT_MULTI_LEVEL;
	struct device_domain_info *info = NULL;
	struct context_entry *context;
	unsigned long flags;
	int ret;

	WARN_ON(did == 0);

	if (hw_pass_through && domain_type_is_si(domain))
		translation = CONTEXT_TT_PASS_THROUGH;

	pr_debug("Set context mapping for %02x:%02x.%d\n",
		bus, PCI_SLOT(devfn), PCI_FUNC(devfn));

	BUG_ON(!domain->pgd);

	spin_lock_irqsave(&device_domain_lock, flags);
	spin_lock(&iommu->lock);

	ret = -ENOMEM;
	context = iommu_context_addr(iommu, bus, devfn, 1);
	if (!context)
		goto out_unlock;

	ret = 0;
	if (context_present(context))
		goto out_unlock;

	/*
	 * For kdump cases, old valid entries may be cached due to the
	 * in-flight DMA and copied pgtable, but there is no unmapping
	 * behaviour for them, thus we need an explicit cache flush for
	 * the newly-mapped device. For kdump, at this point, the device
	 * is supposed to finish reset at its driver probe stage, so no
	 * in-flight DMA will exist, and we don't need to worry anymore
	 * hereafter.
	 */
	if (context_copied(context)) {
		u16 did_old = context_domain_id(context);

		if (did_old < cap_ndoms(iommu->cap)) {
			iommu->flush.flush_context(iommu, did_old,
						   (((u16)bus) << 8) | devfn,
						   DMA_CCMD_MASK_NOBIT,
						   DMA_CCMD_DEVICE_INVL);
			iommu->flush.flush_iotlb(iommu, did_old, 0, 0,
						 DMA_TLB_DSI_FLUSH);
		}
	}

	context_clear_entry(context);

	if (sm_supported(iommu)) {
		unsigned long pds;

		WARN_ON(!table);

		/* Setup the PASID DIR pointer: */
		pds = context_get_sm_pds(table);
		context->lo = (u64)virt_to_phys(table->table) |
				context_pdts(pds);

		/* Setup the RID_PASID field: */
		context_set_sm_rid2pasid(context, PASID_RID2PASID);

		/*
		 * Setup the Device-TLB enable bit and Page request
		 * Enable bit:
		 */
		info = iommu_support_dev_iotlb(domain, iommu, bus, devfn);
		if (info && info->ats_supported)
			context_set_sm_dte(context);
		if (info && info->pri_supported)
			context_set_sm_pre(context);
	} else {
		struct dma_pte *pgd = domain->pgd;
		int agaw;

		context_set_domain_id(context, did);

		if (translation != CONTEXT_TT_PASS_THROUGH) {
			/*
			 * Skip top levels of page tables for iommu which has
			 * less agaw than default. Unnecessary for PT mode.
			 */
			for (agaw = domain->agaw; agaw > iommu->agaw; agaw--) {
				ret = -ENOMEM;
				pgd = phys_to_virt(dma_pte_addr(pgd));
				if (!dma_pte_present(pgd))
					goto out_unlock;
			}

			info = iommu_support_dev_iotlb(domain, iommu, bus, devfn);
			if (info && info->ats_supported)
				translation = CONTEXT_TT_DEV_IOTLB;
			else
				translation = CONTEXT_TT_MULTI_LEVEL;

			context_set_address_root(context, virt_to_phys(pgd));
			context_set_address_width(context, agaw);
		} else {
			/*
			 * In pass through mode, AW must be programmed to
			 * indicate the largest AGAW value supported by
			 * hardware. And ASR is ignored by hardware.
			 */
			context_set_address_width(context, iommu->msagaw);
		}

		context_set_translation_type(context, translation);
	}

	context_set_fault_enable(context);
	context_set_present(context);
	if (!ecap_coherent(iommu->ecap))
		clflush_cache_range(context, sizeof(*context));

	/*
	 * It's a non-present to present mapping. If hardware doesn't cache
	 * non-present entry we only need to flush the write-buffer. If the
	 * _does_ cache non-present entries, then it does so in the special
	 * domain #0, which we have to flush:
	 */
	if (cap_caching_mode(iommu->cap)) {
		iommu->flush.flush_context(iommu, 0,
					   (((u16)bus) << 8) | devfn,
					   DMA_CCMD_MASK_NOBIT,
					   DMA_CCMD_DEVICE_INVL);
		iommu->flush.flush_iotlb(iommu, did, 0, 0, DMA_TLB_DSI_FLUSH);
	} else {
		iommu_flush_write_buffer(iommu);
	}
	iommu_enable_dev_iotlb(info);

	ret = 0;

out_unlock:
	spin_unlock(&iommu->lock);
	spin_unlock_irqrestore(&device_domain_lock, flags);

	return ret;
}

struct domain_context_mapping_data {
	struct dmar_domain *domain;
	struct intel_iommu *iommu;
	struct pasid_table *table;
};

static int domain_context_mapping_cb(struct pci_dev *pdev,
				     u16 alias, void *opaque)
{
	struct domain_context_mapping_data *data = opaque;

	return domain_context_mapping_one(data->domain, data->iommu,
					  data->table, PCI_BUS_NUM(alias),
					  alias & 0xff);
}

static int
domain_context_mapping(struct dmar_domain *domain, struct device *dev)
{
	struct domain_context_mapping_data data;
	struct pasid_table *table;
	struct intel_iommu *iommu;
	u8 bus, devfn;

	iommu = device_to_iommu(dev, &bus, &devfn);
	if (!iommu)
		return -ENODEV;

	table = intel_pasid_get_table(dev);

	if (!dev_is_pci(dev))
		return domain_context_mapping_one(domain, iommu, table,
						  bus, devfn);

	data.domain = domain;
	data.iommu = iommu;
	data.table = table;

	return pci_for_each_dma_alias(to_pci_dev(dev),
				      &domain_context_mapping_cb, &data);
}

static int domain_context_mapped_cb(struct pci_dev *pdev,
				    u16 alias, void *opaque)
{
	struct intel_iommu *iommu = opaque;

	return !device_context_mapped(iommu, PCI_BUS_NUM(alias), alias & 0xff);
}

static int domain_context_mapped(struct device *dev)
{
	struct intel_iommu *iommu;
	u8 bus, devfn;

	iommu = device_to_iommu(dev, &bus, &devfn);
	if (!iommu)
		return -ENODEV;

	if (!dev_is_pci(dev))
		return device_context_mapped(iommu, bus, devfn);

	return !pci_for_each_dma_alias(to_pci_dev(dev),
				       domain_context_mapped_cb, iommu);
}

/* Returns a number of VTD pages, but aligned to MM page size */
static inline unsigned long aligned_nrpages(unsigned long host_addr,
					    size_t size)
{
	host_addr &= ~PAGE_MASK;
	return PAGE_ALIGN(host_addr + size) >> VTD_PAGE_SHIFT;
}

/* Return largest possible superpage level for a given mapping */
static inline int hardware_largepage_caps(struct dmar_domain *domain,
					  unsigned long iov_pfn,
					  unsigned long phy_pfn,
					  unsigned long pages)
{
	int support, level = 1;
	unsigned long pfnmerge;

	support = domain->iommu_superpage;

	/* To use a large page, the virtual *and* physical addresses
	   must be aligned to 2MiB/1GiB/etc. Lower bits set in either
	   of them will mean we have to use smaller pages. So just
	   merge them and check both at once. */
	pfnmerge = iov_pfn | phy_pfn;

	while (support && !(pfnmerge & ~VTD_STRIDE_MASK)) {
		pages >>= VTD_STRIDE_SHIFT;
		if (!pages)
			break;
		pfnmerge >>= VTD_STRIDE_SHIFT;
		level++;
		support--;
	}
	return level;
}

/*
 * Ensure that old small page tables are removed to make room for superpage(s).
 * We're going to add new large pages, so make sure we don't remove their parent
 * tables. The IOTLB/devTLBs should be flushed if any PDE/PTEs are cleared.
 */
static void switch_to_super_page(struct dmar_domain *domain,
				 unsigned long start_pfn,
				 unsigned long end_pfn, int level)
{
	unsigned long lvl_pages = lvl_to_nr_pages(level);
	struct dma_pte *pte = NULL;
	int i;

	while (start_pfn <= end_pfn) {
		if (!pte)
			pte = pfn_to_dma_pte(domain, start_pfn, &level);

		if (dma_pte_present(pte)) {
			dma_pte_free_pagetable(domain, start_pfn,
					       start_pfn + lvl_pages - 1,
					       level + 1);

			for_each_domain_iommu(i, domain)
				iommu_flush_iotlb_psi(g_iommus[i], domain,
						      start_pfn, lvl_pages,
						      0, 0);
		}

		pte++;
		start_pfn += lvl_pages;
		if (first_pte_in_page(pte))
			pte = NULL;
	}
}

static int
__domain_mapping(struct dmar_domain *domain, unsigned long iov_pfn,
		 unsigned long phys_pfn, unsigned long nr_pages, int prot)
{
	struct dma_pte *first_pte = NULL, *pte = NULL;
	unsigned int largepage_lvl = 0;
	unsigned long lvl_pages = 0;
	phys_addr_t pteval;
	u64 attr;

	BUG_ON(!domain_pfn_supported(domain, iov_pfn + nr_pages - 1));

	if ((prot & (DMA_PTE_READ|DMA_PTE_WRITE)) == 0)
		return -EINVAL;

	attr = prot & (DMA_PTE_READ | DMA_PTE_WRITE | DMA_PTE_SNP);
	attr |= DMA_FL_PTE_PRESENT;
	if (domain_use_first_level(domain)) {
		attr |= DMA_FL_PTE_XD | DMA_FL_PTE_US | DMA_FL_PTE_ACCESS;
		if (prot & DMA_PTE_WRITE)
			attr |= DMA_FL_PTE_DIRTY;
	}

	pteval = ((phys_addr_t)phys_pfn << VTD_PAGE_SHIFT) | attr;

	while (nr_pages > 0) {
		uint64_t tmp;

		if (!pte) {
			largepage_lvl = hardware_largepage_caps(domain, iov_pfn,
					phys_pfn, nr_pages);

			pte = pfn_to_dma_pte(domain, iov_pfn, &largepage_lvl);
			if (!pte)
				return -ENOMEM;
			first_pte = pte;

			lvl_pages = lvl_to_nr_pages(largepage_lvl);

			/* It is large page*/
			if (largepage_lvl > 1) {
				unsigned long end_pfn;
				unsigned long pages_to_remove;

				pteval |= DMA_PTE_LARGE_PAGE;
				pages_to_remove = min_t(unsigned long, nr_pages,
							nr_pte_to_next_page(pte) * lvl_pages);
				end_pfn = iov_pfn + pages_to_remove - 1;
				switch_to_super_page(domain, iov_pfn, end_pfn, largepage_lvl);
			} else {
				pteval &= ~(uint64_t)DMA_PTE_LARGE_PAGE;
			}

		}
		/* We don't need lock here, nobody else
		 * touches the iova range
		 */
		tmp = cmpxchg64_local(&pte->val, 0ULL, pteval);
		if (tmp) {
			static int dumps = 5;
			pr_crit("ERROR: DMA PTE for vPFN 0x%lx already set (to %llx not %llx)\n",
				iov_pfn, tmp, (unsigned long long)pteval);
			if (dumps) {
				dumps--;
				debug_dma_dump_mappings(NULL);
			}
			WARN_ON(1);
		}

		nr_pages -= lvl_pages;
		iov_pfn += lvl_pages;
		phys_pfn += lvl_pages;
		pteval += lvl_pages * VTD_PAGE_SIZE;

		/* If the next PTE would be the first in a new page, then we
		 * need to flush the cache on the entries we've just written.
		 * And then we'll need to recalculate 'pte', so clear it and
		 * let it get set again in the if (!pte) block above.
		 *
		 * If we're done (!nr_pages) we need to flush the cache too.
		 *
		 * Also if we've been setting superpages, we may need to
		 * recalculate 'pte' and switch back to smaller pages for the
		 * end of the mapping, if the trailing size is not enough to
		 * use another superpage (i.e. nr_pages < lvl_pages).
		 */
		pte++;
		if (!nr_pages || first_pte_in_page(pte) ||
		    (largepage_lvl > 1 && nr_pages < lvl_pages)) {
			domain_flush_cache(domain, first_pte,
					   (void *)pte - (void *)first_pte);
			pte = NULL;
		}
	}

	return 0;
}

static void domain_context_clear_one(struct device_domain_info *info, u8 bus, u8 devfn)
{
	struct intel_iommu *iommu = info->iommu;
	struct context_entry *context;
	unsigned long flags;
	u16 did_old;

	if (!iommu)
		return;

	spin_lock_irqsave(&iommu->lock, flags);
	context = iommu_context_addr(iommu, bus, devfn, 0);
	if (!context) {
		spin_unlock_irqrestore(&iommu->lock, flags);
		return;
	}

	if (sm_supported(iommu)) {
		if (hw_pass_through && domain_type_is_si(info->domain))
			did_old = FLPT_DEFAULT_DID;
		else
			did_old = info->domain->iommu_did[iommu->seq_id];
	} else {
		did_old = context_domain_id(context);
	}

	context_clear_entry(context);
	__iommu_flush_cache(iommu, context, sizeof(*context));
	spin_unlock_irqrestore(&iommu->lock, flags);
	iommu->flush.flush_context(iommu,
				   did_old,
				   (((u16)bus) << 8) | devfn,
				   DMA_CCMD_MASK_NOBIT,
				   DMA_CCMD_DEVICE_INVL);

	if (sm_supported(iommu))
		qi_flush_pasid_cache(iommu, did_old, QI_PC_ALL_PASIDS, 0);

	iommu->flush.flush_iotlb(iommu,
				 did_old,
				 0,
				 0,
				 DMA_TLB_DSI_FLUSH);

	__iommu_flush_dev_iotlb(info, 0, MAX_AGAW_PFN_WIDTH);
}

static void domain_remove_dev_info(struct dmar_domain *domain)
{
	struct device_domain_info *info, *tmp;
	unsigned long flags;

	spin_lock_irqsave(&device_domain_lock, flags);
	list_for_each_entry_safe(info, tmp, &domain->devices, link)
		__dmar_remove_one_dev_info(info);
	spin_unlock_irqrestore(&device_domain_lock, flags);
}

static inline struct device_domain_info *
dmar_search_domain_by_dev_info(int segment, int bus, int devfn)
{
	struct device_domain_info *info;

	list_for_each_entry(info, &device_domain_list, global)
		if (info->segment == segment && info->bus == bus &&
		    info->devfn == devfn)
			return info;

	return NULL;
}

static int domain_setup_first_level(struct intel_iommu *iommu,
				    struct dmar_domain *domain,
				    struct device *dev,
				    u32 pasid)
{
	struct dma_pte *pgd = domain->pgd;
	int agaw, level;
	int flags = 0;

	/*
	 * Skip top levels of page tables for iommu which has
	 * less agaw than default. Unnecessary for PT mode.
	 */
	for (agaw = domain->agaw; agaw > iommu->agaw; agaw--) {
		pgd = phys_to_virt(dma_pte_addr(pgd));
		if (!dma_pte_present(pgd))
			return -ENOMEM;
	}

	level = agaw_to_level(agaw);
	if (level != 4 && level != 5)
		return -EINVAL;

	if (pasid != PASID_RID2PASID)
		flags |= PASID_FLAG_SUPERVISOR_MODE;
	if (level == 5)
		flags |= PASID_FLAG_FL5LP;

	if (domain->domain.type == IOMMU_DOMAIN_UNMANAGED)
		flags |= PASID_FLAG_PAGE_SNOOP;

	return intel_pasid_setup_first_level(iommu, dev, (pgd_t *)pgd, pasid,
					     domain->iommu_did[iommu->seq_id],
					     flags);
}

static bool dev_is_real_dma_subdevice(struct device *dev)
{
	return dev && dev_is_pci(dev) &&
	       pci_real_dma_dev(to_pci_dev(dev)) != to_pci_dev(dev);
}

static struct dmar_domain *dmar_insert_one_dev_info(struct intel_iommu *iommu,
						    int bus, int devfn,
						    struct device *dev,
						    struct dmar_domain *domain)
{
	struct device_domain_info *info = dev_iommu_priv_get(dev);
	unsigned long flags;
	int ret;

	spin_lock_irqsave(&device_domain_lock, flags);
	info->domain = domain;
	spin_lock(&iommu->lock);
	ret = domain_attach_iommu(domain, iommu);
	spin_unlock(&iommu->lock);
	if (ret) {
		spin_unlock_irqrestore(&device_domain_lock, flags);
		return NULL;
	}
	list_add(&info->link, &domain->devices);
	spin_unlock_irqrestore(&device_domain_lock, flags);

	/* PASID table is mandatory for a PCI device in scalable mode. */
	if (sm_supported(iommu) && !dev_is_real_dma_subdevice(dev)) {
		ret = intel_pasid_alloc_table(dev);
		if (ret) {
			dev_err(dev, "PASID table allocation failed\n");
			dmar_remove_one_dev_info(dev);
			return NULL;
		}

		/* Setup the PASID entry for requests without PASID: */
		spin_lock_irqsave(&iommu->lock, flags);
		if (hw_pass_through && domain_type_is_si(domain))
			ret = intel_pasid_setup_pass_through(iommu, domain,
					dev, PASID_RID2PASID);
		else if (domain_use_first_level(domain))
			ret = domain_setup_first_level(iommu, domain, dev,
					PASID_RID2PASID);
		else
			ret = intel_pasid_setup_second_level(iommu, domain,
					dev, PASID_RID2PASID);
		spin_unlock_irqrestore(&iommu->lock, flags);
		if (ret) {
			dev_err(dev, "Setup RID2PASID failed\n");
			dmar_remove_one_dev_info(dev);
			return NULL;
		}
	}

	if (dev && domain_context_mapping(domain, dev)) {
		dev_err(dev, "Domain context map failed\n");
		dmar_remove_one_dev_info(dev);
		return NULL;
	}

	return domain;
}

static int iommu_domain_identity_map(struct dmar_domain *domain,
				     unsigned long first_vpfn,
				     unsigned long last_vpfn)
{
	/*
	 * RMRR range might have overlap with physical memory range,
	 * clear it first
	 */
	dma_pte_clear_range(domain, first_vpfn, last_vpfn);

	return __domain_mapping(domain, first_vpfn,
				first_vpfn, last_vpfn - first_vpfn + 1,
				DMA_PTE_READ|DMA_PTE_WRITE);
}

static int md_domain_init(struct dmar_domain *domain, int guest_width);

static int __init si_domain_init(int hw)
{
	struct dmar_rmrr_unit *rmrr;
	struct device *dev;
	int i, nid, ret;

	si_domain = alloc_domain(IOMMU_DOMAIN_IDENTITY);
	if (!si_domain)
		return -EFAULT;

	if (md_domain_init(si_domain, DEFAULT_DOMAIN_ADDRESS_WIDTH)) {
		domain_exit(si_domain);
		return -EFAULT;
	}

	if (hw)
		return 0;

	for_each_online_node(nid) {
		unsigned long start_pfn, end_pfn;
		int i;

		for_each_mem_pfn_range(i, nid, &start_pfn, &end_pfn, NULL) {
			ret = iommu_domain_identity_map(si_domain,
					mm_to_dma_pfn(start_pfn),
					mm_to_dma_pfn(end_pfn));
			if (ret)
				return ret;
		}
	}

	/*
	 * Identity map the RMRRs so that devices with RMRRs could also use
	 * the si_domain.
	 */
	for_each_rmrr_units(rmrr) {
		for_each_active_dev_scope(rmrr->devices, rmrr->devices_cnt,
					  i, dev) {
			unsigned long long start = rmrr->base_address;
			unsigned long long end = rmrr->end_address;

			if (WARN_ON(end < start ||
				    end >> agaw_to_width(si_domain->agaw)))
				continue;

			ret = iommu_domain_identity_map(si_domain,
					mm_to_dma_pfn(start >> PAGE_SHIFT),
					mm_to_dma_pfn(end >> PAGE_SHIFT));
			if (ret)
				return ret;
		}
	}

	return 0;
}

static int domain_add_dev_info(struct dmar_domain *domain, struct device *dev)
{
	struct dmar_domain *ndomain;
	struct intel_iommu *iommu;
	u8 bus, devfn;

	iommu = device_to_iommu(dev, &bus, &devfn);
	if (!iommu)
		return -ENODEV;

	ndomain = dmar_insert_one_dev_info(iommu, bus, devfn, dev, domain);
	if (ndomain != domain)
		return -EBUSY;

	return 0;
}

static bool device_has_rmrr(struct device *dev)
{
	struct dmar_rmrr_unit *rmrr;
	struct device *tmp;
	int i;

	rcu_read_lock();
	for_each_rmrr_units(rmrr) {
		/*
		 * Return TRUE if this RMRR contains the device that
		 * is passed in.
		 */
		for_each_active_dev_scope(rmrr->devices,
					  rmrr->devices_cnt, i, tmp)
			if (tmp == dev ||
			    is_downstream_to_pci_bridge(dev, tmp)) {
				rcu_read_unlock();
				return true;
			}
	}
	rcu_read_unlock();
	return false;
}

/**
 * device_rmrr_is_relaxable - Test whether the RMRR of this device
 * is relaxable (ie. is allowed to be not enforced under some conditions)
 * @dev: device handle
 *
 * We assume that PCI USB devices with RMRRs have them largely
 * for historical reasons and that the RMRR space is not actively used post
 * boot.  This exclusion may change if vendors begin to abuse it.
 *
 * The same exception is made for graphics devices, with the requirement that
 * any use of the RMRR regions will be torn down before assigning the device
 * to a guest.
 *
 * Return: true if the RMRR is relaxable, false otherwise
 */
static bool device_rmrr_is_relaxable(struct device *dev)
{
	struct pci_dev *pdev;

	if (!dev_is_pci(dev))
		return false;

	pdev = to_pci_dev(dev);
	if (IS_USB_DEVICE(pdev) || IS_GFX_DEVICE(pdev))
		return true;
	else
		return false;
}

/*
 * There are a couple cases where we need to restrict the functionality of
 * devices associated with RMRRs.  The first is when evaluating a device for
 * identity mapping because problems exist when devices are moved in and out
 * of domains and their respective RMRR information is lost.  This means that
 * a device with associated RMRRs will never be in a "passthrough" domain.
 * The second is use of the device through the IOMMU API.  This interface
 * expects to have full control of the IOVA space for the device.  We cannot
 * satisfy both the requirement that RMRR access is maintained and have an
 * unencumbered IOVA space.  We also have no ability to quiesce the device's
 * use of the RMRR space or even inform the IOMMU API user of the restriction.
 * We therefore prevent devices associated with an RMRR from participating in
 * the IOMMU API, which eliminates them from device assignment.
 *
 * In both cases, devices which have relaxable RMRRs are not concerned by this
 * restriction. See device_rmrr_is_relaxable comment.
 */
static bool device_is_rmrr_locked(struct device *dev)
{
	if (!device_has_rmrr(dev))
		return false;

	if (device_rmrr_is_relaxable(dev))
		return false;

	return true;
}

/*
 * Return the required default domain type for a specific device.
 *
 * @dev: the device in query
 * @startup: true if this is during early boot
 *
 * Returns:
 *  - IOMMU_DOMAIN_DMA: device requires a dynamic mapping domain
 *  - IOMMU_DOMAIN_IDENTITY: device requires an identical mapping domain
 *  - 0: both identity and dynamic domains work for this device
 */
static int device_def_domain_type(struct device *dev)
{
	if (dev_is_pci(dev)) {
		struct pci_dev *pdev = to_pci_dev(dev);

		if ((iommu_identity_mapping & IDENTMAP_AZALIA) && IS_AZALIA(pdev))
			return IOMMU_DOMAIN_IDENTITY;

		if ((iommu_identity_mapping & IDENTMAP_GFX) && IS_GFX_DEVICE(pdev))
			return IOMMU_DOMAIN_IDENTITY;
	}

	return 0;
}

static void intel_iommu_init_qi(struct intel_iommu *iommu)
{
	/*
	 * Start from the sane iommu hardware state.
	 * If the queued invalidation is already initialized by us
	 * (for example, while enabling interrupt-remapping) then
	 * we got the things already rolling from a sane state.
	 */
	if (!iommu->qi) {
		/*
		 * Clear any previous faults.
		 */
		dmar_fault(-1, iommu);
		/*
		 * Disable queued invalidation if supported and already enabled
		 * before OS handover.
		 */
		dmar_disable_qi(iommu);
	}

	if (dmar_enable_qi(iommu)) {
		/*
		 * Queued Invalidate not enabled, use Register Based Invalidate
		 */
		iommu->flush.flush_context = __iommu_flush_context;
		iommu->flush.flush_iotlb = __iommu_flush_iotlb;
		pr_info("%s: Using Register based invalidation\n",
			iommu->name);
	} else {
		iommu->flush.flush_context = qi_flush_context;
		iommu->flush.flush_iotlb = qi_flush_iotlb;
		pr_info("%s: Using Queued invalidation\n", iommu->name);
	}
}

static int copy_context_table(struct intel_iommu *iommu,
			      struct root_entry *old_re,
			      struct context_entry **tbl,
			      int bus, bool ext)
{
	int tbl_idx, pos = 0, idx, devfn, ret = 0, did;
	struct context_entry *new_ce = NULL, ce;
	struct context_entry *old_ce = NULL;
	struct root_entry re;
	phys_addr_t old_ce_phys;

	tbl_idx = ext ? bus * 2 : bus;
	memcpy(&re, old_re, sizeof(re));

	for (devfn = 0; devfn < 256; devfn++) {
		/* First calculate the correct index */
		idx = (ext ? devfn * 2 : devfn) % 256;

		if (idx == 0) {
			/* First save what we may have and clean up */
			if (new_ce) {
				tbl[tbl_idx] = new_ce;
				__iommu_flush_cache(iommu, new_ce,
						    VTD_PAGE_SIZE);
				pos = 1;
			}

			if (old_ce)
				memunmap(old_ce);

			ret = 0;
			if (devfn < 0x80)
				old_ce_phys = root_entry_lctp(&re);
			else
				old_ce_phys = root_entry_uctp(&re);

			if (!old_ce_phys) {
				if (ext && devfn == 0) {
					/* No LCTP, try UCTP */
					devfn = 0x7f;
					continue;
				} else {
					goto out;
				}
			}

			ret = -ENOMEM;
			old_ce = memremap(old_ce_phys, PAGE_SIZE,
					MEMREMAP_WB);
			if (!old_ce)
				goto out;

			new_ce = alloc_pgtable_page(iommu->node);
			if (!new_ce)
				goto out_unmap;

			ret = 0;
		}

		/* Now copy the context entry */
		memcpy(&ce, old_ce + idx, sizeof(ce));

		if (!__context_present(&ce))
			continue;

		did = context_domain_id(&ce);
		if (did >= 0 && did < cap_ndoms(iommu->cap))
			set_bit(did, iommu->domain_ids);

		/*
		 * We need a marker for copied context entries. This
		 * marker needs to work for the old format as well as
		 * for extended context entries.
		 *
		 * Bit 67 of the context entry is used. In the old
		 * format this bit is available to software, in the
		 * extended format it is the PGE bit, but PGE is ignored
		 * by HW if PASIDs are disabled (and thus still
		 * available).
		 *
		 * So disable PASIDs first and then mark the entry
		 * copied. This means that we don't copy PASID
		 * translations from the old kernel, but this is fine as
		 * faults there are not fatal.
		 */
		context_clear_pasid_enable(&ce);
		context_set_copied(&ce);

		new_ce[idx] = ce;
	}

	tbl[tbl_idx + pos] = new_ce;

	__iommu_flush_cache(iommu, new_ce, VTD_PAGE_SIZE);

out_unmap:
	memunmap(old_ce);

out:
	return ret;
}

static int copy_translation_tables(struct intel_iommu *iommu)
{
	struct context_entry **ctxt_tbls;
	struct root_entry *old_rt;
	phys_addr_t old_rt_phys;
	int ctxt_table_entries;
	unsigned long flags;
	u64 rtaddr_reg;
	int bus, ret;
	bool new_ext, ext;

	rtaddr_reg = dmar_readq(iommu->reg + DMAR_RTADDR_REG);
	ext        = !!(rtaddr_reg & DMA_RTADDR_RTT);
	new_ext    = !!ecap_ecs(iommu->ecap);

	/*
	 * The RTT bit can only be changed when translation is disabled,
	 * but disabling translation means to open a window for data
	 * corruption. So bail out and don't copy anything if we would
	 * have to change the bit.
	 */
	if (new_ext != ext)
		return -EINVAL;

	old_rt_phys = rtaddr_reg & VTD_PAGE_MASK;
	if (!old_rt_phys)
		return -EINVAL;

	old_rt = memremap(old_rt_phys, PAGE_SIZE, MEMREMAP_WB);
	if (!old_rt)
		return -ENOMEM;

	/* This is too big for the stack - allocate it from slab */
	ctxt_table_entries = ext ? 512 : 256;
	ret = -ENOMEM;
	ctxt_tbls = kcalloc(ctxt_table_entries, sizeof(void *), GFP_KERNEL);
	if (!ctxt_tbls)
		goto out_unmap;

	for (bus = 0; bus < 256; bus++) {
		ret = copy_context_table(iommu, &old_rt[bus],
					 ctxt_tbls, bus, ext);
		if (ret) {
			pr_err("%s: Failed to copy context table for bus %d\n",
				iommu->name, bus);
			continue;
		}
	}

	spin_lock_irqsave(&iommu->lock, flags);

	/* Context tables are copied, now write them to the root_entry table */
	for (bus = 0; bus < 256; bus++) {
		int idx = ext ? bus * 2 : bus;
		u64 val;

		if (ctxt_tbls[idx]) {
			val = virt_to_phys(ctxt_tbls[idx]) | 1;
			iommu->root_entry[bus].lo = val;
		}

		if (!ext || !ctxt_tbls[idx + 1])
			continue;

		val = virt_to_phys(ctxt_tbls[idx + 1]) | 1;
		iommu->root_entry[bus].hi = val;
	}

	spin_unlock_irqrestore(&iommu->lock, flags);

	kfree(ctxt_tbls);

	__iommu_flush_cache(iommu, iommu->root_entry, PAGE_SIZE);

	ret = 0;

out_unmap:
	memunmap(old_rt);

	return ret;
}

#ifdef CONFIG_INTEL_IOMMU_SVM
static ioasid_t intel_vcmd_ioasid_alloc(ioasid_t min, ioasid_t max, void *data)
{
	struct intel_iommu *iommu = data;
	ioasid_t ioasid;

	if (!iommu)
		return INVALID_IOASID;
	/*
	 * VT-d virtual command interface always uses the full 20 bit
	 * PASID range. Host can partition guest PASID range based on
	 * policies but it is out of guest's control.
	 */
	if (min < PASID_MIN || max > intel_pasid_max_id)
		return INVALID_IOASID;

	if (vcmd_alloc_pasid(iommu, &ioasid))
		return INVALID_IOASID;

	return ioasid;
}

static void intel_vcmd_ioasid_free(ioasid_t ioasid, void *data)
{
	struct intel_iommu *iommu = data;

	if (!iommu)
		return;
	/*
	 * Sanity check the ioasid owner is done at upper layer, e.g. VFIO
	 * We can only free the PASID when all the devices are unbound.
	 */
	if (ioasid_find(NULL, ioasid, NULL)) {
		pr_alert("Cannot free active IOASID %d\n", ioasid);
		return;
	}
	vcmd_free_pasid(iommu, ioasid);
}

static void register_pasid_allocator(struct intel_iommu *iommu)
{
	/*
	 * If we are running in the host, no need for custom allocator
	 * in that PASIDs are allocated from the host system-wide.
	 */
	if (!cap_caching_mode(iommu->cap))
		return;

	if (!sm_supported(iommu)) {
		pr_warn("VT-d Scalable Mode not enabled, no PASID allocation\n");
		return;
	}

	/*
	 * Register a custom PASID allocator if we are running in a guest,
	 * guest PASID must be obtained via virtual command interface.
	 * There can be multiple vIOMMUs in each guest but only one allocator
	 * is active. All vIOMMU allocators will eventually be calling the same
	 * host allocator.
	 */
	if (!vccap_pasid(iommu->vccap))
		return;

	pr_info("Register custom PASID allocator\n");
	iommu->pasid_allocator.alloc = intel_vcmd_ioasid_alloc;
	iommu->pasid_allocator.free = intel_vcmd_ioasid_free;
	iommu->pasid_allocator.pdata = (void *)iommu;
	if (ioasid_register_allocator(&iommu->pasid_allocator)) {
		pr_warn("Custom PASID allocator failed, scalable mode disabled\n");
		/*
		 * Disable scalable mode on this IOMMU if there
		 * is no custom allocator. Mixing SM capable vIOMMU
		 * and non-SM vIOMMU are not supported.
		 */
		intel_iommu_sm = 0;
	}
}
#endif

static int __init init_dmars(void)
{
	struct dmar_drhd_unit *drhd;
	struct intel_iommu *iommu;
	int ret;

	/*
	 * for each drhd
	 *    allocate root
	 *    initialize and program root entry to not present
	 * endfor
	 */
	for_each_drhd_unit(drhd) {
		/*
		 * lock not needed as this is only incremented in the single
		 * threaded kernel __init code path all other access are read
		 * only
		 */
		if (g_num_of_iommus < DMAR_UNITS_SUPPORTED) {
			g_num_of_iommus++;
			continue;
		}
		pr_err_once("Exceeded %d IOMMUs\n", DMAR_UNITS_SUPPORTED);
	}

	/* Preallocate enough resources for IOMMU hot-addition */
	if (g_num_of_iommus < DMAR_UNITS_SUPPORTED)
		g_num_of_iommus = DMAR_UNITS_SUPPORTED;

	g_iommus = kcalloc(g_num_of_iommus, sizeof(struct intel_iommu *),
			GFP_KERNEL);
	if (!g_iommus) {
		ret = -ENOMEM;
		goto error;
	}

	ret = intel_cap_audit(CAP_AUDIT_STATIC_DMAR, NULL);
	if (ret)
		goto free_iommu;

	for_each_iommu(iommu, drhd) {
		if (drhd->ignored) {
			iommu_disable_translation(iommu);
			continue;
		}

		/*
		 * Find the max pasid size of all IOMMU's in the system.
		 * We need to ensure the system pasid table is no bigger
		 * than the smallest supported.
		 */
		if (pasid_supported(iommu)) {
			u32 temp = 2 << ecap_pss(iommu->ecap);

			intel_pasid_max_id = min_t(u32, temp,
						   intel_pasid_max_id);
		}

		g_iommus[iommu->seq_id] = iommu;

		intel_iommu_init_qi(iommu);

		ret = iommu_init_domains(iommu);
		if (ret)
			goto free_iommu;

		init_translation_status(iommu);

		if (translation_pre_enabled(iommu) && !is_kdump_kernel()) {
			iommu_disable_translation(iommu);
			clear_translation_pre_enabled(iommu);
			pr_warn("Translation was enabled for %s but we are not in kdump mode\n",
				iommu->name);
		}

		/*
		 * TBD:
		 * we could share the same root & context tables
		 * among all IOMMU's. Need to Split it later.
		 */
		ret = iommu_alloc_root_entry(iommu);
		if (ret)
			goto free_iommu;

		if (translation_pre_enabled(iommu)) {
			pr_info("Translation already enabled - trying to copy translation structures\n");

			ret = copy_translation_tables(iommu);
			if (ret) {
				/*
				 * We found the IOMMU with translation
				 * enabled - but failed to copy over the
				 * old root-entry table. Try to proceed
				 * by disabling translation now and
				 * allocating a clean root-entry table.
				 * This might cause DMAR faults, but
				 * probably the dump will still succeed.
				 */
				pr_err("Failed to copy translation tables from previous kernel for %s\n",
				       iommu->name);
				iommu_disable_translation(iommu);
				clear_translation_pre_enabled(iommu);
			} else {
				pr_info("Copied translation tables from previous kernel for %s\n",
					iommu->name);
			}
		}

		if (!ecap_pass_through(iommu->ecap))
			hw_pass_through = 0;
		intel_svm_check(iommu);
	}

	/*
	 * Now that qi is enabled on all iommus, set the root entry and flush
	 * caches. This is required on some Intel X58 chipsets, otherwise the
	 * flush_context function will loop forever and the boot hangs.
	 */
	for_each_active_iommu(iommu, drhd) {
		iommu_flush_write_buffer(iommu);
#ifdef CONFIG_INTEL_IOMMU_SVM
		register_pasid_allocator(iommu);
#endif
		iommu_set_root_entry(iommu);
	}

#ifdef CONFIG_INTEL_IOMMU_BROKEN_GFX_WA
	dmar_map_gfx = 0;
#endif

	if (!dmar_map_gfx)
		iommu_identity_mapping |= IDENTMAP_GFX;

	check_tylersburg_isoch();

	ret = si_domain_init(hw_pass_through);
	if (ret)
		goto free_iommu;

	/*
	 * for each drhd
	 *   enable fault log
	 *   global invalidate context cache
	 *   global invalidate iotlb
	 *   enable translation
	 */
	for_each_iommu(iommu, drhd) {
		if (drhd->ignored) {
			/*
			 * we always have to disable PMRs or DMA may fail on
			 * this device
			 */
			if (force_on)
				iommu_disable_protect_mem_regions(iommu);
			continue;
		}

		iommu_flush_write_buffer(iommu);

#ifdef CONFIG_INTEL_IOMMU_SVM
		if (pasid_supported(iommu) && ecap_prs(iommu->ecap)) {
			/*
			 * Call dmar_alloc_hwirq() with dmar_global_lock held,
			 * could cause possible lock race condition.
			 */
			up_write(&dmar_global_lock);
			ret = intel_svm_enable_prq(iommu);
			down_write(&dmar_global_lock);
			if (ret)
				goto free_iommu;
		}
#endif
		ret = dmar_set_interrupt(iommu);
		if (ret)
			goto free_iommu;
	}

	return 0;

free_iommu:
	for_each_active_iommu(iommu, drhd) {
		disable_dmar_iommu(iommu);
		free_dmar_iommu(iommu);
	}

	kfree(g_iommus);

error:
	return ret;
}

static void __init init_no_remapping_devices(void)
{
	struct dmar_drhd_unit *drhd;
	struct device *dev;
	int i;

	for_each_drhd_unit(drhd) {
		if (!drhd->include_all) {
			for_each_active_dev_scope(drhd->devices,
						  drhd->devices_cnt, i, dev)
				break;
			/* ignore DMAR unit if no devices exist */
			if (i == drhd->devices_cnt)
				drhd->ignored = 1;
		}
	}

	for_each_active_drhd_unit(drhd) {
		if (drhd->include_all)
			continue;

		for_each_active_dev_scope(drhd->devices,
					  drhd->devices_cnt, i, dev)
			if (!dev_is_pci(dev) || !IS_GFX_DEVICE(to_pci_dev(dev)))
				break;
		if (i < drhd->devices_cnt)
			continue;

		/* This IOMMU has *only* gfx devices. Either bypass it or
		   set the gfx_mapped flag, as appropriate */
		drhd->gfx_dedicated = 1;
		if (!dmar_map_gfx)
			drhd->ignored = 1;
	}
}

#ifdef CONFIG_SUSPEND
static int init_iommu_hw(void)
{
	struct dmar_drhd_unit *drhd;
	struct intel_iommu *iommu = NULL;

	for_each_active_iommu(iommu, drhd)
		if (iommu->qi)
			dmar_reenable_qi(iommu);

	for_each_iommu(iommu, drhd) {
		if (drhd->ignored) {
			/*
			 * we always have to disable PMRs or DMA may fail on
			 * this device
			 */
			if (force_on)
				iommu_disable_protect_mem_regions(iommu);
			continue;
		}

		iommu_flush_write_buffer(iommu);
		iommu_set_root_entry(iommu);
		iommu_enable_translation(iommu);
		iommu_disable_protect_mem_regions(iommu);
	}

	return 0;
}

static void iommu_flush_all(void)
{
	struct dmar_drhd_unit *drhd;
	struct intel_iommu *iommu;

	for_each_active_iommu(iommu, drhd) {
		iommu->flush.flush_context(iommu, 0, 0, 0,
					   DMA_CCMD_GLOBAL_INVL);
		iommu->flush.flush_iotlb(iommu, 0, 0, 0,
					 DMA_TLB_GLOBAL_FLUSH);
	}
}

static int iommu_suspend(void)
{
	struct dmar_drhd_unit *drhd;
	struct intel_iommu *iommu = NULL;
	unsigned long flag;

	for_each_active_iommu(iommu, drhd) {
		iommu->iommu_state = kcalloc(MAX_SR_DMAR_REGS, sizeof(u32),
					     GFP_KERNEL);
		if (!iommu->iommu_state)
			goto nomem;
	}

	iommu_flush_all();

	for_each_active_iommu(iommu, drhd) {
		iommu_disable_translation(iommu);

		raw_spin_lock_irqsave(&iommu->register_lock, flag);

		iommu->iommu_state[SR_DMAR_FECTL_REG] =
			readl(iommu->reg + DMAR_FECTL_REG);
		iommu->iommu_state[SR_DMAR_FEDATA_REG] =
			readl(iommu->reg + DMAR_FEDATA_REG);
		iommu->iommu_state[SR_DMAR_FEADDR_REG] =
			readl(iommu->reg + DMAR_FEADDR_REG);
		iommu->iommu_state[SR_DMAR_FEUADDR_REG] =
			readl(iommu->reg + DMAR_FEUADDR_REG);

		raw_spin_unlock_irqrestore(&iommu->register_lock, flag);
	}
	return 0;

nomem:
	for_each_active_iommu(iommu, drhd)
		kfree(iommu->iommu_state);

	return -ENOMEM;
}

static void iommu_resume(void)
{
	struct dmar_drhd_unit *drhd;
	struct intel_iommu *iommu = NULL;
	unsigned long flag;

	if (init_iommu_hw()) {
		if (force_on)
			panic("tboot: IOMMU setup failed, DMAR can not resume!\n");
		else
			WARN(1, "IOMMU setup failed, DMAR can not resume!\n");
		return;
	}

	for_each_active_iommu(iommu, drhd) {

		raw_spin_lock_irqsave(&iommu->register_lock, flag);

		writel(iommu->iommu_state[SR_DMAR_FECTL_REG],
			iommu->reg + DMAR_FECTL_REG);
		writel(iommu->iommu_state[SR_DMAR_FEDATA_REG],
			iommu->reg + DMAR_FEDATA_REG);
		writel(iommu->iommu_state[SR_DMAR_FEADDR_REG],
			iommu->reg + DMAR_FEADDR_REG);
		writel(iommu->iommu_state[SR_DMAR_FEUADDR_REG],
			iommu->reg + DMAR_FEUADDR_REG);

		raw_spin_unlock_irqrestore(&iommu->register_lock, flag);
	}

	for_each_active_iommu(iommu, drhd)
		kfree(iommu->iommu_state);
}

static struct syscore_ops iommu_syscore_ops = {
	.resume		= iommu_resume,
	.suspend	= iommu_suspend,
};

static void __init init_iommu_pm_ops(void)
{
	register_syscore_ops(&iommu_syscore_ops);
}

#else
static inline void init_iommu_pm_ops(void) {}
#endif	/* CONFIG_PM */

static int __init rmrr_sanity_check(struct acpi_dmar_reserved_memory *rmrr)
{
	if (!IS_ALIGNED(rmrr->base_address, PAGE_SIZE) ||
	    !IS_ALIGNED(rmrr->end_address + 1, PAGE_SIZE) ||
	    rmrr->end_address <= rmrr->base_address ||
	    arch_rmrr_sanity_check(rmrr))
		return -EINVAL;

	return 0;
}

int __init dmar_parse_one_rmrr(struct acpi_dmar_header *header, void *arg)
{
	struct acpi_dmar_reserved_memory *rmrr;
	struct dmar_rmrr_unit *rmrru;

	rmrr = (struct acpi_dmar_reserved_memory *)header;
	if (rmrr_sanity_check(rmrr)) {
		pr_warn(FW_BUG
			   "Your BIOS is broken; bad RMRR [%#018Lx-%#018Lx]\n"
			   "BIOS vendor: %s; Ver: %s; Product Version: %s\n",
			   rmrr->base_address, rmrr->end_address,
			   dmi_get_system_info(DMI_BIOS_VENDOR),
			   dmi_get_system_info(DMI_BIOS_VERSION),
			   dmi_get_system_info(DMI_PRODUCT_VERSION));
		add_taint(TAINT_FIRMWARE_WORKAROUND, LOCKDEP_STILL_OK);
	}

	rmrru = kzalloc(sizeof(*rmrru), GFP_KERNEL);
	if (!rmrru)
		goto out;

	rmrru->hdr = header;

	rmrru->base_address = rmrr->base_address;
	rmrru->end_address = rmrr->end_address;

	rmrru->devices = dmar_alloc_dev_scope((void *)(rmrr + 1),
				((void *)rmrr) + rmrr->header.length,
				&rmrru->devices_cnt);
	if (rmrru->devices_cnt && rmrru->devices == NULL)
		goto free_rmrru;

	list_add(&rmrru->list, &dmar_rmrr_units);

	return 0;
free_rmrru:
	kfree(rmrru);
out:
	return -ENOMEM;
}

static struct dmar_atsr_unit *dmar_find_atsr(struct acpi_dmar_atsr *atsr)
{
	struct dmar_atsr_unit *atsru;
	struct acpi_dmar_atsr *tmp;

	list_for_each_entry_rcu(atsru, &dmar_atsr_units, list,
				dmar_rcu_check()) {
		tmp = (struct acpi_dmar_atsr *)atsru->hdr;
		if (atsr->segment != tmp->segment)
			continue;
		if (atsr->header.length != tmp->header.length)
			continue;
		if (memcmp(atsr, tmp, atsr->header.length) == 0)
			return atsru;
	}

	return NULL;
}

int dmar_parse_one_atsr(struct acpi_dmar_header *hdr, void *arg)
{
	struct acpi_dmar_atsr *atsr;
	struct dmar_atsr_unit *atsru;

	if (system_state >= SYSTEM_RUNNING && !intel_iommu_enabled)
		return 0;

	atsr = container_of(hdr, struct acpi_dmar_atsr, header);
	atsru = dmar_find_atsr(atsr);
	if (atsru)
		return 0;

	atsru = kzalloc(sizeof(*atsru) + hdr->length, GFP_KERNEL);
	if (!atsru)
		return -ENOMEM;

	/*
	 * If memory is allocated from slab by ACPI _DSM method, we need to
	 * copy the memory content because the memory buffer will be freed
	 * on return.
	 */
	atsru->hdr = (void *)(atsru + 1);
	memcpy(atsru->hdr, hdr, hdr->length);
	atsru->include_all = atsr->flags & 0x1;
	if (!atsru->include_all) {
		atsru->devices = dmar_alloc_dev_scope((void *)(atsr + 1),
				(void *)atsr + atsr->header.length,
				&atsru->devices_cnt);
		if (atsru->devices_cnt && atsru->devices == NULL) {
			kfree(atsru);
			return -ENOMEM;
		}
	}

	list_add_rcu(&atsru->list, &dmar_atsr_units);

	return 0;
}

static void intel_iommu_free_atsr(struct dmar_atsr_unit *atsru)
{
	dmar_free_dev_scope(&atsru->devices, &atsru->devices_cnt);
	kfree(atsru);
}

int dmar_release_one_atsr(struct acpi_dmar_header *hdr, void *arg)
{
	struct acpi_dmar_atsr *atsr;
	struct dmar_atsr_unit *atsru;

	atsr = container_of(hdr, struct acpi_dmar_atsr, header);
	atsru = dmar_find_atsr(atsr);
	if (atsru) {
		list_del_rcu(&atsru->list);
		synchronize_rcu();
		intel_iommu_free_atsr(atsru);
	}

	return 0;
}

int dmar_check_one_atsr(struct acpi_dmar_header *hdr, void *arg)
{
	int i;
	struct device *dev;
	struct acpi_dmar_atsr *atsr;
	struct dmar_atsr_unit *atsru;

	atsr = container_of(hdr, struct acpi_dmar_atsr, header);
	atsru = dmar_find_atsr(atsr);
	if (!atsru)
		return 0;

	if (!atsru->include_all && atsru->devices && atsru->devices_cnt) {
		for_each_active_dev_scope(atsru->devices, atsru->devices_cnt,
					  i, dev)
			return -EBUSY;
	}

	return 0;
}

static struct dmar_satc_unit *dmar_find_satc(struct acpi_dmar_satc *satc)
{
	struct dmar_satc_unit *satcu;
	struct acpi_dmar_satc *tmp;

	list_for_each_entry_rcu(satcu, &dmar_satc_units, list,
				dmar_rcu_check()) {
		tmp = (struct acpi_dmar_satc *)satcu->hdr;
		if (satc->segment != tmp->segment)
			continue;
		if (satc->header.length != tmp->header.length)
			continue;
		if (memcmp(satc, tmp, satc->header.length) == 0)
			return satcu;
	}

	return NULL;
}

int dmar_parse_one_satc(struct acpi_dmar_header *hdr, void *arg)
{
	struct acpi_dmar_satc *satc;
	struct dmar_satc_unit *satcu;

	if (system_state >= SYSTEM_RUNNING && !intel_iommu_enabled)
		return 0;

	satc = container_of(hdr, struct acpi_dmar_satc, header);
	satcu = dmar_find_satc(satc);
	if (satcu)
		return 0;

	satcu = kzalloc(sizeof(*satcu) + hdr->length, GFP_KERNEL);
	if (!satcu)
		return -ENOMEM;

	satcu->hdr = (void *)(satcu + 1);
	memcpy(satcu->hdr, hdr, hdr->length);
	satcu->atc_required = satc->flags & 0x1;
	satcu->devices = dmar_alloc_dev_scope((void *)(satc + 1),
					      (void *)satc + satc->header.length,
					      &satcu->devices_cnt);
	if (satcu->devices_cnt && !satcu->devices) {
		kfree(satcu);
		return -ENOMEM;
	}
	list_add_rcu(&satcu->list, &dmar_satc_units);

	return 0;
}

static int intel_iommu_add(struct dmar_drhd_unit *dmaru)
{
	int sp, ret;
	struct intel_iommu *iommu = dmaru->iommu;

	if (g_iommus[iommu->seq_id])
		return 0;

	ret = intel_cap_audit(CAP_AUDIT_HOTPLUG_DMAR, iommu);
	if (ret)
		goto out;

	if (hw_pass_through && !ecap_pass_through(iommu->ecap)) {
		pr_warn("%s: Doesn't support hardware pass through.\n",
			iommu->name);
		return -ENXIO;
	}
	if (!ecap_sc_support(iommu->ecap) &&
	    domain_update_iommu_snooping(iommu)) {
		pr_warn("%s: Doesn't support snooping.\n",
			iommu->name);
		return -ENXIO;
	}
	sp = domain_update_iommu_superpage(NULL, iommu) - 1;
	if (sp >= 0 && !(cap_super_page_val(iommu->cap) & (1 << sp))) {
		pr_warn("%s: Doesn't support large page.\n",
			iommu->name);
		return -ENXIO;
	}

	/*
	 * Disable translation if already enabled prior to OS handover.
	 */
	if (iommu->gcmd & DMA_GCMD_TE)
		iommu_disable_translation(iommu);

	g_iommus[iommu->seq_id] = iommu;
	ret = iommu_init_domains(iommu);
	if (ret == 0)
		ret = iommu_alloc_root_entry(iommu);
	if (ret)
		goto out;

	intel_svm_check(iommu);

	if (dmaru->ignored) {
		/*
		 * we always have to disable PMRs or DMA may fail on this device
		 */
		if (force_on)
			iommu_disable_protect_mem_regions(iommu);
		return 0;
	}

	intel_iommu_init_qi(iommu);
	iommu_flush_write_buffer(iommu);

#ifdef CONFIG_INTEL_IOMMU_SVM
	if (pasid_supported(iommu) && ecap_prs(iommu->ecap)) {
		ret = intel_svm_enable_prq(iommu);
		if (ret)
			goto disable_iommu;
	}
#endif
	ret = dmar_set_interrupt(iommu);
	if (ret)
		goto disable_iommu;

	iommu_set_root_entry(iommu);
	iommu_enable_translation(iommu);

	iommu_disable_protect_mem_regions(iommu);
	return 0;

disable_iommu:
	disable_dmar_iommu(iommu);
out:
	free_dmar_iommu(iommu);
	return ret;
}

int dmar_iommu_hotplug(struct dmar_drhd_unit *dmaru, bool insert)
{
	int ret = 0;
	struct intel_iommu *iommu = dmaru->iommu;

	if (!intel_iommu_enabled)
		return 0;
	if (iommu == NULL)
		return -EINVAL;

	if (insert) {
		ret = intel_iommu_add(dmaru);
	} else {
		disable_dmar_iommu(iommu);
		free_dmar_iommu(iommu);
	}

	return ret;
}

static void intel_iommu_free_dmars(void)
{
	struct dmar_rmrr_unit *rmrru, *rmrr_n;
	struct dmar_atsr_unit *atsru, *atsr_n;
	struct dmar_satc_unit *satcu, *satc_n;

	list_for_each_entry_safe(rmrru, rmrr_n, &dmar_rmrr_units, list) {
		list_del(&rmrru->list);
		dmar_free_dev_scope(&rmrru->devices, &rmrru->devices_cnt);
		kfree(rmrru);
	}

	list_for_each_entry_safe(atsru, atsr_n, &dmar_atsr_units, list) {
		list_del(&atsru->list);
		intel_iommu_free_atsr(atsru);
	}
	list_for_each_entry_safe(satcu, satc_n, &dmar_satc_units, list) {
		list_del(&satcu->list);
		dmar_free_dev_scope(&satcu->devices, &satcu->devices_cnt);
		kfree(satcu);
	}
}

static struct dmar_satc_unit *dmar_find_matched_satc_unit(struct pci_dev *dev)
{
	struct dmar_satc_unit *satcu;
	struct acpi_dmar_satc *satc;
	struct device *tmp;
	int i;

	dev = pci_physfn(dev);
	rcu_read_lock();

	list_for_each_entry_rcu(satcu, &dmar_satc_units, list) {
		satc = container_of(satcu->hdr, struct acpi_dmar_satc, header);
		if (satc->segment != pci_domain_nr(dev->bus))
			continue;
		for_each_dev_scope(satcu->devices, satcu->devices_cnt, i, tmp)
			if (to_pci_dev(tmp) == dev)
				goto out;
	}
	satcu = NULL;
out:
	rcu_read_unlock();
	return satcu;
}

static int dmar_ats_supported(struct pci_dev *dev, struct intel_iommu *iommu)
{
	int i, ret = 1;
	struct pci_bus *bus;
	struct pci_dev *bridge = NULL;
	struct device *tmp;
	struct acpi_dmar_atsr *atsr;
	struct dmar_atsr_unit *atsru;
	struct dmar_satc_unit *satcu;

	dev = pci_physfn(dev);
	satcu = dmar_find_matched_satc_unit(dev);
	if (satcu)
		/*
		 * This device supports ATS as it is in SATC table.
		 * When IOMMU is in legacy mode, enabling ATS is done
		 * automatically by HW for the device that requires
		 * ATS, hence OS should not enable this device ATS
		 * to avoid duplicated TLB invalidation.
		 */
		return !(satcu->atc_required && !sm_supported(iommu));

	for (bus = dev->bus; bus; bus = bus->parent) {
		bridge = bus->self;
		/* If it's an integrated device, allow ATS */
		if (!bridge)
			return 1;
		/* Connected via non-PCIe: no ATS */
		if (!pci_is_pcie(bridge) ||
		    pci_pcie_type(bridge) == PCI_EXP_TYPE_PCI_BRIDGE)
			return 0;
		/* If we found the root port, look it up in the ATSR */
		if (pci_pcie_type(bridge) == PCI_EXP_TYPE_ROOT_PORT)
			break;
	}

	rcu_read_lock();
	list_for_each_entry_rcu(atsru, &dmar_atsr_units, list) {
		atsr = container_of(atsru->hdr, struct acpi_dmar_atsr, header);
		if (atsr->segment != pci_domain_nr(dev->bus))
			continue;

		for_each_dev_scope(atsru->devices, atsru->devices_cnt, i, tmp)
			if (tmp == &bridge->dev)
				goto out;

		if (atsru->include_all)
			goto out;
	}
	ret = 0;
out:
	rcu_read_unlock();

	return ret;
}

int dmar_iommu_notify_scope_dev(struct dmar_pci_notify_info *info)
{
	int ret;
	struct dmar_rmrr_unit *rmrru;
	struct dmar_atsr_unit *atsru;
	struct dmar_satc_unit *satcu;
	struct acpi_dmar_atsr *atsr;
	struct acpi_dmar_reserved_memory *rmrr;
	struct acpi_dmar_satc *satc;

	if (!intel_iommu_enabled && system_state >= SYSTEM_RUNNING)
		return 0;

	list_for_each_entry(rmrru, &dmar_rmrr_units, list) {
		rmrr = container_of(rmrru->hdr,
				    struct acpi_dmar_reserved_memory, header);
		if (info->event == BUS_NOTIFY_ADD_DEVICE) {
			ret = dmar_insert_dev_scope(info, (void *)(rmrr + 1),
				((void *)rmrr) + rmrr->header.length,
				rmrr->segment, rmrru->devices,
				rmrru->devices_cnt);
			if (ret < 0)
				return ret;
		} else if (info->event == BUS_NOTIFY_REMOVED_DEVICE) {
			dmar_remove_dev_scope(info, rmrr->segment,
				rmrru->devices, rmrru->devices_cnt);
		}
	}

	list_for_each_entry(atsru, &dmar_atsr_units, list) {
		if (atsru->include_all)
			continue;

		atsr = container_of(atsru->hdr, struct acpi_dmar_atsr, header);
		if (info->event == BUS_NOTIFY_ADD_DEVICE) {
			ret = dmar_insert_dev_scope(info, (void *)(atsr + 1),
					(void *)atsr + atsr->header.length,
					atsr->segment, atsru->devices,
					atsru->devices_cnt);
			if (ret > 0)
				break;
			else if (ret < 0)
				return ret;
		} else if (info->event == BUS_NOTIFY_REMOVED_DEVICE) {
			if (dmar_remove_dev_scope(info, atsr->segment,
					atsru->devices, atsru->devices_cnt))
				break;
		}
	}
	list_for_each_entry(satcu, &dmar_satc_units, list) {
		satc = container_of(satcu->hdr, struct acpi_dmar_satc, header);
		if (info->event == BUS_NOTIFY_ADD_DEVICE) {
			ret = dmar_insert_dev_scope(info, (void *)(satc + 1),
					(void *)satc + satc->header.length,
					satc->segment, satcu->devices,
					satcu->devices_cnt);
			if (ret > 0)
				break;
			else if (ret < 0)
				return ret;
		} else if (info->event == BUS_NOTIFY_REMOVED_DEVICE) {
			if (dmar_remove_dev_scope(info, satc->segment,
					satcu->devices, satcu->devices_cnt))
				break;
		}
	}

	return 0;
}

static int intel_iommu_memory_notifier(struct notifier_block *nb,
				       unsigned long val, void *v)
{
	struct memory_notify *mhp = v;
	unsigned long start_vpfn = mm_to_dma_pfn(mhp->start_pfn);
	unsigned long last_vpfn = mm_to_dma_pfn(mhp->start_pfn +
			mhp->nr_pages - 1);

	switch (val) {
	case MEM_GOING_ONLINE:
		if (iommu_domain_identity_map(si_domain,
					      start_vpfn, last_vpfn)) {
			pr_warn("Failed to build identity map for [%lx-%lx]\n",
				start_vpfn, last_vpfn);
			return NOTIFY_BAD;
		}
		break;

	case MEM_OFFLINE:
	case MEM_CANCEL_ONLINE:
		{
			struct dmar_drhd_unit *drhd;
			struct intel_iommu *iommu;
			LIST_HEAD(freelist);

			domain_unmap(si_domain, start_vpfn, last_vpfn, &freelist);

			rcu_read_lock();
			for_each_active_iommu(iommu, drhd)
				iommu_flush_iotlb_psi(iommu, si_domain,
					start_vpfn, mhp->nr_pages,
					list_empty(&freelist), 0);
			rcu_read_unlock();
			put_pages_list(&freelist);
		}
		break;
	}

	return NOTIFY_OK;
}

static struct notifier_block intel_iommu_memory_nb = {
	.notifier_call = intel_iommu_memory_notifier,
	.priority = 0
};

static void intel_disable_iommus(void)
{
	struct intel_iommu *iommu = NULL;
	struct dmar_drhd_unit *drhd;

	for_each_iommu(iommu, drhd)
		iommu_disable_translation(iommu);
}

void intel_iommu_shutdown(void)
{
	struct dmar_drhd_unit *drhd;
	struct intel_iommu *iommu = NULL;

	if (no_iommu || dmar_disabled)
		return;

	down_write(&dmar_global_lock);

	/* Disable PMRs explicitly here. */
	for_each_iommu(iommu, drhd)
		iommu_disable_protect_mem_regions(iommu);

	/* Make sure the IOMMUs are switched off */
	intel_disable_iommus();

	up_write(&dmar_global_lock);
}

static inline struct intel_iommu *dev_to_intel_iommu(struct device *dev)
{
	struct iommu_device *iommu_dev = dev_to_iommu_device(dev);

	return container_of(iommu_dev, struct intel_iommu, iommu);
}

static ssize_t version_show(struct device *dev,
			    struct device_attribute *attr, char *buf)
{
	struct intel_iommu *iommu = dev_to_intel_iommu(dev);
	u32 ver = readl(iommu->reg + DMAR_VER_REG);
	return sprintf(buf, "%d:%d\n",
		       DMAR_VER_MAJOR(ver), DMAR_VER_MINOR(ver));
}
static DEVICE_ATTR_RO(version);

static ssize_t address_show(struct device *dev,
			    struct device_attribute *attr, char *buf)
{
	struct intel_iommu *iommu = dev_to_intel_iommu(dev);
	return sprintf(buf, "%llx\n", iommu->reg_phys);
}
static DEVICE_ATTR_RO(address);

static ssize_t cap_show(struct device *dev,
			struct device_attribute *attr, char *buf)
{
	struct intel_iommu *iommu = dev_to_intel_iommu(dev);
	return sprintf(buf, "%llx\n", iommu->cap);
}
static DEVICE_ATTR_RO(cap);

static ssize_t ecap_show(struct device *dev,
			 struct device_attribute *attr, char *buf)
{
	struct intel_iommu *iommu = dev_to_intel_iommu(dev);
	return sprintf(buf, "%llx\n", iommu->ecap);
}
static DEVICE_ATTR_RO(ecap);

static ssize_t domains_supported_show(struct device *dev,
				      struct device_attribute *attr, char *buf)
{
	struct intel_iommu *iommu = dev_to_intel_iommu(dev);
	return sprintf(buf, "%ld\n", cap_ndoms(iommu->cap));
}
static DEVICE_ATTR_RO(domains_supported);

static ssize_t domains_used_show(struct device *dev,
				 struct device_attribute *attr, char *buf)
{
	struct intel_iommu *iommu = dev_to_intel_iommu(dev);
	return sprintf(buf, "%d\n", bitmap_weight(iommu->domain_ids,
						  cap_ndoms(iommu->cap)));
}
static DEVICE_ATTR_RO(domains_used);

static struct attribute *intel_iommu_attrs[] = {
	&dev_attr_version.attr,
	&dev_attr_address.attr,
	&dev_attr_cap.attr,
	&dev_attr_ecap.attr,
	&dev_attr_domains_supported.attr,
	&dev_attr_domains_used.attr,
	NULL,
};

static struct attribute_group intel_iommu_group = {
	.name = "intel-iommu",
	.attrs = intel_iommu_attrs,
};

const struct attribute_group *intel_iommu_groups[] = {
	&intel_iommu_group,
	NULL,
};

static inline bool has_external_pci(void)
{
	struct pci_dev *pdev = NULL;

	for_each_pci_dev(pdev)
		if (pdev->external_facing)
			return true;

	return false;
}

static int __init platform_optin_force_iommu(void)
{
	if (!dmar_platform_optin() || no_platform_optin || !has_external_pci())
		return 0;

	if (no_iommu || dmar_disabled)
		pr_info("Intel-IOMMU force enabled due to platform opt in\n");

	/*
	 * If Intel-IOMMU is disabled by default, we will apply identity
	 * map for all devices except those marked as being untrusted.
	 */
	if (dmar_disabled)
		iommu_set_default_passthrough(false);

	dmar_disabled = 0;
	no_iommu = 0;

	return 1;
}

static int __init probe_acpi_namespace_devices(void)
{
	struct dmar_drhd_unit *drhd;
	/* To avoid a -Wunused-but-set-variable warning. */
	struct intel_iommu *iommu __maybe_unused;
	struct device *dev;
	int i, ret = 0;

	for_each_active_iommu(iommu, drhd) {
		for_each_active_dev_scope(drhd->devices,
					  drhd->devices_cnt, i, dev) {
			struct acpi_device_physical_node *pn;
			struct iommu_group *group;
			struct acpi_device *adev;

			if (dev->bus != &acpi_bus_type)
				continue;

			adev = to_acpi_device(dev);
			mutex_lock(&adev->physical_node_lock);
			list_for_each_entry(pn,
					    &adev->physical_node_list, node) {
				group = iommu_group_get(pn->dev);
				if (group) {
					iommu_group_put(group);
					continue;
				}

				pn->dev->bus->iommu_ops = &intel_iommu_ops;
				ret = iommu_probe_device(pn->dev);
				if (ret)
					break;
			}
			mutex_unlock(&adev->physical_node_lock);

			if (ret)
				return ret;
		}
	}

	return 0;
}

int __init intel_iommu_init(void)
{
	int ret = -ENODEV;
	struct dmar_drhd_unit *drhd;
	struct intel_iommu *iommu;

	/*
	 * Intel IOMMU is required for a TXT/tboot launch or platform
	 * opt in, so enforce that.
	 */
	force_on = (!intel_iommu_tboot_noforce && tboot_force_iommu()) ||
		    platform_optin_force_iommu();

	down_write(&dmar_global_lock);
	if (dmar_table_init()) {
		if (force_on)
			panic("tboot: Failed to initialize DMAR table\n");
		goto out_free_dmar;
	}

	if (dmar_dev_scope_init() < 0) {
		if (force_on)
			panic("tboot: Failed to initialize DMAR device scope\n");
		goto out_free_dmar;
	}

	up_write(&dmar_global_lock);

	/*
	 * The bus notifier takes the dmar_global_lock, so lockdep will
	 * complain later when we register it under the lock.
	 */
	dmar_register_bus_notifier();

	down_write(&dmar_global_lock);

	if (!no_iommu)
		intel_iommu_debugfs_init();

	if (no_iommu || dmar_disabled) {
		/*
		 * We exit the function here to ensure IOMMU's remapping and
		 * mempool aren't setup, which means that the IOMMU's PMRs
		 * won't be disabled via the call to init_dmars(). So disable
		 * it explicitly here. The PMRs were setup by tboot prior to
		 * calling SENTER, but the kernel is expected to reset/tear
		 * down the PMRs.
		 */
		if (intel_iommu_tboot_noforce) {
			for_each_iommu(iommu, drhd)
				iommu_disable_protect_mem_regions(iommu);
		}

		/*
		 * Make sure the IOMMUs are switched off, even when we
		 * boot into a kexec kernel and the previous kernel left
		 * them enabled
		 */
		intel_disable_iommus();
		goto out_free_dmar;
	}

	if (list_empty(&dmar_rmrr_units))
		pr_info("No RMRR found\n");

	if (list_empty(&dmar_atsr_units))
		pr_info("No ATSR found\n");

	if (list_empty(&dmar_satc_units))
		pr_info("No SATC found\n");

	if (dmar_map_gfx)
		intel_iommu_gfx_mapped = 1;

	init_no_remapping_devices();

	ret = init_dmars();
	if (ret) {
		if (force_on)
			panic("tboot: Failed to initialize DMARs\n");
		pr_err("Initialization failed\n");
		goto out_free_dmar;
	}
	up_write(&dmar_global_lock);

	init_iommu_pm_ops();

	down_read(&dmar_global_lock);
	for_each_active_iommu(iommu, drhd) {
		/*
		 * The flush queue implementation does not perform
		 * page-selective invalidations that are required for efficient
		 * TLB flushes in virtual environments.  The benefit of batching
		 * is likely to be much lower than the overhead of synchronizing
		 * the virtual and physical IOMMU page-tables.
		 */
		if (cap_caching_mode(iommu->cap)) {
			pr_info_once("IOMMU batching disallowed due to virtualization\n");
			iommu_set_dma_strict();
		}
		iommu_device_sysfs_add(&iommu->iommu, NULL,
				       intel_iommu_groups,
				       "%s", iommu->name);
		iommu_device_register(&iommu->iommu, &intel_iommu_ops, NULL);
	}
	up_read(&dmar_global_lock);

	bus_set_iommu(&pci_bus_type, &intel_iommu_ops);
	if (si_domain && !hw_pass_through)
		register_memory_notifier(&intel_iommu_memory_nb);

	down_read(&dmar_global_lock);
	if (probe_acpi_namespace_devices())
		pr_warn("ACPI name space devices didn't probe correctly\n");

	/* Finally, we enable the DMA remapping hardware. */
	for_each_iommu(iommu, drhd) {
		if (!drhd->ignored && !translation_pre_enabled(iommu))
			iommu_enable_translation(iommu);

		iommu_disable_protect_mem_regions(iommu);
	}
	up_read(&dmar_global_lock);

	pr_info("Intel(R) Virtualization Technology for Directed I/O\n");

	intel_iommu_enabled = 1;

	return 0;

out_free_dmar:
	intel_iommu_free_dmars();
	up_write(&dmar_global_lock);
	return ret;
}

static int domain_context_clear_one_cb(struct pci_dev *pdev, u16 alias, void *opaque)
{
	struct device_domain_info *info = opaque;

	domain_context_clear_one(info, PCI_BUS_NUM(alias), alias & 0xff);
	return 0;
}

/*
 * NB - intel-iommu lacks any sort of reference counting for the users of
 * dependent devices.  If multiple endpoints have intersecting dependent
 * devices, unbinding the driver from any one of them will possibly leave
 * the others unable to operate.
 */
static void domain_context_clear(struct device_domain_info *info)
{
	if (!info->iommu || !info->dev || !dev_is_pci(info->dev))
		return;

	pci_for_each_dma_alias(to_pci_dev(info->dev),
			       &domain_context_clear_one_cb, info);
}

static void __dmar_remove_one_dev_info(struct device_domain_info *info)
{
	struct dmar_domain *domain;
	struct intel_iommu *iommu;
	unsigned long flags;

	assert_spin_locked(&device_domain_lock);

	if (WARN_ON(!info))
		return;

	iommu = info->iommu;
	domain = info->domain;

	if (info->dev && !dev_is_real_dma_subdevice(info->dev)) {
		if (dev_is_pci(info->dev) && sm_supported(iommu))
			intel_pasid_tear_down_entry(iommu, info->dev,
					PASID_RID2PASID, false);

		iommu_disable_dev_iotlb(info);
		domain_context_clear(info);
		intel_pasid_free_table(info->dev);
	}

	list_del(&info->link);

	spin_lock_irqsave(&iommu->lock, flags);
	domain_detach_iommu(domain, iommu);
	spin_unlock_irqrestore(&iommu->lock, flags);
}

static void dmar_remove_one_dev_info(struct device *dev)
{
	struct device_domain_info *info;
	unsigned long flags;

	spin_lock_irqsave(&device_domain_lock, flags);
	info = dev_iommu_priv_get(dev);
	if (info)
		__dmar_remove_one_dev_info(info);
	spin_unlock_irqrestore(&device_domain_lock, flags);
}

static int md_domain_init(struct dmar_domain *domain, int guest_width)
{
	int adjust_width;

	/* calculate AGAW */
	domain->gaw = guest_width;
	adjust_width = guestwidth_to_adjustwidth(guest_width);
	domain->agaw = width_to_agaw(adjust_width);

	domain->iommu_coherency = false;
	domain->iommu_snooping = false;
	domain->iommu_superpage = 0;
	domain->max_addr = 0;

	/* always allocate the top pgd */
	domain->pgd = alloc_pgtable_page(domain->nid);
	if (!domain->pgd)
		return -ENOMEM;
	domain_flush_cache(domain, domain->pgd, PAGE_SIZE);
	return 0;
}

static struct iommu_domain *intel_iommu_domain_alloc(unsigned type)
{
	struct dmar_domain *dmar_domain;
	struct iommu_domain *domain;

	switch (type) {
	case IOMMU_DOMAIN_DMA:
	case IOMMU_DOMAIN_DMA_FQ:
	case IOMMU_DOMAIN_UNMANAGED:
		dmar_domain = alloc_domain(type);
		if (!dmar_domain) {
			pr_err("Can't allocate dmar_domain\n");
			return NULL;
		}
		if (md_domain_init(dmar_domain, DEFAULT_DOMAIN_ADDRESS_WIDTH)) {
			pr_err("Domain initialization failed\n");
			domain_exit(dmar_domain);
			return NULL;
		}

		domain = &dmar_domain->domain;
		domain->geometry.aperture_start = 0;
		domain->geometry.aperture_end   =
				__DOMAIN_MAX_ADDR(dmar_domain->gaw);
		domain->geometry.force_aperture = true;

		return domain;
	case IOMMU_DOMAIN_IDENTITY:
		return &si_domain->domain;
	default:
		return NULL;
	}

	return NULL;
}

static void intel_iommu_domain_free(struct iommu_domain *domain)
{
	if (domain != &si_domain->domain)
		domain_exit(to_dmar_domain(domain));
}

<<<<<<< HEAD
/*
 * Check whether a @domain could be attached to the @dev through the
 * aux-domain attach/detach APIs.
 */
static inline bool
is_aux_domain(struct device *dev, struct iommu_domain *domain)
{
	struct device_domain_info *info = get_domain_info(dev);

	return info && info->auxd_enabled &&
			domain->type == IOMMU_DOMAIN_UNMANAGED;
}

static inline struct subdev_domain_info *
lookup_subdev_info(struct dmar_domain *domain, struct device *dev)
{
	struct subdev_domain_info *sinfo;

	if (!list_empty(&domain->subdevices)) {
		list_for_each_entry(sinfo, &domain->subdevices, link_domain) {
			if (sinfo->pdev == dev)
				return sinfo;
		}
	}

	return NULL;
}

static int auxiliary_link_device(struct dmar_domain *domain,
				 struct device *dev)
{
	struct device_domain_info *info = get_domain_info(dev);
	struct subdev_domain_info *sinfo = lookup_subdev_info(domain, dev);

	assert_spin_locked(&device_domain_lock);
	if (WARN_ON(!info))
		return -EINVAL;

	if (!sinfo) {
		sinfo = kzalloc(sizeof(*sinfo), GFP_ATOMIC);
		if (!sinfo)
			return -ENOMEM;
		sinfo->domain = domain;
		sinfo->pdev = dev;
		list_add(&sinfo->link_phys, &info->subdevices);
		list_add(&sinfo->link_domain, &domain->subdevices);
	}

	return ++sinfo->users;
}

static int auxiliary_unlink_device(struct dmar_domain *domain,
				   struct device *dev)
{
	struct device_domain_info *info = get_domain_info(dev);
	struct subdev_domain_info *sinfo = lookup_subdev_info(domain, dev);
	int ret;

	assert_spin_locked(&device_domain_lock);
	if (WARN_ON(!info || !sinfo || sinfo->users <= 0))
		return -EINVAL;

	ret = --sinfo->users;
	if (!ret) {
		list_del(&sinfo->link_phys);
		list_del(&sinfo->link_domain);
		kfree(sinfo);
	}

	return ret;
}

static int aux_domain_add_dev(struct dmar_domain *domain,
			      struct device *dev)
{
	int ret;
	unsigned long flags;
	struct intel_iommu *iommu;

	iommu = device_to_iommu(dev, NULL, NULL);
	if (!iommu)
		return -ENODEV;

	if (domain->default_pasid <= 0) {
		u32 pasid;

		/* No private data needed for the default pasid */
		pasid = ioasid_alloc(NULL, PASID_MIN,
				     pci_max_pasids(to_pci_dev(dev)) - 1,
				     NULL);
		if (pasid == INVALID_IOASID) {
			pr_err("Can't allocate default pasid\n");
			return -ENODEV;
		}
		domain->default_pasid = pasid;
	}

	spin_lock_irqsave(&device_domain_lock, flags);
	ret = auxiliary_link_device(domain, dev);
	if (ret <= 0)
		goto link_failed;

	/*
	 * Subdevices from the same physical device can be attached to the
	 * same domain. For such cases, only the first subdevice attachment
	 * needs to go through the full steps in this function. So if ret >
	 * 1, just goto out.
	 */
	if (ret > 1)
		goto out;

	/*
	 * iommu->lock must be held to attach domain to iommu and setup the
	 * pasid entry for second level translation.
	 */
	spin_lock(&iommu->lock);
	ret = domain_attach_iommu(domain, iommu);
	if (ret)
		goto attach_failed;

	/* Setup the PASID entry for mediated devices: */
	if (domain_use_first_level(domain))
		ret = domain_setup_first_level(iommu, domain, dev,
					       domain->default_pasid);
	else
		ret = intel_pasid_setup_second_level(iommu, domain, dev,
						     domain->default_pasid);
	if (ret)
		goto table_failed;

	spin_unlock(&iommu->lock);
out:
	spin_unlock_irqrestore(&device_domain_lock, flags);

	return 0;

table_failed:
	domain_detach_iommu(domain, iommu);
attach_failed:
	spin_unlock(&iommu->lock);
	auxiliary_unlink_device(domain, dev);
link_failed:
	spin_unlock_irqrestore(&device_domain_lock, flags);
	if (list_empty(&domain->subdevices) && domain->default_pasid > 0)
		ioasid_free(domain->default_pasid);

	return ret;
}

static void aux_domain_remove_dev(struct dmar_domain *domain,
				  struct device *dev)
{
	struct device_domain_info *info;
	struct intel_iommu *iommu;
	unsigned long flags;

	if (!is_aux_domain(dev, &domain->domain))
		return;

	spin_lock_irqsave(&device_domain_lock, flags);
	info = get_domain_info(dev);
	iommu = info->iommu;

	if (!auxiliary_unlink_device(domain, dev)) {
		spin_lock(&iommu->lock);
		intel_pasid_tear_down_entry(iommu, dev,
					    domain->default_pasid, false);
		domain_detach_iommu(domain, iommu);
		spin_unlock(&iommu->lock);
	}

	spin_unlock_irqrestore(&device_domain_lock, flags);

	if (list_empty(&domain->subdevices) && domain->default_pasid > 0)
		ioasid_free(domain->default_pasid);
}

=======
>>>>>>> e17c6deb
static int prepare_domain_attach_device(struct iommu_domain *domain,
					struct device *dev)
{
	struct dmar_domain *dmar_domain = to_dmar_domain(domain);
	struct intel_iommu *iommu;
	int addr_width;

	iommu = device_to_iommu(dev, NULL, NULL);
	if (!iommu)
		return -ENODEV;

	/* check if this iommu agaw is sufficient for max mapped address */
	addr_width = agaw_to_width(iommu->agaw);
	if (addr_width > cap_mgaw(iommu->cap))
		addr_width = cap_mgaw(iommu->cap);

	if (dmar_domain->max_addr > (1LL << addr_width)) {
		dev_err(dev, "%s: iommu width (%d) is not "
		        "sufficient for the mapped address (%llx)\n",
		        __func__, addr_width, dmar_domain->max_addr);
		return -EFAULT;
	}
	dmar_domain->gaw = addr_width;

	/*
	 * Knock out extra levels of page tables if necessary
	 */
	while (iommu->agaw < dmar_domain->agaw) {
		struct dma_pte *pte;

		pte = dmar_domain->pgd;
		if (dma_pte_present(pte)) {
			dmar_domain->pgd = phys_to_virt(dma_pte_addr(pte));
			free_pgtable_page(pte);
		}
		dmar_domain->agaw--;
	}

	return 0;
}

static int intel_iommu_attach_device(struct iommu_domain *domain,
				     struct device *dev)
{
	int ret;

	if (domain->type == IOMMU_DOMAIN_UNMANAGED &&
	    device_is_rmrr_locked(dev)) {
		dev_warn(dev, "Device is ineligible for IOMMU domain attach due to platform RMRR requirement.  Contact your platform vendor.\n");
		return -EPERM;
	}

	/* normally dev is not mapped */
	if (unlikely(domain_context_mapped(dev))) {
		struct device_domain_info *info = dev_iommu_priv_get(dev);

		if (info->domain)
			dmar_remove_one_dev_info(dev);
	}

	ret = prepare_domain_attach_device(domain, dev);
	if (ret)
		return ret;

	return domain_add_dev_info(to_dmar_domain(domain), dev);
}

static void intel_iommu_detach_device(struct iommu_domain *domain,
				      struct device *dev)
{
	dmar_remove_one_dev_info(dev);
}

static int intel_iommu_map(struct iommu_domain *domain,
			   unsigned long iova, phys_addr_t hpa,
			   size_t size, int iommu_prot, gfp_t gfp)
{
	struct dmar_domain *dmar_domain = to_dmar_domain(domain);
	u64 max_addr;
	int prot = 0;

	if (iommu_prot & IOMMU_READ)
		prot |= DMA_PTE_READ;
	if (iommu_prot & IOMMU_WRITE)
		prot |= DMA_PTE_WRITE;
	if ((iommu_prot & IOMMU_CACHE) && dmar_domain->iommu_snooping)
		prot |= DMA_PTE_SNP;

	max_addr = iova + size;
	if (dmar_domain->max_addr < max_addr) {
		u64 end;

		/* check if minimum agaw is sufficient for mapped address */
		end = __DOMAIN_MAX_ADDR(dmar_domain->gaw) + 1;
		if (end < max_addr) {
			pr_err("%s: iommu width (%d) is not "
			       "sufficient for the mapped address (%llx)\n",
			       __func__, dmar_domain->gaw, max_addr);
			return -EFAULT;
		}
		dmar_domain->max_addr = max_addr;
	}
	/* Round up size to next multiple of PAGE_SIZE, if it and
	   the low bits of hpa would take us onto the next page */
	size = aligned_nrpages(hpa, size);
	return __domain_mapping(dmar_domain, iova >> VTD_PAGE_SHIFT,
				hpa >> VTD_PAGE_SHIFT, size, prot);
}

static int intel_iommu_map_pages(struct iommu_domain *domain,
				 unsigned long iova, phys_addr_t paddr,
				 size_t pgsize, size_t pgcount,
				 int prot, gfp_t gfp, size_t *mapped)
{
	unsigned long pgshift = __ffs(pgsize);
	size_t size = pgcount << pgshift;
	int ret;

	if (pgsize != SZ_4K && pgsize != SZ_2M && pgsize != SZ_1G)
		return -EINVAL;

	if (!IS_ALIGNED(iova | paddr, pgsize))
		return -EINVAL;

	ret = intel_iommu_map(domain, iova, paddr, size, prot, gfp);
	if (!ret && mapped)
		*mapped = size;

	return ret;
}

static size_t intel_iommu_unmap(struct iommu_domain *domain,
				unsigned long iova, size_t size,
				struct iommu_iotlb_gather *gather)
{
	struct dmar_domain *dmar_domain = to_dmar_domain(domain);
	unsigned long start_pfn, last_pfn;
	int level = 0;

	/* Cope with horrid API which requires us to unmap more than the
	   size argument if it happens to be a large-page mapping. */
	BUG_ON(!pfn_to_dma_pte(dmar_domain, iova >> VTD_PAGE_SHIFT, &level));

	if (size < VTD_PAGE_SIZE << level_to_offset_bits(level))
		size = VTD_PAGE_SIZE << level_to_offset_bits(level);

	start_pfn = iova >> VTD_PAGE_SHIFT;
	last_pfn = (iova + size - 1) >> VTD_PAGE_SHIFT;

	domain_unmap(dmar_domain, start_pfn, last_pfn, &gather->freelist);

	if (dmar_domain->max_addr == iova + size)
		dmar_domain->max_addr = iova;

	iommu_iotlb_gather_add_page(domain, gather, iova, size);

	return size;
}

static size_t intel_iommu_unmap_pages(struct iommu_domain *domain,
				      unsigned long iova,
				      size_t pgsize, size_t pgcount,
				      struct iommu_iotlb_gather *gather)
{
	unsigned long pgshift = __ffs(pgsize);
	size_t size = pgcount << pgshift;

	return intel_iommu_unmap(domain, iova, size, gather);
}

static void intel_iommu_tlb_sync(struct iommu_domain *domain,
				 struct iommu_iotlb_gather *gather)
{
	struct dmar_domain *dmar_domain = to_dmar_domain(domain);
	unsigned long iova_pfn = IOVA_PFN(gather->start);
	size_t size = gather->end - gather->start;
	unsigned long start_pfn;
	unsigned long nrpages;
	int iommu_id;

	nrpages = aligned_nrpages(gather->start, size);
	start_pfn = mm_to_dma_pfn(iova_pfn);

	for_each_domain_iommu(iommu_id, dmar_domain)
		iommu_flush_iotlb_psi(g_iommus[iommu_id], dmar_domain,
				      start_pfn, nrpages,
				      list_empty(&gather->freelist), 0);

	put_pages_list(&gather->freelist);
}

static phys_addr_t intel_iommu_iova_to_phys(struct iommu_domain *domain,
					    dma_addr_t iova)
{
	struct dmar_domain *dmar_domain = to_dmar_domain(domain);
	struct dma_pte *pte;
	int level = 0;
	u64 phys = 0;

	pte = pfn_to_dma_pte(dmar_domain, iova >> VTD_PAGE_SHIFT, &level);
	if (pte && dma_pte_present(pte))
		phys = dma_pte_addr(pte) +
			(iova & (BIT_MASK(level_to_offset_bits(level) +
						VTD_PAGE_SHIFT) - 1));

	return phys;
}

static bool intel_iommu_capable(enum iommu_cap cap)
{
	if (cap == IOMMU_CAP_CACHE_COHERENCY)
		return domain_update_iommu_snooping(NULL);
	if (cap == IOMMU_CAP_INTR_REMAP)
		return irq_remapping_enabled == 1;

	return false;
}

static struct iommu_device *intel_iommu_probe_device(struct device *dev)
{
	struct pci_dev *pdev = dev_is_pci(dev) ? to_pci_dev(dev) : NULL;
	struct device_domain_info *info;
	struct intel_iommu *iommu;
	unsigned long flags;
	u8 bus, devfn;

	iommu = device_to_iommu(dev, &bus, &devfn);
	if (!iommu)
		return ERR_PTR(-ENODEV);

	info = kzalloc(sizeof(*info), GFP_KERNEL);
	if (!info)
		return ERR_PTR(-ENOMEM);

	if (dev_is_real_dma_subdevice(dev)) {
		info->bus = pdev->bus->number;
		info->devfn = pdev->devfn;
		info->segment = pci_domain_nr(pdev->bus);
	} else {
		info->bus = bus;
		info->devfn = devfn;
		info->segment = iommu->segment;
	}

	info->dev = dev;
	info->iommu = iommu;
	if (dev_is_pci(dev)) {
		if (ecap_dev_iotlb_support(iommu->ecap) &&
		    pci_ats_supported(pdev) &&
		    dmar_ats_supported(pdev, iommu))
			info->ats_supported = 1;

		if (sm_supported(iommu)) {
			if (pasid_supported(iommu)) {
				int features = pci_pasid_features(pdev);

				if (features >= 0)
					info->pasid_supported = features | 1;
			}

			if (info->ats_supported && ecap_prs(iommu->ecap) &&
			    pci_pri_supported(pdev))
				info->pri_supported = 1;
		}
	}

	spin_lock_irqsave(&device_domain_lock, flags);
	list_add(&info->global, &device_domain_list);
	dev_iommu_priv_set(dev, info);
	spin_unlock_irqrestore(&device_domain_lock, flags);

	return &iommu->iommu;
}

static void intel_iommu_release_device(struct device *dev)
{
	struct device_domain_info *info = dev_iommu_priv_get(dev);
	unsigned long flags;

	dmar_remove_one_dev_info(dev);

	spin_lock_irqsave(&device_domain_lock, flags);
	dev_iommu_priv_set(dev, NULL);
	list_del(&info->global);
	spin_unlock_irqrestore(&device_domain_lock, flags);

	kfree(info);
	set_dma_ops(dev, NULL);
}

static void intel_iommu_probe_finalize(struct device *dev)
{
	set_dma_ops(dev, NULL);
	iommu_setup_dma_ops(dev, 0, U64_MAX);
}

static void intel_iommu_get_resv_regions(struct device *device,
					 struct list_head *head)
{
	int prot = DMA_PTE_READ | DMA_PTE_WRITE;
	struct iommu_resv_region *reg;
	struct dmar_rmrr_unit *rmrr;
	struct device *i_dev;
	int i;

	down_read(&dmar_global_lock);
	for_each_rmrr_units(rmrr) {
		for_each_active_dev_scope(rmrr->devices, rmrr->devices_cnt,
					  i, i_dev) {
			struct iommu_resv_region *resv;
			enum iommu_resv_type type;
			size_t length;

			if (i_dev != device &&
			    !is_downstream_to_pci_bridge(device, i_dev))
				continue;

			length = rmrr->end_address - rmrr->base_address + 1;

			type = device_rmrr_is_relaxable(device) ?
				IOMMU_RESV_DIRECT_RELAXABLE : IOMMU_RESV_DIRECT;

			resv = iommu_alloc_resv_region(rmrr->base_address,
						       length, prot, type);
			if (!resv)
				break;

			list_add_tail(&resv->list, head);
		}
	}
	up_read(&dmar_global_lock);

#ifdef CONFIG_INTEL_IOMMU_FLOPPY_WA
	if (dev_is_pci(device)) {
		struct pci_dev *pdev = to_pci_dev(device);

		if ((pdev->class >> 8) == PCI_CLASS_BRIDGE_ISA) {
			reg = iommu_alloc_resv_region(0, 1UL << 24, prot,
						   IOMMU_RESV_DIRECT_RELAXABLE);
			if (reg)
				list_add_tail(&reg->list, head);
		}
	}
#endif /* CONFIG_INTEL_IOMMU_FLOPPY_WA */

	reg = iommu_alloc_resv_region(IOAPIC_RANGE_START,
				      IOAPIC_RANGE_END - IOAPIC_RANGE_START + 1,
				      0, IOMMU_RESV_MSI);
	if (!reg)
		return;
	list_add_tail(&reg->list, head);
}

int intel_iommu_enable_pasid(struct intel_iommu *iommu, struct device *dev)
{
	struct device_domain_info *info = dev_iommu_priv_get(dev);
	struct context_entry *context;
	struct dmar_domain *domain;
	unsigned long flags;
	u64 ctx_lo;
	int ret;

	domain = info->domain;
	if (!domain)
		return -EINVAL;

	spin_lock_irqsave(&device_domain_lock, flags);
	spin_lock(&iommu->lock);

	ret = -EINVAL;
	if (!info->pasid_supported)
		goto out;

	context = iommu_context_addr(iommu, info->bus, info->devfn, 0);
	if (WARN_ON(!context))
		goto out;

	ctx_lo = context[0].lo;

	if (!(ctx_lo & CONTEXT_PASIDE)) {
		ctx_lo |= CONTEXT_PASIDE;
		context[0].lo = ctx_lo;
		wmb();
		iommu->flush.flush_context(iommu,
					   domain->iommu_did[iommu->seq_id],
					   PCI_DEVID(info->bus, info->devfn),
					   DMA_CCMD_MASK_NOBIT,
					   DMA_CCMD_DEVICE_INVL);
	}

	/* Enable PASID support in the device, if it wasn't already */
	if (!info->pasid_enabled)
		iommu_enable_dev_iotlb(info);

	ret = 0;

 out:
	spin_unlock(&iommu->lock);
	spin_unlock_irqrestore(&device_domain_lock, flags);

	return ret;
}

static struct iommu_group *intel_iommu_device_group(struct device *dev)
{
	if (dev_is_pci(dev))
		return pci_device_group(dev);
	return generic_device_group(dev);
}

static int intel_iommu_enable_sva(struct device *dev)
{
	struct device_domain_info *info = dev_iommu_priv_get(dev);
	struct intel_iommu *iommu;
	int ret;

	if (!info || dmar_disabled)
		return -EINVAL;

	iommu = info->iommu;
	if (!iommu)
		return -EINVAL;

	if (!(iommu->flags & VTD_FLAG_SVM_CAPABLE))
		return -ENODEV;

	if (intel_iommu_enable_pasid(iommu, dev))
		return -ENODEV;

	if (!info->pasid_enabled || !info->pri_enabled || !info->ats_enabled)
		return -EINVAL;

	ret = iopf_queue_add_device(iommu->iopf_queue, dev);
	if (!ret)
		ret = iommu_register_device_fault_handler(dev, iommu_queue_iopf, dev);

	return ret;
}

static int intel_iommu_disable_sva(struct device *dev)
{
	struct device_domain_info *info = dev_iommu_priv_get(dev);
	struct intel_iommu *iommu = info->iommu;
	int ret;

	ret = iommu_unregister_device_fault_handler(dev);
	if (!ret)
		ret = iopf_queue_remove_device(iommu->iopf_queue, dev);

	return ret;
}

static int intel_iommu_enable_iopf(struct device *dev)
{
	struct device_domain_info *info = dev_iommu_priv_get(dev);

	if (info && info->pri_supported)
		return 0;

	return -ENODEV;
}

static int
intel_iommu_dev_enable_feat(struct device *dev, enum iommu_dev_features feat)
{
	switch (feat) {
	case IOMMU_DEV_FEAT_IOPF:
		return intel_iommu_enable_iopf(dev);

	case IOMMU_DEV_FEAT_SVA:
		return intel_iommu_enable_sva(dev);

	default:
		return -ENODEV;
	}
}

static int
intel_iommu_dev_disable_feat(struct device *dev, enum iommu_dev_features feat)
{
	switch (feat) {
	case IOMMU_DEV_FEAT_IOPF:
		return 0;

	case IOMMU_DEV_FEAT_SVA:
		return intel_iommu_disable_sva(dev);

	default:
		return -ENODEV;
	}
}

static bool intel_iommu_is_attach_deferred(struct device *dev)
{
	struct device_domain_info *info = dev_iommu_priv_get(dev);

	return translation_pre_enabled(info->iommu) && !info->domain;
}

/*
 * Check that the device does not live on an external facing PCI port that is
 * marked as untrusted. Such devices should not be able to apply quirks and
 * thus not be able to bypass the IOMMU restrictions.
 */
static bool risky_device(struct pci_dev *pdev)
{
	if (pdev->untrusted) {
		pci_info(pdev,
			 "Skipping IOMMU quirk for dev [%04X:%04X] on untrusted PCI link\n",
			 pdev->vendor, pdev->device);
		pci_info(pdev, "Please check with your BIOS/Platform vendor about this\n");
		return true;
	}
	return false;
}

static void intel_iommu_iotlb_sync_map(struct iommu_domain *domain,
				       unsigned long iova, size_t size)
{
	struct dmar_domain *dmar_domain = to_dmar_domain(domain);
	unsigned long pages = aligned_nrpages(iova, size);
	unsigned long pfn = iova >> VTD_PAGE_SHIFT;
	struct intel_iommu *iommu;
	int iommu_id;

	for_each_domain_iommu(iommu_id, dmar_domain) {
		iommu = g_iommus[iommu_id];
		__mapping_notify_one(iommu, dmar_domain, pfn, pages);
	}
}

const struct iommu_ops intel_iommu_ops = {
	.capable		= intel_iommu_capable,
	.domain_alloc		= intel_iommu_domain_alloc,
	.probe_device		= intel_iommu_probe_device,
	.probe_finalize		= intel_iommu_probe_finalize,
	.release_device		= intel_iommu_release_device,
	.get_resv_regions	= intel_iommu_get_resv_regions,
	.put_resv_regions	= generic_iommu_put_resv_regions,
	.device_group		= intel_iommu_device_group,
	.dev_enable_feat	= intel_iommu_dev_enable_feat,
	.dev_disable_feat	= intel_iommu_dev_disable_feat,
	.is_attach_deferred	= intel_iommu_is_attach_deferred,
	.def_domain_type	= device_def_domain_type,
	.pgsize_bitmap		= SZ_4K,
#ifdef CONFIG_INTEL_IOMMU_SVM
	.sva_bind		= intel_svm_bind,
	.sva_unbind		= intel_svm_unbind,
	.sva_get_pasid		= intel_svm_get_pasid,
	.page_response		= intel_svm_page_response,
#endif
	.default_domain_ops = &(const struct iommu_domain_ops) {
		.attach_dev		= intel_iommu_attach_device,
		.detach_dev		= intel_iommu_detach_device,
		.map_pages		= intel_iommu_map_pages,
		.unmap_pages		= intel_iommu_unmap_pages,
		.iotlb_sync_map		= intel_iommu_iotlb_sync_map,
		.flush_iotlb_all        = intel_flush_iotlb_all,
		.iotlb_sync		= intel_iommu_tlb_sync,
		.iova_to_phys		= intel_iommu_iova_to_phys,
		.free			= intel_iommu_domain_free,
	}
};

static void quirk_iommu_igfx(struct pci_dev *dev)
{
	if (risky_device(dev))
		return;

	pci_info(dev, "Disabling IOMMU for graphics on this chipset\n");
	dmar_map_gfx = 0;
}

/* G4x/GM45 integrated gfx dmar support is totally busted. */
DECLARE_PCI_FIXUP_HEADER(PCI_VENDOR_ID_INTEL, 0x2a40, quirk_iommu_igfx);
DECLARE_PCI_FIXUP_HEADER(PCI_VENDOR_ID_INTEL, 0x2e00, quirk_iommu_igfx);
DECLARE_PCI_FIXUP_HEADER(PCI_VENDOR_ID_INTEL, 0x2e10, quirk_iommu_igfx);
DECLARE_PCI_FIXUP_HEADER(PCI_VENDOR_ID_INTEL, 0x2e20, quirk_iommu_igfx);
DECLARE_PCI_FIXUP_HEADER(PCI_VENDOR_ID_INTEL, 0x2e30, quirk_iommu_igfx);
DECLARE_PCI_FIXUP_HEADER(PCI_VENDOR_ID_INTEL, 0x2e40, quirk_iommu_igfx);
DECLARE_PCI_FIXUP_HEADER(PCI_VENDOR_ID_INTEL, 0x2e90, quirk_iommu_igfx);

/* Broadwell igfx malfunctions with dmar */
DECLARE_PCI_FIXUP_HEADER(PCI_VENDOR_ID_INTEL, 0x1606, quirk_iommu_igfx);
DECLARE_PCI_FIXUP_HEADER(PCI_VENDOR_ID_INTEL, 0x160B, quirk_iommu_igfx);
DECLARE_PCI_FIXUP_HEADER(PCI_VENDOR_ID_INTEL, 0x160E, quirk_iommu_igfx);
DECLARE_PCI_FIXUP_HEADER(PCI_VENDOR_ID_INTEL, 0x1602, quirk_iommu_igfx);
DECLARE_PCI_FIXUP_HEADER(PCI_VENDOR_ID_INTEL, 0x160A, quirk_iommu_igfx);
DECLARE_PCI_FIXUP_HEADER(PCI_VENDOR_ID_INTEL, 0x160D, quirk_iommu_igfx);
DECLARE_PCI_FIXUP_HEADER(PCI_VENDOR_ID_INTEL, 0x1616, quirk_iommu_igfx);
DECLARE_PCI_FIXUP_HEADER(PCI_VENDOR_ID_INTEL, 0x161B, quirk_iommu_igfx);
DECLARE_PCI_FIXUP_HEADER(PCI_VENDOR_ID_INTEL, 0x161E, quirk_iommu_igfx);
DECLARE_PCI_FIXUP_HEADER(PCI_VENDOR_ID_INTEL, 0x1612, quirk_iommu_igfx);
DECLARE_PCI_FIXUP_HEADER(PCI_VENDOR_ID_INTEL, 0x161A, quirk_iommu_igfx);
DECLARE_PCI_FIXUP_HEADER(PCI_VENDOR_ID_INTEL, 0x161D, quirk_iommu_igfx);
DECLARE_PCI_FIXUP_HEADER(PCI_VENDOR_ID_INTEL, 0x1626, quirk_iommu_igfx);
DECLARE_PCI_FIXUP_HEADER(PCI_VENDOR_ID_INTEL, 0x162B, quirk_iommu_igfx);
DECLARE_PCI_FIXUP_HEADER(PCI_VENDOR_ID_INTEL, 0x162E, quirk_iommu_igfx);
DECLARE_PCI_FIXUP_HEADER(PCI_VENDOR_ID_INTEL, 0x1622, quirk_iommu_igfx);
DECLARE_PCI_FIXUP_HEADER(PCI_VENDOR_ID_INTEL, 0x162A, quirk_iommu_igfx);
DECLARE_PCI_FIXUP_HEADER(PCI_VENDOR_ID_INTEL, 0x162D, quirk_iommu_igfx);
DECLARE_PCI_FIXUP_HEADER(PCI_VENDOR_ID_INTEL, 0x1636, quirk_iommu_igfx);
DECLARE_PCI_FIXUP_HEADER(PCI_VENDOR_ID_INTEL, 0x163B, quirk_iommu_igfx);
DECLARE_PCI_FIXUP_HEADER(PCI_VENDOR_ID_INTEL, 0x163E, quirk_iommu_igfx);
DECLARE_PCI_FIXUP_HEADER(PCI_VENDOR_ID_INTEL, 0x1632, quirk_iommu_igfx);
DECLARE_PCI_FIXUP_HEADER(PCI_VENDOR_ID_INTEL, 0x163A, quirk_iommu_igfx);
DECLARE_PCI_FIXUP_HEADER(PCI_VENDOR_ID_INTEL, 0x163D, quirk_iommu_igfx);

static void quirk_iommu_rwbf(struct pci_dev *dev)
{
	if (risky_device(dev))
		return;

	/*
	 * Mobile 4 Series Chipset neglects to set RWBF capability,
	 * but needs it. Same seems to hold for the desktop versions.
	 */
	pci_info(dev, "Forcing write-buffer flush capability\n");
	rwbf_quirk = 1;
}

DECLARE_PCI_FIXUP_HEADER(PCI_VENDOR_ID_INTEL, 0x2a40, quirk_iommu_rwbf);
DECLARE_PCI_FIXUP_HEADER(PCI_VENDOR_ID_INTEL, 0x2e00, quirk_iommu_rwbf);
DECLARE_PCI_FIXUP_HEADER(PCI_VENDOR_ID_INTEL, 0x2e10, quirk_iommu_rwbf);
DECLARE_PCI_FIXUP_HEADER(PCI_VENDOR_ID_INTEL, 0x2e20, quirk_iommu_rwbf);
DECLARE_PCI_FIXUP_HEADER(PCI_VENDOR_ID_INTEL, 0x2e30, quirk_iommu_rwbf);
DECLARE_PCI_FIXUP_HEADER(PCI_VENDOR_ID_INTEL, 0x2e40, quirk_iommu_rwbf);
DECLARE_PCI_FIXUP_HEADER(PCI_VENDOR_ID_INTEL, 0x2e90, quirk_iommu_rwbf);

#define GGC 0x52
#define GGC_MEMORY_SIZE_MASK	(0xf << 8)
#define GGC_MEMORY_SIZE_NONE	(0x0 << 8)
#define GGC_MEMORY_SIZE_1M	(0x1 << 8)
#define GGC_MEMORY_SIZE_2M	(0x3 << 8)
#define GGC_MEMORY_VT_ENABLED	(0x8 << 8)
#define GGC_MEMORY_SIZE_2M_VT	(0x9 << 8)
#define GGC_MEMORY_SIZE_3M_VT	(0xa << 8)
#define GGC_MEMORY_SIZE_4M_VT	(0xb << 8)

static void quirk_calpella_no_shadow_gtt(struct pci_dev *dev)
{
	unsigned short ggc;

	if (risky_device(dev))
		return;

	if (pci_read_config_word(dev, GGC, &ggc))
		return;

	if (!(ggc & GGC_MEMORY_VT_ENABLED)) {
		pci_info(dev, "BIOS has allocated no shadow GTT; disabling IOMMU for graphics\n");
		dmar_map_gfx = 0;
	} else if (dmar_map_gfx) {
		/* we have to ensure the gfx device is idle before we flush */
		pci_info(dev, "Disabling batched IOTLB flush on Ironlake\n");
		iommu_set_dma_strict();
	}
}
DECLARE_PCI_FIXUP_HEADER(PCI_VENDOR_ID_INTEL, 0x0040, quirk_calpella_no_shadow_gtt);
DECLARE_PCI_FIXUP_HEADER(PCI_VENDOR_ID_INTEL, 0x0044, quirk_calpella_no_shadow_gtt);
DECLARE_PCI_FIXUP_HEADER(PCI_VENDOR_ID_INTEL, 0x0062, quirk_calpella_no_shadow_gtt);
DECLARE_PCI_FIXUP_HEADER(PCI_VENDOR_ID_INTEL, 0x006a, quirk_calpella_no_shadow_gtt);

static void quirk_igfx_skip_te_disable(struct pci_dev *dev)
{
	unsigned short ver;

	if (!IS_GFX_DEVICE(dev))
		return;

	ver = (dev->device >> 8) & 0xff;
	if (ver != 0x45 && ver != 0x46 && ver != 0x4c &&
	    ver != 0x4e && ver != 0x8a && ver != 0x98 &&
	    ver != 0x9a)
		return;

	if (risky_device(dev))
		return;

	pci_info(dev, "Skip IOMMU disabling for graphics\n");
	iommu_skip_te_disable = 1;
}
DECLARE_PCI_FIXUP_HEADER(PCI_VENDOR_ID_INTEL, PCI_ANY_ID, quirk_igfx_skip_te_disable);

/* On Tylersburg chipsets, some BIOSes have been known to enable the
   ISOCH DMAR unit for the Azalia sound device, but not give it any
   TLB entries, which causes it to deadlock. Check for that.  We do
   this in a function called from init_dmars(), instead of in a PCI
   quirk, because we don't want to print the obnoxious "BIOS broken"
   message if VT-d is actually disabled.
*/
static void __init check_tylersburg_isoch(void)
{
	struct pci_dev *pdev;
	uint32_t vtisochctrl;

	/* If there's no Azalia in the system anyway, forget it. */
	pdev = pci_get_device(PCI_VENDOR_ID_INTEL, 0x3a3e, NULL);
	if (!pdev)
		return;

	if (risky_device(pdev)) {
		pci_dev_put(pdev);
		return;
	}

	pci_dev_put(pdev);

	/* System Management Registers. Might be hidden, in which case
	   we can't do the sanity check. But that's OK, because the
	   known-broken BIOSes _don't_ actually hide it, so far. */
	pdev = pci_get_device(PCI_VENDOR_ID_INTEL, 0x342e, NULL);
	if (!pdev)
		return;

	if (risky_device(pdev)) {
		pci_dev_put(pdev);
		return;
	}

	if (pci_read_config_dword(pdev, 0x188, &vtisochctrl)) {
		pci_dev_put(pdev);
		return;
	}

	pci_dev_put(pdev);

	/* If Azalia DMA is routed to the non-isoch DMAR unit, fine. */
	if (vtisochctrl & 1)
		return;

	/* Drop all bits other than the number of TLB entries */
	vtisochctrl &= 0x1c;

	/* If we have the recommended number of TLB entries (16), fine. */
	if (vtisochctrl == 0x10)
		return;

	/* Zero TLB entries? You get to ride the short bus to school. */
	if (!vtisochctrl) {
		WARN(1, "Your BIOS is broken; DMA routed to ISOCH DMAR unit but no TLB space.\n"
		     "BIOS vendor: %s; Ver: %s; Product Version: %s\n",
		     dmi_get_system_info(DMI_BIOS_VENDOR),
		     dmi_get_system_info(DMI_BIOS_VERSION),
		     dmi_get_system_info(DMI_PRODUCT_VERSION));
		iommu_identity_mapping |= IDENTMAP_AZALIA;
		return;
	}

	pr_warn("Recommended TLB entries for ISOCH unit is 16; your BIOS set %d\n",
	       vtisochctrl);
}<|MERGE_RESOLUTION|>--- conflicted
+++ resolved
@@ -4337,186 +4337,6 @@
 		domain_exit(to_dmar_domain(domain));
 }
 
-<<<<<<< HEAD
-/*
- * Check whether a @domain could be attached to the @dev through the
- * aux-domain attach/detach APIs.
- */
-static inline bool
-is_aux_domain(struct device *dev, struct iommu_domain *domain)
-{
-	struct device_domain_info *info = get_domain_info(dev);
-
-	return info && info->auxd_enabled &&
-			domain->type == IOMMU_DOMAIN_UNMANAGED;
-}
-
-static inline struct subdev_domain_info *
-lookup_subdev_info(struct dmar_domain *domain, struct device *dev)
-{
-	struct subdev_domain_info *sinfo;
-
-	if (!list_empty(&domain->subdevices)) {
-		list_for_each_entry(sinfo, &domain->subdevices, link_domain) {
-			if (sinfo->pdev == dev)
-				return sinfo;
-		}
-	}
-
-	return NULL;
-}
-
-static int auxiliary_link_device(struct dmar_domain *domain,
-				 struct device *dev)
-{
-	struct device_domain_info *info = get_domain_info(dev);
-	struct subdev_domain_info *sinfo = lookup_subdev_info(domain, dev);
-
-	assert_spin_locked(&device_domain_lock);
-	if (WARN_ON(!info))
-		return -EINVAL;
-
-	if (!sinfo) {
-		sinfo = kzalloc(sizeof(*sinfo), GFP_ATOMIC);
-		if (!sinfo)
-			return -ENOMEM;
-		sinfo->domain = domain;
-		sinfo->pdev = dev;
-		list_add(&sinfo->link_phys, &info->subdevices);
-		list_add(&sinfo->link_domain, &domain->subdevices);
-	}
-
-	return ++sinfo->users;
-}
-
-static int auxiliary_unlink_device(struct dmar_domain *domain,
-				   struct device *dev)
-{
-	struct device_domain_info *info = get_domain_info(dev);
-	struct subdev_domain_info *sinfo = lookup_subdev_info(domain, dev);
-	int ret;
-
-	assert_spin_locked(&device_domain_lock);
-	if (WARN_ON(!info || !sinfo || sinfo->users <= 0))
-		return -EINVAL;
-
-	ret = --sinfo->users;
-	if (!ret) {
-		list_del(&sinfo->link_phys);
-		list_del(&sinfo->link_domain);
-		kfree(sinfo);
-	}
-
-	return ret;
-}
-
-static int aux_domain_add_dev(struct dmar_domain *domain,
-			      struct device *dev)
-{
-	int ret;
-	unsigned long flags;
-	struct intel_iommu *iommu;
-
-	iommu = device_to_iommu(dev, NULL, NULL);
-	if (!iommu)
-		return -ENODEV;
-
-	if (domain->default_pasid <= 0) {
-		u32 pasid;
-
-		/* No private data needed for the default pasid */
-		pasid = ioasid_alloc(NULL, PASID_MIN,
-				     pci_max_pasids(to_pci_dev(dev)) - 1,
-				     NULL);
-		if (pasid == INVALID_IOASID) {
-			pr_err("Can't allocate default pasid\n");
-			return -ENODEV;
-		}
-		domain->default_pasid = pasid;
-	}
-
-	spin_lock_irqsave(&device_domain_lock, flags);
-	ret = auxiliary_link_device(domain, dev);
-	if (ret <= 0)
-		goto link_failed;
-
-	/*
-	 * Subdevices from the same physical device can be attached to the
-	 * same domain. For such cases, only the first subdevice attachment
-	 * needs to go through the full steps in this function. So if ret >
-	 * 1, just goto out.
-	 */
-	if (ret > 1)
-		goto out;
-
-	/*
-	 * iommu->lock must be held to attach domain to iommu and setup the
-	 * pasid entry for second level translation.
-	 */
-	spin_lock(&iommu->lock);
-	ret = domain_attach_iommu(domain, iommu);
-	if (ret)
-		goto attach_failed;
-
-	/* Setup the PASID entry for mediated devices: */
-	if (domain_use_first_level(domain))
-		ret = domain_setup_first_level(iommu, domain, dev,
-					       domain->default_pasid);
-	else
-		ret = intel_pasid_setup_second_level(iommu, domain, dev,
-						     domain->default_pasid);
-	if (ret)
-		goto table_failed;
-
-	spin_unlock(&iommu->lock);
-out:
-	spin_unlock_irqrestore(&device_domain_lock, flags);
-
-	return 0;
-
-table_failed:
-	domain_detach_iommu(domain, iommu);
-attach_failed:
-	spin_unlock(&iommu->lock);
-	auxiliary_unlink_device(domain, dev);
-link_failed:
-	spin_unlock_irqrestore(&device_domain_lock, flags);
-	if (list_empty(&domain->subdevices) && domain->default_pasid > 0)
-		ioasid_free(domain->default_pasid);
-
-	return ret;
-}
-
-static void aux_domain_remove_dev(struct dmar_domain *domain,
-				  struct device *dev)
-{
-	struct device_domain_info *info;
-	struct intel_iommu *iommu;
-	unsigned long flags;
-
-	if (!is_aux_domain(dev, &domain->domain))
-		return;
-
-	spin_lock_irqsave(&device_domain_lock, flags);
-	info = get_domain_info(dev);
-	iommu = info->iommu;
-
-	if (!auxiliary_unlink_device(domain, dev)) {
-		spin_lock(&iommu->lock);
-		intel_pasid_tear_down_entry(iommu, dev,
-					    domain->default_pasid, false);
-		domain_detach_iommu(domain, iommu);
-		spin_unlock(&iommu->lock);
-	}
-
-	spin_unlock_irqrestore(&device_domain_lock, flags);
-
-	if (list_empty(&domain->subdevices) && domain->default_pasid > 0)
-		ioasid_free(domain->default_pasid);
-}
-
-=======
->>>>>>> e17c6deb
 static int prepare_domain_attach_device(struct iommu_domain *domain,
 					struct device *dev)
 {
