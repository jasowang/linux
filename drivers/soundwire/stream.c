// SPDX-License-Identifier: (GPL-2.0 OR BSD-3-Clause)
// Copyright(c) 2015-18 Intel Corporation.

/*
 *  stream.c - SoundWire Bus stream operations.
 */

#include <linux/delay.h>
#include <linux/device.h>
#include <linux/init.h>
#include <linux/module.h>
#include <linux/mod_devicetable.h>
#include <linux/slab.h>
#include <linux/soundwire/sdw_registers.h>
#include <linux/soundwire/sdw.h>
#include <sound/core.h>
#include <sound/pcm.h>
#include <sound/soc.h>
#include "bus.h"

/*
 * Array of supported rows and columns as per MIPI SoundWire Specification 1.1
 *
 * The rows are arranged as per the array index value programmed
 * in register. The index 15 has dummy value 0 in order to fill hole.
 */
int sdw_rows[SDW_FRAME_ROWS] = {48, 50, 60, 64, 75, 80, 125, 147,
			96, 100, 120, 128, 150, 160, 250, 0,
			192, 200, 240, 256, 72, 144, 90, 180};

int sdw_cols[SDW_FRAME_COLS] = {2, 4, 6, 8, 10, 12, 14, 16};
EXPORT_SYMBOL(sdw_rows);
EXPORT_SYMBOL(sdw_cols);

int sdw_find_col_index(int col)
{
	int i;

	for (i = 0; i < SDW_FRAME_COLS; i++) {
		if (sdw_cols[i] == col)
			return i;
	}

	pr_warn("Requested column not found, selecting lowest column no: 2\n");
	return 0;
}
EXPORT_SYMBOL(sdw_find_col_index);

int sdw_find_row_index(int row)
{
	int i;

	for (i = 0; i < SDW_FRAME_ROWS; i++) {
		if (sdw_rows[i] == row)
			return i;
	}

	pr_warn("Requested row not found, selecting lowest row no: 48\n");
	return 0;
}
EXPORT_SYMBOL(sdw_find_row_index);

static int _sdw_program_slave_port_params(struct sdw_bus *bus,
					  struct sdw_slave *slave,
					  struct sdw_transport_params *t_params,
					  enum sdw_dpn_type type)
{
	u32 addr1, addr2, addr3, addr4;
	int ret;
	u16 wbuf;

	if (bus->params.next_bank) {
		addr1 = SDW_DPN_OFFSETCTRL2_B1(t_params->port_num);
		addr2 = SDW_DPN_BLOCKCTRL3_B1(t_params->port_num);
		addr3 = SDW_DPN_SAMPLECTRL2_B1(t_params->port_num);
		addr4 = SDW_DPN_HCTRL_B1(t_params->port_num);
	} else {
		addr1 = SDW_DPN_OFFSETCTRL2_B0(t_params->port_num);
		addr2 = SDW_DPN_BLOCKCTRL3_B0(t_params->port_num);
		addr3 = SDW_DPN_SAMPLECTRL2_B0(t_params->port_num);
		addr4 = SDW_DPN_HCTRL_B0(t_params->port_num);
	}

	/* Program DPN_OffsetCtrl2 registers */
	ret = sdw_write(slave, addr1, t_params->offset2);
	if (ret < 0) {
		dev_err(bus->dev, "DPN_OffsetCtrl2 register write failed\n");
		return ret;
	}

	/* Program DPN_BlockCtrl3 register */
	ret = sdw_write(slave, addr2, t_params->blk_pkg_mode);
	if (ret < 0) {
		dev_err(bus->dev, "DPN_BlockCtrl3 register write failed\n");
		return ret;
	}

	/*
	 * Data ports are FULL, SIMPLE and REDUCED. This function handles
	 * FULL and REDUCED only and beyond this point only FULL is
	 * handled, so bail out if we are not FULL data port type
	 */
	if (type != SDW_DPN_FULL)
		return ret;

	/* Program DPN_SampleCtrl2 register */
	wbuf = (t_params->sample_interval - 1);
	wbuf &= SDW_DPN_SAMPLECTRL_HIGH;
	wbuf >>= SDW_REG_SHIFT(SDW_DPN_SAMPLECTRL_HIGH);

	ret = sdw_write(slave, addr3, wbuf);
	if (ret < 0) {
		dev_err(bus->dev, "DPN_SampleCtrl2 register write failed\n");
		return ret;
	}

	/* Program DPN_HCtrl register */
	wbuf = t_params->hstart;
	wbuf <<= SDW_REG_SHIFT(SDW_DPN_HCTRL_HSTART);
	wbuf |= t_params->hstop;

	ret = sdw_write(slave, addr4, wbuf);
	if (ret < 0)
		dev_err(bus->dev, "DPN_HCtrl register write failed\n");

	return ret;
}

static int sdw_program_slave_port_params(struct sdw_bus *bus,
					 struct sdw_slave_runtime *s_rt,
					 struct sdw_port_runtime *p_rt)
{
	struct sdw_transport_params *t_params = &p_rt->transport_params;
	struct sdw_port_params *p_params = &p_rt->port_params;
	struct sdw_slave_prop *slave_prop = &s_rt->slave->prop;
	u32 addr1, addr2, addr3, addr4, addr5, addr6;
	struct sdw_dpn_prop *dpn_prop;
	int ret;
	u8 wbuf;

	dpn_prop = sdw_get_slave_dpn_prop(s_rt->slave,
					  s_rt->direction,
					  t_params->port_num);
	if (!dpn_prop)
		return -EINVAL;

	addr1 = SDW_DPN_PORTCTRL(t_params->port_num);
	addr2 = SDW_DPN_BLOCKCTRL1(t_params->port_num);

	if (bus->params.next_bank) {
		addr3 = SDW_DPN_SAMPLECTRL1_B1(t_params->port_num);
		addr4 = SDW_DPN_OFFSETCTRL1_B1(t_params->port_num);
		addr5 = SDW_DPN_BLOCKCTRL2_B1(t_params->port_num);
		addr6 = SDW_DPN_LANECTRL_B1(t_params->port_num);

	} else {
		addr3 = SDW_DPN_SAMPLECTRL1_B0(t_params->port_num);
		addr4 = SDW_DPN_OFFSETCTRL1_B0(t_params->port_num);
		addr5 = SDW_DPN_BLOCKCTRL2_B0(t_params->port_num);
		addr6 = SDW_DPN_LANECTRL_B0(t_params->port_num);
	}

	/* Program DPN_PortCtrl register */
	wbuf = p_params->data_mode << SDW_REG_SHIFT(SDW_DPN_PORTCTRL_DATAMODE);
	wbuf |= p_params->flow_mode;

	ret = sdw_update(s_rt->slave, addr1, 0xF, wbuf);
	if (ret < 0) {
		dev_err(&s_rt->slave->dev,
			"DPN_PortCtrl register write failed for port %d\n",
			t_params->port_num);
		return ret;
	}

	/* Program DPN_BlockCtrl1 register */
	ret = sdw_write(s_rt->slave, addr2, (p_params->bps - 1));
	if (ret < 0) {
		dev_err(&s_rt->slave->dev,
			"DPN_BlockCtrl1 register write failed for port %d\n",
			t_params->port_num);
		return ret;
	}

	/* Program DPN_SampleCtrl1 register */
	wbuf = (t_params->sample_interval - 1) & SDW_DPN_SAMPLECTRL_LOW;
	ret = sdw_write(s_rt->slave, addr3, wbuf);
	if (ret < 0) {
		dev_err(&s_rt->slave->dev,
			"DPN_SampleCtrl1 register write failed for port %d\n",
			t_params->port_num);
		return ret;
	}

	/* Program DPN_OffsetCtrl1 registers */
	ret = sdw_write(s_rt->slave, addr4, t_params->offset1);
	if (ret < 0) {
		dev_err(&s_rt->slave->dev,
			"DPN_OffsetCtrl1 register write failed for port %d\n",
			t_params->port_num);
		return ret;
	}

	/* Program DPN_BlockCtrl2 register*/
	if (t_params->blk_grp_ctrl_valid) {
		ret = sdw_write(s_rt->slave, addr5, t_params->blk_grp_ctrl);
		if (ret < 0) {
			dev_err(&s_rt->slave->dev,
				"DPN_BlockCtrl2 reg write failed for port %d\n",
				t_params->port_num);
			return ret;
		}
	}

	/* program DPN_LaneCtrl register */
	if (slave_prop->lane_control_support) {
		ret = sdw_write(s_rt->slave, addr6, t_params->lane_ctrl);
		if (ret < 0) {
			dev_err(&s_rt->slave->dev,
				"DPN_LaneCtrl register write failed for port %d\n",
				t_params->port_num);
			return ret;
		}
	}

	if (dpn_prop->type != SDW_DPN_SIMPLE) {
		ret = _sdw_program_slave_port_params(bus, s_rt->slave,
						     t_params, dpn_prop->type);
		if (ret < 0)
			dev_err(&s_rt->slave->dev,
				"Transport reg write failed for port: %d\n",
				t_params->port_num);
	}

	return ret;
}

static int sdw_program_master_port_params(struct sdw_bus *bus,
					  struct sdw_port_runtime *p_rt)
{
	int ret;

	/*
	 * we need to set transport and port parameters for the port.
	 * Transport parameters refers to the sample interval, offsets and
	 * hstart/stop etc of the data. Port parameters refers to word
	 * length, flow mode etc of the port
	 */
	ret = bus->port_ops->dpn_set_port_transport_params(bus,
					&p_rt->transport_params,
					bus->params.next_bank);
	if (ret < 0)
		return ret;

	return bus->port_ops->dpn_set_port_params(bus,
						  &p_rt->port_params,
						  bus->params.next_bank);
}

/**
 * sdw_program_port_params() - Programs transport parameters of Master(s)
 * and Slave(s)
 *
 * @m_rt: Master stream runtime
 */
static int sdw_program_port_params(struct sdw_master_runtime *m_rt)
{
	struct sdw_slave_runtime *s_rt = NULL;
	struct sdw_bus *bus = m_rt->bus;
	struct sdw_port_runtime *p_rt;
	int ret = 0;

	/* Program transport & port parameters for Slave(s) */
	list_for_each_entry(s_rt, &m_rt->slave_rt_list, m_rt_node) {
		list_for_each_entry(p_rt, &s_rt->port_list, port_node) {
			ret = sdw_program_slave_port_params(bus, s_rt, p_rt);
			if (ret < 0)
				return ret;
		}
	}

	/* Program transport & port parameters for Master(s) */
	list_for_each_entry(p_rt, &m_rt->port_list, port_node) {
		ret = sdw_program_master_port_params(bus, p_rt);
		if (ret < 0)
			return ret;
	}

	return 0;
}

/**
 * sdw_enable_disable_slave_ports: Enable/disable slave data port
 *
 * @bus: bus instance
 * @s_rt: slave runtime
 * @p_rt: port runtime
 * @en: enable or disable operation
 *
 * This function only sets the enable/disable bits in the relevant bank, the
 * actual enable/disable is done with a bank switch
 */
static int sdw_enable_disable_slave_ports(struct sdw_bus *bus,
					  struct sdw_slave_runtime *s_rt,
					  struct sdw_port_runtime *p_rt,
					  bool en)
{
	struct sdw_transport_params *t_params = &p_rt->transport_params;
	u32 addr;
	int ret;

	if (bus->params.next_bank)
		addr = SDW_DPN_CHANNELEN_B1(p_rt->num);
	else
		addr = SDW_DPN_CHANNELEN_B0(p_rt->num);

	/*
	 * Since bus doesn't support sharing a port across two streams,
	 * it is safe to reset this register
	 */
	if (en)
		ret = sdw_write(s_rt->slave, addr, p_rt->ch_mask);
	else
		ret = sdw_write(s_rt->slave, addr, 0x0);

	if (ret < 0)
		dev_err(&s_rt->slave->dev,
			"Slave chn_en reg write failed:%d port:%d\n",
			ret, t_params->port_num);

	return ret;
}

static int sdw_enable_disable_master_ports(struct sdw_master_runtime *m_rt,
					   struct sdw_port_runtime *p_rt,
					   bool en)
{
	struct sdw_transport_params *t_params = &p_rt->transport_params;
	struct sdw_bus *bus = m_rt->bus;
	struct sdw_enable_ch enable_ch;
	int ret;

	enable_ch.port_num = p_rt->num;
	enable_ch.ch_mask = p_rt->ch_mask;
	enable_ch.enable = en;

	/* Perform Master port channel(s) enable/disable */
	if (bus->port_ops->dpn_port_enable_ch) {
		ret = bus->port_ops->dpn_port_enable_ch(bus,
							&enable_ch,
							bus->params.next_bank);
		if (ret < 0) {
			dev_err(bus->dev,
				"Master chn_en write failed:%d port:%d\n",
				ret, t_params->port_num);
			return ret;
		}
	} else {
		dev_err(bus->dev,
			"dpn_port_enable_ch not supported, %s failed\n",
			en ? "enable" : "disable");
		return -EINVAL;
	}

	return 0;
}

/**
 * sdw_enable_disable_ports() - Enable/disable port(s) for Master and
 * Slave(s)
 *
 * @m_rt: Master stream runtime
 * @en: mode (enable/disable)
 */
static int sdw_enable_disable_ports(struct sdw_master_runtime *m_rt, bool en)
{
	struct sdw_port_runtime *s_port, *m_port;
	struct sdw_slave_runtime *s_rt;
	int ret = 0;

	/* Enable/Disable Slave port(s) */
	list_for_each_entry(s_rt, &m_rt->slave_rt_list, m_rt_node) {
		list_for_each_entry(s_port, &s_rt->port_list, port_node) {
			ret = sdw_enable_disable_slave_ports(m_rt->bus, s_rt,
							     s_port, en);
			if (ret < 0)
				return ret;
		}
	}

	/* Enable/Disable Master port(s) */
	list_for_each_entry(m_port, &m_rt->port_list, port_node) {
		ret = sdw_enable_disable_master_ports(m_rt, m_port, en);
		if (ret < 0)
			return ret;
	}

	return 0;
}

static int sdw_do_port_prep(struct sdw_slave_runtime *s_rt,
			    struct sdw_prepare_ch prep_ch,
			    enum sdw_port_prep_ops cmd)
{
	const struct sdw_slave_ops *ops = s_rt->slave->ops;
	int ret;

	if (ops->port_prep) {
		ret = ops->port_prep(s_rt->slave, &prep_ch, cmd);
		if (ret < 0) {
			dev_err(&s_rt->slave->dev,
				"Slave Port Prep cmd %d failed: %d\n",
				cmd, ret);
			return ret;
		}
	}

	return 0;
}

static int sdw_prep_deprep_slave_ports(struct sdw_bus *bus,
				       struct sdw_slave_runtime *s_rt,
				       struct sdw_port_runtime *p_rt,
				       bool prep)
{
	struct completion *port_ready;
	struct sdw_dpn_prop *dpn_prop;
	struct sdw_prepare_ch prep_ch;
	unsigned int time_left;
	bool intr = false;
	int ret = 0, val;
	u32 addr;

	prep_ch.num = p_rt->num;
	prep_ch.ch_mask = p_rt->ch_mask;

	dpn_prop = sdw_get_slave_dpn_prop(s_rt->slave,
					  s_rt->direction,
					  prep_ch.num);
	if (!dpn_prop) {
		dev_err(bus->dev,
			"Slave Port:%d properties not found\n", prep_ch.num);
		return -EINVAL;
	}

	prep_ch.prepare = prep;

	prep_ch.bank = bus->params.next_bank;

	if (dpn_prop->imp_def_interrupts || !dpn_prop->simple_ch_prep_sm)
		intr = true;

	/*
	 * Enable interrupt before Port prepare.
	 * For Port de-prepare, it is assumed that port
	 * was prepared earlier
	 */
	if (prep && intr) {
		ret = sdw_configure_dpn_intr(s_rt->slave, p_rt->num, prep,
					     dpn_prop->imp_def_interrupts);
		if (ret < 0)
			return ret;
	}

	/* Inform slave about the impending port prepare */
	sdw_do_port_prep(s_rt, prep_ch, SDW_OPS_PORT_PRE_PREP);

	/* Prepare Slave port implementing CP_SM */
	if (!dpn_prop->simple_ch_prep_sm) {
		addr = SDW_DPN_PREPARECTRL(p_rt->num);

		if (prep)
			ret = sdw_write(s_rt->slave, addr, p_rt->ch_mask);
		else
			ret = sdw_write(s_rt->slave, addr, 0x0);

		if (ret < 0) {
			dev_err(&s_rt->slave->dev,
				"Slave prep_ctrl reg write failed\n");
			return ret;
		}

		/* Wait for completion on port ready */
		port_ready = &s_rt->slave->port_ready[prep_ch.num];
		time_left = wait_for_completion_timeout(port_ready,
				msecs_to_jiffies(dpn_prop->ch_prep_timeout));

		val = sdw_read(s_rt->slave, SDW_DPN_PREPARESTATUS(p_rt->num));
		val &= p_rt->ch_mask;
		if (!time_left || val) {
			dev_err(&s_rt->slave->dev,
				"Chn prep failed for port:%d\n", prep_ch.num);
			return -ETIMEDOUT;
		}
	}

	/* Inform slaves about ports prepared */
	sdw_do_port_prep(s_rt, prep_ch, SDW_OPS_PORT_POST_PREP);

	/* Disable interrupt after Port de-prepare */
	if (!prep && intr)
		ret = sdw_configure_dpn_intr(s_rt->slave, p_rt->num, prep,
					     dpn_prop->imp_def_interrupts);

	return ret;
}

static int sdw_prep_deprep_master_ports(struct sdw_master_runtime *m_rt,
					struct sdw_port_runtime *p_rt,
					bool prep)
{
	struct sdw_transport_params *t_params = &p_rt->transport_params;
	struct sdw_bus *bus = m_rt->bus;
	const struct sdw_master_port_ops *ops = bus->port_ops;
	struct sdw_prepare_ch prep_ch;
	int ret = 0;

	prep_ch.num = p_rt->num;
	prep_ch.ch_mask = p_rt->ch_mask;
	prep_ch.prepare = prep; /* Prepare/De-prepare */
	prep_ch.bank = bus->params.next_bank;

	/* Pre-prepare/Pre-deprepare port(s) */
	if (ops->dpn_port_prep) {
		ret = ops->dpn_port_prep(bus, &prep_ch);
		if (ret < 0) {
			dev_err(bus->dev, "Port prepare failed for port:%d\n",
				t_params->port_num);
			return ret;
		}
	}

	return ret;
}

/**
 * sdw_prep_deprep_ports() - Prepare/De-prepare port(s) for Master(s) and
 * Slave(s)
 *
 * @m_rt: Master runtime handle
 * @prep: Prepare or De-prepare
 */
static int sdw_prep_deprep_ports(struct sdw_master_runtime *m_rt, bool prep)
{
	struct sdw_slave_runtime *s_rt;
	struct sdw_port_runtime *p_rt;
	int ret = 0;

	/* Prepare/De-prepare Slave port(s) */
	list_for_each_entry(s_rt, &m_rt->slave_rt_list, m_rt_node) {
		list_for_each_entry(p_rt, &s_rt->port_list, port_node) {
			ret = sdw_prep_deprep_slave_ports(m_rt->bus, s_rt,
							  p_rt, prep);
			if (ret < 0)
				return ret;
		}
	}

	/* Prepare/De-prepare Master port(s) */
	list_for_each_entry(p_rt, &m_rt->port_list, port_node) {
		ret = sdw_prep_deprep_master_ports(m_rt, p_rt, prep);
		if (ret < 0)
			return ret;
	}

	return ret;
}

/**
 * sdw_notify_config() - Notify bus configuration
 *
 * @m_rt: Master runtime handle
 *
 * This function notifies the Master(s) and Slave(s) of the
 * new bus configuration.
 */
static int sdw_notify_config(struct sdw_master_runtime *m_rt)
{
	struct sdw_slave_runtime *s_rt;
	struct sdw_bus *bus = m_rt->bus;
	struct sdw_slave *slave;
	int ret = 0;

	if (bus->ops->set_bus_conf) {
		ret = bus->ops->set_bus_conf(bus, &bus->params);
		if (ret < 0)
			return ret;
	}

	list_for_each_entry(s_rt, &m_rt->slave_rt_list, m_rt_node) {
		slave = s_rt->slave;

		if (slave->ops->bus_config) {
			ret = slave->ops->bus_config(slave, &bus->params);
			if (ret < 0) {
				dev_err(bus->dev, "Notify Slave: %d failed\n",
					slave->dev_num);
				return ret;
			}
		}
	}

	return ret;
}

/**
 * sdw_program_params() - Program transport and port parameters for Master(s)
 * and Slave(s)
 *
 * @bus: SDW bus instance
 * @prepare: true if sdw_program_params() is called by _prepare.
 */
static int sdw_program_params(struct sdw_bus *bus, bool prepare)
{
	struct sdw_master_runtime *m_rt;
	int ret = 0;

	list_for_each_entry(m_rt, &bus->m_rt_list, bus_node) {

		/*
		 * this loop walks through all master runtimes for a
		 * bus, but the ports can only be configured while
		 * explicitly preparing a stream or handling an
		 * already-prepared stream otherwise.
		 */
		if (!prepare &&
		    m_rt->stream->state == SDW_STREAM_CONFIGURED)
			continue;

		ret = sdw_program_port_params(m_rt);
		if (ret < 0) {
			dev_err(bus->dev,
				"Program transport params failed: %d\n", ret);
			return ret;
		}

		ret = sdw_notify_config(m_rt);
		if (ret < 0) {
			dev_err(bus->dev,
				"Notify bus config failed: %d\n", ret);
			return ret;
		}

		/* Enable port(s) on alternate bank for all active streams */
		if (m_rt->stream->state != SDW_STREAM_ENABLED)
			continue;

		ret = sdw_enable_disable_ports(m_rt, true);
		if (ret < 0) {
			dev_err(bus->dev, "Enable channel failed: %d\n", ret);
			return ret;
		}
	}

	return ret;
}

static int sdw_bank_switch(struct sdw_bus *bus, int m_rt_count)
{
	int col_index, row_index;
	bool multi_link;
	struct sdw_msg *wr_msg;
	u8 *wbuf;
	int ret;
	u16 addr;

	wr_msg = kzalloc(sizeof(*wr_msg), GFP_KERNEL);
	if (!wr_msg)
		return -ENOMEM;

	bus->defer_msg.msg = wr_msg;

	wbuf = kzalloc(sizeof(*wbuf), GFP_KERNEL);
	if (!wbuf) {
		ret = -ENOMEM;
		goto error_1;
	}

	/* Get row and column index to program register */
	col_index = sdw_find_col_index(bus->params.col);
	row_index = sdw_find_row_index(bus->params.row);
	wbuf[0] = col_index | (row_index << 3);

	if (bus->params.next_bank)
		addr = SDW_SCP_FRAMECTRL_B1;
	else
		addr = SDW_SCP_FRAMECTRL_B0;

	sdw_fill_msg(wr_msg, NULL, addr, 1, SDW_BROADCAST_DEV_NUM,
		     SDW_MSG_FLAG_WRITE, wbuf);
	wr_msg->ssp_sync = true;

	/*
	 * Set the multi_link flag only when both the hardware supports
	 * and hardware-based sync is required
	 */
	multi_link = bus->multi_link && (m_rt_count >= bus->hw_sync_min_links);

	if (multi_link)
		ret = sdw_transfer_defer(bus, wr_msg, &bus->defer_msg);
	else
		ret = sdw_transfer(bus, wr_msg);

	if (ret < 0) {
		dev_err(bus->dev, "Slave frame_ctrl reg write failed\n");
		goto error;
	}

	if (!multi_link) {
		kfree(wr_msg);
		kfree(wbuf);
		bus->defer_msg.msg = NULL;
		bus->params.curr_bank = !bus->params.curr_bank;
		bus->params.next_bank = !bus->params.next_bank;
	}

	return 0;

error:
	kfree(wbuf);
error_1:
	kfree(wr_msg);
	return ret;
}

/**
 * sdw_ml_sync_bank_switch: Multilink register bank switch
 *
 * @bus: SDW bus instance
 *
 * Caller function should free the buffers on error
 */
static int sdw_ml_sync_bank_switch(struct sdw_bus *bus)
{
	unsigned long time_left;

	if (!bus->multi_link)
		return 0;

	/* Wait for completion of transfer */
	time_left = wait_for_completion_timeout(&bus->defer_msg.complete,
						bus->bank_switch_timeout);

	if (!time_left) {
		dev_err(bus->dev, "Controller Timed out on bank switch\n");
		return -ETIMEDOUT;
	}

	bus->params.curr_bank = !bus->params.curr_bank;
	bus->params.next_bank = !bus->params.next_bank;

	if (bus->defer_msg.msg) {
		kfree(bus->defer_msg.msg->buf);
		kfree(bus->defer_msg.msg);
	}

	return 0;
}

static int do_bank_switch(struct sdw_stream_runtime *stream)
{
	struct sdw_master_runtime *m_rt;
	const struct sdw_master_ops *ops;
	struct sdw_bus *bus;
	bool multi_link = false;
	int m_rt_count;
	int ret = 0;

	m_rt_count = stream->m_rt_count;

	list_for_each_entry(m_rt, &stream->master_list, stream_node) {
		bus = m_rt->bus;
		ops = bus->ops;

		if (bus->multi_link && m_rt_count >= bus->hw_sync_min_links) {
			multi_link = true;
			mutex_lock(&bus->msg_lock);
		}

		/* Pre-bank switch */
		if (ops->pre_bank_switch) {
			ret = ops->pre_bank_switch(bus);
			if (ret < 0) {
				dev_err(bus->dev,
					"Pre bank switch op failed: %d\n", ret);
				goto msg_unlock;
			}
		}

		/*
		 * Perform Bank switch operation.
		 * For multi link cases, the actual bank switch is
		 * synchronized across all Masters and happens later as a
		 * part of post_bank_switch ops.
		 */
		ret = sdw_bank_switch(bus, m_rt_count);
		if (ret < 0) {
			dev_err(bus->dev, "Bank switch failed: %d\n", ret);
			goto error;
		}
	}

	/*
	 * For multi link cases, it is expected that the bank switch is
	 * triggered by the post_bank_switch for the first Master in the list
	 * and for the other Masters the post_bank_switch() should return doing
	 * nothing.
	 */
	list_for_each_entry(m_rt, &stream->master_list, stream_node) {
		bus = m_rt->bus;
		ops = bus->ops;

		/* Post-bank switch */
		if (ops->post_bank_switch) {
			ret = ops->post_bank_switch(bus);
			if (ret < 0) {
				dev_err(bus->dev,
					"Post bank switch op failed: %d\n",
					ret);
				goto error;
			}
		} else if (multi_link) {
			dev_err(bus->dev,
				"Post bank switch ops not implemented\n");
			goto error;
		}

		/* Set the bank switch timeout to default, if not set */
		if (!bus->bank_switch_timeout)
			bus->bank_switch_timeout = DEFAULT_BANK_SWITCH_TIMEOUT;

		/* Check if bank switch was successful */
		ret = sdw_ml_sync_bank_switch(bus);
		if (ret < 0) {
			dev_err(bus->dev,
				"multi link bank switch failed: %d\n", ret);
			goto error;
		}

		if (multi_link)
			mutex_unlock(&bus->msg_lock);
	}

	return ret;

error:
	list_for_each_entry(m_rt, &stream->master_list, stream_node) {
		bus = m_rt->bus;

		kfree(bus->defer_msg.msg->buf);
		kfree(bus->defer_msg.msg);
	}

msg_unlock:

	if (multi_link) {
		list_for_each_entry(m_rt, &stream->master_list, stream_node) {
			bus = m_rt->bus;
			if (mutex_is_locked(&bus->msg_lock))
				mutex_unlock(&bus->msg_lock);
		}
	}

	return ret;
}

/**
 * sdw_release_stream() - Free the assigned stream runtime
 *
 * @stream: SoundWire stream runtime
 *
 * sdw_release_stream should be called only once per stream
 */
void sdw_release_stream(struct sdw_stream_runtime *stream)
{
	kfree(stream);
}
EXPORT_SYMBOL(sdw_release_stream);

/**
 * sdw_alloc_stream() - Allocate and return stream runtime
 *
 * @stream_name: SoundWire stream name
 *
 * Allocates a SoundWire stream runtime instance.
 * sdw_alloc_stream should be called only once per stream. Typically
 * invoked from ALSA/ASoC machine/platform driver.
 */
struct sdw_stream_runtime *sdw_alloc_stream(const char *stream_name)
{
	struct sdw_stream_runtime *stream;

	stream = kzalloc(sizeof(*stream), GFP_KERNEL);
	if (!stream)
		return NULL;

	stream->name = stream_name;
	INIT_LIST_HEAD(&stream->master_list);
	stream->state = SDW_STREAM_ALLOCATED;
	stream->m_rt_count = 0;

	return stream;
}
EXPORT_SYMBOL(sdw_alloc_stream);

static struct sdw_master_runtime
*sdw_find_master_rt(struct sdw_bus *bus,
		    struct sdw_stream_runtime *stream)
{
	struct sdw_master_runtime *m_rt;

	/* Retrieve Bus handle if already available */
	list_for_each_entry(m_rt, &stream->master_list, stream_node) {
		if (m_rt->bus == bus)
			return m_rt;
	}

	return NULL;
}

/**
 * sdw_alloc_master_rt() - Allocates and initialize Master runtime handle
 *
 * @bus: SDW bus instance
 * @stream_config: Stream configuration
 * @stream: Stream runtime handle.
 *
 * This function is to be called with bus_lock held.
 */
static struct sdw_master_runtime
*sdw_alloc_master_rt(struct sdw_bus *bus,
		     struct sdw_stream_config *stream_config,
		     struct sdw_stream_runtime *stream)
{
	struct sdw_master_runtime *m_rt;

	/*
	 * check if Master is already allocated (as a result of Slave adding
	 * it first), if so skip allocation and go to configure
	 */
	m_rt = sdw_find_master_rt(bus, stream);
	if (m_rt)
		goto stream_config;

	m_rt = kzalloc(sizeof(*m_rt), GFP_KERNEL);
	if (!m_rt)
		return NULL;

	/* Initialization of Master runtime handle */
	INIT_LIST_HEAD(&m_rt->port_list);
	INIT_LIST_HEAD(&m_rt->slave_rt_list);
	list_add_tail(&m_rt->stream_node, &stream->master_list);

	list_add_tail(&m_rt->bus_node, &bus->m_rt_list);

stream_config:
	m_rt->ch_count = stream_config->ch_count;
	m_rt->bus = bus;
	m_rt->stream = stream;
	m_rt->direction = stream_config->direction;

	return m_rt;
}

/**
 * sdw_alloc_slave_rt() - Allocate and initialize Slave runtime handle.
 *
 * @slave: Slave handle
 * @stream_config: Stream configuration
 * @stream: Stream runtime handle
 *
 * This function is to be called with bus_lock held.
 */
static struct sdw_slave_runtime
*sdw_alloc_slave_rt(struct sdw_slave *slave,
		    struct sdw_stream_config *stream_config,
		    struct sdw_stream_runtime *stream)
{
	struct sdw_slave_runtime *s_rt;

	s_rt = kzalloc(sizeof(*s_rt), GFP_KERNEL);
	if (!s_rt)
		return NULL;

	INIT_LIST_HEAD(&s_rt->port_list);
	s_rt->ch_count = stream_config->ch_count;
	s_rt->direction = stream_config->direction;
	s_rt->slave = slave;

	return s_rt;
}

static void sdw_master_port_release(struct sdw_bus *bus,
				    struct sdw_master_runtime *m_rt)
{
	struct sdw_port_runtime *p_rt, *_p_rt;

	list_for_each_entry_safe(p_rt, _p_rt, &m_rt->port_list, port_node) {
		list_del(&p_rt->port_node);
		kfree(p_rt);
	}
}

static void sdw_slave_port_release(struct sdw_bus *bus,
				   struct sdw_slave *slave,
				   struct sdw_stream_runtime *stream)
{
	struct sdw_port_runtime *p_rt, *_p_rt;
	struct sdw_master_runtime *m_rt;
	struct sdw_slave_runtime *s_rt;

	list_for_each_entry(m_rt, &stream->master_list, stream_node) {
		list_for_each_entry(s_rt, &m_rt->slave_rt_list, m_rt_node) {
			if (s_rt->slave != slave)
				continue;

			list_for_each_entry_safe(p_rt, _p_rt,
						 &s_rt->port_list, port_node) {
				list_del(&p_rt->port_node);
				kfree(p_rt);
			}
		}
	}
}

/**
 * sdw_release_slave_stream() - Free Slave(s) runtime handle
 *
 * @slave: Slave handle.
 * @stream: Stream runtime handle.
 *
 * This function is to be called with bus_lock held.
 */
static void sdw_release_slave_stream(struct sdw_slave *slave,
				     struct sdw_stream_runtime *stream)
{
	struct sdw_slave_runtime *s_rt, *_s_rt;
	struct sdw_master_runtime *m_rt;

	list_for_each_entry(m_rt, &stream->master_list, stream_node) {
		/* Retrieve Slave runtime handle */
		list_for_each_entry_safe(s_rt, _s_rt,
					 &m_rt->slave_rt_list, m_rt_node) {
			if (s_rt->slave == slave) {
				list_del(&s_rt->m_rt_node);
				kfree(s_rt);
				return;
			}
		}
	}
}

/**
 * sdw_release_master_stream() - Free Master runtime handle
 *
 * @m_rt: Master runtime node
 * @stream: Stream runtime handle.
 *
 * This function is to be called with bus_lock held
 * It frees the Master runtime handle and associated Slave(s) runtime
 * handle. If this is called first then sdw_release_slave_stream() will have
 * no effect as Slave(s) runtime handle would already be freed up.
 */
static void sdw_release_master_stream(struct sdw_master_runtime *m_rt,
				      struct sdw_stream_runtime *stream)
{
	struct sdw_slave_runtime *s_rt, *_s_rt;

	list_for_each_entry_safe(s_rt, _s_rt, &m_rt->slave_rt_list, m_rt_node) {
		sdw_slave_port_release(s_rt->slave->bus, s_rt->slave, stream);
		sdw_release_slave_stream(s_rt->slave, stream);
	}

	list_del(&m_rt->stream_node);
	list_del(&m_rt->bus_node);
	kfree(m_rt);
}

/**
 * sdw_stream_remove_master() - Remove master from sdw_stream
 *
 * @bus: SDW Bus instance
 * @stream: SoundWire stream
 *
 * This removes and frees port_rt and master_rt from a stream
 */
int sdw_stream_remove_master(struct sdw_bus *bus,
			     struct sdw_stream_runtime *stream)
{
	struct sdw_master_runtime *m_rt, *_m_rt;

	mutex_lock(&bus->bus_lock);

	list_for_each_entry_safe(m_rt, _m_rt,
				 &stream->master_list, stream_node) {
		if (m_rt->bus != bus)
			continue;

		sdw_master_port_release(bus, m_rt);
		sdw_release_master_stream(m_rt, stream);
		stream->m_rt_count--;
	}

	if (list_empty(&stream->master_list))
		stream->state = SDW_STREAM_RELEASED;

	mutex_unlock(&bus->bus_lock);

	return 0;
}
EXPORT_SYMBOL(sdw_stream_remove_master);

/**
 * sdw_stream_remove_slave() - Remove slave from sdw_stream
 *
 * @slave: SDW Slave instance
 * @stream: SoundWire stream
 *
 * This removes and frees port_rt and slave_rt from a stream
 */
int sdw_stream_remove_slave(struct sdw_slave *slave,
			    struct sdw_stream_runtime *stream)
{
	mutex_lock(&slave->bus->bus_lock);

	sdw_slave_port_release(slave->bus, slave, stream);
	sdw_release_slave_stream(slave, stream);

	mutex_unlock(&slave->bus->bus_lock);

	return 0;
}
EXPORT_SYMBOL(sdw_stream_remove_slave);

/**
 * sdw_config_stream() - Configure the allocated stream
 *
 * @dev: SDW device
 * @stream: SoundWire stream
 * @stream_config: Stream configuration for audio stream
 * @is_slave: is API called from Slave or Master
 *
 * This function is to be called with bus_lock held.
 */
static int sdw_config_stream(struct device *dev,
			     struct sdw_stream_runtime *stream,
			     struct sdw_stream_config *stream_config,
			     bool is_slave)
{
	/*
	 * Update the stream rate, channel and bps based on data
	 * source. For more than one data source (multilink),
	 * match the rate, bps, stream type and increment number of channels.
	 *
	 * If rate/bps is zero, it means the values are not set, so skip
	 * comparison and allow the value to be set and stored in stream
	 */
	if (stream->params.rate &&
	    stream->params.rate != stream_config->frame_rate) {
		dev_err(dev, "rate not matching, stream:%s\n", stream->name);
		return -EINVAL;
	}

	if (stream->params.bps &&
	    stream->params.bps != stream_config->bps) {
		dev_err(dev, "bps not matching, stream:%s\n", stream->name);
		return -EINVAL;
	}

	stream->type = stream_config->type;
	stream->params.rate = stream_config->frame_rate;
	stream->params.bps = stream_config->bps;

	/* TODO: Update this check during Device-device support */
	if (is_slave)
		stream->params.ch_count += stream_config->ch_count;

	return 0;
}

static int sdw_is_valid_port_range(struct device *dev,
				   struct sdw_port_runtime *p_rt)
{
	if (!SDW_VALID_PORT_RANGE(p_rt->num)) {
		dev_err(dev,
			"SoundWire: Invalid port number :%d\n", p_rt->num);
		return -EINVAL;
	}

	return 0;
}

static struct sdw_port_runtime
*sdw_port_alloc(struct device *dev,
		struct sdw_port_config *port_config,
		int port_index)
{
	struct sdw_port_runtime *p_rt;

	p_rt = kzalloc(sizeof(*p_rt), GFP_KERNEL);
	if (!p_rt)
		return NULL;

	p_rt->ch_mask = port_config[port_index].ch_mask;
	p_rt->num = port_config[port_index].num;

	return p_rt;
}

static int sdw_master_port_config(struct sdw_bus *bus,
				  struct sdw_master_runtime *m_rt,
				  struct sdw_port_config *port_config,
				  unsigned int num_ports)
{
	struct sdw_port_runtime *p_rt;
	int i;

	/* Iterate for number of ports to perform initialization */
	for (i = 0; i < num_ports; i++) {
		p_rt = sdw_port_alloc(bus->dev, port_config, i);
		if (!p_rt)
			return -ENOMEM;

		/*
		 * TODO: Check port capabilities for requested
		 * configuration (audio mode support)
		 */

		list_add_tail(&p_rt->port_node, &m_rt->port_list);
	}

	return 0;
}

static int sdw_slave_port_config(struct sdw_slave *slave,
				 struct sdw_slave_runtime *s_rt,
				 struct sdw_port_config *port_config,
				 unsigned int num_config)
{
	struct sdw_port_runtime *p_rt;
	int i, ret;

	/* Iterate for number of ports to perform initialization */
	for (i = 0; i < num_config; i++) {
		p_rt = sdw_port_alloc(&slave->dev, port_config, i);
		if (!p_rt)
			return -ENOMEM;

		/*
		 * TODO: Check valid port range as defined by DisCo/
		 * slave
		 */
		ret = sdw_is_valid_port_range(&slave->dev, p_rt);
		if (ret < 0) {
			kfree(p_rt);
			return ret;
		}

		/*
		 * TODO: Check port capabilities for requested
		 * configuration (audio mode support)
		 */

		list_add_tail(&p_rt->port_node, &s_rt->port_list);
	}

	return 0;
}

/**
 * sdw_stream_add_master() - Allocate and add master runtime to a stream
 *
 * @bus: SDW Bus instance
 * @stream_config: Stream configuration for audio stream
 * @port_config: Port configuration for audio stream
 * @num_ports: Number of ports
 * @stream: SoundWire stream
 */
int sdw_stream_add_master(struct sdw_bus *bus,
			  struct sdw_stream_config *stream_config,
			  struct sdw_port_config *port_config,
			  unsigned int num_ports,
			  struct sdw_stream_runtime *stream)
{
	struct sdw_master_runtime *m_rt;
	int ret;

	mutex_lock(&bus->bus_lock);

	/*
	 * For multi link streams, add the second master only if
	 * the bus supports it.
	 * Check if bus->multi_link is set
	 */
	if (!bus->multi_link && stream->m_rt_count > 0) {
		dev_err(bus->dev,
			"Multilink not supported, link %d\n", bus->link_id);
		ret = -EINVAL;
		goto unlock;
	}

	m_rt = sdw_alloc_master_rt(bus, stream_config, stream);
	if (!m_rt) {
		dev_err(bus->dev,
			"Master runtime config failed for stream:%s\n",
			stream->name);
		ret = -ENOMEM;
		goto unlock;
	}

	ret = sdw_config_stream(bus->dev, stream, stream_config, false);
	if (ret)
		goto stream_error;

	ret = sdw_master_port_config(bus, m_rt, port_config, num_ports);
	if (ret)
		goto stream_error;

	stream->m_rt_count++;

	goto unlock;

stream_error:
	sdw_release_master_stream(m_rt, stream);
unlock:
	mutex_unlock(&bus->bus_lock);
	return ret;
}
EXPORT_SYMBOL(sdw_stream_add_master);

/**
 * sdw_stream_add_slave() - Allocate and add master/slave runtime to a stream
 *
 * @slave: SDW Slave instance
 * @stream_config: Stream configuration for audio stream
 * @stream: SoundWire stream
 * @port_config: Port configuration for audio stream
 * @num_ports: Number of ports
 *
 * It is expected that Slave is added before adding Master
 * to the Stream.
 *
 */
int sdw_stream_add_slave(struct sdw_slave *slave,
			 struct sdw_stream_config *stream_config,
			 struct sdw_port_config *port_config,
			 unsigned int num_ports,
			 struct sdw_stream_runtime *stream)
{
	struct sdw_slave_runtime *s_rt;
	struct sdw_master_runtime *m_rt;
	int ret;

	mutex_lock(&slave->bus->bus_lock);

	/*
	 * If this API is invoked by Slave first then m_rt is not valid.
	 * So, allocate m_rt and add Slave to it.
	 */
	m_rt = sdw_alloc_master_rt(slave->bus, stream_config, stream);
	if (!m_rt) {
		dev_err(&slave->dev,
			"alloc master runtime failed for stream:%s\n",
			stream->name);
		ret = -ENOMEM;
		goto error;
	}

	s_rt = sdw_alloc_slave_rt(slave, stream_config, stream);
	if (!s_rt) {
		dev_err(&slave->dev,
			"Slave runtime config failed for stream:%s\n",
			stream->name);
		ret = -ENOMEM;
		goto stream_error;
	}

	ret = sdw_config_stream(&slave->dev, stream, stream_config, true);
	if (ret)
		goto stream_error;

	list_add_tail(&s_rt->m_rt_node, &m_rt->slave_rt_list);

	ret = sdw_slave_port_config(slave, s_rt, port_config, num_ports);
	if (ret)
		goto stream_error;

	/*
	 * Change stream state to CONFIGURED on first Slave add.
	 * Bus is not aware of number of Slave(s) in a stream at this
	 * point so cannot depend on all Slave(s) to be added in order to
	 * change stream state to CONFIGURED.
	 */
	stream->state = SDW_STREAM_CONFIGURED;
	goto error;

stream_error:
	/*
	 * we hit error so cleanup the stream, release all Slave(s) and
	 * Master runtime
	 */
	sdw_release_master_stream(m_rt, stream);
error:
	mutex_unlock(&slave->bus->bus_lock);
	return ret;
}
EXPORT_SYMBOL(sdw_stream_add_slave);

/**
 * sdw_get_slave_dpn_prop() - Get Slave port capabilities
 *
 * @slave: Slave handle
 * @direction: Data direction.
 * @port_num: Port number
 */
struct sdw_dpn_prop *sdw_get_slave_dpn_prop(struct sdw_slave *slave,
					    enum sdw_data_direction direction,
					    unsigned int port_num)
{
	struct sdw_dpn_prop *dpn_prop;
	u8 num_ports;
	int i;

	if (direction == SDW_DATA_DIR_TX) {
		num_ports = hweight32(slave->prop.source_ports);
		dpn_prop = slave->prop.src_dpn_prop;
	} else {
		num_ports = hweight32(slave->prop.sink_ports);
		dpn_prop = slave->prop.sink_dpn_prop;
	}

	for (i = 0; i < num_ports; i++) {
		if (dpn_prop[i].num == port_num)
			return &dpn_prop[i];
	}

	return NULL;
}

/**
 * sdw_acquire_bus_lock: Acquire bus lock for all Master runtime(s)
 *
 * @stream: SoundWire stream
 *
 * Acquire bus_lock for each of the master runtime(m_rt) part of this
 * stream to reconfigure the bus.
 * NOTE: This function is called from SoundWire stream ops and is
 * expected that a global lock is held before acquiring bus_lock.
 */
static void sdw_acquire_bus_lock(struct sdw_stream_runtime *stream)
{
	struct sdw_master_runtime *m_rt;
	struct sdw_bus *bus = NULL;

	/* Iterate for all Master(s) in Master list */
	list_for_each_entry(m_rt, &stream->master_list, stream_node) {
		bus = m_rt->bus;

		mutex_lock(&bus->bus_lock);
	}
}

/**
 * sdw_release_bus_lock: Release bus lock for all Master runtime(s)
 *
 * @stream: SoundWire stream
 *
 * Release the previously held bus_lock after reconfiguring the bus.
 * NOTE: This function is called from SoundWire stream ops and is
 * expected that a global lock is held before releasing bus_lock.
 */
static void sdw_release_bus_lock(struct sdw_stream_runtime *stream)
{
	struct sdw_master_runtime *m_rt = NULL;
	struct sdw_bus *bus = NULL;

	/* Iterate for all Master(s) in Master list */
	list_for_each_entry_reverse(m_rt, &stream->master_list, stream_node) {
		bus = m_rt->bus;
		mutex_unlock(&bus->bus_lock);
	}
}

static int _sdw_prepare_stream(struct sdw_stream_runtime *stream,
			       bool update_params)
{
	struct sdw_master_runtime *m_rt;
	struct sdw_bus *bus = NULL;
	struct sdw_master_prop *prop;
	struct sdw_bus_params params;
	int ret;

	/* Prepare  Master(s) and Slave(s) port(s) associated with stream */
	list_for_each_entry(m_rt, &stream->master_list, stream_node) {
		bus = m_rt->bus;
		prop = &bus->prop;
		memcpy(&params, &bus->params, sizeof(params));

		/* TODO: Support Asynchronous mode */
		if ((prop->max_clk_freq % stream->params.rate) != 0) {
			dev_err(bus->dev, "Async mode not supported\n");
			return -EINVAL;
		}

		if (!update_params)
			goto program_params;

		/* Increment cumulative bus bandwidth */
		/* TODO: Update this during Device-Device support */
		bus->params.bandwidth += m_rt->stream->params.rate *
			m_rt->ch_count * m_rt->stream->params.bps;

		/* Compute params */
		if (bus->compute_params) {
			ret = bus->compute_params(bus);
			if (ret < 0) {
				dev_err(bus->dev, "Compute params failed: %d",
					ret);
				return ret;
			}
		}

program_params:
		/* Program params */
		ret = sdw_program_params(bus, true);
		if (ret < 0) {
			dev_err(bus->dev, "Program params failed: %d\n", ret);
			goto restore_params;
		}
	}

	if (!bus) {
		pr_err("Configuration error in %s\n", __func__);
		return -EINVAL;
	}

	ret = do_bank_switch(stream);
	if (ret < 0) {
		dev_err(bus->dev, "Bank switch failed: %d\n", ret);
		goto restore_params;
	}

	list_for_each_entry(m_rt, &stream->master_list, stream_node) {
		bus = m_rt->bus;

		/* Prepare port(s) on the new clock configuration */
		ret = sdw_prep_deprep_ports(m_rt, true);
		if (ret < 0) {
			dev_err(bus->dev, "Prepare port(s) failed ret = %d\n",
				ret);
			return ret;
		}
	}

	stream->state = SDW_STREAM_PREPARED;

	return ret;

restore_params:
	memcpy(&bus->params, &params, sizeof(params));
	return ret;
}

/**
 * sdw_prepare_stream() - Prepare SoundWire stream
 *
 * @stream: Soundwire stream
 *
 * Documentation/driver-api/soundwire/stream.rst explains this API in detail
 */
int sdw_prepare_stream(struct sdw_stream_runtime *stream)
{
	bool update_params = true;
	int ret;

	if (!stream) {
		pr_err("SoundWire: Handle not found for stream\n");
		return -EINVAL;
	}

	sdw_acquire_bus_lock(stream);

	if (stream->state == SDW_STREAM_PREPARED) {
<<<<<<< HEAD
		/* nothing to do */
		ret = 0;
		goto state_err;
	}

	if (stream->state != SDW_STREAM_CONFIGURED &&
	    stream->state != SDW_STREAM_DEPREPARED &&
	    stream->state != SDW_STREAM_DISABLED) {
		pr_err("%s: %s: inconsistent state state %d\n",
		       __func__, stream->name, stream->state);
		ret = -EINVAL;
		goto state_err;
	}

=======
		ret = 0;
		goto state_err;
	}

	if (stream->state != SDW_STREAM_CONFIGURED &&
	    stream->state != SDW_STREAM_DEPREPARED &&
	    stream->state != SDW_STREAM_DISABLED) {
		pr_err("%s: %s: inconsistent state state %d\n",
		       __func__, stream->name, stream->state);
		ret = -EINVAL;
		goto state_err;
	}

>>>>>>> a0346dc6
	/*
	 * when the stream is DISABLED, this means sdw_prepare_stream()
	 * is called as a result of an underflow or a resume operation.
	 * In this case, the bus parameters shall not be recomputed, but
	 * still need to be re-applied
	 */
	if (stream->state == SDW_STREAM_DISABLED)
		update_params = false;

	ret = _sdw_prepare_stream(stream, update_params);

state_err:
	sdw_release_bus_lock(stream);
	return ret;
}
EXPORT_SYMBOL(sdw_prepare_stream);

static int _sdw_enable_stream(struct sdw_stream_runtime *stream)
{
	struct sdw_master_runtime *m_rt;
	struct sdw_bus *bus = NULL;
	int ret;

	/* Enable Master(s) and Slave(s) port(s) associated with stream */
	list_for_each_entry(m_rt, &stream->master_list, stream_node) {
		bus = m_rt->bus;

		/* Program params */
		ret = sdw_program_params(bus, false);
		if (ret < 0) {
			dev_err(bus->dev, "Program params failed: %d\n", ret);
			return ret;
		}

		/* Enable port(s) */
		ret = sdw_enable_disable_ports(m_rt, true);
		if (ret < 0) {
			dev_err(bus->dev,
				"Enable port(s) failed ret: %d\n", ret);
			return ret;
		}
	}

	if (!bus) {
		pr_err("Configuration error in %s\n", __func__);
		return -EINVAL;
	}

	ret = do_bank_switch(stream);
	if (ret < 0) {
		dev_err(bus->dev, "Bank switch failed: %d\n", ret);
		return ret;
	}

	stream->state = SDW_STREAM_ENABLED;
	return 0;
}

/**
 * sdw_enable_stream() - Enable SoundWire stream
 *
 * @stream: Soundwire stream
 *
 * Documentation/driver-api/soundwire/stream.rst explains this API in detail
 */
int sdw_enable_stream(struct sdw_stream_runtime *stream)
{
	int ret;

	if (!stream) {
		pr_err("SoundWire: Handle not found for stream\n");
		return -EINVAL;
	}

	sdw_acquire_bus_lock(stream);

<<<<<<< HEAD
	if (stream->state == SDW_STREAM_ENABLED) {
		/* nothing to do */
		ret = 0;
		goto state_err;
	}

=======
>>>>>>> a0346dc6
	if (stream->state != SDW_STREAM_PREPARED &&
	    stream->state != SDW_STREAM_DISABLED) {
		pr_err("%s: %s: inconsistent state state %d\n",
		       __func__, stream->name, stream->state);
		ret = -EINVAL;
		goto state_err;
	}

	ret = _sdw_enable_stream(stream);

state_err:
	sdw_release_bus_lock(stream);
	return ret;
}
EXPORT_SYMBOL(sdw_enable_stream);

static int _sdw_disable_stream(struct sdw_stream_runtime *stream)
{
	struct sdw_master_runtime *m_rt;
	int ret;

	list_for_each_entry(m_rt, &stream->master_list, stream_node) {
		struct sdw_bus *bus = m_rt->bus;

		/* Disable port(s) */
		ret = sdw_enable_disable_ports(m_rt, false);
		if (ret < 0) {
			dev_err(bus->dev, "Disable port(s) failed: %d\n", ret);
			return ret;
		}
	}
	stream->state = SDW_STREAM_DISABLED;

	list_for_each_entry(m_rt, &stream->master_list, stream_node) {
		struct sdw_bus *bus = m_rt->bus;

		/* Program params */
		ret = sdw_program_params(bus, false);
		if (ret < 0) {
			dev_err(bus->dev, "Program params failed: %d\n", ret);
			return ret;
		}
	}

	ret = do_bank_switch(stream);
	if (ret < 0) {
		pr_err("Bank switch failed: %d\n", ret);
		return ret;
	}

	/* make sure alternate bank (previous current) is also disabled */
	list_for_each_entry(m_rt, &stream->master_list, stream_node) {
		struct sdw_bus *bus = m_rt->bus;

		/* Disable port(s) */
		ret = sdw_enable_disable_ports(m_rt, false);
		if (ret < 0) {
			dev_err(bus->dev, "Disable port(s) failed: %d\n", ret);
			return ret;
		}
	}

	return 0;
}

/**
 * sdw_disable_stream() - Disable SoundWire stream
 *
 * @stream: Soundwire stream
 *
 * Documentation/driver-api/soundwire/stream.rst explains this API in detail
 */
int sdw_disable_stream(struct sdw_stream_runtime *stream)
{
	int ret;

	if (!stream) {
		pr_err("SoundWire: Handle not found for stream\n");
		return -EINVAL;
	}

	sdw_acquire_bus_lock(stream);

<<<<<<< HEAD
	if (stream->state == SDW_STREAM_DISABLED) {
		/* nothing to do */
		ret = 0;
		goto state_err;
	}

=======
>>>>>>> a0346dc6
	if (stream->state != SDW_STREAM_ENABLED) {
		pr_err("%s: %s: inconsistent state state %d\n",
		       __func__, stream->name, stream->state);
		ret = -EINVAL;
		goto state_err;
	}

	ret = _sdw_disable_stream(stream);

state_err:
	sdw_release_bus_lock(stream);
	return ret;
}
EXPORT_SYMBOL(sdw_disable_stream);

static int _sdw_deprepare_stream(struct sdw_stream_runtime *stream)
{
	struct sdw_master_runtime *m_rt;
	struct sdw_bus *bus;
	int ret = 0;

	list_for_each_entry(m_rt, &stream->master_list, stream_node) {
		bus = m_rt->bus;
		/* De-prepare port(s) */
		ret = sdw_prep_deprep_ports(m_rt, false);
		if (ret < 0) {
			dev_err(bus->dev,
				"De-prepare port(s) failed: %d\n", ret);
			return ret;
		}

		/* TODO: Update this during Device-Device support */
		bus->params.bandwidth -= m_rt->stream->params.rate *
			m_rt->ch_count * m_rt->stream->params.bps;

		/* Compute params */
		if (bus->compute_params) {
			ret = bus->compute_params(bus);
			if (ret < 0) {
				dev_err(bus->dev, "Compute params failed: %d",
					ret);
				return ret;
			}
		}

		/* Program params */
		ret = sdw_program_params(bus, false);
		if (ret < 0) {
			dev_err(bus->dev, "Program params failed: %d\n", ret);
			return ret;
		}
	}

	stream->state = SDW_STREAM_DEPREPARED;
	return do_bank_switch(stream);
}

/**
 * sdw_deprepare_stream() - Deprepare SoundWire stream
 *
 * @stream: Soundwire stream
 *
 * Documentation/driver-api/soundwire/stream.rst explains this API in detail
 */
int sdw_deprepare_stream(struct sdw_stream_runtime *stream)
{
	int ret;

	if (!stream) {
		pr_err("SoundWire: Handle not found for stream\n");
		return -EINVAL;
	}

	sdw_acquire_bus_lock(stream);

<<<<<<< HEAD
	if (stream->state == SDW_STREAM_DEPREPARED) {
		/* nothing to do */
		ret = 0;
		goto state_err;
	}

=======
>>>>>>> a0346dc6
	if (stream->state != SDW_STREAM_PREPARED &&
	    stream->state != SDW_STREAM_DISABLED) {
		pr_err("%s: %s: inconsistent state state %d\n",
		       __func__, stream->name, stream->state);
		ret = -EINVAL;
		goto state_err;
	}

	ret = _sdw_deprepare_stream(stream);

state_err:
	sdw_release_bus_lock(stream);
	return ret;
}
EXPORT_SYMBOL(sdw_deprepare_stream);

static int set_stream(struct snd_pcm_substream *substream,
		      struct sdw_stream_runtime *sdw_stream)
{
	struct snd_soc_pcm_runtime *rtd = substream->private_data;
	struct snd_soc_dai *dai;
	int ret = 0;
	int i;

	/* Set stream pointer on all CPU DAIs */
	for (i = 0; i < rtd->num_cpus; i++) {
		dai = rtd->cpu_dais[i];
		ret = snd_soc_dai_set_sdw_stream(dai, sdw_stream,
						 substream->stream);
		if (ret < 0) {
			dev_err(rtd->dev, "failed to set stream pointer on cpu dai %s",
				dai->name);
			goto err_stream;
		}
	}

	/* Set stream pointer on all CODEC DAIs */
	for (i = 0; i < rtd->num_codecs; i++) {
		dai = rtd->codec_dais[i];
		ret = snd_soc_dai_set_sdw_stream(dai, sdw_stream,
						 substream->stream);
		if (ret < 0) {
			dev_err(dai->dev, "failed to set stream pointer on codec dai %s",
				dai->name);
			goto err_stream;
		}
	}

err_stream:
	return ret;
}

int sdw_startup_stream(void *sdw_substream)
{
	struct snd_pcm_substream *substream = sdw_substream;
	struct snd_soc_pcm_runtime *rtd = substream->private_data;
	struct sdw_stream_runtime *sdw_stream;
	char *name;
	int ret;

	if (substream->stream == SNDRV_PCM_STREAM_PLAYBACK)
		name = kasprintf(GFP_KERNEL, "%s-Playback", substream->name);
	else
		name = kasprintf(GFP_KERNEL, "%s-Capture", substream->name);

	if (!name)
		return -ENOMEM;

	sdw_stream = sdw_alloc_stream(name);
	if (!sdw_stream) {
		dev_err(rtd->dev, "alloc stream failed for substream DAI %s",
			substream->name);
		ret = -ENOMEM;
		goto error;
	}

	ret = set_stream(substream, sdw_stream);
	if (ret < 0)
		goto release_stream;
	return 0;

release_stream:
	sdw_release_stream(sdw_stream);
	set_stream(substream, NULL);
error:
	kfree(name);
	return ret;
}
EXPORT_SYMBOL(sdw_startup_stream);

void sdw_shutdown_stream(void *sdw_substream)
{
	struct snd_pcm_substream *substream = sdw_substream;
	struct snd_soc_pcm_runtime *rtd = substream->private_data;
	struct sdw_stream_runtime *sdw_stream;
	struct snd_soc_dai *dai;

	/* Find stream from first CPU DAI */
	dai = rtd->cpu_dais[0];
	sdw_stream = snd_soc_dai_get_sdw_stream(dai, substream->stream);

	if (!sdw_stream) {
		dev_err(rtd->dev, "no stream found for DAI %s", dai->name);
		return;
	}

	/* release memory */
	kfree(sdw_stream->name);
	sdw_release_stream(sdw_stream);

	/* clear DAI data */
	set_stream(substream, NULL);
}
EXPORT_SYMBOL(sdw_shutdown_stream);<|MERGE_RESOLUTION|>--- conflicted
+++ resolved
@@ -1580,7 +1580,6 @@
 	sdw_acquire_bus_lock(stream);
 
 	if (stream->state == SDW_STREAM_PREPARED) {
-<<<<<<< HEAD
 		/* nothing to do */
 		ret = 0;
 		goto state_err;
@@ -1595,21 +1594,6 @@
 		goto state_err;
 	}
 
-=======
-		ret = 0;
-		goto state_err;
-	}
-
-	if (stream->state != SDW_STREAM_CONFIGURED &&
-	    stream->state != SDW_STREAM_DEPREPARED &&
-	    stream->state != SDW_STREAM_DISABLED) {
-		pr_err("%s: %s: inconsistent state state %d\n",
-		       __func__, stream->name, stream->state);
-		ret = -EINVAL;
-		goto state_err;
-	}
-
->>>>>>> a0346dc6
 	/*
 	 * when the stream is DISABLED, this means sdw_prepare_stream()
 	 * is called as a result of an underflow or a resume operation.
@@ -1686,15 +1670,12 @@
 
 	sdw_acquire_bus_lock(stream);
 
-<<<<<<< HEAD
 	if (stream->state == SDW_STREAM_ENABLED) {
 		/* nothing to do */
 		ret = 0;
 		goto state_err;
 	}
 
-=======
->>>>>>> a0346dc6
 	if (stream->state != SDW_STREAM_PREPARED &&
 	    stream->state != SDW_STREAM_DISABLED) {
 		pr_err("%s: %s: inconsistent state state %d\n",
@@ -1778,15 +1759,12 @@
 
 	sdw_acquire_bus_lock(stream);
 
-<<<<<<< HEAD
 	if (stream->state == SDW_STREAM_DISABLED) {
 		/* nothing to do */
 		ret = 0;
 		goto state_err;
 	}
 
-=======
->>>>>>> a0346dc6
 	if (stream->state != SDW_STREAM_ENABLED) {
 		pr_err("%s: %s: inconsistent state state %d\n",
 		       __func__, stream->name, stream->state);
@@ -1862,15 +1840,12 @@
 
 	sdw_acquire_bus_lock(stream);
 
-<<<<<<< HEAD
 	if (stream->state == SDW_STREAM_DEPREPARED) {
 		/* nothing to do */
 		ret = 0;
 		goto state_err;
 	}
 
-=======
->>>>>>> a0346dc6
 	if (stream->state != SDW_STREAM_PREPARED &&
 	    stream->state != SDW_STREAM_DISABLED) {
 		pr_err("%s: %s: inconsistent state state %d\n",
