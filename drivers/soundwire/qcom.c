// SPDX-License-Identifier: GPL-2.0
// Copyright (c) 2019, Linaro Limited

#include <linux/clk.h>
#include <linux/completion.h>
#include <linux/interrupt.h>
#include <linux/io.h>
#include <linux/kernel.h>
#include <linux/module.h>
#include <linux/of.h>
#include <linux/of_irq.h>
#include <linux/of_device.h>
#include <linux/regmap.h>
#include <linux/slab.h>
#include <linux/slimbus.h>
#include <linux/soundwire/sdw.h>
#include <linux/soundwire/sdw_registers.h>
#include <sound/pcm_params.h>
#include <sound/soc.h>
#include "bus.h"

#define SWRM_COMP_HW_VERSION					0x00
#define SWRM_COMP_CFG_ADDR					0x04
#define SWRM_COMP_CFG_IRQ_LEVEL_OR_PULSE_MSK			BIT(1)
#define SWRM_COMP_CFG_ENABLE_MSK				BIT(0)
#define SWRM_COMP_PARAMS					0x100
#define SWRM_COMP_PARAMS_DOUT_PORTS_MASK			GENMASK(4, 0)
#define SWRM_COMP_PARAMS_DIN_PORTS_MASK				GENMASK(9, 5)
#define SWRM_INTERRUPT_STATUS					0x200
#define SWRM_INTERRUPT_STATUS_RMSK				GENMASK(16, 0)
#define SWRM_INTERRUPT_STATUS_NEW_SLAVE_ATTACHED		BIT(1)
#define SWRM_INTERRUPT_STATUS_CHANGE_ENUM_SLAVE_STATUS		BIT(2)
#define SWRM_INTERRUPT_STATUS_CMD_ERROR				BIT(7)
#define SWRM_INTERRUPT_STATUS_SPECIAL_CMD_ID_FINISHED		BIT(10)
#define SWRM_INTERRUPT_MASK_ADDR				0x204
#define SWRM_INTERRUPT_CLEAR					0x208
#define SWRM_CMD_FIFO_WR_CMD					0x300
#define SWRM_CMD_FIFO_RD_CMD					0x304
#define SWRM_CMD_FIFO_CMD					0x308
#define SWRM_CMD_FIFO_STATUS					0x30C
#define SWRM_CMD_FIFO_CFG_ADDR					0x314
#define SWRM_RD_WR_CMD_RETRIES					0x7
#define SWRM_CMD_FIFO_RD_FIFO_ADDR				0x318
#define SWRM_ENUMERATOR_CFG_ADDR				0x500
#define SWRM_MCP_FRAME_CTRL_BANK_ADDR(m)		(0x101C + 0x40 * (m))
#define SWRM_MCP_FRAME_CTRL_BANK_ROW_CTRL_SHFT			3
#define SWRM_MCP_FRAME_CTRL_BANK_COL_CTRL_BMSK			GENMASK(2, 0)
#define SWRM_MCP_FRAME_CTRL_BANK_ROW_CTRL_BMSK			GENMASK(7, 3)
#define SWRM_MCP_FRAME_CTRL_BANK_COL_CTRL_SHFT			0
#define SWRM_MCP_CFG_ADDR					0x1048
#define SWRM_MCP_CFG_MAX_NUM_OF_CMD_NO_PINGS_BMSK		GENMASK(21, 17)
#define SWRM_MCP_CFG_MAX_NUM_OF_CMD_NO_PINGS_SHFT		0x11
#define SWRM_DEF_CMD_NO_PINGS					0x1f
#define SWRM_MCP_STATUS						0x104C
#define SWRM_MCP_STATUS_BANK_NUM_MASK				BIT(0)
#define SWRM_MCP_SLV_STATUS					0x1090
#define SWRM_MCP_SLV_STATUS_MASK				GENMASK(1, 0)
#define SWRM_DP_PORT_CTRL_BANK(n, m)	(0x1124 + 0x100 * (n - 1) + 0x40 * m)
#define SWRM_DP_PORT_CTRL_EN_CHAN_SHFT				0x18
#define SWRM_DP_PORT_CTRL_OFFSET2_SHFT				0x10
#define SWRM_DP_PORT_CTRL_OFFSET1_SHFT				0x08
#define SWRM_AHB_BRIDGE_WR_DATA_0				0xc85
#define SWRM_AHB_BRIDGE_WR_ADDR_0				0xc89
#define SWRM_AHB_BRIDGE_RD_ADDR_0				0xc8d
#define SWRM_AHB_BRIDGE_RD_DATA_0				0xc91

#define SWRM_REG_VAL_PACK(data, dev, id, reg)	\
			((reg) | ((id) << 16) | ((dev) << 20) | ((data) << 24))

#define SWRM_MAX_ROW_VAL	0 /* Rows = 48 */
#define SWRM_DEFAULT_ROWS	48
#define SWRM_MIN_COL_VAL	0 /* Cols = 2 */
#define SWRM_DEFAULT_COL	16
#define SWRM_MAX_COL_VAL	7
#define SWRM_SPECIAL_CMD_ID	0xF
#define MAX_FREQ_NUM		1
#define TIMEOUT_MS		(2 * HZ)
#define QCOM_SWRM_MAX_RD_LEN	0xf
#define QCOM_SDW_MAX_PORTS	14
#define DEFAULT_CLK_FREQ	9600000
#define SWRM_MAX_DAIS		0xF

struct qcom_swrm_port_config {
	u8 si;
	u8 off1;
	u8 off2;
};

struct qcom_swrm_ctrl {
	struct sdw_bus bus;
	struct device *dev;
	struct regmap *regmap;
	struct completion *comp;
	struct work_struct slave_work;
	/* read/write lock */
	spinlock_t comp_lock;
	/* Port alloc/free lock */
	struct mutex port_lock;
	struct clk *hclk;
	u8 wr_cmd_id;
	u8 rd_cmd_id;
	int irq;
	unsigned int version;
	int num_din_ports;
	int num_dout_ports;
	unsigned long dout_port_mask;
	unsigned long din_port_mask;
	struct qcom_swrm_port_config pconfig[QCOM_SDW_MAX_PORTS];
	struct sdw_stream_runtime *sruntime[SWRM_MAX_DAIS];
	enum sdw_slave_status status[SDW_MAX_DEVICES];
	int (*reg_read)(struct qcom_swrm_ctrl *ctrl, int reg, u32 *val);
	int (*reg_write)(struct qcom_swrm_ctrl *ctrl, int reg, int val);
};

#define to_qcom_sdw(b)	container_of(b, struct qcom_swrm_ctrl, bus)

static int qcom_swrm_abh_reg_read(struct qcom_swrm_ctrl *ctrl, int reg,
				  u32 *val)
{
	struct regmap *wcd_regmap = ctrl->regmap;
	int ret;

	/* pg register + offset */
	ret = regmap_bulk_write(wcd_regmap, SWRM_AHB_BRIDGE_RD_ADDR_0,
			  (u8 *)&reg, 4);
	if (ret < 0)
		return SDW_CMD_FAIL;

	ret = regmap_bulk_read(wcd_regmap, SWRM_AHB_BRIDGE_RD_DATA_0,
			       val, 4);
	if (ret < 0)
		return SDW_CMD_FAIL;

	return SDW_CMD_OK;
}

static int qcom_swrm_ahb_reg_write(struct qcom_swrm_ctrl *ctrl,
				   int reg, int val)
{
	struct regmap *wcd_regmap = ctrl->regmap;
	int ret;
	/* pg register + offset */
	ret = regmap_bulk_write(wcd_regmap, SWRM_AHB_BRIDGE_WR_DATA_0,
			  (u8 *)&val, 4);
	if (ret)
		return SDW_CMD_FAIL;

	/* write address register */
	ret = regmap_bulk_write(wcd_regmap, SWRM_AHB_BRIDGE_WR_ADDR_0,
			  (u8 *)&reg, 4);
	if (ret)
		return SDW_CMD_FAIL;

	return SDW_CMD_OK;
}

static int qcom_swrm_cmd_fifo_wr_cmd(struct qcom_swrm_ctrl *ctrl, u8 cmd_data,
				     u8 dev_addr, u16 reg_addr)
{
	DECLARE_COMPLETION_ONSTACK(comp);
	unsigned long flags;
	u32 val;
	int ret;

	spin_lock_irqsave(&ctrl->comp_lock, flags);
	ctrl->comp = &comp;
	spin_unlock_irqrestore(&ctrl->comp_lock, flags);
	val = SWRM_REG_VAL_PACK(cmd_data, dev_addr,
				SWRM_SPECIAL_CMD_ID, reg_addr);
	ret = ctrl->reg_write(ctrl, SWRM_CMD_FIFO_WR_CMD, val);
	if (ret)
		goto err;

	ret = wait_for_completion_timeout(ctrl->comp,
					  msecs_to_jiffies(TIMEOUT_MS));

	if (!ret)
		ret = SDW_CMD_IGNORED;
	else
		ret = SDW_CMD_OK;
err:
	spin_lock_irqsave(&ctrl->comp_lock, flags);
	ctrl->comp = NULL;
	spin_unlock_irqrestore(&ctrl->comp_lock, flags);

	return ret;
}

static int qcom_swrm_cmd_fifo_rd_cmd(struct qcom_swrm_ctrl *ctrl,
				     u8 dev_addr, u16 reg_addr,
				     u32 len, u8 *rval)
{
	int i, ret;
	u32 val;
	DECLARE_COMPLETION_ONSTACK(comp);
	unsigned long flags;

	spin_lock_irqsave(&ctrl->comp_lock, flags);
	ctrl->comp = &comp;
	spin_unlock_irqrestore(&ctrl->comp_lock, flags);

	val = SWRM_REG_VAL_PACK(len, dev_addr, SWRM_SPECIAL_CMD_ID, reg_addr);
	ret = ctrl->reg_write(ctrl, SWRM_CMD_FIFO_RD_CMD, val);
	if (ret)
		goto err;

	ret = wait_for_completion_timeout(ctrl->comp,
					  msecs_to_jiffies(TIMEOUT_MS));

	if (!ret) {
		ret = SDW_CMD_IGNORED;
		goto err;
	} else {
		ret = SDW_CMD_OK;
	}

	for (i = 0; i < len; i++) {
		ctrl->reg_read(ctrl, SWRM_CMD_FIFO_RD_FIFO_ADDR, &val);
		rval[i] = val & 0xFF;
	}

err:
	spin_lock_irqsave(&ctrl->comp_lock, flags);
	ctrl->comp = NULL;
	spin_unlock_irqrestore(&ctrl->comp_lock, flags);

	return ret;
}

static void qcom_swrm_get_device_status(struct qcom_swrm_ctrl *ctrl)
{
	u32 val;
	int i;

	ctrl->reg_read(ctrl, SWRM_MCP_SLV_STATUS, &val);

	for (i = 0; i < SDW_MAX_DEVICES; i++) {
		u32 s;

		s = (val >> (i * 2));
		s &= SWRM_MCP_SLV_STATUS_MASK;
		ctrl->status[i] = s;
	}
}

static irqreturn_t qcom_swrm_irq_handler(int irq, void *dev_id)
{
	struct qcom_swrm_ctrl *ctrl = dev_id;
	u32 sts, value;
	unsigned long flags;

	ctrl->reg_read(ctrl, SWRM_INTERRUPT_STATUS, &sts);

	if (sts & SWRM_INTERRUPT_STATUS_CMD_ERROR) {
		ctrl->reg_read(ctrl, SWRM_CMD_FIFO_STATUS, &value);
		dev_err_ratelimited(ctrl->dev,
				    "CMD error, fifo status 0x%x\n",
				     value);
		ctrl->reg_write(ctrl, SWRM_CMD_FIFO_CMD, 0x1);
	}

	if ((sts & SWRM_INTERRUPT_STATUS_NEW_SLAVE_ATTACHED) ||
	    sts & SWRM_INTERRUPT_STATUS_CHANGE_ENUM_SLAVE_STATUS)
		schedule_work(&ctrl->slave_work);

	/**
	 * clear the interrupt before complete() is called, as complete can
	 * schedule new read/writes which require interrupts, clearing the
	 * interrupt would avoid missing interrupts in such cases.
	 */
	ctrl->reg_write(ctrl, SWRM_INTERRUPT_CLEAR, sts);

	if (sts & SWRM_INTERRUPT_STATUS_SPECIAL_CMD_ID_FINISHED) {
		spin_lock_irqsave(&ctrl->comp_lock, flags);
		if (ctrl->comp)
			complete(ctrl->comp);
		spin_unlock_irqrestore(&ctrl->comp_lock, flags);
	}

	return IRQ_HANDLED;
}
static int qcom_swrm_init(struct qcom_swrm_ctrl *ctrl)
{
	u32 val;

	/* Clear Rows and Cols */
	val = (SWRM_MAX_ROW_VAL << SWRM_MCP_FRAME_CTRL_BANK_ROW_CTRL_SHFT |
	       SWRM_MIN_COL_VAL << SWRM_MCP_FRAME_CTRL_BANK_COL_CTRL_SHFT);

	ctrl->reg_write(ctrl, SWRM_MCP_FRAME_CTRL_BANK_ADDR(0), val);

	/* Disable Auto enumeration */
	ctrl->reg_write(ctrl, SWRM_ENUMERATOR_CFG_ADDR, 0);

	/* Mask soundwire interrupts */
	ctrl->reg_write(ctrl, SWRM_INTERRUPT_MASK_ADDR,
			SWRM_INTERRUPT_STATUS_RMSK);

	/* Configure No pings */
	ctrl->reg_read(ctrl, SWRM_MCP_CFG_ADDR, &val);
	val &= ~SWRM_MCP_CFG_MAX_NUM_OF_CMD_NO_PINGS_BMSK;
	val |= (SWRM_DEF_CMD_NO_PINGS <<
		SWRM_MCP_CFG_MAX_NUM_OF_CMD_NO_PINGS_SHFT);
	ctrl->reg_write(ctrl, SWRM_MCP_CFG_ADDR, val);

	/* Configure number of retries of a read/write cmd */
	ctrl->reg_write(ctrl, SWRM_CMD_FIFO_CFG_ADDR, SWRM_RD_WR_CMD_RETRIES);

	/* Set IRQ to PULSE */
	ctrl->reg_write(ctrl, SWRM_COMP_CFG_ADDR,
			SWRM_COMP_CFG_IRQ_LEVEL_OR_PULSE_MSK |
			SWRM_COMP_CFG_ENABLE_MSK);
	return 0;
}

static enum sdw_command_response qcom_swrm_xfer_msg(struct sdw_bus *bus,
						    struct sdw_msg *msg)
{
	struct qcom_swrm_ctrl *ctrl = to_qcom_sdw(bus);
	int ret, i, len;

	if (msg->flags == SDW_MSG_FLAG_READ) {
		for (i = 0; i < msg->len;) {
			if ((msg->len - i) < QCOM_SWRM_MAX_RD_LEN)
				len = msg->len - i;
			else
				len = QCOM_SWRM_MAX_RD_LEN;

			ret = qcom_swrm_cmd_fifo_rd_cmd(ctrl, msg->dev_num,
							msg->addr + i, len,
						       &msg->buf[i]);
			if (ret)
				return ret;

			i = i + len;
		}
	} else if (msg->flags == SDW_MSG_FLAG_WRITE) {
		for (i = 0; i < msg->len; i++) {
			ret = qcom_swrm_cmd_fifo_wr_cmd(ctrl, msg->buf[i],
							msg->dev_num,
						       msg->addr + i);
			if (ret)
				return SDW_CMD_IGNORED;
		}
	}

	return SDW_CMD_OK;
}

static int qcom_swrm_pre_bank_switch(struct sdw_bus *bus)
{
	u32 reg = SWRM_MCP_FRAME_CTRL_BANK_ADDR(bus->params.next_bank);
	struct qcom_swrm_ctrl *ctrl = to_qcom_sdw(bus);
	u32 val;

	ctrl->reg_read(ctrl, reg, &val);

	val &= ~SWRM_MCP_FRAME_CTRL_BANK_COL_CTRL_BMSK;
	val &= ~SWRM_MCP_FRAME_CTRL_BANK_ROW_CTRL_BMSK;

	val |= (SWRM_MAX_ROW_VAL << SWRM_MCP_FRAME_CTRL_BANK_ROW_CTRL_SHFT |
		SWRM_MAX_COL_VAL << SWRM_MCP_FRAME_CTRL_BANK_COL_CTRL_SHFT);

	return ctrl->reg_write(ctrl, reg, val);
}

static int qcom_swrm_port_params(struct sdw_bus *bus,
				 struct sdw_port_params *p_params,
				 unsigned int bank)
{
	/* TBD */
	return 0;
}

static int qcom_swrm_transport_params(struct sdw_bus *bus,
				      struct sdw_transport_params *params,
				      enum sdw_reg_bank bank)
{
	struct qcom_swrm_ctrl *ctrl = to_qcom_sdw(bus);
	u32 value;

	value = params->offset1 << SWRM_DP_PORT_CTRL_OFFSET1_SHFT;
	value |= params->offset2 << SWRM_DP_PORT_CTRL_OFFSET2_SHFT;
	value |= params->sample_interval - 1;

	return ctrl->reg_write(ctrl,
			       SWRM_DP_PORT_CTRL_BANK((params->port_num), bank),
			       value);
}

static int qcom_swrm_port_enable(struct sdw_bus *bus,
				 struct sdw_enable_ch *enable_ch,
				 unsigned int bank)
{
	u32 reg = SWRM_DP_PORT_CTRL_BANK(enable_ch->port_num, bank);
	struct qcom_swrm_ctrl *ctrl = to_qcom_sdw(bus);
	u32 val;

	ctrl->reg_read(ctrl, reg, &val);

	if (enable_ch->enable)
		val |= (enable_ch->ch_mask << SWRM_DP_PORT_CTRL_EN_CHAN_SHFT);
	else
		val &= ~(0xff << SWRM_DP_PORT_CTRL_EN_CHAN_SHFT);

	return ctrl->reg_write(ctrl, reg, val);
}

static struct sdw_master_port_ops qcom_swrm_port_ops = {
	.dpn_set_port_params = qcom_swrm_port_params,
	.dpn_set_port_transport_params = qcom_swrm_transport_params,
	.dpn_port_enable_ch = qcom_swrm_port_enable,
};

static struct sdw_master_ops qcom_swrm_ops = {
	.xfer_msg = qcom_swrm_xfer_msg,
	.pre_bank_switch = qcom_swrm_pre_bank_switch,
};

static int qcom_swrm_compute_params(struct sdw_bus *bus)
{
	struct qcom_swrm_ctrl *ctrl = to_qcom_sdw(bus);
	struct sdw_master_runtime *m_rt;
	struct sdw_slave_runtime *s_rt;
	struct sdw_port_runtime *p_rt;
	struct qcom_swrm_port_config *pcfg;
	int i = 0;

	list_for_each_entry(m_rt, &bus->m_rt_list, bus_node) {
		list_for_each_entry(p_rt, &m_rt->port_list, port_node) {
			pcfg = &ctrl->pconfig[p_rt->num - 1];
			p_rt->transport_params.port_num = p_rt->num;
			p_rt->transport_params.sample_interval = pcfg->si + 1;
			p_rt->transport_params.offset1 = pcfg->off1;
			p_rt->transport_params.offset2 = pcfg->off2;
		}

		list_for_each_entry(s_rt, &m_rt->slave_rt_list, m_rt_node) {
			list_for_each_entry(p_rt, &s_rt->port_list, port_node) {
				pcfg = &ctrl->pconfig[i];
				p_rt->transport_params.port_num = p_rt->num;
				p_rt->transport_params.sample_interval =
					pcfg->si + 1;
				p_rt->transport_params.offset1 = pcfg->off1;
				p_rt->transport_params.offset2 = pcfg->off2;
				i++;
			}
		}
	}

	return 0;
}

static u32 qcom_swrm_freq_tbl[MAX_FREQ_NUM] = {
	DEFAULT_CLK_FREQ,
};

static void qcom_swrm_slave_wq(struct work_struct *work)
{
	struct qcom_swrm_ctrl *ctrl =
			container_of(work, struct qcom_swrm_ctrl, slave_work);

	qcom_swrm_get_device_status(ctrl);
	sdw_handle_slave_status(&ctrl->bus, ctrl->status);
}


static void qcom_swrm_stream_free_ports(struct qcom_swrm_ctrl *ctrl,
					struct sdw_stream_runtime *stream)
{
	struct sdw_master_runtime *m_rt;
	struct sdw_port_runtime *p_rt;
	unsigned long *port_mask;

	mutex_lock(&ctrl->port_lock);

	list_for_each_entry(m_rt, &stream->master_list, stream_node) {
		if (m_rt->direction == SDW_DATA_DIR_RX)
			port_mask = &ctrl->dout_port_mask;
		else
			port_mask = &ctrl->din_port_mask;

		list_for_each_entry(p_rt, &m_rt->port_list, port_node)
			clear_bit(p_rt->num - 1, port_mask);
	}

	mutex_unlock(&ctrl->port_lock);
}

static int qcom_swrm_stream_alloc_ports(struct qcom_swrm_ctrl *ctrl,
					struct sdw_stream_runtime *stream,
				       struct snd_pcm_hw_params *params,
				       int direction)
{
	struct sdw_port_config pconfig[QCOM_SDW_MAX_PORTS];
	struct sdw_stream_config sconfig;
	struct sdw_master_runtime *m_rt;
	struct sdw_slave_runtime *s_rt;
	struct sdw_port_runtime *p_rt;
	unsigned long *port_mask;
	int i, maxport, pn, nports = 0, ret = 0;

	mutex_lock(&ctrl->port_lock);
	list_for_each_entry(m_rt, &stream->master_list, stream_node) {
		if (m_rt->direction == SDW_DATA_DIR_RX) {
			maxport = ctrl->num_dout_ports;
			port_mask = &ctrl->dout_port_mask;
		} else {
			maxport = ctrl->num_din_ports;
			port_mask = &ctrl->din_port_mask;
		}

		list_for_each_entry(s_rt, &m_rt->slave_rt_list, m_rt_node) {
			list_for_each_entry(p_rt, &s_rt->port_list, port_node) {
				/* Port numbers start from 1 - 14*/
				pn = find_first_zero_bit(port_mask, maxport);
				if (pn > (maxport - 1)) {
					dev_err(ctrl->dev, "All ports busy\n");
					ret = -EBUSY;
					goto err;
				}
				set_bit(pn, port_mask);
				pconfig[nports].num = pn + 1;
				pconfig[nports].ch_mask = p_rt->ch_mask;
				nports++;
			}
		}
	}

	if (direction == SNDRV_PCM_STREAM_CAPTURE)
		sconfig.direction = SDW_DATA_DIR_TX;
	else
		sconfig.direction = SDW_DATA_DIR_RX;

	/* hw parameters wil be ignored as we only support PDM */
	sconfig.ch_count = 1;
	sconfig.frame_rate = params_rate(params);
	sconfig.type = stream->type;
	sconfig.bps = 1;
	sdw_stream_add_master(&ctrl->bus, &sconfig, pconfig,
			      nports, stream);
err:
	if (ret) {
		for (i = 0; i < nports; i++)
			clear_bit(pconfig[i].num - 1, port_mask);
	}

	mutex_unlock(&ctrl->port_lock);

	return ret;
}

static int qcom_swrm_hw_params(struct snd_pcm_substream *substream,
			       struct snd_pcm_hw_params *params,
			      struct snd_soc_dai *dai)
{
	struct qcom_swrm_ctrl *ctrl = dev_get_drvdata(dai->dev);
	struct sdw_stream_runtime *sruntime = ctrl->sruntime[dai->id];
	int ret;

	ret = qcom_swrm_stream_alloc_ports(ctrl, sruntime, params,
					   substream->stream);
	if (ret)
		qcom_swrm_stream_free_ports(ctrl, sruntime);

	return ret;
}

static int qcom_swrm_hw_free(struct snd_pcm_substream *substream,
			     struct snd_soc_dai *dai)
{
	struct qcom_swrm_ctrl *ctrl = dev_get_drvdata(dai->dev);
	struct sdw_stream_runtime *sruntime = ctrl->sruntime[dai->id];

	qcom_swrm_stream_free_ports(ctrl, sruntime);
	sdw_stream_remove_master(&ctrl->bus, sruntime);

	return 0;
}

static int qcom_swrm_set_sdw_stream(struct snd_soc_dai *dai,
				    void *stream, int direction)
{
	struct qcom_swrm_ctrl *ctrl = dev_get_drvdata(dai->dev);

	ctrl->sruntime[dai->id] = stream;

	return 0;
}

static int qcom_swrm_startup(struct snd_pcm_substream *substream,
			     struct snd_soc_dai *dai)
{
	struct qcom_swrm_ctrl *ctrl = dev_get_drvdata(dai->dev);
	struct snd_soc_pcm_runtime *rtd = substream->private_data;
	struct sdw_stream_runtime *sruntime;
	struct snd_soc_dai *codec_dai;
	int ret, i;

	sruntime = sdw_alloc_stream(dai->name);
	if (!sruntime)
		return -ENOMEM;

	ctrl->sruntime[dai->id] = sruntime;

<<<<<<< HEAD
	for_each_rtd_codec_dai(rtd, i, codec_dai) {
=======
	for_each_rtd_codec_dais(rtd, i, codec_dai) {
>>>>>>> 2585fb04
		ret = snd_soc_dai_set_sdw_stream(codec_dai, sruntime,
						 substream->stream);
		if (ret < 0 && ret != -ENOTSUPP) {
			dev_err(dai->dev, "Failed to set sdw stream on %s",
				codec_dai->name);
			sdw_release_stream(sruntime);
			return ret;
		}
	}

	return 0;
}

static void qcom_swrm_shutdown(struct snd_pcm_substream *substream,
			       struct snd_soc_dai *dai)
{
	struct qcom_swrm_ctrl *ctrl = dev_get_drvdata(dai->dev);

	sdw_release_stream(ctrl->sruntime[dai->id]);
	ctrl->sruntime[dai->id] = NULL;
}

static const struct snd_soc_dai_ops qcom_swrm_pdm_dai_ops = {
	.hw_params = qcom_swrm_hw_params,
	.hw_free = qcom_swrm_hw_free,
	.startup = qcom_swrm_startup,
	.shutdown = qcom_swrm_shutdown,
	.set_sdw_stream = qcom_swrm_set_sdw_stream,
};

static const struct snd_soc_component_driver qcom_swrm_dai_component = {
	.name = "soundwire",
};

static int qcom_swrm_register_dais(struct qcom_swrm_ctrl *ctrl)
{
	int num_dais = ctrl->num_dout_ports + ctrl->num_din_ports;
	struct snd_soc_dai_driver *dais;
	struct snd_soc_pcm_stream *stream;
	struct device *dev = ctrl->dev;
	int i;

	/* PDM dais are only tested for now */
	dais = devm_kcalloc(dev, num_dais, sizeof(*dais), GFP_KERNEL);
	if (!dais)
		return -ENOMEM;

	for (i = 0; i < num_dais; i++) {
		dais[i].name = devm_kasprintf(dev, GFP_KERNEL, "SDW Pin%d", i);
		if (!dais[i].name)
			return -ENOMEM;

		if (i < ctrl->num_dout_ports)
			stream = &dais[i].playback;
		else
			stream = &dais[i].capture;

		stream->channels_min = 1;
		stream->channels_max = 1;
		stream->rates = SNDRV_PCM_RATE_48000;
		stream->formats = SNDRV_PCM_FMTBIT_S16_LE;

		dais[i].ops = &qcom_swrm_pdm_dai_ops;
		dais[i].id = i;
	}

	return devm_snd_soc_register_component(ctrl->dev,
						&qcom_swrm_dai_component,
						dais, num_dais);
}

static int qcom_swrm_get_port_config(struct qcom_swrm_ctrl *ctrl)
{
	struct device_node *np = ctrl->dev->of_node;
	u8 off1[QCOM_SDW_MAX_PORTS];
	u8 off2[QCOM_SDW_MAX_PORTS];
	u8 si[QCOM_SDW_MAX_PORTS];
	int i, ret, nports, val;

	ctrl->reg_read(ctrl, SWRM_COMP_PARAMS, &val);

	ctrl->num_dout_ports = val & SWRM_COMP_PARAMS_DOUT_PORTS_MASK;
	ctrl->num_din_ports = (val & SWRM_COMP_PARAMS_DIN_PORTS_MASK) >> 5;

	ret = of_property_read_u32(np, "qcom,din-ports", &val);
	if (ret)
		return ret;

	if (val > ctrl->num_din_ports)
		return -EINVAL;

	ctrl->num_din_ports = val;

	ret = of_property_read_u32(np, "qcom,dout-ports", &val);
	if (ret)
		return ret;

	if (val > ctrl->num_dout_ports)
		return -EINVAL;

	ctrl->num_dout_ports = val;

	nports = ctrl->num_dout_ports + ctrl->num_din_ports;

	ret = of_property_read_u8_array(np, "qcom,ports-offset1",
					off1, nports);
	if (ret)
		return ret;

	ret = of_property_read_u8_array(np, "qcom,ports-offset2",
					off2, nports);
	if (ret)
		return ret;

	ret = of_property_read_u8_array(np, "qcom,ports-sinterval-low",
					si, nports);
	if (ret)
		return ret;

	for (i = 0; i < nports; i++) {
		ctrl->pconfig[i].si = si[i];
		ctrl->pconfig[i].off1 = off1[i];
		ctrl->pconfig[i].off2 = off2[i];
	}

	return 0;
}

static int qcom_swrm_probe(struct platform_device *pdev)
{
	struct device *dev = &pdev->dev;
	struct sdw_master_prop *prop;
	struct sdw_bus_params *params;
	struct qcom_swrm_ctrl *ctrl;
	int ret;
	u32 val;

	ctrl = devm_kzalloc(dev, sizeof(*ctrl), GFP_KERNEL);
	if (!ctrl)
		return -ENOMEM;

	if (dev->parent->bus == &slimbus_bus) {
		ctrl->reg_read = qcom_swrm_abh_reg_read;
		ctrl->reg_write = qcom_swrm_ahb_reg_write;
		ctrl->regmap = dev_get_regmap(dev->parent, NULL);
		if (!ctrl->regmap)
			return -EINVAL;
	} else {
		/* Only WCD based SoundWire controller is supported */
		return -ENOTSUPP;
	}

	ctrl->irq = of_irq_get(dev->of_node, 0);
	if (ctrl->irq < 0)
		return ctrl->irq;

	ctrl->hclk = devm_clk_get(dev, "iface");
	if (IS_ERR(ctrl->hclk))
		return PTR_ERR(ctrl->hclk);

	clk_prepare_enable(ctrl->hclk);

	ctrl->dev = dev;
	dev_set_drvdata(&pdev->dev, ctrl);
	spin_lock_init(&ctrl->comp_lock);
	mutex_init(&ctrl->port_lock);
	INIT_WORK(&ctrl->slave_work, qcom_swrm_slave_wq);

	ctrl->bus.dev = dev;
	ctrl->bus.ops = &qcom_swrm_ops;
	ctrl->bus.port_ops = &qcom_swrm_port_ops;
	ctrl->bus.compute_params = &qcom_swrm_compute_params;

	ret = qcom_swrm_get_port_config(ctrl);
	if (ret)
		return ret;

	params = &ctrl->bus.params;
	params->max_dr_freq = DEFAULT_CLK_FREQ;
	params->curr_dr_freq = DEFAULT_CLK_FREQ;
	params->col = SWRM_DEFAULT_COL;
	params->row = SWRM_DEFAULT_ROWS;
	ctrl->reg_read(ctrl, SWRM_MCP_STATUS, &val);
	params->curr_bank = val & SWRM_MCP_STATUS_BANK_NUM_MASK;
	params->next_bank = !params->curr_bank;

	prop = &ctrl->bus.prop;
	prop->max_clk_freq = DEFAULT_CLK_FREQ;
	prop->num_clk_gears = 0;
	prop->num_clk_freq = MAX_FREQ_NUM;
	prop->clk_freq = &qcom_swrm_freq_tbl[0];
	prop->default_col = SWRM_DEFAULT_COL;
	prop->default_row = SWRM_DEFAULT_ROWS;

	ctrl->reg_read(ctrl, SWRM_COMP_HW_VERSION, &ctrl->version);

	ret = devm_request_threaded_irq(dev, ctrl->irq, NULL,
					qcom_swrm_irq_handler,
					IRQF_TRIGGER_RISING,
					"soundwire", ctrl);
	if (ret) {
		dev_err(dev, "Failed to request soundwire irq\n");
		goto err;
	}

	ret = sdw_add_bus_master(&ctrl->bus);
	if (ret) {
		dev_err(dev, "Failed to register Soundwire controller (%d)\n",
			ret);
		goto err;
	}

	qcom_swrm_init(ctrl);
	ret = qcom_swrm_register_dais(ctrl);
	if (ret)
		goto err;

	dev_info(dev, "Qualcomm Soundwire controller v%x.%x.%x Registered\n",
		 (ctrl->version >> 24) & 0xff, (ctrl->version >> 16) & 0xff,
		 ctrl->version & 0xffff);

	return 0;
err:
	clk_disable_unprepare(ctrl->hclk);
	return ret;
}

static int qcom_swrm_remove(struct platform_device *pdev)
{
	struct qcom_swrm_ctrl *ctrl = dev_get_drvdata(&pdev->dev);

	sdw_delete_bus_master(&ctrl->bus);
	clk_disable_unprepare(ctrl->hclk);

	return 0;
}

static const struct of_device_id qcom_swrm_of_match[] = {
	{ .compatible = "qcom,soundwire-v1.3.0", },
	{/* sentinel */},
};

MODULE_DEVICE_TABLE(of, qcom_swrm_of_match);

static struct platform_driver qcom_swrm_driver = {
	.probe	= &qcom_swrm_probe,
	.remove = &qcom_swrm_remove,
	.driver = {
		.name	= "qcom-soundwire",
		.of_match_table = qcom_swrm_of_match,
	}
};
module_platform_driver(qcom_swrm_driver);

MODULE_DESCRIPTION("Qualcomm soundwire driver");
MODULE_LICENSE("GPL v2");<|MERGE_RESOLUTION|>--- conflicted
+++ resolved
@@ -603,11 +603,7 @@
 
 	ctrl->sruntime[dai->id] = sruntime;
 
-<<<<<<< HEAD
-	for_each_rtd_codec_dai(rtd, i, codec_dai) {
-=======
 	for_each_rtd_codec_dais(rtd, i, codec_dai) {
->>>>>>> 2585fb04
 		ret = snd_soc_dai_set_sdw_stream(codec_dai, sruntime,
 						 substream->stream);
 		if (ret < 0 && ret != -ENOTSUPP) {
