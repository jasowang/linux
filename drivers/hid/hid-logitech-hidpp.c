--- conflicted
+++ resolved
@@ -3749,35 +3749,8 @@
 
 	{ L27MHZ_DEVICE(HID_ANY_ID) },
 
-<<<<<<< HEAD
-	{ /* Logitech G203/Prodigy Gaming Mouse */
-	  HID_USB_DEVICE(USB_VENDOR_ID_LOGITECH, 0xC084) },
-	{ /* Logitech G302 Gaming Mouse */
-	  HID_USB_DEVICE(USB_VENDOR_ID_LOGITECH, 0xC07F) },
-	{ /* Logitech G303 Gaming Mouse */
-	  HID_USB_DEVICE(USB_VENDOR_ID_LOGITECH, 0xC080) },
-	{ /* Logitech G400 Gaming Mouse */
-	  HID_USB_DEVICE(USB_VENDOR_ID_LOGITECH, 0xC07E) },
 	{ /* Logitech G403 Wireless Gaming Mouse over USB */
 	  HID_USB_DEVICE(USB_VENDOR_ID_LOGITECH, 0xC082) },
-	{ /* Logitech G403 Gaming Mouse */
-	  HID_USB_DEVICE(USB_VENDOR_ID_LOGITECH, 0xC083) },
-	{ /* Logitech G403 Hero Gaming Mouse over USB */
-	  HID_USB_DEVICE(USB_VENDOR_ID_LOGITECH, 0xC08F) },
-	{ /* Logitech G502 Proteus Core Gaming Mouse */
-	  HID_USB_DEVICE(USB_VENDOR_ID_LOGITECH, 0xC07D) },
-	{ /* Logitech G502 Proteus Spectrum Gaming Mouse over USB */
-	  HID_USB_DEVICE(USB_VENDOR_ID_LOGITECH, 0xC332) },
-	{ /* Logitech G502 Hero Gaming Mouse over USB */
-	  HID_USB_DEVICE(USB_VENDOR_ID_LOGITECH, 0xC08B) },
-	{ /* Logitech G700 Gaming Mouse over USB */
-	  HID_USB_DEVICE(USB_VENDOR_ID_LOGITECH, 0xC06B) },
-	{ /* Logitech G700s Gaming Mouse over USB */
-	  HID_USB_DEVICE(USB_VENDOR_ID_LOGITECH, 0xC07C) },
-=======
-	{ /* Logitech G403 Wireless Gaming Mouse over USB */
-	  HID_USB_DEVICE(USB_VENDOR_ID_LOGITECH, 0xC082) },
->>>>>>> ca8dd993
 	{ /* Logitech G703 Gaming Mouse over USB */
 	  HID_USB_DEVICE(USB_VENDOR_ID_LOGITECH, 0xC087) },
 	{ /* Logitech G703 Hero Gaming Mouse over USB */
