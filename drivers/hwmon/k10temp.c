// SPDX-License-Identifier: GPL-2.0-or-later
/*
 * k10temp.c - AMD Family 10h/11h/12h/14h/15h/16h/17h
 *		processor hardware monitoring
 *
 * Copyright (c) 2009 Clemens Ladisch <clemens@ladisch.de>
 * Copyright (c) 2020 Guenter Roeck <linux@roeck-us.net>
 *
 * Implementation notes:
 * - CCD register address information as well as the calculation to
 *   convert raw register values is from https://github.com/ocerman/zenpower.
 *   The information is not confirmed from chip datasheets, but experiments
 *   suggest that it provides reasonable temperature values.
 * - Register addresses to read chip voltage and current are also from
 *   https://github.com/ocerman/zenpower, and not confirmed from chip
 *   datasheets. Current calibration is board specific and not typically
 *   shared by board vendors. For this reason, current values are
 *   normalized to report 1A/LSB for core current and and 0.25A/LSB for SoC
 *   current. Reported values can be adjusted using the sensors configuration
 *   file.
 */

#include <linux/bitops.h>
#include <linux/debugfs.h>
#include <linux/err.h>
#include <linux/hwmon.h>
#include <linux/init.h>
#include <linux/module.h>
#include <linux/pci.h>
#include <linux/pci_ids.h>
#include <asm/amd_nb.h>
#include <asm/processor.h>

MODULE_DESCRIPTION("AMD Family 10h+ CPU core temperature monitor");
MODULE_AUTHOR("Clemens Ladisch <clemens@ladisch.de>");
MODULE_LICENSE("GPL");

static bool force;
module_param(force, bool, 0444);
MODULE_PARM_DESC(force, "force loading on processors with erratum 319");

/* Provide lock for writing to NB_SMU_IND_ADDR */
static DEFINE_MUTEX(nb_smu_ind_mutex);

#ifndef PCI_DEVICE_ID_AMD_15H_M70H_NB_F3
#define PCI_DEVICE_ID_AMD_15H_M70H_NB_F3	0x15b3
#endif

/* CPUID function 0x80000001, ebx */
#define CPUID_PKGTYPE_MASK	GENMASK(31, 28)
#define CPUID_PKGTYPE_F		0x00000000
#define CPUID_PKGTYPE_AM2R2_AM3	0x10000000

/* DRAM controller (PCI function 2) */
#define REG_DCT0_CONFIG_HIGH		0x094
#define  DDR3_MODE			BIT(8)

/* miscellaneous (PCI function 3) */
#define REG_HARDWARE_THERMAL_CONTROL	0x64
#define  HTC_ENABLE			BIT(0)

#define REG_REPORTED_TEMPERATURE	0xa4

#define REG_NORTHBRIDGE_CAPABILITIES	0xe8
#define  NB_CAP_HTC			BIT(10)

/*
 * For F15h M60h and M70h, REG_HARDWARE_THERMAL_CONTROL
 * and REG_REPORTED_TEMPERATURE have been moved to
 * D0F0xBC_xD820_0C64 [Hardware Temperature Control]
 * D0F0xBC_xD820_0CA4 [Reported Temperature Control]
 */
#define F15H_M60H_HARDWARE_TEMP_CTRL_OFFSET	0xd8200c64
#define F15H_M60H_REPORTED_TEMP_CTRL_OFFSET	0xd8200ca4

/* F17h M01h Access througn SMN */
#define F17H_M01H_REPORTED_TEMP_CTRL_OFFSET	0x00059800

#define F17H_M70H_CCD_TEMP(x)			(0x00059954 + ((x) * 4))
#define F17H_M70H_CCD_TEMP_VALID		BIT(11)
#define F17H_M70H_CCD_TEMP_MASK			GENMASK(10, 0)

#define F17H_M01H_SVI				0x0005A000
#define F17H_M01H_SVI_TEL_PLANE0		(F17H_M01H_SVI + 0xc)
#define F17H_M01H_SVI_TEL_PLANE1		(F17H_M01H_SVI + 0x10)

#define CUR_TEMP_SHIFT				21
#define CUR_TEMP_RANGE_SEL_MASK			BIT(19)

#define CFACTOR_ICORE				1000000	/* 1A / LSB	*/
#define CFACTOR_ISOC				250000	/* 0.25A / LSB	*/

struct k10temp_data {
	struct pci_dev *pdev;
	void (*read_htcreg)(struct pci_dev *pdev, u32 *regval);
	void (*read_tempreg)(struct pci_dev *pdev, u32 *regval);
	int temp_offset;
	u32 temp_adjust_mask;
	u32 show_temp;
	u32 svi_addr[2];
	bool is_zen;
	bool show_current;
	int cfactor[2];
};

#define TCTL_BIT	0
#define TDIE_BIT	1
#define TCCD_BIT(x)	((x) + 2)

#define HAVE_TEMP(d, channel)	((d)->show_temp & BIT(channel))
#define HAVE_TDIE(d)		HAVE_TEMP(d, TDIE_BIT)

struct tctl_offset {
	u8 model;
	char const *id;
	int offset;
};

static const struct tctl_offset tctl_offset_table[] = {
	{ 0x17, "AMD Ryzen 5 1600X", 20000 },
	{ 0x17, "AMD Ryzen 7 1700X", 20000 },
	{ 0x17, "AMD Ryzen 7 1800X", 20000 },
	{ 0x17, "AMD Ryzen 7 2700X", 10000 },
	{ 0x17, "AMD Ryzen Threadripper 19", 27000 }, /* 19{00,20,50}X */
	{ 0x17, "AMD Ryzen Threadripper 29", 27000 }, /* 29{20,50,70,90}[W]X */
};

static bool is_threadripper(void)
{
	return strstr(boot_cpu_data.x86_model_id, "Threadripper");
}

static bool is_epyc(void)
{
	return strstr(boot_cpu_data.x86_model_id, "EPYC");
}

static void read_htcreg_pci(struct pci_dev *pdev, u32 *regval)
{
	pci_read_config_dword(pdev, REG_HARDWARE_THERMAL_CONTROL, regval);
}

static void read_tempreg_pci(struct pci_dev *pdev, u32 *regval)
{
	pci_read_config_dword(pdev, REG_REPORTED_TEMPERATURE, regval);
}

static void amd_nb_index_read(struct pci_dev *pdev, unsigned int devfn,
			      unsigned int base, int offset, u32 *val)
{
	mutex_lock(&nb_smu_ind_mutex);
	pci_bus_write_config_dword(pdev->bus, devfn,
				   base, offset);
	pci_bus_read_config_dword(pdev->bus, devfn,
				  base + 4, val);
	mutex_unlock(&nb_smu_ind_mutex);
}

static void read_htcreg_nb_f15(struct pci_dev *pdev, u32 *regval)
{
	amd_nb_index_read(pdev, PCI_DEVFN(0, 0), 0xb8,
			  F15H_M60H_HARDWARE_TEMP_CTRL_OFFSET, regval);
}

static void read_tempreg_nb_f15(struct pci_dev *pdev, u32 *regval)
{
	amd_nb_index_read(pdev, PCI_DEVFN(0, 0), 0xb8,
			  F15H_M60H_REPORTED_TEMP_CTRL_OFFSET, regval);
}

static void read_tempreg_nb_f17(struct pci_dev *pdev, u32 *regval)
{
	amd_smn_read(amd_pci_dev_to_node_id(pdev),
		     F17H_M01H_REPORTED_TEMP_CTRL_OFFSET, regval);
}

static long get_raw_temp(struct k10temp_data *data)
{
	u32 regval;
	long temp;

	data->read_tempreg(data->pdev, &regval);
	temp = (regval >> CUR_TEMP_SHIFT) * 125;
	if (regval & data->temp_adjust_mask)
		temp -= 49000;
	return temp;
}

<<<<<<< HEAD
const char *k10temp_temp_label[] = {
=======
static const char *k10temp_temp_label[] = {
>>>>>>> 0595b2d9
	"Tctl",
	"Tdie",
	"Tccd1",
	"Tccd2",
	"Tccd3",
	"Tccd4",
	"Tccd5",
	"Tccd6",
	"Tccd7",
	"Tccd8",
};

static const char *k10temp_in_label[] = {
	"Vcore",
	"Vsoc",
};

static const char *k10temp_curr_label[] = {
	"Icore",
	"Isoc",
};

static int k10temp_read_labels(struct device *dev,
			       enum hwmon_sensor_types type,
			       u32 attr, int channel, const char **str)
{
	switch (type) {
	case hwmon_temp:
		*str = k10temp_temp_label[channel];
		break;
	case hwmon_in:
		*str = k10temp_in_label[channel];
		break;
	case hwmon_curr:
		*str = k10temp_curr_label[channel];
		break;
	default:
		return -EOPNOTSUPP;
	}
	return 0;
}

static int k10temp_read_curr(struct device *dev, u32 attr, int channel,
			     long *val)
{
	struct k10temp_data *data = dev_get_drvdata(dev);
	u32 regval;

	switch (attr) {
	case hwmon_curr_input:
		amd_smn_read(amd_pci_dev_to_node_id(data->pdev),
			     data->svi_addr[channel], &regval);
		*val = DIV_ROUND_CLOSEST(data->cfactor[channel] *
					 (regval & 0xff),
					 1000);
		break;
	default:
		return -EOPNOTSUPP;
	}
	return 0;
}

static int k10temp_read_in(struct device *dev, u32 attr, int channel, long *val)
{
	struct k10temp_data *data = dev_get_drvdata(dev);
	u32 regval;

	switch (attr) {
	case hwmon_in_input:
		amd_smn_read(amd_pci_dev_to_node_id(data->pdev),
			     data->svi_addr[channel], &regval);
		regval = (regval >> 16) & 0xff;
		*val = DIV_ROUND_CLOSEST(155000 - regval * 625, 100);
		break;
	default:
		return -EOPNOTSUPP;
	}
	return 0;
}

static int k10temp_read_temp(struct device *dev, u32 attr, int channel,
			     long *val)
{
	struct k10temp_data *data = dev_get_drvdata(dev);
	u32 regval;

	switch (attr) {
	case hwmon_temp_input:
		switch (channel) {
		case 0:		/* Tctl */
			*val = get_raw_temp(data);
			if (*val < 0)
				*val = 0;
			break;
		case 1:		/* Tdie */
			*val = get_raw_temp(data) - data->temp_offset;
			if (*val < 0)
				*val = 0;
			break;
		case 2 ... 9:		/* Tccd{1-8} */
			amd_smn_read(amd_pci_dev_to_node_id(data->pdev),
				     F17H_M70H_CCD_TEMP(channel - 2), &regval);
			*val = (regval & F17H_M70H_CCD_TEMP_MASK) * 125 - 49000;
			break;
		default:
			return -EOPNOTSUPP;
		}
		break;
	case hwmon_temp_max:
		*val = 70 * 1000;
		break;
	case hwmon_temp_crit:
		data->read_htcreg(data->pdev, &regval);
		*val = ((regval >> 16) & 0x7f) * 500 + 52000;
		break;
	case hwmon_temp_crit_hyst:
		data->read_htcreg(data->pdev, &regval);
		*val = (((regval >> 16) & 0x7f)
			- ((regval >> 24) & 0xf)) * 500 + 52000;
		break;
	default:
		return -EOPNOTSUPP;
	}
	return 0;
}

static int k10temp_read(struct device *dev, enum hwmon_sensor_types type,
			u32 attr, int channel, long *val)
{
	switch (type) {
	case hwmon_temp:
		return k10temp_read_temp(dev, attr, channel, val);
	case hwmon_in:
		return k10temp_read_in(dev, attr, channel, val);
	case hwmon_curr:
		return k10temp_read_curr(dev, attr, channel, val);
	default:
		return -EOPNOTSUPP;
	}
}

static umode_t k10temp_is_visible(const void *_data,
				  enum hwmon_sensor_types type,
				  u32 attr, int channel)
{
	const struct k10temp_data *data = _data;
	struct pci_dev *pdev = data->pdev;
	u32 reg;

	switch (type) {
	case hwmon_temp:
		switch (attr) {
		case hwmon_temp_input:
			if (!HAVE_TEMP(data, channel))
				return 0;
			break;
		case hwmon_temp_max:
			if (channel || data->is_zen)
				return 0;
			break;
		case hwmon_temp_crit:
		case hwmon_temp_crit_hyst:
			if (channel || !data->read_htcreg)
				return 0;

			pci_read_config_dword(pdev,
					      REG_NORTHBRIDGE_CAPABILITIES,
					      &reg);
			if (!(reg & NB_CAP_HTC))
				return 0;

			data->read_htcreg(data->pdev, &reg);
			if (!(reg & HTC_ENABLE))
				return 0;
			break;
		case hwmon_temp_label:
			/* Show temperature labels only on Zen CPUs */
			if (!data->is_zen || !HAVE_TEMP(data, channel))
				return 0;
			break;
		default:
			return 0;
		}
		break;
	case hwmon_in:
	case hwmon_curr:
		if (!data->show_current)
			return 0;
		break;
	default:
		return 0;
	}
	return 0444;
}

static bool has_erratum_319(struct pci_dev *pdev)
{
	u32 pkg_type, reg_dram_cfg;

	if (boot_cpu_data.x86 != 0x10)
		return false;

	/*
	 * Erratum 319: The thermal sensor of Socket F/AM2+ processors
	 *              may be unreliable.
	 */
	pkg_type = cpuid_ebx(0x80000001) & CPUID_PKGTYPE_MASK;
	if (pkg_type == CPUID_PKGTYPE_F)
		return true;
	if (pkg_type != CPUID_PKGTYPE_AM2R2_AM3)
		return false;

	/* DDR3 memory implies socket AM3, which is good */
	pci_bus_read_config_dword(pdev->bus,
				  PCI_DEVFN(PCI_SLOT(pdev->devfn), 2),
				  REG_DCT0_CONFIG_HIGH, &reg_dram_cfg);
	if (reg_dram_cfg & DDR3_MODE)
		return false;

	/*
	 * Unfortunately it is possible to run a socket AM3 CPU with DDR2
	 * memory. We blacklist all the cores which do exist in socket AM2+
	 * format. It still isn't perfect, as RB-C2 cores exist in both AM2+
	 * and AM3 formats, but that's the best we can do.
	 */
	return boot_cpu_data.x86_model < 4 ||
	       (boot_cpu_data.x86_model == 4 && boot_cpu_data.x86_stepping <= 2);
}

#ifdef CONFIG_DEBUG_FS

static void k10temp_smn_regs_show(struct seq_file *s, struct pci_dev *pdev,
				  u32 addr, int count)
{
	u32 reg;
	int i;

	for (i = 0; i < count; i++) {
		if (!(i & 3))
			seq_printf(s, "0x%06x: ", addr + i * 4);
		amd_smn_read(amd_pci_dev_to_node_id(pdev), addr + i * 4, &reg);
		seq_printf(s, "%08x ", reg);
		if ((i & 3) == 3)
			seq_puts(s, "\n");
	}
}

static int svi_show(struct seq_file *s, void *unused)
{
	struct k10temp_data *data = s->private;

	k10temp_smn_regs_show(s, data->pdev, F17H_M01H_SVI, 32);
	return 0;
}
DEFINE_SHOW_ATTRIBUTE(svi);

static int thm_show(struct seq_file *s, void *unused)
{
	struct k10temp_data *data = s->private;

	k10temp_smn_regs_show(s, data->pdev,
			      F17H_M01H_REPORTED_TEMP_CTRL_OFFSET, 256);
	return 0;
}
DEFINE_SHOW_ATTRIBUTE(thm);

static void k10temp_debugfs_cleanup(void *ddir)
{
	debugfs_remove_recursive(ddir);
}

static void k10temp_init_debugfs(struct k10temp_data *data)
{
	struct dentry *debugfs;
	char name[32];

	/* Only show debugfs data for Family 17h/18h CPUs */
	if (!data->is_zen)
		return;

	scnprintf(name, sizeof(name), "k10temp-%s", pci_name(data->pdev));

	debugfs = debugfs_create_dir(name, NULL);
	if (debugfs) {
		debugfs_create_file("svi", 0444, debugfs, data, &svi_fops);
		debugfs_create_file("thm", 0444, debugfs, data, &thm_fops);
		devm_add_action_or_reset(&data->pdev->dev,
					 k10temp_debugfs_cleanup, debugfs);
	}
}

#else

static void k10temp_init_debugfs(struct k10temp_data *data)
{
}

#endif

static const struct hwmon_channel_info *k10temp_info[] = {
	HWMON_CHANNEL_INFO(temp,
			   HWMON_T_INPUT | HWMON_T_MAX |
			   HWMON_T_CRIT | HWMON_T_CRIT_HYST |
			   HWMON_T_LABEL,
			   HWMON_T_INPUT | HWMON_T_LABEL,
			   HWMON_T_INPUT | HWMON_T_LABEL,
			   HWMON_T_INPUT | HWMON_T_LABEL,
			   HWMON_T_INPUT | HWMON_T_LABEL,
			   HWMON_T_INPUT | HWMON_T_LABEL,
			   HWMON_T_INPUT | HWMON_T_LABEL,
			   HWMON_T_INPUT | HWMON_T_LABEL,
			   HWMON_T_INPUT | HWMON_T_LABEL,
			   HWMON_T_INPUT | HWMON_T_LABEL),
	HWMON_CHANNEL_INFO(in,
			   HWMON_I_INPUT | HWMON_I_LABEL,
			   HWMON_I_INPUT | HWMON_I_LABEL),
	HWMON_CHANNEL_INFO(curr,
			   HWMON_C_INPUT | HWMON_C_LABEL,
			   HWMON_C_INPUT | HWMON_C_LABEL),
	NULL
};

static const struct hwmon_ops k10temp_hwmon_ops = {
	.is_visible = k10temp_is_visible,
	.read = k10temp_read,
	.read_string = k10temp_read_labels,
};

static const struct hwmon_chip_info k10temp_chip_info = {
	.ops = &k10temp_hwmon_ops,
	.info = k10temp_info,
};

static void k10temp_get_ccd_support(struct pci_dev *pdev,
				    struct k10temp_data *data, int limit)
{
	u32 regval;
	int i;

	for (i = 0; i < limit; i++) {
		amd_smn_read(amd_pci_dev_to_node_id(pdev),
			     F17H_M70H_CCD_TEMP(i), &regval);
		if (regval & F17H_M70H_CCD_TEMP_VALID)
			data->show_temp |= BIT(TCCD_BIT(i));
	}
}

static int k10temp_probe(struct pci_dev *pdev, const struct pci_device_id *id)
{
	int unreliable = has_erratum_319(pdev);
	struct device *dev = &pdev->dev;
	struct k10temp_data *data;
	struct device *hwmon_dev;
	int i;

	if (unreliable) {
		if (!force) {
			dev_err(dev,
				"unreliable CPU thermal sensor; monitoring disabled\n");
			return -ENODEV;
		}
		dev_warn(dev,
			 "unreliable CPU thermal sensor; check erratum 319\n");
	}

	data = devm_kzalloc(dev, sizeof(*data), GFP_KERNEL);
	if (!data)
		return -ENOMEM;

	data->pdev = pdev;
	data->show_temp |= BIT(TCTL_BIT);	/* Always show Tctl */

	if (boot_cpu_data.x86 == 0x15 &&
	    ((boot_cpu_data.x86_model & 0xf0) == 0x60 ||
	     (boot_cpu_data.x86_model & 0xf0) == 0x70)) {
		data->read_htcreg = read_htcreg_nb_f15;
		data->read_tempreg = read_tempreg_nb_f15;
	} else if (boot_cpu_data.x86 == 0x17 || boot_cpu_data.x86 == 0x18) {
		data->temp_adjust_mask = CUR_TEMP_RANGE_SEL_MASK;
		data->read_tempreg = read_tempreg_nb_f17;
		data->show_temp |= BIT(TDIE_BIT);	/* show Tdie */
		data->is_zen = true;

		switch (boot_cpu_data.x86_model) {
		case 0x1:	/* Zen */
		case 0x8:	/* Zen+ */
		case 0x11:	/* Zen APU */
		case 0x18:	/* Zen+ APU */
			data->show_current = !is_threadripper() && !is_epyc();
			data->svi_addr[0] = F17H_M01H_SVI_TEL_PLANE0;
			data->svi_addr[1] = F17H_M01H_SVI_TEL_PLANE1;
			data->cfactor[0] = CFACTOR_ICORE;
			data->cfactor[1] = CFACTOR_ISOC;
			k10temp_get_ccd_support(pdev, data, 4);
			break;
		case 0x31:	/* Zen2 Threadripper */
		case 0x71:	/* Zen2 */
			data->show_current = !is_threadripper() && !is_epyc();
			data->cfactor[0] = CFACTOR_ICORE;
			data->cfactor[1] = CFACTOR_ISOC;
			data->svi_addr[0] = F17H_M01H_SVI_TEL_PLANE1;
			data->svi_addr[1] = F17H_M01H_SVI_TEL_PLANE0;
			k10temp_get_ccd_support(pdev, data, 8);
			break;
		}
	} else {
		data->read_htcreg = read_htcreg_pci;
		data->read_tempreg = read_tempreg_pci;
	}

	for (i = 0; i < ARRAY_SIZE(tctl_offset_table); i++) {
		const struct tctl_offset *entry = &tctl_offset_table[i];

		if (boot_cpu_data.x86 == entry->model &&
		    strstr(boot_cpu_data.x86_model_id, entry->id)) {
			data->temp_offset = entry->offset;
			break;
		}
	}

	hwmon_dev = devm_hwmon_device_register_with_info(dev, "k10temp", data,
							 &k10temp_chip_info,
							 NULL);
	if (IS_ERR(hwmon_dev))
		return PTR_ERR(hwmon_dev);

	k10temp_init_debugfs(data);

	return 0;
}

static const struct pci_device_id k10temp_id_table[] = {
	{ PCI_VDEVICE(AMD, PCI_DEVICE_ID_AMD_10H_NB_MISC) },
	{ PCI_VDEVICE(AMD, PCI_DEVICE_ID_AMD_11H_NB_MISC) },
	{ PCI_VDEVICE(AMD, PCI_DEVICE_ID_AMD_CNB17H_F3) },
	{ PCI_VDEVICE(AMD, PCI_DEVICE_ID_AMD_15H_NB_F3) },
	{ PCI_VDEVICE(AMD, PCI_DEVICE_ID_AMD_15H_M10H_F3) },
	{ PCI_VDEVICE(AMD, PCI_DEVICE_ID_AMD_15H_M30H_NB_F3) },
	{ PCI_VDEVICE(AMD, PCI_DEVICE_ID_AMD_15H_M60H_NB_F3) },
	{ PCI_VDEVICE(AMD, PCI_DEVICE_ID_AMD_15H_M70H_NB_F3) },
	{ PCI_VDEVICE(AMD, PCI_DEVICE_ID_AMD_16H_NB_F3) },
	{ PCI_VDEVICE(AMD, PCI_DEVICE_ID_AMD_16H_M30H_NB_F3) },
	{ PCI_VDEVICE(AMD, PCI_DEVICE_ID_AMD_17H_DF_F3) },
	{ PCI_VDEVICE(AMD, PCI_DEVICE_ID_AMD_17H_M10H_DF_F3) },
	{ PCI_VDEVICE(AMD, PCI_DEVICE_ID_AMD_17H_M30H_DF_F3) },
	{ PCI_VDEVICE(AMD, PCI_DEVICE_ID_AMD_17H_M70H_DF_F3) },
	{ PCI_VDEVICE(HYGON, PCI_DEVICE_ID_AMD_17H_DF_F3) },
	{}
};
MODULE_DEVICE_TABLE(pci, k10temp_id_table);

static struct pci_driver k10temp_driver = {
	.name = "k10temp",
	.id_table = k10temp_id_table,
	.probe = k10temp_probe,
};

module_pci_driver(k10temp_driver);<|MERGE_RESOLUTION|>--- conflicted
+++ resolved
@@ -186,11 +186,7 @@
 	return temp;
 }
 
-<<<<<<< HEAD
-const char *k10temp_temp_label[] = {
-=======
 static const char *k10temp_temp_label[] = {
->>>>>>> 0595b2d9
 	"Tctl",
 	"Tdie",
 	"Tccd1",
