/*
 * Freescale i.MX drm driver
 *
 * Copyright (C) 2011 Sascha Hauer, Pengutronix
 *
 * This program is free software; you can redistribute it and/or
 * modify it under the terms of the GNU General Public License
 * as published by the Free Software Foundation; either version 2
 * of the License, or (at your option) any later version.
 * This program is distributed in the hope that it will be useful,
 * but WITHOUT ANY WARRANTY; without even the implied warranty of
 * MERCHANTABILITY or FITNESS FOR A PARTICULAR PURPOSE.  See the
 * GNU General Public License for more details.
 *
 */
#include <linux/component.h>
#include <linux/device.h>
#include <linux/fb.h>
#include <linux/module.h>
#include <linux/of_graph.h>
#include <linux/platform_device.h>
#include <drm/drmP.h>
#include <drm/drm_fb_helper.h>
#include <drm/drm_crtc_helper.h>
#include <drm/drm_gem_cma_helper.h>
#include <drm/drm_fb_cma_helper.h>
#include <drm/drm_plane_helper.h>
#include <drm/drm_of.h>

#include "imx-drm.h"

#define MAX_CRTC	4

struct imx_drm_component {
	struct device_node *of_node;
	struct list_head list;
};

struct imx_drm_device {
	struct drm_device			*drm;
	struct imx_drm_crtc			*crtc[MAX_CRTC];
	int					pipes;
	struct drm_fbdev_cma			*fbhelper;
};

struct imx_drm_crtc {
	struct drm_crtc				*crtc;
	int					pipe;
	struct imx_drm_crtc_helper_funcs	imx_drm_helper_funcs;
};

#if IS_ENABLED(CONFIG_DRM_FBDEV_EMULATION)
static int legacyfb_depth = 16;
module_param(legacyfb_depth, int, 0444);
#endif

int imx_drm_crtc_id(struct imx_drm_crtc *crtc)
{
	return crtc->pipe;
}
EXPORT_SYMBOL_GPL(imx_drm_crtc_id);

static void imx_drm_driver_lastclose(struct drm_device *drm)
{
	struct imx_drm_device *imxdrm = drm->dev_private;

<<<<<<< HEAD
	if (imxdrm->fbhelper)
		drm_fbdev_cma_restore_mode(imxdrm->fbhelper);
=======
	drm_fbdev_cma_restore_mode(imxdrm->fbhelper);
#endif
>>>>>>> 527e9316
}

static int imx_drm_driver_unload(struct drm_device *drm)
{
	struct imx_drm_device *imxdrm = drm->dev_private;

	drm_kms_helper_poll_fini(drm);

	if (imxdrm->fbhelper)
		drm_fbdev_cma_fini(imxdrm->fbhelper);

	component_unbind_all(drm->dev, drm);

	drm_vblank_cleanup(drm);
	drm_mode_config_cleanup(drm);

	platform_set_drvdata(drm->platformdev, NULL);

	return 0;
}

static struct imx_drm_crtc *imx_drm_find_crtc(struct drm_crtc *crtc)
{
	struct imx_drm_device *imxdrm = crtc->dev->dev_private;
	unsigned i;

	for (i = 0; i < MAX_CRTC; i++)
		if (imxdrm->crtc[i] && imxdrm->crtc[i]->crtc == crtc)
			return imxdrm->crtc[i];

	return NULL;
}

int imx_drm_set_bus_format_pins(struct drm_encoder *encoder, u32 bus_format,
		int hsync_pin, int vsync_pin)
{
	struct imx_drm_crtc_helper_funcs *helper;
	struct imx_drm_crtc *imx_crtc;

	imx_crtc = imx_drm_find_crtc(encoder->crtc);
	if (!imx_crtc)
		return -EINVAL;

	helper = &imx_crtc->imx_drm_helper_funcs;
	if (helper->set_interface_pix_fmt)
		return helper->set_interface_pix_fmt(encoder->crtc,
					bus_format, hsync_pin, vsync_pin);
	return 0;
}
EXPORT_SYMBOL_GPL(imx_drm_set_bus_format_pins);

int imx_drm_set_bus_format(struct drm_encoder *encoder, u32 bus_format)
{
	return imx_drm_set_bus_format_pins(encoder, bus_format, 2, 3);
}
EXPORT_SYMBOL_GPL(imx_drm_set_bus_format);

int imx_drm_crtc_vblank_get(struct imx_drm_crtc *imx_drm_crtc)
{
	return drm_vblank_get(imx_drm_crtc->crtc->dev, imx_drm_crtc->pipe);
}
EXPORT_SYMBOL_GPL(imx_drm_crtc_vblank_get);

void imx_drm_crtc_vblank_put(struct imx_drm_crtc *imx_drm_crtc)
{
	drm_vblank_put(imx_drm_crtc->crtc->dev, imx_drm_crtc->pipe);
}
EXPORT_SYMBOL_GPL(imx_drm_crtc_vblank_put);

void imx_drm_handle_vblank(struct imx_drm_crtc *imx_drm_crtc)
{
	drm_handle_vblank(imx_drm_crtc->crtc->dev, imx_drm_crtc->pipe);
}
EXPORT_SYMBOL_GPL(imx_drm_handle_vblank);

static int imx_drm_enable_vblank(struct drm_device *drm, unsigned int pipe)
{
	struct imx_drm_device *imxdrm = drm->dev_private;
	struct imx_drm_crtc *imx_drm_crtc = imxdrm->crtc[pipe];
	int ret;

	if (!imx_drm_crtc)
		return -EINVAL;

	if (!imx_drm_crtc->imx_drm_helper_funcs.enable_vblank)
		return -ENOSYS;

	ret = imx_drm_crtc->imx_drm_helper_funcs.enable_vblank(
			imx_drm_crtc->crtc);

	return ret;
}

static void imx_drm_disable_vblank(struct drm_device *drm, unsigned int pipe)
{
	struct imx_drm_device *imxdrm = drm->dev_private;
	struct imx_drm_crtc *imx_drm_crtc = imxdrm->crtc[pipe];

	if (!imx_drm_crtc)
		return;

	if (!imx_drm_crtc->imx_drm_helper_funcs.disable_vblank)
		return;

	imx_drm_crtc->imx_drm_helper_funcs.disable_vblank(imx_drm_crtc->crtc);
}

static void imx_drm_driver_preclose(struct drm_device *drm,
		struct drm_file *file)
{
	int i;

	if (!file->is_master)
		return;

	for (i = 0; i < MAX_CRTC; i++)
		imx_drm_disable_vblank(drm, i);
}

static const struct file_operations imx_drm_driver_fops = {
	.owner = THIS_MODULE,
	.open = drm_open,
	.release = drm_release,
	.unlocked_ioctl = drm_ioctl,
	.mmap = drm_gem_cma_mmap,
	.poll = drm_poll,
	.read = drm_read,
	.llseek = noop_llseek,
};

void imx_drm_connector_destroy(struct drm_connector *connector)
{
	drm_connector_unregister(connector);
	drm_connector_cleanup(connector);
}
EXPORT_SYMBOL_GPL(imx_drm_connector_destroy);

void imx_drm_encoder_destroy(struct drm_encoder *encoder)
{
	drm_encoder_cleanup(encoder);
}
EXPORT_SYMBOL_GPL(imx_drm_encoder_destroy);

static void imx_drm_output_poll_changed(struct drm_device *drm)
{
	struct imx_drm_device *imxdrm = drm->dev_private;

	drm_fbdev_cma_hotplug_event(imxdrm->fbhelper);
}

static struct drm_mode_config_funcs imx_drm_mode_config_funcs = {
	.fb_create = drm_fb_cma_create,
	.output_poll_changed = imx_drm_output_poll_changed,
};

/*
 * Main DRM initialisation. This binds, initialises and registers
 * with DRM the subcomponents of the driver.
 */
static int imx_drm_driver_load(struct drm_device *drm, unsigned long flags)
{
	struct imx_drm_device *imxdrm;
	struct drm_connector *connector;
	int ret;

	imxdrm = devm_kzalloc(drm->dev, sizeof(*imxdrm), GFP_KERNEL);
	if (!imxdrm)
		return -ENOMEM;

	imxdrm->drm = drm;

	drm->dev_private = imxdrm;

	/*
	 * enable drm irq mode.
	 * - with irq_enabled = true, we can use the vblank feature.
	 *
	 * P.S. note that we wouldn't use drm irq handler but
	 *      just specific driver own one instead because
	 *      drm framework supports only one irq handler and
	 *      drivers can well take care of their interrupts
	 */
	drm->irq_enabled = true;

	/*
	 * set max width and height as default value(4096x4096).
	 * this value would be used to check framebuffer size limitation
	 * at drm_mode_addfb().
	 */
	drm->mode_config.min_width = 64;
	drm->mode_config.min_height = 64;
	drm->mode_config.max_width = 4096;
	drm->mode_config.max_height = 4096;
	drm->mode_config.funcs = &imx_drm_mode_config_funcs;

	drm_mode_config_init(drm);

	ret = drm_vblank_init(drm, MAX_CRTC);
	if (ret)
		goto err_kms;

	/*
	 * with vblank_disable_allowed = true, vblank interrupt will be
	 * disabled by drm timer once a current process gives up ownership
	 * of vblank event. (after drm_vblank_put function is called)
	 */
	drm->vblank_disable_allowed = true;

	platform_set_drvdata(drm->platformdev, drm);

	/* Now try and bind all our sub-components */
	ret = component_bind_all(drm->dev, drm);
	if (ret)
		goto err_vblank;

	/*
	 * All components are now added, we can publish the connector sysfs
	 * entries to userspace.  This will generate hotplug events and so
	 * userspace will expect to be able to access DRM at this point.
	 */
	list_for_each_entry(connector, &drm->mode_config.connector_list, head) {
		ret = drm_connector_register(connector);
		if (ret) {
			dev_err(drm->dev,
				"[CONNECTOR:%d:%s] drm_connector_register failed: %d\n",
				connector->base.id,
				connector->name, ret);
			goto err_unbind;
		}
	}

	/*
	 * All components are now initialised, so setup the fb helper.
	 * The fb helper takes copies of key hardware information, so the
	 * crtcs/connectors/encoders must not change after this point.
	 */
#if IS_ENABLED(CONFIG_DRM_FBDEV_EMULATION)
	if (legacyfb_depth != 16 && legacyfb_depth != 32) {
		dev_warn(drm->dev, "Invalid legacyfb_depth.  Defaulting to 16bpp\n");
		legacyfb_depth = 16;
	}
	imxdrm->fbhelper = drm_fbdev_cma_init(drm, legacyfb_depth,
				drm->mode_config.num_crtc, MAX_CRTC);
	if (IS_ERR(imxdrm->fbhelper)) {
		ret = PTR_ERR(imxdrm->fbhelper);
		imxdrm->fbhelper = NULL;
		goto err_unbind;
	}
#endif

	drm_kms_helper_poll_init(drm);

	return 0;

err_unbind:
	component_unbind_all(drm->dev, drm);
err_vblank:
	drm_vblank_cleanup(drm);
err_kms:
	drm_mode_config_cleanup(drm);

	return ret;
}

/*
 * imx_drm_add_crtc - add a new crtc
 */
int imx_drm_add_crtc(struct drm_device *drm, struct drm_crtc *crtc,
		struct imx_drm_crtc **new_crtc, struct drm_plane *primary_plane,
		const struct imx_drm_crtc_helper_funcs *imx_drm_helper_funcs,
		struct device_node *port)
{
	struct imx_drm_device *imxdrm = drm->dev_private;
	struct imx_drm_crtc *imx_drm_crtc;
	int ret;

	/*
	 * The vblank arrays are dimensioned by MAX_CRTC - we can't
	 * pass IDs greater than this to those functions.
	 */
	if (imxdrm->pipes >= MAX_CRTC)
		return -EINVAL;

	if (imxdrm->drm->open_count)
		return -EBUSY;

	imx_drm_crtc = kzalloc(sizeof(*imx_drm_crtc), GFP_KERNEL);
	if (!imx_drm_crtc)
		return -ENOMEM;

	imx_drm_crtc->imx_drm_helper_funcs = *imx_drm_helper_funcs;
	imx_drm_crtc->pipe = imxdrm->pipes++;
	imx_drm_crtc->crtc = crtc;

	crtc->port = port;

	imxdrm->crtc[imx_drm_crtc->pipe] = imx_drm_crtc;

	*new_crtc = imx_drm_crtc;

	ret = drm_mode_crtc_set_gamma_size(imx_drm_crtc->crtc, 256);
	if (ret)
		goto err_register;

	drm_crtc_helper_add(crtc,
			imx_drm_crtc->imx_drm_helper_funcs.crtc_helper_funcs);

	drm_crtc_init_with_planes(drm, crtc, primary_plane, NULL,
			imx_drm_crtc->imx_drm_helper_funcs.crtc_funcs);

	return 0;

err_register:
	imxdrm->crtc[imx_drm_crtc->pipe] = NULL;
	kfree(imx_drm_crtc);
	return ret;
}
EXPORT_SYMBOL_GPL(imx_drm_add_crtc);

/*
 * imx_drm_remove_crtc - remove a crtc
 */
int imx_drm_remove_crtc(struct imx_drm_crtc *imx_drm_crtc)
{
	struct imx_drm_device *imxdrm = imx_drm_crtc->crtc->dev->dev_private;

	drm_crtc_cleanup(imx_drm_crtc->crtc);

	imxdrm->crtc[imx_drm_crtc->pipe] = NULL;

	kfree(imx_drm_crtc);

	return 0;
}
EXPORT_SYMBOL_GPL(imx_drm_remove_crtc);

int imx_drm_encoder_parse_of(struct drm_device *drm,
	struct drm_encoder *encoder, struct device_node *np)
{
	uint32_t crtc_mask = drm_of_find_possible_crtcs(drm, np);

	/*
	 * If we failed to find the CRTC(s) which this encoder is
	 * supposed to be connected to, it's because the CRTC has
	 * not been registered yet.  Defer probing, and hope that
	 * the required CRTC is added later.
	 */
	if (crtc_mask == 0)
		return -EPROBE_DEFER;

	encoder->possible_crtcs = crtc_mask;

	/* FIXME: this is the mask of outputs which can clone this output. */
	encoder->possible_clones = ~0;

	return 0;
}
EXPORT_SYMBOL_GPL(imx_drm_encoder_parse_of);

/*
 * @node: device tree node containing encoder input ports
 * @encoder: drm_encoder
 */
int imx_drm_encoder_get_mux_id(struct device_node *node,
			       struct drm_encoder *encoder)
{
	struct imx_drm_crtc *imx_crtc = imx_drm_find_crtc(encoder->crtc);
	struct device_node *ep;
	struct of_endpoint endpoint;
	struct device_node *port;
	int ret;

	if (!node || !imx_crtc)
		return -EINVAL;

	for_each_endpoint_of_node(node, ep) {
		port = of_graph_get_remote_port(ep);
		of_node_put(port);
		if (port == imx_crtc->crtc->port) {
			ret = of_graph_parse_endpoint(ep, &endpoint);
			of_node_put(ep);
			return ret ? ret : endpoint.port;
		}
	}

	return -EINVAL;
}
EXPORT_SYMBOL_GPL(imx_drm_encoder_get_mux_id);

static const struct drm_ioctl_desc imx_drm_ioctls[] = {
	/* none so far */
};

static struct drm_driver imx_drm_driver = {
	.driver_features	= DRIVER_MODESET | DRIVER_GEM | DRIVER_PRIME,
	.load			= imx_drm_driver_load,
	.unload			= imx_drm_driver_unload,
	.lastclose		= imx_drm_driver_lastclose,
	.preclose		= imx_drm_driver_preclose,
	.set_busid		= drm_platform_set_busid,
	.gem_free_object	= drm_gem_cma_free_object,
	.gem_vm_ops		= &drm_gem_cma_vm_ops,
	.dumb_create		= drm_gem_cma_dumb_create,
	.dumb_map_offset	= drm_gem_cma_dumb_map_offset,
	.dumb_destroy		= drm_gem_dumb_destroy,

	.prime_handle_to_fd	= drm_gem_prime_handle_to_fd,
	.prime_fd_to_handle	= drm_gem_prime_fd_to_handle,
	.gem_prime_import	= drm_gem_prime_import,
	.gem_prime_export	= drm_gem_prime_export,
	.gem_prime_get_sg_table	= drm_gem_cma_prime_get_sg_table,
	.gem_prime_import_sg_table = drm_gem_cma_prime_import_sg_table,
	.gem_prime_vmap		= drm_gem_cma_prime_vmap,
	.gem_prime_vunmap	= drm_gem_cma_prime_vunmap,
	.gem_prime_mmap		= drm_gem_cma_prime_mmap,
	.get_vblank_counter	= drm_vblank_no_hw_counter,
	.enable_vblank		= imx_drm_enable_vblank,
	.disable_vblank		= imx_drm_disable_vblank,
	.ioctls			= imx_drm_ioctls,
	.num_ioctls		= ARRAY_SIZE(imx_drm_ioctls),
	.fops			= &imx_drm_driver_fops,
	.name			= "imx-drm",
	.desc			= "i.MX DRM graphics",
	.date			= "20120507",
	.major			= 1,
	.minor			= 0,
	.patchlevel		= 0,
};

static int compare_of(struct device *dev, void *data)
{
	struct device_node *np = data;

	/* Special case for LDB, one device for two channels */
	if (of_node_cmp(np->name, "lvds-channel") == 0) {
		np = of_get_parent(np);
		of_node_put(np);
	}

	return dev->of_node == np;
}

static int imx_drm_bind(struct device *dev)
{
	return drm_platform_init(&imx_drm_driver, to_platform_device(dev));
}

static void imx_drm_unbind(struct device *dev)
{
	drm_put_dev(dev_get_drvdata(dev));
}

static const struct component_master_ops imx_drm_ops = {
	.bind = imx_drm_bind,
	.unbind = imx_drm_unbind,
};

static int imx_drm_platform_probe(struct platform_device *pdev)
{
	int ret = drm_of_component_probe(&pdev->dev, compare_of, &imx_drm_ops);

	if (!ret)
		ret = dma_set_coherent_mask(&pdev->dev, DMA_BIT_MASK(32));

	return ret;
}

static int imx_drm_platform_remove(struct platform_device *pdev)
{
	component_master_del(&pdev->dev, &imx_drm_ops);
	return 0;
}

#ifdef CONFIG_PM_SLEEP
static int imx_drm_suspend(struct device *dev)
{
	struct drm_device *drm_dev = dev_get_drvdata(dev);

	/* The drm_dev is NULL before .load hook is called */
	if (drm_dev == NULL)
		return 0;

	drm_kms_helper_poll_disable(drm_dev);

	return 0;
}

static int imx_drm_resume(struct device *dev)
{
	struct drm_device *drm_dev = dev_get_drvdata(dev);

	if (drm_dev == NULL)
		return 0;

	drm_helper_resume_force_mode(drm_dev);
	drm_kms_helper_poll_enable(drm_dev);

	return 0;
}
#endif

static SIMPLE_DEV_PM_OPS(imx_drm_pm_ops, imx_drm_suspend, imx_drm_resume);

static const struct of_device_id imx_drm_dt_ids[] = {
	{ .compatible = "fsl,imx-display-subsystem", },
	{ /* sentinel */ },
};
MODULE_DEVICE_TABLE(of, imx_drm_dt_ids);

static struct platform_driver imx_drm_pdrv = {
	.probe		= imx_drm_platform_probe,
	.remove		= imx_drm_platform_remove,
	.driver		= {
		.name	= "imx-drm",
		.pm	= &imx_drm_pm_ops,
		.of_match_table = imx_drm_dt_ids,
	},
};
module_platform_driver(imx_drm_pdrv);

MODULE_AUTHOR("Sascha Hauer <s.hauer@pengutronix.de>");
MODULE_DESCRIPTION("i.MX drm driver core");
MODULE_LICENSE("GPL");<|MERGE_RESOLUTION|>--- conflicted
+++ resolved
@@ -64,13 +64,7 @@
 {
 	struct imx_drm_device *imxdrm = drm->dev_private;
 
-<<<<<<< HEAD
-	if (imxdrm->fbhelper)
-		drm_fbdev_cma_restore_mode(imxdrm->fbhelper);
-=======
 	drm_fbdev_cma_restore_mode(imxdrm->fbhelper);
-#endif
->>>>>>> 527e9316
 }
 
 static int imx_drm_driver_unload(struct drm_device *drm)
