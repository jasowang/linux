/*
 * Copyright © 2008 Intel Corporation
 *             2014 Red Hat Inc.
 *
 * Permission is hereby granted, free of charge, to any person obtaining a
 * copy of this software and associated documentation files (the "Software"),
 * to deal in the Software without restriction, including without limitation
 * the rights to use, copy, modify, merge, publish, distribute, sublicense,
 * and/or sell copies of the Software, and to permit persons to whom the
 * Software is furnished to do so, subject to the following conditions:
 *
 * The above copyright notice and this permission notice (including the next
 * paragraph) shall be included in all copies or substantial portions of the
 * Software.
 *
 * THE SOFTWARE IS PROVIDED "AS IS", WITHOUT WARRANTY OF ANY KIND, EXPRESS OR
 * IMPLIED, INCLUDING BUT NOT LIMITED TO THE WARRANTIES OF MERCHANTABILITY,
 * FITNESS FOR A PARTICULAR PURPOSE AND NONINFRINGEMENT.  IN NO EVENT SHALL
 * THE AUTHORS OR COPYRIGHT HOLDERS BE LIABLE FOR ANY CLAIM, DAMAGES OR OTHER
 * LIABILITY, WHETHER IN AN ACTION OF CONTRACT, TORT OR OTHERWISE, ARISING
 * FROM, OUT OF OR IN CONNECTION WITH THE SOFTWARE OR THE USE OR OTHER DEALINGS
 * IN THE SOFTWARE.
 *
 */

#include <drm/drmP.h>
#include "i915_drv.h"
#include "intel_drv.h"
#include <drm/drm_atomic_helper.h>
#include <drm/drm_crtc_helper.h>
#include <drm/drm_edid.h>

static bool intel_dp_mst_compute_config(struct intel_encoder *encoder,
					struct intel_crtc_state *pipe_config,
					struct drm_connector_state *conn_state)
{
	struct intel_dp_mst_encoder *intel_mst = enc_to_mst(&encoder->base);
	struct intel_digital_port *intel_dig_port = intel_mst->primary;
	struct intel_dp *intel_dp = &intel_dig_port->dp;
	struct intel_connector *connector =
		to_intel_connector(conn_state->connector);
	struct drm_atomic_state *state;
	int bpp;
	int lane_count, slots;
	const struct drm_display_mode *adjusted_mode = &pipe_config->base.adjusted_mode;
	int mst_pbn;

	pipe_config->has_pch_encoder = false;
	bpp = 24;
	/*
	 * for MST we always configure max link bw - the spec doesn't
	 * seem to suggest we should do otherwise.
	 */
	lane_count = drm_dp_max_lane_count(intel_dp->dpcd);

	pipe_config->lane_count = lane_count;

	pipe_config->pipe_bpp = 24;
	pipe_config->port_clock = intel_dp_max_link_rate(intel_dp);

	state = pipe_config->base.state;

	if (drm_dp_mst_port_has_audio(&intel_dp->mst_mgr, connector->port))
		pipe_config->has_audio = true;
	mst_pbn = drm_dp_calc_pbn_mode(adjusted_mode->crtc_clock, bpp);

	pipe_config->pbn = mst_pbn;
	slots = drm_dp_find_vcpi_slots(&intel_dp->mst_mgr, mst_pbn);

	intel_link_compute_m_n(bpp, lane_count,
			       adjusted_mode->crtc_clock,
			       pipe_config->port_clock,
			       &pipe_config->dp_m_n);

	pipe_config->dp_m_n.tu = slots;

	return true;

}

static void intel_mst_disable_dp(struct intel_encoder *encoder,
				 struct intel_crtc_state *old_crtc_state,
				 struct drm_connector_state *old_conn_state)
{
	struct intel_dp_mst_encoder *intel_mst = enc_to_mst(&encoder->base);
	struct intel_digital_port *intel_dig_port = intel_mst->primary;
	struct intel_dp *intel_dp = &intel_dig_port->dp;
	struct intel_connector *connector =
		to_intel_connector(old_conn_state->connector);
	struct drm_i915_private *dev_priv = to_i915(encoder->base.dev);
	int ret;

	DRM_DEBUG_KMS("%d\n", intel_dp->active_mst_links);

	drm_dp_mst_reset_vcpi_slots(&intel_dp->mst_mgr, connector->port);

	ret = drm_dp_update_payload_part1(&intel_dp->mst_mgr);
	if (ret) {
		DRM_ERROR("failed to update payload %d\n", ret);
	}
	if (old_crtc_state->has_audio) {
		intel_audio_codec_disable(encoder);
		intel_display_power_put(dev_priv, POWER_DOMAIN_AUDIO);
	}
}

static void intel_mst_post_disable_dp(struct intel_encoder *encoder,
				      struct intel_crtc_state *old_crtc_state,
				      struct drm_connector_state *old_conn_state)
{
	struct intel_dp_mst_encoder *intel_mst = enc_to_mst(&encoder->base);
	struct intel_digital_port *intel_dig_port = intel_mst->primary;
	struct intel_dp *intel_dp = &intel_dig_port->dp;
	struct intel_connector *connector =
		to_intel_connector(old_conn_state->connector);

	DRM_DEBUG_KMS("%d\n", intel_dp->active_mst_links);

	/* this can fail */
	drm_dp_check_act_status(&intel_dp->mst_mgr);
	/* and this can also fail */
	drm_dp_update_payload_part2(&intel_dp->mst_mgr);

	drm_dp_mst_deallocate_vcpi(&intel_dp->mst_mgr, connector->port);

	intel_dp->active_mst_links--;

	intel_mst->connector = NULL;
	if (intel_dp->active_mst_links == 0) {
		intel_dig_port->base.post_disable(&intel_dig_port->base,
						  NULL, NULL);

		intel_dp_sink_dpms(intel_dp, DRM_MODE_DPMS_OFF);
	}
}

static void intel_mst_pre_enable_dp(struct intel_encoder *encoder,
				    struct intel_crtc_state *pipe_config,
				    struct drm_connector_state *conn_state)
{
	struct intel_dp_mst_encoder *intel_mst = enc_to_mst(&encoder->base);
	struct intel_digital_port *intel_dig_port = intel_mst->primary;
	struct intel_dp *intel_dp = &intel_dig_port->dp;
	struct drm_i915_private *dev_priv = to_i915(encoder->base.dev);
	enum port port = intel_dig_port->port;
	struct intel_connector *connector =
		to_intel_connector(conn_state->connector);
	int ret;
	uint32_t temp;
	int slots;

	/* MST encoders are bound to a crtc, not to a connector,
	 * force the mapping here for get_hw_state.
	 */
	connector->encoder = encoder;
	intel_mst->connector = connector;

	DRM_DEBUG_KMS("%d\n", intel_dp->active_mst_links);

	if (intel_dp->active_mst_links == 0) {
		intel_ddi_clk_select(&intel_dig_port->base,
				     pipe_config->shared_dpll);

		intel_prepare_dp_ddi_buffers(&intel_dig_port->base);
		intel_dp_set_link_params(intel_dp,
					 pipe_config->port_clock,
					 pipe_config->lane_count,
					 true);

		intel_ddi_init_dp_buf_reg(&intel_dig_port->base);

		intel_dp_sink_dpms(intel_dp, DRM_MODE_DPMS_ON);

		intel_dp_start_link_train(intel_dp);
		intel_dp_stop_link_train(intel_dp);
	}

	ret = drm_dp_mst_allocate_vcpi(&intel_dp->mst_mgr,
				       connector->port,
				       pipe_config->pbn, &slots);
	if (ret == false) {
		DRM_ERROR("failed to allocate vcpi\n");
		return;
	}


	intel_dp->active_mst_links++;
	temp = I915_READ(DP_TP_STATUS(port));
	I915_WRITE(DP_TP_STATUS(port), temp);

	ret = drm_dp_update_payload_part1(&intel_dp->mst_mgr);
}

static void intel_mst_enable_dp(struct intel_encoder *encoder,
				struct intel_crtc_state *pipe_config,
				struct drm_connector_state *conn_state)
{
	struct intel_dp_mst_encoder *intel_mst = enc_to_mst(&encoder->base);
	struct intel_digital_port *intel_dig_port = intel_mst->primary;
	struct intel_dp *intel_dp = &intel_dig_port->dp;
	struct drm_i915_private *dev_priv = to_i915(encoder->base.dev);
	enum port port = intel_dig_port->port;
	int ret;

	DRM_DEBUG_KMS("%d\n", intel_dp->active_mst_links);

	if (intel_wait_for_register(dev_priv,
				    DP_TP_STATUS(port),
				    DP_TP_STATUS_ACT_SENT,
				    DP_TP_STATUS_ACT_SENT,
				    1))
		DRM_ERROR("Timed out waiting for ACT sent\n");

	ret = drm_dp_check_act_status(&intel_dp->mst_mgr);

	ret = drm_dp_update_payload_part2(&intel_dp->mst_mgr);
	if (pipe_config->has_audio) {
		intel_display_power_get(dev_priv, POWER_DOMAIN_AUDIO);
		intel_audio_codec_enable(encoder, pipe_config, conn_state);
	}
}

static bool intel_dp_mst_enc_get_hw_state(struct intel_encoder *encoder,
				      enum pipe *pipe)
{
	struct intel_dp_mst_encoder *intel_mst = enc_to_mst(&encoder->base);
	*pipe = intel_mst->pipe;
	if (intel_mst->connector)
		return true;
	return false;
}

static void intel_dp_mst_enc_get_config(struct intel_encoder *encoder,
					struct intel_crtc_state *pipe_config)
{
	struct intel_dp_mst_encoder *intel_mst = enc_to_mst(&encoder->base);
	struct intel_digital_port *intel_dig_port = intel_mst->primary;
	struct intel_crtc *crtc = to_intel_crtc(pipe_config->base.crtc);
	struct drm_i915_private *dev_priv = to_i915(encoder->base.dev);
	enum transcoder cpu_transcoder = pipe_config->cpu_transcoder;
	u32 temp, flags = 0;

	pipe_config->has_audio =
		intel_ddi_is_audio_enabled(dev_priv, crtc);

	temp = I915_READ(TRANS_DDI_FUNC_CTL(cpu_transcoder));
	if (temp & TRANS_DDI_PHSYNC)
		flags |= DRM_MODE_FLAG_PHSYNC;
	else
		flags |= DRM_MODE_FLAG_NHSYNC;
	if (temp & TRANS_DDI_PVSYNC)
		flags |= DRM_MODE_FLAG_PVSYNC;
	else
		flags |= DRM_MODE_FLAG_NVSYNC;

	switch (temp & TRANS_DDI_BPC_MASK) {
	case TRANS_DDI_BPC_6:
		pipe_config->pipe_bpp = 18;
		break;
	case TRANS_DDI_BPC_8:
		pipe_config->pipe_bpp = 24;
		break;
	case TRANS_DDI_BPC_10:
		pipe_config->pipe_bpp = 30;
		break;
	case TRANS_DDI_BPC_12:
		pipe_config->pipe_bpp = 36;
		break;
	default:
		break;
	}
	pipe_config->base.adjusted_mode.flags |= flags;

	pipe_config->lane_count =
		((temp & DDI_PORT_WIDTH_MASK) >> DDI_PORT_WIDTH_SHIFT) + 1;

	intel_dp_get_m_n(crtc, pipe_config);

	intel_ddi_clock_get(&intel_dig_port->base, pipe_config);
}

static int intel_dp_mst_get_ddc_modes(struct drm_connector *connector)
{
	struct intel_connector *intel_connector = to_intel_connector(connector);
	struct intel_dp *intel_dp = intel_connector->mst_port;
	struct edid *edid;
	int ret;

	if (!intel_dp) {
		return intel_connector_update_modes(connector, NULL);
	}

	edid = drm_dp_mst_get_edid(connector, &intel_dp->mst_mgr, intel_connector->port);
	ret = intel_connector_update_modes(connector, edid);
	kfree(edid);

	return ret;
}

static enum drm_connector_status
intel_dp_mst_detect(struct drm_connector *connector, bool force)
{
	struct intel_connector *intel_connector = to_intel_connector(connector);
	struct intel_dp *intel_dp = intel_connector->mst_port;

	if (!intel_dp)
		return connector_status_disconnected;
	return drm_dp_mst_detect_port(connector, &intel_dp->mst_mgr, intel_connector->port);
}

static int
intel_dp_mst_set_property(struct drm_connector *connector,
			  struct drm_property *property,
			  uint64_t val)
{
	return 0;
}

static void
intel_dp_mst_connector_destroy(struct drm_connector *connector)
{
	struct intel_connector *intel_connector = to_intel_connector(connector);

	if (!IS_ERR_OR_NULL(intel_connector->edid))
		kfree(intel_connector->edid);

	drm_connector_cleanup(connector);
	kfree(connector);
}

static const struct drm_connector_funcs intel_dp_mst_connector_funcs = {
	.dpms = drm_atomic_helper_connector_dpms,
	.detect = intel_dp_mst_detect,
	.fill_modes = drm_helper_probe_single_connector_modes,
	.set_property = intel_dp_mst_set_property,
	.atomic_get_property = intel_connector_atomic_get_property,
	.late_register = intel_connector_register,
	.early_unregister = intel_connector_unregister,
	.destroy = intel_dp_mst_connector_destroy,
	.atomic_destroy_state = drm_atomic_helper_connector_destroy_state,
	.atomic_duplicate_state = drm_atomic_helper_connector_duplicate_state,
};

static int intel_dp_mst_get_modes(struct drm_connector *connector)
{
	return intel_dp_mst_get_ddc_modes(connector);
}

static enum drm_mode_status
intel_dp_mst_mode_valid(struct drm_connector *connector,
			struct drm_display_mode *mode)
{
	struct intel_connector *intel_connector = to_intel_connector(connector);
	struct intel_dp *intel_dp = intel_connector->mst_port;
	int max_dotclk = to_i915(connector->dev)->max_dotclk_freq;
	int bpp = 24; /* MST uses fixed bpp */
	int max_rate, mode_rate, max_lanes, max_link_clock;

	max_link_clock = intel_dp_max_link_rate(intel_dp);
	max_lanes = drm_dp_max_lane_count(intel_dp->dpcd);

	max_rate = intel_dp_max_data_rate(max_link_clock, max_lanes);
	mode_rate = intel_dp_link_required(mode->clock, bpp);

	/* TODO - validate mode against available PBN for link */
	if (mode->clock < 10000)
		return MODE_CLOCK_LOW;

	if (mode->flags & DRM_MODE_FLAG_DBLCLK)
		return MODE_H_ILLEGAL;

	if (mode_rate > max_rate || mode->clock > max_dotclk)
		return MODE_CLOCK_HIGH;

	return MODE_OK;
}

static struct drm_encoder *intel_mst_atomic_best_encoder(struct drm_connector *connector,
							 struct drm_connector_state *state)
{
	struct intel_connector *intel_connector = to_intel_connector(connector);
	struct intel_dp *intel_dp = intel_connector->mst_port;
	struct intel_crtc *crtc = to_intel_crtc(state->crtc);

	if (!intel_dp)
		return NULL;
	return &intel_dp->mst_encoders[crtc->pipe]->base.base;
}

static struct drm_encoder *intel_mst_best_encoder(struct drm_connector *connector)
{
	struct intel_connector *intel_connector = to_intel_connector(connector);
	struct intel_dp *intel_dp = intel_connector->mst_port;
	if (!intel_dp)
		return NULL;
	return &intel_dp->mst_encoders[0]->base.base;
}

static const struct drm_connector_helper_funcs intel_dp_mst_connector_helper_funcs = {
	.get_modes = intel_dp_mst_get_modes,
	.mode_valid = intel_dp_mst_mode_valid,
	.atomic_best_encoder = intel_mst_atomic_best_encoder,
	.best_encoder = intel_mst_best_encoder,
};

static void intel_dp_mst_encoder_destroy(struct drm_encoder *encoder)
{
	struct intel_dp_mst_encoder *intel_mst = enc_to_mst(encoder);

	drm_encoder_cleanup(encoder);
	kfree(intel_mst);
}

static const struct drm_encoder_funcs intel_dp_mst_enc_funcs = {
	.destroy = intel_dp_mst_encoder_destroy,
};

static bool intel_dp_mst_get_hw_state(struct intel_connector *connector)
{
	if (connector->encoder && connector->base.state->crtc) {
		enum pipe pipe;
		if (!connector->encoder->get_hw_state(connector->encoder, &pipe))
			return false;
		return true;
	}
	return false;
}

static void intel_connector_add_to_fbdev(struct intel_connector *connector)
{
#ifdef CONFIG_DRM_FBDEV_EMULATION
	struct drm_i915_private *dev_priv = to_i915(connector->base.dev);

	if (dev_priv->fbdev)
		drm_fb_helper_add_one_connector(&dev_priv->fbdev->helper,
						&connector->base);
#endif
}

static void intel_connector_remove_from_fbdev(struct intel_connector *connector)
{
#ifdef CONFIG_DRM_FBDEV_EMULATION
	struct drm_i915_private *dev_priv = to_i915(connector->base.dev);

	if (dev_priv->fbdev)
		drm_fb_helper_remove_one_connector(&dev_priv->fbdev->helper,
						   &connector->base);
#endif
}

static struct drm_connector *intel_dp_add_mst_connector(struct drm_dp_mst_topology_mgr *mgr, struct drm_dp_mst_port *port, const char *pathprop)
{
	struct intel_dp *intel_dp = container_of(mgr, struct intel_dp, mst_mgr);
	struct intel_digital_port *intel_dig_port = dp_to_dig_port(intel_dp);
	struct drm_device *dev = intel_dig_port->base.base.dev;
	struct intel_connector *intel_connector;
	struct drm_connector *connector;
	int i;

	intel_connector = intel_connector_alloc();
	if (!intel_connector)
		return NULL;

	connector = &intel_connector->base;
	drm_connector_init(dev, connector, &intel_dp_mst_connector_funcs, DRM_MODE_CONNECTOR_DisplayPort);
	drm_connector_helper_add(connector, &intel_dp_mst_connector_helper_funcs);

	intel_connector->get_hw_state = intel_dp_mst_get_hw_state;
	intel_connector->mst_port = intel_dp;
	intel_connector->port = port;

	for (i = PIPE_A; i <= PIPE_C; i++) {
		drm_mode_connector_attach_encoder(&intel_connector->base,
						  &intel_dp->mst_encoders[i]->base.base);
	}
	intel_dp_add_properties(intel_dp, connector);

	drm_object_attach_property(&connector->base, dev->mode_config.path_property, 0);
	drm_object_attach_property(&connector->base, dev->mode_config.tile_property, 0);

	drm_mode_connector_set_path_property(connector, pathprop);
<<<<<<< HEAD
	drm_reinit_primary_mode_group(dev);
	drm_modeset_lock_all(dev);
	intel_connector_add_to_fbdev(intel_connector);
	drm_modeset_unlock_all(dev);
=======
	return connector;
}

static void intel_dp_register_mst_connector(struct drm_connector *connector)
{
	struct intel_connector *intel_connector = to_intel_connector(connector);
	struct drm_device *dev = connector->dev;

	drm_modeset_lock_all(dev);
	intel_connector_add_to_fbdev(intel_connector);
	drm_modeset_unlock_all(dev);

>>>>>>> 5e4b7c10
	drm_connector_register(&intel_connector->base);
}

static void intel_dp_destroy_mst_connector(struct drm_dp_mst_topology_mgr *mgr,
					   struct drm_connector *connector)
{
	struct intel_connector *intel_connector = to_intel_connector(connector);
	struct drm_device *dev = connector->dev;

	drm_connector_unregister(connector);

	/* need to nuke the connector */
	drm_modeset_lock_all(dev);
<<<<<<< HEAD
	if (connector->state->crtc) {
		struct drm_mode_set set;
		int ret;

		memset(&set, 0, sizeof(set));
		set.crtc = connector->state->crtc,

		ret = drm_atomic_helper_set_config(&set);

		WARN(ret, "Disabling mst crtc failed with %i\n", ret);
	}

	intel_connector_remove_from_fbdev(intel_connector);
	drm_connector_cleanup(connector);
	drm_modeset_unlock_all(dev);

	drm_reinit_primary_mode_group(dev);
=======
	intel_connector_remove_from_fbdev(intel_connector);
	intel_connector->mst_port = NULL;
	drm_modeset_unlock_all(dev);
>>>>>>> 5e4b7c10

	drm_connector_unreference(&intel_connector->base);
	DRM_DEBUG_KMS("\n");
}

static void intel_dp_mst_hotplug(struct drm_dp_mst_topology_mgr *mgr)
{
	struct intel_dp *intel_dp = container_of(mgr, struct intel_dp, mst_mgr);
	struct intel_digital_port *intel_dig_port = dp_to_dig_port(intel_dp);
	struct drm_device *dev = intel_dig_port->base.base.dev;

	drm_kms_helper_hotplug_event(dev);
}

static const struct drm_dp_mst_topology_cbs mst_cbs = {
	.add_connector = intel_dp_add_mst_connector,
	.register_connector = intel_dp_register_mst_connector,
	.destroy_connector = intel_dp_destroy_mst_connector,
	.hotplug = intel_dp_mst_hotplug,
};

static struct intel_dp_mst_encoder *
intel_dp_create_fake_mst_encoder(struct intel_digital_port *intel_dig_port, enum pipe pipe)
{
	struct intel_dp_mst_encoder *intel_mst;
	struct intel_encoder *intel_encoder;
	struct drm_device *dev = intel_dig_port->base.base.dev;

	intel_mst = kzalloc(sizeof(*intel_mst), GFP_KERNEL);

	if (!intel_mst)
		return NULL;

	intel_mst->pipe = pipe;
	intel_encoder = &intel_mst->base;
	intel_mst->primary = intel_dig_port;

	drm_encoder_init(dev, &intel_encoder->base, &intel_dp_mst_enc_funcs,
			 DRM_MODE_ENCODER_DPMST, "DP-MST %c", pipe_name(pipe));

	intel_encoder->type = INTEL_OUTPUT_DP_MST;
	intel_encoder->port = intel_dig_port->port;
	intel_encoder->crtc_mask = 0x7;
	intel_encoder->cloneable = 0;

	intel_encoder->compute_config = intel_dp_mst_compute_config;
	intel_encoder->disable = intel_mst_disable_dp;
	intel_encoder->post_disable = intel_mst_post_disable_dp;
	intel_encoder->pre_enable = intel_mst_pre_enable_dp;
	intel_encoder->enable = intel_mst_enable_dp;
	intel_encoder->get_hw_state = intel_dp_mst_enc_get_hw_state;
	intel_encoder->get_config = intel_dp_mst_enc_get_config;

	return intel_mst;

}

static bool
intel_dp_create_fake_mst_encoders(struct intel_digital_port *intel_dig_port)
{
	int i;
	struct intel_dp *intel_dp = &intel_dig_port->dp;

	for (i = PIPE_A; i <= PIPE_C; i++)
		intel_dp->mst_encoders[i] = intel_dp_create_fake_mst_encoder(intel_dig_port, i);
	return true;
}

int
intel_dp_mst_encoder_init(struct intel_digital_port *intel_dig_port, int conn_base_id)
{
	struct intel_dp *intel_dp = &intel_dig_port->dp;
	struct drm_device *dev = intel_dig_port->base.base.dev;
	int ret;

	intel_dp->can_mst = true;
	intel_dp->mst_mgr.cbs = &mst_cbs;

	/* create encoders */
	intel_dp_create_fake_mst_encoders(intel_dig_port);
	ret = drm_dp_mst_topology_mgr_init(&intel_dp->mst_mgr, dev,
					   &intel_dp->aux, 16, 3, conn_base_id);
	if (ret) {
		intel_dp->can_mst = false;
		return ret;
	}
	return 0;
}

void
intel_dp_mst_encoder_cleanup(struct intel_digital_port *intel_dig_port)
{
	struct intel_dp *intel_dp = &intel_dig_port->dp;

	if (!intel_dp->can_mst)
		return;

	drm_dp_mst_topology_mgr_destroy(&intel_dp->mst_mgr);
	/* encoders will get killed by normal cleanup */
}<|MERGE_RESOLUTION|>--- conflicted
+++ resolved
@@ -479,25 +479,18 @@
 	drm_object_attach_property(&connector->base, dev->mode_config.tile_property, 0);
 
 	drm_mode_connector_set_path_property(connector, pathprop);
-<<<<<<< HEAD
-	drm_reinit_primary_mode_group(dev);
+	return connector;
+}
+
+static void intel_dp_register_mst_connector(struct drm_connector *connector)
+{
+	struct intel_connector *intel_connector = to_intel_connector(connector);
+	struct drm_device *dev = connector->dev;
+
 	drm_modeset_lock_all(dev);
 	intel_connector_add_to_fbdev(intel_connector);
 	drm_modeset_unlock_all(dev);
-=======
-	return connector;
-}
-
-static void intel_dp_register_mst_connector(struct drm_connector *connector)
-{
-	struct intel_connector *intel_connector = to_intel_connector(connector);
-	struct drm_device *dev = connector->dev;
-
-	drm_modeset_lock_all(dev);
-	intel_connector_add_to_fbdev(intel_connector);
-	drm_modeset_unlock_all(dev);
-
->>>>>>> 5e4b7c10
+
 	drm_connector_register(&intel_connector->base);
 }
 
@@ -511,29 +504,9 @@
 
 	/* need to nuke the connector */
 	drm_modeset_lock_all(dev);
-<<<<<<< HEAD
-	if (connector->state->crtc) {
-		struct drm_mode_set set;
-		int ret;
-
-		memset(&set, 0, sizeof(set));
-		set.crtc = connector->state->crtc,
-
-		ret = drm_atomic_helper_set_config(&set);
-
-		WARN(ret, "Disabling mst crtc failed with %i\n", ret);
-	}
-
-	intel_connector_remove_from_fbdev(intel_connector);
-	drm_connector_cleanup(connector);
-	drm_modeset_unlock_all(dev);
-
-	drm_reinit_primary_mode_group(dev);
-=======
 	intel_connector_remove_from_fbdev(intel_connector);
 	intel_connector->mst_port = NULL;
 	drm_modeset_unlock_all(dev);
->>>>>>> 5e4b7c10
 
 	drm_connector_unreference(&intel_connector->base);
 	DRM_DEBUG_KMS("\n");
