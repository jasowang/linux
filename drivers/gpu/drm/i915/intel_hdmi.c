/*
 * Copyright 2006 Dave Airlie <airlied@linux.ie>
 * Copyright © 2006-2009 Intel Corporation
 *
 * Permission is hereby granted, free of charge, to any person obtaining a
 * copy of this software and associated documentation files (the "Software"),
 * to deal in the Software without restriction, including without limitation
 * the rights to use, copy, modify, merge, publish, distribute, sublicense,
 * and/or sell copies of the Software, and to permit persons to whom the
 * Software is furnished to do so, subject to the following conditions:
 *
 * The above copyright notice and this permission notice (including the next
 * paragraph) shall be included in all copies or substantial portions of the
 * Software.
 *
 * THE SOFTWARE IS PROVIDED "AS IS", WITHOUT WARRANTY OF ANY KIND, EXPRESS OR
 * IMPLIED, INCLUDING BUT NOT LIMITED TO THE WARRANTIES OF MERCHANTABILITY,
 * FITNESS FOR A PARTICULAR PURPOSE AND NONINFRINGEMENT.  IN NO EVENT SHALL
 * THE AUTHORS OR COPYRIGHT HOLDERS BE LIABLE FOR ANY CLAIM, DAMAGES OR OTHER
 * LIABILITY, WHETHER IN AN ACTION OF CONTRACT, TORT OR OTHERWISE, ARISING
 * FROM, OUT OF OR IN CONNECTION WITH THE SOFTWARE OR THE USE OR OTHER
 * DEALINGS IN THE SOFTWARE.
 *
 * Authors:
 *	Eric Anholt <eric@anholt.net>
 *	Jesse Barnes <jesse.barnes@intel.com>
 */

#include <linux/i2c.h>
#include <linux/slab.h>
#include <linux/delay.h>
#include <linux/hdmi.h>
#include <drm/drmP.h>
#include <drm/drm_atomic_helper.h>
#include <drm/drm_crtc.h>
#include <drm/drm_edid.h>
#include "intel_drv.h"
#include <drm/i915_drm.h>
#include <drm/intel_lpe_audio.h>
#include "i915_drv.h"

static struct drm_device *intel_hdmi_to_dev(struct intel_hdmi *intel_hdmi)
{
	return hdmi_to_dig_port(intel_hdmi)->base.base.dev;
}

static void
assert_hdmi_port_disabled(struct intel_hdmi *intel_hdmi)
{
	struct drm_device *dev = intel_hdmi_to_dev(intel_hdmi);
	struct drm_i915_private *dev_priv = to_i915(dev);
	uint32_t enabled_bits;

	enabled_bits = HAS_DDI(dev_priv) ? DDI_BUF_CTL_ENABLE : SDVO_ENABLE;

	WARN(I915_READ(intel_hdmi->hdmi_reg) & enabled_bits,
	     "HDMI port enabled, expecting disabled\n");
}

struct intel_hdmi *enc_to_intel_hdmi(struct drm_encoder *encoder)
{
	struct intel_digital_port *intel_dig_port =
		container_of(encoder, struct intel_digital_port, base.base);
	return &intel_dig_port->hdmi;
}

static struct intel_hdmi *intel_attached_hdmi(struct drm_connector *connector)
{
	return enc_to_intel_hdmi(&intel_attached_encoder(connector)->base);
}

static u32 g4x_infoframe_index(enum hdmi_infoframe_type type)
{
	switch (type) {
	case HDMI_INFOFRAME_TYPE_AVI:
		return VIDEO_DIP_SELECT_AVI;
	case HDMI_INFOFRAME_TYPE_SPD:
		return VIDEO_DIP_SELECT_SPD;
	case HDMI_INFOFRAME_TYPE_VENDOR:
		return VIDEO_DIP_SELECT_VENDOR;
	default:
		MISSING_CASE(type);
		return 0;
	}
}

static u32 g4x_infoframe_enable(enum hdmi_infoframe_type type)
{
	switch (type) {
	case HDMI_INFOFRAME_TYPE_AVI:
		return VIDEO_DIP_ENABLE_AVI;
	case HDMI_INFOFRAME_TYPE_SPD:
		return VIDEO_DIP_ENABLE_SPD;
	case HDMI_INFOFRAME_TYPE_VENDOR:
		return VIDEO_DIP_ENABLE_VENDOR;
	default:
		MISSING_CASE(type);
		return 0;
	}
}

static u32 hsw_infoframe_enable(enum hdmi_infoframe_type type)
{
	switch (type) {
	case HDMI_INFOFRAME_TYPE_AVI:
		return VIDEO_DIP_ENABLE_AVI_HSW;
	case HDMI_INFOFRAME_TYPE_SPD:
		return VIDEO_DIP_ENABLE_SPD_HSW;
	case HDMI_INFOFRAME_TYPE_VENDOR:
		return VIDEO_DIP_ENABLE_VS_HSW;
	default:
		MISSING_CASE(type);
		return 0;
	}
}

static i915_reg_t
hsw_dip_data_reg(struct drm_i915_private *dev_priv,
		 enum transcoder cpu_transcoder,
		 enum hdmi_infoframe_type type,
		 int i)
{
	switch (type) {
	case HDMI_INFOFRAME_TYPE_AVI:
		return HSW_TVIDEO_DIP_AVI_DATA(cpu_transcoder, i);
	case HDMI_INFOFRAME_TYPE_SPD:
		return HSW_TVIDEO_DIP_SPD_DATA(cpu_transcoder, i);
	case HDMI_INFOFRAME_TYPE_VENDOR:
		return HSW_TVIDEO_DIP_VS_DATA(cpu_transcoder, i);
	default:
		MISSING_CASE(type);
		return INVALID_MMIO_REG;
	}
}

static void g4x_write_infoframe(struct drm_encoder *encoder,
				const struct intel_crtc_state *crtc_state,
				enum hdmi_infoframe_type type,
				const void *frame, ssize_t len)
{
	const uint32_t *data = frame;
	struct drm_device *dev = encoder->dev;
	struct drm_i915_private *dev_priv = to_i915(dev);
	u32 val = I915_READ(VIDEO_DIP_CTL);
	int i;

	WARN(!(val & VIDEO_DIP_ENABLE), "Writing DIP with CTL reg disabled\n");

	val &= ~(VIDEO_DIP_SELECT_MASK | 0xf); /* clear DIP data offset */
	val |= g4x_infoframe_index(type);

	val &= ~g4x_infoframe_enable(type);

	I915_WRITE(VIDEO_DIP_CTL, val);

	mmiowb();
	for (i = 0; i < len; i += 4) {
		I915_WRITE(VIDEO_DIP_DATA, *data);
		data++;
	}
	/* Write every possible data byte to force correct ECC calculation. */
	for (; i < VIDEO_DIP_DATA_SIZE; i += 4)
		I915_WRITE(VIDEO_DIP_DATA, 0);
	mmiowb();

	val |= g4x_infoframe_enable(type);
	val &= ~VIDEO_DIP_FREQ_MASK;
	val |= VIDEO_DIP_FREQ_VSYNC;

	I915_WRITE(VIDEO_DIP_CTL, val);
	POSTING_READ(VIDEO_DIP_CTL);
}

static bool g4x_infoframe_enabled(struct drm_encoder *encoder,
				  const struct intel_crtc_state *pipe_config)
{
	struct drm_i915_private *dev_priv = to_i915(encoder->dev);
	struct intel_digital_port *intel_dig_port = enc_to_dig_port(encoder);
	u32 val = I915_READ(VIDEO_DIP_CTL);

	if ((val & VIDEO_DIP_ENABLE) == 0)
		return false;

	if ((val & VIDEO_DIP_PORT_MASK) != VIDEO_DIP_PORT(intel_dig_port->port))
		return false;

	return val & (VIDEO_DIP_ENABLE_AVI |
		      VIDEO_DIP_ENABLE_VENDOR | VIDEO_DIP_ENABLE_SPD);
}

static void ibx_write_infoframe(struct drm_encoder *encoder,
				const struct intel_crtc_state *crtc_state,
				enum hdmi_infoframe_type type,
				const void *frame, ssize_t len)
{
	const uint32_t *data = frame;
	struct drm_device *dev = encoder->dev;
	struct drm_i915_private *dev_priv = to_i915(dev);
	struct intel_crtc *intel_crtc = to_intel_crtc(crtc_state->base.crtc);
	i915_reg_t reg = TVIDEO_DIP_CTL(intel_crtc->pipe);
	u32 val = I915_READ(reg);
	int i;

	WARN(!(val & VIDEO_DIP_ENABLE), "Writing DIP with CTL reg disabled\n");

	val &= ~(VIDEO_DIP_SELECT_MASK | 0xf); /* clear DIP data offset */
	val |= g4x_infoframe_index(type);

	val &= ~g4x_infoframe_enable(type);

	I915_WRITE(reg, val);

	mmiowb();
	for (i = 0; i < len; i += 4) {
		I915_WRITE(TVIDEO_DIP_DATA(intel_crtc->pipe), *data);
		data++;
	}
	/* Write every possible data byte to force correct ECC calculation. */
	for (; i < VIDEO_DIP_DATA_SIZE; i += 4)
		I915_WRITE(TVIDEO_DIP_DATA(intel_crtc->pipe), 0);
	mmiowb();

	val |= g4x_infoframe_enable(type);
	val &= ~VIDEO_DIP_FREQ_MASK;
	val |= VIDEO_DIP_FREQ_VSYNC;

	I915_WRITE(reg, val);
	POSTING_READ(reg);
}

static bool ibx_infoframe_enabled(struct drm_encoder *encoder,
				  const struct intel_crtc_state *pipe_config)
{
	struct drm_i915_private *dev_priv = to_i915(encoder->dev);
	struct intel_digital_port *intel_dig_port = enc_to_dig_port(encoder);
	enum pipe pipe = to_intel_crtc(pipe_config->base.crtc)->pipe;
	i915_reg_t reg = TVIDEO_DIP_CTL(pipe);
	u32 val = I915_READ(reg);

	if ((val & VIDEO_DIP_ENABLE) == 0)
		return false;

	if ((val & VIDEO_DIP_PORT_MASK) != VIDEO_DIP_PORT(intel_dig_port->port))
		return false;

	return val & (VIDEO_DIP_ENABLE_AVI |
		      VIDEO_DIP_ENABLE_VENDOR | VIDEO_DIP_ENABLE_GAMUT |
		      VIDEO_DIP_ENABLE_SPD | VIDEO_DIP_ENABLE_GCP);
}

static void cpt_write_infoframe(struct drm_encoder *encoder,
				const struct intel_crtc_state *crtc_state,
				enum hdmi_infoframe_type type,
				const void *frame, ssize_t len)
{
	const uint32_t *data = frame;
	struct drm_device *dev = encoder->dev;
	struct drm_i915_private *dev_priv = to_i915(dev);
	struct intel_crtc *intel_crtc = to_intel_crtc(crtc_state->base.crtc);
	i915_reg_t reg = TVIDEO_DIP_CTL(intel_crtc->pipe);
	u32 val = I915_READ(reg);
	int i;

	WARN(!(val & VIDEO_DIP_ENABLE), "Writing DIP with CTL reg disabled\n");

	val &= ~(VIDEO_DIP_SELECT_MASK | 0xf); /* clear DIP data offset */
	val |= g4x_infoframe_index(type);

	/* The DIP control register spec says that we need to update the AVI
	 * infoframe without clearing its enable bit */
	if (type != HDMI_INFOFRAME_TYPE_AVI)
		val &= ~g4x_infoframe_enable(type);

	I915_WRITE(reg, val);

	mmiowb();
	for (i = 0; i < len; i += 4) {
		I915_WRITE(TVIDEO_DIP_DATA(intel_crtc->pipe), *data);
		data++;
	}
	/* Write every possible data byte to force correct ECC calculation. */
	for (; i < VIDEO_DIP_DATA_SIZE; i += 4)
		I915_WRITE(TVIDEO_DIP_DATA(intel_crtc->pipe), 0);
	mmiowb();

	val |= g4x_infoframe_enable(type);
	val &= ~VIDEO_DIP_FREQ_MASK;
	val |= VIDEO_DIP_FREQ_VSYNC;

	I915_WRITE(reg, val);
	POSTING_READ(reg);
}

static bool cpt_infoframe_enabled(struct drm_encoder *encoder,
				  const struct intel_crtc_state *pipe_config)
{
	struct drm_i915_private *dev_priv = to_i915(encoder->dev);
	enum pipe pipe = to_intel_crtc(pipe_config->base.crtc)->pipe;
	u32 val = I915_READ(TVIDEO_DIP_CTL(pipe));

	if ((val & VIDEO_DIP_ENABLE) == 0)
		return false;

	return val & (VIDEO_DIP_ENABLE_AVI |
		      VIDEO_DIP_ENABLE_VENDOR | VIDEO_DIP_ENABLE_GAMUT |
		      VIDEO_DIP_ENABLE_SPD | VIDEO_DIP_ENABLE_GCP);
}

static void vlv_write_infoframe(struct drm_encoder *encoder,
				const struct intel_crtc_state *crtc_state,
				enum hdmi_infoframe_type type,
				const void *frame, ssize_t len)
{
	const uint32_t *data = frame;
	struct drm_device *dev = encoder->dev;
	struct drm_i915_private *dev_priv = to_i915(dev);
	struct intel_crtc *intel_crtc = to_intel_crtc(crtc_state->base.crtc);
	i915_reg_t reg = VLV_TVIDEO_DIP_CTL(intel_crtc->pipe);
	u32 val = I915_READ(reg);
	int i;

	WARN(!(val & VIDEO_DIP_ENABLE), "Writing DIP with CTL reg disabled\n");

	val &= ~(VIDEO_DIP_SELECT_MASK | 0xf); /* clear DIP data offset */
	val |= g4x_infoframe_index(type);

	val &= ~g4x_infoframe_enable(type);

	I915_WRITE(reg, val);

	mmiowb();
	for (i = 0; i < len; i += 4) {
		I915_WRITE(VLV_TVIDEO_DIP_DATA(intel_crtc->pipe), *data);
		data++;
	}
	/* Write every possible data byte to force correct ECC calculation. */
	for (; i < VIDEO_DIP_DATA_SIZE; i += 4)
		I915_WRITE(VLV_TVIDEO_DIP_DATA(intel_crtc->pipe), 0);
	mmiowb();

	val |= g4x_infoframe_enable(type);
	val &= ~VIDEO_DIP_FREQ_MASK;
	val |= VIDEO_DIP_FREQ_VSYNC;

	I915_WRITE(reg, val);
	POSTING_READ(reg);
}

static bool vlv_infoframe_enabled(struct drm_encoder *encoder,
				  const struct intel_crtc_state *pipe_config)
{
	struct drm_i915_private *dev_priv = to_i915(encoder->dev);
	struct intel_digital_port *intel_dig_port = enc_to_dig_port(encoder);
	enum pipe pipe = to_intel_crtc(pipe_config->base.crtc)->pipe;
	u32 val = I915_READ(VLV_TVIDEO_DIP_CTL(pipe));

	if ((val & VIDEO_DIP_ENABLE) == 0)
		return false;

	if ((val & VIDEO_DIP_PORT_MASK) != VIDEO_DIP_PORT(intel_dig_port->port))
		return false;

	return val & (VIDEO_DIP_ENABLE_AVI |
		      VIDEO_DIP_ENABLE_VENDOR | VIDEO_DIP_ENABLE_GAMUT |
		      VIDEO_DIP_ENABLE_SPD | VIDEO_DIP_ENABLE_GCP);
}

static void hsw_write_infoframe(struct drm_encoder *encoder,
				const struct intel_crtc_state *crtc_state,
				enum hdmi_infoframe_type type,
				const void *frame, ssize_t len)
{
	const uint32_t *data = frame;
	struct drm_device *dev = encoder->dev;
	struct drm_i915_private *dev_priv = to_i915(dev);
	enum transcoder cpu_transcoder = crtc_state->cpu_transcoder;
	i915_reg_t ctl_reg = HSW_TVIDEO_DIP_CTL(cpu_transcoder);
	i915_reg_t data_reg;
	int i;
	u32 val = I915_READ(ctl_reg);

	data_reg = hsw_dip_data_reg(dev_priv, cpu_transcoder, type, 0);

	val &= ~hsw_infoframe_enable(type);
	I915_WRITE(ctl_reg, val);

	mmiowb();
	for (i = 0; i < len; i += 4) {
		I915_WRITE(hsw_dip_data_reg(dev_priv, cpu_transcoder,
					    type, i >> 2), *data);
		data++;
	}
	/* Write every possible data byte to force correct ECC calculation. */
	for (; i < VIDEO_DIP_DATA_SIZE; i += 4)
		I915_WRITE(hsw_dip_data_reg(dev_priv, cpu_transcoder,
					    type, i >> 2), 0);
	mmiowb();

	val |= hsw_infoframe_enable(type);
	I915_WRITE(ctl_reg, val);
	POSTING_READ(ctl_reg);
}

static bool hsw_infoframe_enabled(struct drm_encoder *encoder,
				  const struct intel_crtc_state *pipe_config)
{
	struct drm_i915_private *dev_priv = to_i915(encoder->dev);
	u32 val = I915_READ(HSW_TVIDEO_DIP_CTL(pipe_config->cpu_transcoder));

	return val & (VIDEO_DIP_ENABLE_VSC_HSW | VIDEO_DIP_ENABLE_AVI_HSW |
		      VIDEO_DIP_ENABLE_GCP_HSW | VIDEO_DIP_ENABLE_VS_HSW |
		      VIDEO_DIP_ENABLE_GMP_HSW | VIDEO_DIP_ENABLE_SPD_HSW);
}

/*
 * The data we write to the DIP data buffer registers is 1 byte bigger than the
 * HDMI infoframe size because of an ECC/reserved byte at position 3 (starting
 * at 0). It's also a byte used by DisplayPort so the same DIP registers can be
 * used for both technologies.
 *
 * DW0: Reserved/ECC/DP | HB2 | HB1 | HB0
 * DW1:       DB3       | DB2 | DB1 | DB0
 * DW2:       DB7       | DB6 | DB5 | DB4
 * DW3: ...
 *
 * (HB is Header Byte, DB is Data Byte)
 *
 * The hdmi pack() functions don't know about that hardware specific hole so we
 * trick them by giving an offset into the buffer and moving back the header
 * bytes by one.
 */
static void intel_write_infoframe(struct drm_encoder *encoder,
				  const struct intel_crtc_state *crtc_state,
				  union hdmi_infoframe *frame)
{
	struct intel_hdmi *intel_hdmi = enc_to_intel_hdmi(encoder);
	uint8_t buffer[VIDEO_DIP_DATA_SIZE];
	ssize_t len;

	/* see comment above for the reason for this offset */
	len = hdmi_infoframe_pack(frame, buffer + 1, sizeof(buffer) - 1);
	if (len < 0)
		return;

	/* Insert the 'hole' (see big comment above) at position 3 */
	buffer[0] = buffer[1];
	buffer[1] = buffer[2];
	buffer[2] = buffer[3];
	buffer[3] = 0;
	len++;

	intel_hdmi->write_infoframe(encoder, crtc_state, frame->any.type, buffer, len);
}

static void intel_hdmi_set_avi_infoframe(struct drm_encoder *encoder,
					 const struct intel_crtc_state *crtc_state)
{
	struct intel_hdmi *intel_hdmi = enc_to_intel_hdmi(encoder);
	const struct drm_display_mode *adjusted_mode =
		&crtc_state->base.adjusted_mode;
	union hdmi_infoframe frame;
	int ret;

	ret = drm_hdmi_avi_infoframe_from_display_mode(&frame.avi,
						       adjusted_mode);
	if (ret < 0) {
		DRM_ERROR("couldn't fill AVI infoframe\n");
		return;
	}

	drm_hdmi_avi_infoframe_quant_range(&frame.avi, adjusted_mode,
					   crtc_state->limited_color_range ?
					   HDMI_QUANTIZATION_RANGE_LIMITED :
					   HDMI_QUANTIZATION_RANGE_FULL,
					   intel_hdmi->rgb_quant_range_selectable);

	intel_write_infoframe(encoder, crtc_state, &frame);
}

static void intel_hdmi_set_spd_infoframe(struct drm_encoder *encoder,
					 const struct intel_crtc_state *crtc_state)
{
	union hdmi_infoframe frame;
	int ret;

	ret = hdmi_spd_infoframe_init(&frame.spd, "Intel", "Integrated gfx");
	if (ret < 0) {
		DRM_ERROR("couldn't fill SPD infoframe\n");
		return;
	}

	frame.spd.sdi = HDMI_SPD_SDI_PC;

	intel_write_infoframe(encoder, crtc_state, &frame);
}

static void
intel_hdmi_set_hdmi_infoframe(struct drm_encoder *encoder,
			      const struct intel_crtc_state *crtc_state)
{
	union hdmi_infoframe frame;
	int ret;

	ret = drm_hdmi_vendor_infoframe_from_display_mode(&frame.vendor.hdmi,
							  &crtc_state->base.adjusted_mode);
	if (ret < 0)
		return;

	intel_write_infoframe(encoder, crtc_state, &frame);
}

static void g4x_set_infoframes(struct drm_encoder *encoder,
			       bool enable,
			       const struct intel_crtc_state *crtc_state,
			       const struct drm_connector_state *conn_state)
{
	struct drm_i915_private *dev_priv = to_i915(encoder->dev);
	struct intel_digital_port *intel_dig_port = enc_to_dig_port(encoder);
	struct intel_hdmi *intel_hdmi = &intel_dig_port->hdmi;
	i915_reg_t reg = VIDEO_DIP_CTL;
	u32 val = I915_READ(reg);
	u32 port = VIDEO_DIP_PORT(intel_dig_port->port);

	assert_hdmi_port_disabled(intel_hdmi);

	/* If the registers were not initialized yet, they might be zeroes,
	 * which means we're selecting the AVI DIP and we're setting its
	 * frequency to once. This seems to really confuse the HW and make
	 * things stop working (the register spec says the AVI always needs to
	 * be sent every VSync). So here we avoid writing to the register more
	 * than we need and also explicitly select the AVI DIP and explicitly
	 * set its frequency to every VSync. Avoiding to write it twice seems to
	 * be enough to solve the problem, but being defensive shouldn't hurt us
	 * either. */
	val |= VIDEO_DIP_SELECT_AVI | VIDEO_DIP_FREQ_VSYNC;

	if (!enable) {
		if (!(val & VIDEO_DIP_ENABLE))
			return;
		if (port != (val & VIDEO_DIP_PORT_MASK)) {
			DRM_DEBUG_KMS("video DIP still enabled on port %c\n",
				      (val & VIDEO_DIP_PORT_MASK) >> 29);
			return;
		}
		val &= ~(VIDEO_DIP_ENABLE | VIDEO_DIP_ENABLE_AVI |
			 VIDEO_DIP_ENABLE_VENDOR | VIDEO_DIP_ENABLE_SPD);
		I915_WRITE(reg, val);
		POSTING_READ(reg);
		return;
	}

	if (port != (val & VIDEO_DIP_PORT_MASK)) {
		if (val & VIDEO_DIP_ENABLE) {
			DRM_DEBUG_KMS("video DIP already enabled on port %c\n",
				      (val & VIDEO_DIP_PORT_MASK) >> 29);
			return;
		}
		val &= ~VIDEO_DIP_PORT_MASK;
		val |= port;
	}

	val |= VIDEO_DIP_ENABLE;
	val &= ~(VIDEO_DIP_ENABLE_AVI |
		 VIDEO_DIP_ENABLE_VENDOR | VIDEO_DIP_ENABLE_SPD);

	I915_WRITE(reg, val);
	POSTING_READ(reg);

	intel_hdmi_set_avi_infoframe(encoder, crtc_state);
	intel_hdmi_set_spd_infoframe(encoder, crtc_state);
	intel_hdmi_set_hdmi_infoframe(encoder, crtc_state);
}

static bool hdmi_sink_is_deep_color(const struct drm_connector_state *conn_state)
{
	struct drm_connector *connector = conn_state->connector;

	/*
	 * HDMI cloning is only supported on g4x which doesn't
	 * support deep color or GCP infoframes anyway so no
	 * need to worry about multiple HDMI sinks here.
	 */

	return connector->display_info.bpc > 8;
}

/*
 * Determine if default_phase=1 can be indicated in the GCP infoframe.
 *
 * From HDMI specification 1.4a:
 * - The first pixel of each Video Data Period shall always have a pixel packing phase of 0
 * - The first pixel following each Video Data Period shall have a pixel packing phase of 0
 * - The PP bits shall be constant for all GCPs and will be equal to the last packing phase
 * - The first pixel following every transition of HSYNC or VSYNC shall have a pixel packing
 *   phase of 0
 */
static bool gcp_default_phase_possible(int pipe_bpp,
				       const struct drm_display_mode *mode)
{
	unsigned int pixels_per_group;

	switch (pipe_bpp) {
	case 30:
		/* 4 pixels in 5 clocks */
		pixels_per_group = 4;
		break;
	case 36:
		/* 2 pixels in 3 clocks */
		pixels_per_group = 2;
		break;
	case 48:
		/* 1 pixel in 2 clocks */
		pixels_per_group = 1;
		break;
	default:
		/* phase information not relevant for 8bpc */
		return false;
	}

	return mode->crtc_hdisplay % pixels_per_group == 0 &&
		mode->crtc_htotal % pixels_per_group == 0 &&
		mode->crtc_hblank_start % pixels_per_group == 0 &&
		mode->crtc_hblank_end % pixels_per_group == 0 &&
		mode->crtc_hsync_start % pixels_per_group == 0 &&
		mode->crtc_hsync_end % pixels_per_group == 0 &&
		((mode->flags & DRM_MODE_FLAG_INTERLACE) == 0 ||
		 mode->crtc_htotal/2 % pixels_per_group == 0);
}

static bool intel_hdmi_set_gcp_infoframe(struct drm_encoder *encoder,
					 const struct intel_crtc_state *crtc_state,
					 const struct drm_connector_state *conn_state)
{
	struct drm_i915_private *dev_priv = to_i915(encoder->dev);
	struct intel_crtc *crtc = to_intel_crtc(crtc_state->base.crtc);
	i915_reg_t reg;
	u32 val = 0;

	if (HAS_DDI(dev_priv))
		reg = HSW_TVIDEO_DIP_GCP(crtc_state->cpu_transcoder);
	else if (IS_VALLEYVIEW(dev_priv) || IS_CHERRYVIEW(dev_priv))
		reg = VLV_TVIDEO_DIP_GCP(crtc->pipe);
	else if (HAS_PCH_SPLIT(dev_priv))
		reg = TVIDEO_DIP_GCP(crtc->pipe);
	else
		return false;

	/* Indicate color depth whenever the sink supports deep color */
	if (hdmi_sink_is_deep_color(conn_state))
		val |= GCP_COLOR_INDICATION;

	/* Enable default_phase whenever the display mode is suitably aligned */
	if (gcp_default_phase_possible(crtc_state->pipe_bpp,
				       &crtc_state->base.adjusted_mode))
		val |= GCP_DEFAULT_PHASE_ENABLE;

	I915_WRITE(reg, val);

	return val != 0;
}

static void ibx_set_infoframes(struct drm_encoder *encoder,
			       bool enable,
			       const struct intel_crtc_state *crtc_state,
			       const struct drm_connector_state *conn_state)
{
	struct drm_i915_private *dev_priv = to_i915(encoder->dev);
	struct intel_crtc *intel_crtc = to_intel_crtc(crtc_state->base.crtc);
	struct intel_digital_port *intel_dig_port = enc_to_dig_port(encoder);
	struct intel_hdmi *intel_hdmi = &intel_dig_port->hdmi;
	i915_reg_t reg = TVIDEO_DIP_CTL(intel_crtc->pipe);
	u32 val = I915_READ(reg);
	u32 port = VIDEO_DIP_PORT(intel_dig_port->port);

	assert_hdmi_port_disabled(intel_hdmi);

	/* See the big comment in g4x_set_infoframes() */
	val |= VIDEO_DIP_SELECT_AVI | VIDEO_DIP_FREQ_VSYNC;

	if (!enable) {
		if (!(val & VIDEO_DIP_ENABLE))
			return;
		val &= ~(VIDEO_DIP_ENABLE | VIDEO_DIP_ENABLE_AVI |
			 VIDEO_DIP_ENABLE_VENDOR | VIDEO_DIP_ENABLE_GAMUT |
			 VIDEO_DIP_ENABLE_SPD | VIDEO_DIP_ENABLE_GCP);
		I915_WRITE(reg, val);
		POSTING_READ(reg);
		return;
	}

	if (port != (val & VIDEO_DIP_PORT_MASK)) {
		WARN(val & VIDEO_DIP_ENABLE,
		     "DIP already enabled on port %c\n",
		     (val & VIDEO_DIP_PORT_MASK) >> 29);
		val &= ~VIDEO_DIP_PORT_MASK;
		val |= port;
	}

	val |= VIDEO_DIP_ENABLE;
	val &= ~(VIDEO_DIP_ENABLE_AVI |
		 VIDEO_DIP_ENABLE_VENDOR | VIDEO_DIP_ENABLE_GAMUT |
		 VIDEO_DIP_ENABLE_SPD | VIDEO_DIP_ENABLE_GCP);

	if (intel_hdmi_set_gcp_infoframe(encoder, crtc_state, conn_state))
		val |= VIDEO_DIP_ENABLE_GCP;

	I915_WRITE(reg, val);
	POSTING_READ(reg);

	intel_hdmi_set_avi_infoframe(encoder, crtc_state);
	intel_hdmi_set_spd_infoframe(encoder, crtc_state);
	intel_hdmi_set_hdmi_infoframe(encoder, crtc_state);
}

static void cpt_set_infoframes(struct drm_encoder *encoder,
			       bool enable,
			       const struct intel_crtc_state *crtc_state,
			       const struct drm_connector_state *conn_state)
{
	struct drm_i915_private *dev_priv = to_i915(encoder->dev);
	struct intel_crtc *intel_crtc = to_intel_crtc(crtc_state->base.crtc);
	struct intel_hdmi *intel_hdmi = enc_to_intel_hdmi(encoder);
	i915_reg_t reg = TVIDEO_DIP_CTL(intel_crtc->pipe);
	u32 val = I915_READ(reg);

	assert_hdmi_port_disabled(intel_hdmi);

	/* See the big comment in g4x_set_infoframes() */
	val |= VIDEO_DIP_SELECT_AVI | VIDEO_DIP_FREQ_VSYNC;

	if (!enable) {
		if (!(val & VIDEO_DIP_ENABLE))
			return;
		val &= ~(VIDEO_DIP_ENABLE | VIDEO_DIP_ENABLE_AVI |
			 VIDEO_DIP_ENABLE_VENDOR | VIDEO_DIP_ENABLE_GAMUT |
			 VIDEO_DIP_ENABLE_SPD | VIDEO_DIP_ENABLE_GCP);
		I915_WRITE(reg, val);
		POSTING_READ(reg);
		return;
	}

	/* Set both together, unset both together: see the spec. */
	val |= VIDEO_DIP_ENABLE | VIDEO_DIP_ENABLE_AVI;
	val &= ~(VIDEO_DIP_ENABLE_VENDOR | VIDEO_DIP_ENABLE_GAMUT |
		 VIDEO_DIP_ENABLE_SPD | VIDEO_DIP_ENABLE_GCP);

	if (intel_hdmi_set_gcp_infoframe(encoder, crtc_state, conn_state))
		val |= VIDEO_DIP_ENABLE_GCP;

	I915_WRITE(reg, val);
	POSTING_READ(reg);

	intel_hdmi_set_avi_infoframe(encoder, crtc_state);
	intel_hdmi_set_spd_infoframe(encoder, crtc_state);
	intel_hdmi_set_hdmi_infoframe(encoder, crtc_state);
}

static void vlv_set_infoframes(struct drm_encoder *encoder,
			       bool enable,
			       const struct intel_crtc_state *crtc_state,
			       const struct drm_connector_state *conn_state)
{
	struct drm_i915_private *dev_priv = to_i915(encoder->dev);
	struct intel_digital_port *intel_dig_port = enc_to_dig_port(encoder);
	struct intel_crtc *intel_crtc = to_intel_crtc(crtc_state->base.crtc);
	struct intel_hdmi *intel_hdmi = enc_to_intel_hdmi(encoder);
	i915_reg_t reg = VLV_TVIDEO_DIP_CTL(intel_crtc->pipe);
	u32 val = I915_READ(reg);
	u32 port = VIDEO_DIP_PORT(intel_dig_port->port);

	assert_hdmi_port_disabled(intel_hdmi);

	/* See the big comment in g4x_set_infoframes() */
	val |= VIDEO_DIP_SELECT_AVI | VIDEO_DIP_FREQ_VSYNC;

	if (!enable) {
		if (!(val & VIDEO_DIP_ENABLE))
			return;
		val &= ~(VIDEO_DIP_ENABLE | VIDEO_DIP_ENABLE_AVI |
			 VIDEO_DIP_ENABLE_VENDOR | VIDEO_DIP_ENABLE_GAMUT |
			 VIDEO_DIP_ENABLE_SPD | VIDEO_DIP_ENABLE_GCP);
		I915_WRITE(reg, val);
		POSTING_READ(reg);
		return;
	}

	if (port != (val & VIDEO_DIP_PORT_MASK)) {
		WARN(val & VIDEO_DIP_ENABLE,
		     "DIP already enabled on port %c\n",
		     (val & VIDEO_DIP_PORT_MASK) >> 29);
		val &= ~VIDEO_DIP_PORT_MASK;
		val |= port;
	}

	val |= VIDEO_DIP_ENABLE;
	val &= ~(VIDEO_DIP_ENABLE_AVI |
		 VIDEO_DIP_ENABLE_VENDOR | VIDEO_DIP_ENABLE_GAMUT |
		 VIDEO_DIP_ENABLE_SPD | VIDEO_DIP_ENABLE_GCP);

	if (intel_hdmi_set_gcp_infoframe(encoder, crtc_state, conn_state))
		val |= VIDEO_DIP_ENABLE_GCP;

	I915_WRITE(reg, val);
	POSTING_READ(reg);

	intel_hdmi_set_avi_infoframe(encoder, crtc_state);
	intel_hdmi_set_spd_infoframe(encoder, crtc_state);
	intel_hdmi_set_hdmi_infoframe(encoder, crtc_state);
}

static void hsw_set_infoframes(struct drm_encoder *encoder,
			       bool enable,
			       const struct intel_crtc_state *crtc_state,
			       const struct drm_connector_state *conn_state)
{
	struct drm_i915_private *dev_priv = to_i915(encoder->dev);
	struct intel_hdmi *intel_hdmi = enc_to_intel_hdmi(encoder);
	i915_reg_t reg = HSW_TVIDEO_DIP_CTL(crtc_state->cpu_transcoder);
	u32 val = I915_READ(reg);

	assert_hdmi_port_disabled(intel_hdmi);

	val &= ~(VIDEO_DIP_ENABLE_VSC_HSW | VIDEO_DIP_ENABLE_AVI_HSW |
		 VIDEO_DIP_ENABLE_GCP_HSW | VIDEO_DIP_ENABLE_VS_HSW |
		 VIDEO_DIP_ENABLE_GMP_HSW | VIDEO_DIP_ENABLE_SPD_HSW);

	if (!enable) {
		I915_WRITE(reg, val);
		POSTING_READ(reg);
		return;
	}

	if (intel_hdmi_set_gcp_infoframe(encoder, crtc_state, conn_state))
		val |= VIDEO_DIP_ENABLE_GCP_HSW;

	I915_WRITE(reg, val);
	POSTING_READ(reg);

	intel_hdmi_set_avi_infoframe(encoder, crtc_state);
	intel_hdmi_set_spd_infoframe(encoder, crtc_state);
	intel_hdmi_set_hdmi_infoframe(encoder, crtc_state);
}

void intel_dp_dual_mode_set_tmds_output(struct intel_hdmi *hdmi, bool enable)
{
	struct drm_i915_private *dev_priv = to_i915(intel_hdmi_to_dev(hdmi));
	struct i2c_adapter *adapter =
		intel_gmbus_get_adapter(dev_priv, hdmi->ddc_bus);

	if (hdmi->dp_dual_mode.type < DRM_DP_DUAL_MODE_TYPE2_DVI)
		return;

	DRM_DEBUG_KMS("%s DP dual mode adaptor TMDS output\n",
		      enable ? "Enabling" : "Disabling");

	drm_dp_dual_mode_set_tmds_output(hdmi->dp_dual_mode.type,
					 adapter, enable);
}

static void intel_hdmi_prepare(struct intel_encoder *encoder,
			       const struct intel_crtc_state *crtc_state)
{
	struct drm_device *dev = encoder->base.dev;
	struct drm_i915_private *dev_priv = to_i915(dev);
	struct intel_crtc *crtc = to_intel_crtc(crtc_state->base.crtc);
	struct intel_hdmi *intel_hdmi = enc_to_intel_hdmi(&encoder->base);
	const struct drm_display_mode *adjusted_mode = &crtc_state->base.adjusted_mode;
	u32 hdmi_val;

	intel_dp_dual_mode_set_tmds_output(intel_hdmi, true);

	hdmi_val = SDVO_ENCODING_HDMI;
	if (!HAS_PCH_SPLIT(dev_priv) && crtc_state->limited_color_range)
		hdmi_val |= HDMI_COLOR_RANGE_16_235;
	if (adjusted_mode->flags & DRM_MODE_FLAG_PVSYNC)
		hdmi_val |= SDVO_VSYNC_ACTIVE_HIGH;
	if (adjusted_mode->flags & DRM_MODE_FLAG_PHSYNC)
		hdmi_val |= SDVO_HSYNC_ACTIVE_HIGH;

	if (crtc_state->pipe_bpp > 24)
		hdmi_val |= HDMI_COLOR_FORMAT_12bpc;
	else
		hdmi_val |= SDVO_COLOR_FORMAT_8bpc;

	if (crtc_state->has_hdmi_sink)
		hdmi_val |= HDMI_MODE_SELECT_HDMI;

	if (HAS_PCH_CPT(dev_priv))
		hdmi_val |= SDVO_PIPE_SEL_CPT(crtc->pipe);
	else if (IS_CHERRYVIEW(dev_priv))
		hdmi_val |= SDVO_PIPE_SEL_CHV(crtc->pipe);
	else
		hdmi_val |= SDVO_PIPE_SEL(crtc->pipe);

	I915_WRITE(intel_hdmi->hdmi_reg, hdmi_val);
	POSTING_READ(intel_hdmi->hdmi_reg);
}

static bool intel_hdmi_get_hw_state(struct intel_encoder *encoder,
				    enum pipe *pipe)
{
	struct drm_device *dev = encoder->base.dev;
	struct drm_i915_private *dev_priv = to_i915(dev);
	struct intel_hdmi *intel_hdmi = enc_to_intel_hdmi(&encoder->base);
	enum intel_display_power_domain power_domain;
	u32 tmp;
	bool ret;

	power_domain = intel_display_port_power_domain(encoder);
	if (!intel_display_power_get_if_enabled(dev_priv, power_domain))
		return false;

	ret = false;

	tmp = I915_READ(intel_hdmi->hdmi_reg);

	if (!(tmp & SDVO_ENABLE))
		goto out;

	if (HAS_PCH_CPT(dev_priv))
		*pipe = PORT_TO_PIPE_CPT(tmp);
	else if (IS_CHERRYVIEW(dev_priv))
		*pipe = SDVO_PORT_TO_PIPE_CHV(tmp);
	else
		*pipe = PORT_TO_PIPE(tmp);

	ret = true;

out:
	intel_display_power_put(dev_priv, power_domain);

	return ret;
}

static void intel_hdmi_get_config(struct intel_encoder *encoder,
				  struct intel_crtc_state *pipe_config)
{
	struct intel_hdmi *intel_hdmi = enc_to_intel_hdmi(&encoder->base);
	struct drm_device *dev = encoder->base.dev;
	struct drm_i915_private *dev_priv = to_i915(dev);
	u32 tmp, flags = 0;
	int dotclock;

	tmp = I915_READ(intel_hdmi->hdmi_reg);

	if (tmp & SDVO_HSYNC_ACTIVE_HIGH)
		flags |= DRM_MODE_FLAG_PHSYNC;
	else
		flags |= DRM_MODE_FLAG_NHSYNC;

	if (tmp & SDVO_VSYNC_ACTIVE_HIGH)
		flags |= DRM_MODE_FLAG_PVSYNC;
	else
		flags |= DRM_MODE_FLAG_NVSYNC;

	if (tmp & HDMI_MODE_SELECT_HDMI)
		pipe_config->has_hdmi_sink = true;

	if (intel_hdmi->infoframe_enabled(&encoder->base, pipe_config))
		pipe_config->has_infoframe = true;

	if (tmp & SDVO_AUDIO_ENABLE)
		pipe_config->has_audio = true;

	if (!HAS_PCH_SPLIT(dev_priv) &&
	    tmp & HDMI_COLOR_RANGE_16_235)
		pipe_config->limited_color_range = true;

	pipe_config->base.adjusted_mode.flags |= flags;

	if ((tmp & SDVO_COLOR_FORMAT_MASK) == HDMI_COLOR_FORMAT_12bpc)
		dotclock = pipe_config->port_clock * 2 / 3;
	else
		dotclock = pipe_config->port_clock;

	if (pipe_config->pixel_multiplier)
		dotclock /= pipe_config->pixel_multiplier;

	pipe_config->base.adjusted_mode.crtc_clock = dotclock;

	pipe_config->lane_count = 4;
}

static void intel_enable_hdmi_audio(struct intel_encoder *encoder,
				    struct intel_crtc_state *pipe_config,
				    struct drm_connector_state *conn_state)
{
	struct intel_crtc *crtc = to_intel_crtc(pipe_config->base.crtc);

	WARN_ON(!pipe_config->has_hdmi_sink);
	DRM_DEBUG_DRIVER("Enabling HDMI audio on pipe %c\n",
			 pipe_name(crtc->pipe));
	intel_audio_codec_enable(encoder, pipe_config, conn_state);
}

static void g4x_enable_hdmi(struct intel_encoder *encoder,
			    struct intel_crtc_state *pipe_config,
			    struct drm_connector_state *conn_state)
{
	struct drm_device *dev = encoder->base.dev;
	struct drm_i915_private *dev_priv = to_i915(dev);
	struct intel_hdmi *intel_hdmi = enc_to_intel_hdmi(&encoder->base);
	u32 temp;

	temp = I915_READ(intel_hdmi->hdmi_reg);

	temp |= SDVO_ENABLE;
	if (pipe_config->has_audio)
		temp |= SDVO_AUDIO_ENABLE;

	I915_WRITE(intel_hdmi->hdmi_reg, temp);
	POSTING_READ(intel_hdmi->hdmi_reg);

	if (pipe_config->has_audio)
		intel_enable_hdmi_audio(encoder, pipe_config, conn_state);
}

static void ibx_enable_hdmi(struct intel_encoder *encoder,
			    struct intel_crtc_state *pipe_config,
			    struct drm_connector_state *conn_state)
{
	struct drm_device *dev = encoder->base.dev;
	struct drm_i915_private *dev_priv = to_i915(dev);
	struct intel_hdmi *intel_hdmi = enc_to_intel_hdmi(&encoder->base);
	u32 temp;

	temp = I915_READ(intel_hdmi->hdmi_reg);

	temp |= SDVO_ENABLE;
	if (pipe_config->has_audio)
		temp |= SDVO_AUDIO_ENABLE;

	/*
	 * HW workaround, need to write this twice for issue
	 * that may result in first write getting masked.
	 */
	I915_WRITE(intel_hdmi->hdmi_reg, temp);
	POSTING_READ(intel_hdmi->hdmi_reg);
	I915_WRITE(intel_hdmi->hdmi_reg, temp);
	POSTING_READ(intel_hdmi->hdmi_reg);

	/*
	 * HW workaround, need to toggle enable bit off and on
	 * for 12bpc with pixel repeat.
	 *
	 * FIXME: BSpec says this should be done at the end of
	 * of the modeset sequence, so not sure if this isn't too soon.
	 */
	if (pipe_config->pipe_bpp > 24 &&
	    pipe_config->pixel_multiplier > 1) {
		I915_WRITE(intel_hdmi->hdmi_reg, temp & ~SDVO_ENABLE);
		POSTING_READ(intel_hdmi->hdmi_reg);

		/*
		 * HW workaround, need to write this twice for issue
		 * that may result in first write getting masked.
		 */
		I915_WRITE(intel_hdmi->hdmi_reg, temp);
		POSTING_READ(intel_hdmi->hdmi_reg);
		I915_WRITE(intel_hdmi->hdmi_reg, temp);
		POSTING_READ(intel_hdmi->hdmi_reg);
	}

	if (pipe_config->has_audio)
		intel_enable_hdmi_audio(encoder, pipe_config, conn_state);
}

static void cpt_enable_hdmi(struct intel_encoder *encoder,
			    struct intel_crtc_state *pipe_config,
			    struct drm_connector_state *conn_state)
{
	struct drm_device *dev = encoder->base.dev;
	struct drm_i915_private *dev_priv = to_i915(dev);
	struct intel_crtc *crtc = to_intel_crtc(pipe_config->base.crtc);
	struct intel_hdmi *intel_hdmi = enc_to_intel_hdmi(&encoder->base);
	enum pipe pipe = crtc->pipe;
	u32 temp;

	temp = I915_READ(intel_hdmi->hdmi_reg);

	temp |= SDVO_ENABLE;
	if (pipe_config->has_audio)
		temp |= SDVO_AUDIO_ENABLE;

	/*
	 * WaEnableHDMI8bpcBefore12bpc:snb,ivb
	 *
	 * The procedure for 12bpc is as follows:
	 * 1. disable HDMI clock gating
	 * 2. enable HDMI with 8bpc
	 * 3. enable HDMI with 12bpc
	 * 4. enable HDMI clock gating
	 */

	if (pipe_config->pipe_bpp > 24) {
		I915_WRITE(TRANS_CHICKEN1(pipe),
			   I915_READ(TRANS_CHICKEN1(pipe)) |
			   TRANS_CHICKEN1_HDMIUNIT_GC_DISABLE);

		temp &= ~SDVO_COLOR_FORMAT_MASK;
		temp |= SDVO_COLOR_FORMAT_8bpc;
	}

	I915_WRITE(intel_hdmi->hdmi_reg, temp);
	POSTING_READ(intel_hdmi->hdmi_reg);

	if (pipe_config->pipe_bpp > 24) {
		temp &= ~SDVO_COLOR_FORMAT_MASK;
		temp |= HDMI_COLOR_FORMAT_12bpc;

		I915_WRITE(intel_hdmi->hdmi_reg, temp);
		POSTING_READ(intel_hdmi->hdmi_reg);

		I915_WRITE(TRANS_CHICKEN1(pipe),
			   I915_READ(TRANS_CHICKEN1(pipe)) &
			   ~TRANS_CHICKEN1_HDMIUNIT_GC_DISABLE);
	}

	if (pipe_config->has_audio)
		intel_enable_hdmi_audio(encoder, pipe_config, conn_state);
}

static void vlv_enable_hdmi(struct intel_encoder *encoder,
			    struct intel_crtc_state *pipe_config,
			    struct drm_connector_state *conn_state)
{
}

static void intel_disable_hdmi(struct intel_encoder *encoder,
			       struct intel_crtc_state *old_crtc_state,
			       struct drm_connector_state *old_conn_state)
{
	struct drm_device *dev = encoder->base.dev;
	struct drm_i915_private *dev_priv = to_i915(dev);
	struct intel_hdmi *intel_hdmi = enc_to_intel_hdmi(&encoder->base);
	struct intel_crtc *crtc = to_intel_crtc(old_crtc_state->base.crtc);
	u32 temp;

	temp = I915_READ(intel_hdmi->hdmi_reg);

	temp &= ~(SDVO_ENABLE | SDVO_AUDIO_ENABLE);
	I915_WRITE(intel_hdmi->hdmi_reg, temp);
	POSTING_READ(intel_hdmi->hdmi_reg);

	/*
	 * HW workaround for IBX, we need to move the port
	 * to transcoder A after disabling it to allow the
	 * matching DP port to be enabled on transcoder A.
	 */
	if (HAS_PCH_IBX(dev_priv) && crtc->pipe == PIPE_B) {
		/*
		 * We get CPU/PCH FIFO underruns on the other pipe when
		 * doing the workaround. Sweep them under the rug.
		 */
		intel_set_cpu_fifo_underrun_reporting(dev_priv, PIPE_A, false);
		intel_set_pch_fifo_underrun_reporting(dev_priv, PIPE_A, false);

		temp &= ~SDVO_PIPE_B_SELECT;
		temp |= SDVO_ENABLE;
		/*
		 * HW workaround, need to write this twice for issue
		 * that may result in first write getting masked.
		 */
		I915_WRITE(intel_hdmi->hdmi_reg, temp);
		POSTING_READ(intel_hdmi->hdmi_reg);
		I915_WRITE(intel_hdmi->hdmi_reg, temp);
		POSTING_READ(intel_hdmi->hdmi_reg);

		temp &= ~SDVO_ENABLE;
		I915_WRITE(intel_hdmi->hdmi_reg, temp);
		POSTING_READ(intel_hdmi->hdmi_reg);

		intel_wait_for_vblank_if_active(dev_priv, PIPE_A);
		intel_set_cpu_fifo_underrun_reporting(dev_priv, PIPE_A, true);
		intel_set_pch_fifo_underrun_reporting(dev_priv, PIPE_A, true);
	}

	intel_hdmi->set_infoframes(&encoder->base, false, old_crtc_state, old_conn_state);

	intel_dp_dual_mode_set_tmds_output(intel_hdmi, false);
}

static void g4x_disable_hdmi(struct intel_encoder *encoder,
			     struct intel_crtc_state *old_crtc_state,
			     struct drm_connector_state *old_conn_state)
{
	if (old_crtc_state->has_audio)
		intel_audio_codec_disable(encoder);

	intel_disable_hdmi(encoder, old_crtc_state, old_conn_state);
}

static void pch_disable_hdmi(struct intel_encoder *encoder,
			     struct intel_crtc_state *old_crtc_state,
			     struct drm_connector_state *old_conn_state)
{
	if (old_crtc_state->has_audio)
		intel_audio_codec_disable(encoder);
}

static void pch_post_disable_hdmi(struct intel_encoder *encoder,
				  struct intel_crtc_state *old_crtc_state,
				  struct drm_connector_state *old_conn_state)
{
	intel_disable_hdmi(encoder, old_crtc_state, old_conn_state);
}

static int intel_hdmi_source_max_tmds_clock(struct drm_i915_private *dev_priv)
{
	if (IS_G4X(dev_priv))
		return 165000;
	else if (IS_HASWELL(dev_priv) || INTEL_INFO(dev_priv)->gen >= 8)
		return 300000;
	else
		return 225000;
}

static int hdmi_port_clock_limit(struct intel_hdmi *hdmi,
				 bool respect_downstream_limits)
{
	struct drm_device *dev = intel_hdmi_to_dev(hdmi);
	int max_tmds_clock = intel_hdmi_source_max_tmds_clock(to_i915(dev));

	if (respect_downstream_limits) {
		struct intel_connector *connector = hdmi->attached_connector;
		const struct drm_display_info *info = &connector->base.display_info;

		if (hdmi->dp_dual_mode.max_tmds_clock)
			max_tmds_clock = min(max_tmds_clock,
					     hdmi->dp_dual_mode.max_tmds_clock);

		if (info->max_tmds_clock)
			max_tmds_clock = min(max_tmds_clock,
					     info->max_tmds_clock);
		else if (!hdmi->has_hdmi_sink)
			max_tmds_clock = min(max_tmds_clock, 165000);
	}

	return max_tmds_clock;
}

static enum drm_mode_status
hdmi_port_clock_valid(struct intel_hdmi *hdmi,
		      int clock, bool respect_downstream_limits)
{
	struct drm_i915_private *dev_priv = to_i915(intel_hdmi_to_dev(hdmi));

	if (clock < 25000)
		return MODE_CLOCK_LOW;
	if (clock > hdmi_port_clock_limit(hdmi, respect_downstream_limits))
		return MODE_CLOCK_HIGH;

	/* BXT DPLL can't generate 223-240 MHz */
	if (IS_GEN9_LP(dev_priv) && clock > 223333 && clock < 240000)
		return MODE_CLOCK_RANGE;

	/* CHV DPLL can't generate 216-240 MHz */
	if (IS_CHERRYVIEW(dev_priv) && clock > 216000 && clock < 240000)
		return MODE_CLOCK_RANGE;

	return MODE_OK;
}

static enum drm_mode_status
intel_hdmi_mode_valid(struct drm_connector *connector,
		      struct drm_display_mode *mode)
{
	struct intel_hdmi *hdmi = intel_attached_hdmi(connector);
	struct drm_device *dev = intel_hdmi_to_dev(hdmi);
	struct drm_i915_private *dev_priv = to_i915(dev);
	enum drm_mode_status status;
	int clock;
	int max_dotclk = to_i915(connector->dev)->max_dotclk_freq;

	if (mode->flags & DRM_MODE_FLAG_DBLSCAN)
		return MODE_NO_DBLESCAN;

	clock = mode->clock;

	if ((mode->flags & DRM_MODE_FLAG_3D_MASK) == DRM_MODE_FLAG_3D_FRAME_PACKING)
		clock *= 2;

	if (clock > max_dotclk)
		return MODE_CLOCK_HIGH;

	if (mode->flags & DRM_MODE_FLAG_DBLCLK)
		clock *= 2;

	/* check if we can do 8bpc */
	status = hdmi_port_clock_valid(hdmi, clock, true);

	/* if we can't do 8bpc we may still be able to do 12bpc */
	if (!HAS_GMCH_DISPLAY(dev_priv) && status != MODE_OK)
		status = hdmi_port_clock_valid(hdmi, clock * 3 / 2, true);

	return status;
}

static bool hdmi_12bpc_possible(struct intel_crtc_state *crtc_state)
{
	struct drm_device *dev = crtc_state->base.crtc->dev;

	if (HAS_GMCH_DISPLAY(to_i915(dev)))
		return false;

	/*
	 * HDMI 12bpc affects the clocks, so it's only possible
	 * when not cloning with other encoder types.
	 */
	return crtc_state->output_types == 1 << INTEL_OUTPUT_HDMI;
}

bool intel_hdmi_compute_config(struct intel_encoder *encoder,
			       struct intel_crtc_state *pipe_config,
			       struct drm_connector_state *conn_state)
{
	struct intel_hdmi *intel_hdmi = enc_to_intel_hdmi(&encoder->base);
	struct drm_i915_private *dev_priv = to_i915(encoder->base.dev);
	struct drm_display_mode *adjusted_mode = &pipe_config->base.adjusted_mode;
	int clock_8bpc = pipe_config->base.adjusted_mode.crtc_clock;
	int clock_12bpc = clock_8bpc * 3 / 2;
	int desired_bpp;

	pipe_config->has_hdmi_sink = intel_hdmi->has_hdmi_sink;

	if (pipe_config->has_hdmi_sink)
		pipe_config->has_infoframe = true;

	if (intel_hdmi->color_range_auto) {
		/* See CEA-861-E - 5.1 Default Encoding Parameters */
		pipe_config->limited_color_range =
			pipe_config->has_hdmi_sink &&
			drm_default_rgb_quant_range(adjusted_mode) ==
			HDMI_QUANTIZATION_RANGE_LIMITED;
	} else {
		pipe_config->limited_color_range =
			intel_hdmi->limited_color_range;
	}

	if (adjusted_mode->flags & DRM_MODE_FLAG_DBLCLK) {
		pipe_config->pixel_multiplier = 2;
		clock_8bpc *= 2;
		clock_12bpc *= 2;
	}

	if (HAS_PCH_SPLIT(dev_priv) && !HAS_DDI(dev_priv))
		pipe_config->has_pch_encoder = true;

	if (pipe_config->has_hdmi_sink && intel_hdmi->has_audio)
		pipe_config->has_audio = true;

	/*
	 * HDMI is either 12 or 8, so if the display lets 10bpc sneak
	 * through, clamp it down. Note that g4x/vlv don't support 12bpc hdmi
	 * outputs. We also need to check that the higher clock still fits
	 * within limits.
	 */
	if (pipe_config->pipe_bpp > 8*3 && pipe_config->has_hdmi_sink &&
	    hdmi_port_clock_valid(intel_hdmi, clock_12bpc, true) == MODE_OK &&
	    hdmi_12bpc_possible(pipe_config)) {
		DRM_DEBUG_KMS("picking bpc to 12 for HDMI output\n");
		desired_bpp = 12*3;

		/* Need to adjust the port link by 1.5x for 12bpc. */
		pipe_config->port_clock = clock_12bpc;
	} else {
		DRM_DEBUG_KMS("picking bpc to 8 for HDMI output\n");
		desired_bpp = 8*3;

		pipe_config->port_clock = clock_8bpc;
	}

	if (!pipe_config->bw_constrained) {
		DRM_DEBUG_KMS("forcing pipe bpc to %i for HDMI\n", desired_bpp);
		pipe_config->pipe_bpp = desired_bpp;
	}

	if (hdmi_port_clock_valid(intel_hdmi, pipe_config->port_clock,
				  false) != MODE_OK) {
		DRM_DEBUG_KMS("unsupported HDMI clock, rejecting mode\n");
		return false;
	}

	/* Set user selected PAR to incoming mode's member */
	adjusted_mode->picture_aspect_ratio = intel_hdmi->aspect_ratio;

	pipe_config->lane_count = 4;

	return true;
}

static void
intel_hdmi_unset_edid(struct drm_connector *connector)
{
	struct intel_hdmi *intel_hdmi = intel_attached_hdmi(connector);

	intel_hdmi->has_hdmi_sink = false;
	intel_hdmi->has_audio = false;
	intel_hdmi->rgb_quant_range_selectable = false;

	intel_hdmi->dp_dual_mode.type = DRM_DP_DUAL_MODE_NONE;
	intel_hdmi->dp_dual_mode.max_tmds_clock = 0;

	kfree(to_intel_connector(connector)->detect_edid);
	to_intel_connector(connector)->detect_edid = NULL;
}

static void
intel_hdmi_dp_dual_mode_detect(struct drm_connector *connector, bool has_edid)
{
	struct drm_i915_private *dev_priv = to_i915(connector->dev);
	struct intel_hdmi *hdmi = intel_attached_hdmi(connector);
	enum port port = hdmi_to_dig_port(hdmi)->port;
	struct i2c_adapter *adapter =
		intel_gmbus_get_adapter(dev_priv, hdmi->ddc_bus);
	enum drm_dp_dual_mode_type type = drm_dp_dual_mode_detect(adapter);

	/*
	 * Type 1 DVI adaptors are not required to implement any
	 * registers, so we can't always detect their presence.
	 * Ideally we should be able to check the state of the
	 * CONFIG1 pin, but no such luck on our hardware.
	 *
	 * The only method left to us is to check the VBT to see
	 * if the port is a dual mode capable DP port. But let's
	 * only do that when we sucesfully read the EDID, to avoid
	 * confusing log messages about DP dual mode adaptors when
	 * there's nothing connected to the port.
	 */
	if (type == DRM_DP_DUAL_MODE_UNKNOWN) {
		if (has_edid &&
		    intel_bios_is_port_dp_dual_mode(dev_priv, port)) {
			DRM_DEBUG_KMS("Assuming DP dual mode adaptor presence based on VBT\n");
			type = DRM_DP_DUAL_MODE_TYPE1_DVI;
		} else {
			type = DRM_DP_DUAL_MODE_NONE;
		}
	}

	if (type == DRM_DP_DUAL_MODE_NONE)
		return;

	hdmi->dp_dual_mode.type = type;
	hdmi->dp_dual_mode.max_tmds_clock =
		drm_dp_dual_mode_max_tmds_clock(type, adapter);

	DRM_DEBUG_KMS("DP dual mode adaptor (%s) detected (max TMDS clock: %d kHz)\n",
		      drm_dp_get_dual_mode_type_name(type),
		      hdmi->dp_dual_mode.max_tmds_clock);
}

static bool
intel_hdmi_set_edid(struct drm_connector *connector)
{
	struct drm_i915_private *dev_priv = to_i915(connector->dev);
	struct intel_hdmi *intel_hdmi = intel_attached_hdmi(connector);
	struct edid *edid;
	bool connected = false;

	intel_display_power_get(dev_priv, POWER_DOMAIN_GMBUS);

	edid = drm_get_edid(connector,
			    intel_gmbus_get_adapter(dev_priv,
			    intel_hdmi->ddc_bus));

	intel_hdmi_dp_dual_mode_detect(connector, edid != NULL);

	intel_display_power_put(dev_priv, POWER_DOMAIN_GMBUS);

	to_intel_connector(connector)->detect_edid = edid;
	if (edid && edid->input & DRM_EDID_INPUT_DIGITAL) {
		intel_hdmi->rgb_quant_range_selectable =
			drm_rgb_quant_range_selectable(edid);

		intel_hdmi->has_audio = drm_detect_monitor_audio(edid);
		if (intel_hdmi->force_audio != HDMI_AUDIO_AUTO)
			intel_hdmi->has_audio =
				intel_hdmi->force_audio == HDMI_AUDIO_ON;

		if (intel_hdmi->force_audio != HDMI_AUDIO_OFF_DVI)
			intel_hdmi->has_hdmi_sink =
				drm_detect_hdmi_monitor(edid);

		connected = true;
	}

	return connected;
}

static enum drm_connector_status
intel_hdmi_detect(struct drm_connector *connector, bool force)
{
	enum drm_connector_status status;
	struct drm_i915_private *dev_priv = to_i915(connector->dev);

	DRM_DEBUG_KMS("[CONNECTOR:%d:%s]\n",
		      connector->base.id, connector->name);

	intel_display_power_get(dev_priv, POWER_DOMAIN_GMBUS);

	intel_hdmi_unset_edid(connector);

	if (intel_hdmi_set_edid(connector)) {
		struct intel_hdmi *intel_hdmi = intel_attached_hdmi(connector);

		hdmi_to_dig_port(intel_hdmi)->base.type = INTEL_OUTPUT_HDMI;
		status = connector_status_connected;
	} else
		status = connector_status_disconnected;

	intel_display_power_put(dev_priv, POWER_DOMAIN_GMBUS);

	return status;
}

static void
intel_hdmi_force(struct drm_connector *connector)
{
	struct intel_hdmi *intel_hdmi = intel_attached_hdmi(connector);

	DRM_DEBUG_KMS("[CONNECTOR:%d:%s]\n",
		      connector->base.id, connector->name);

	intel_hdmi_unset_edid(connector);

	if (connector->status != connector_status_connected)
		return;

	intel_hdmi_set_edid(connector);
	hdmi_to_dig_port(intel_hdmi)->base.type = INTEL_OUTPUT_HDMI;
}

static int intel_hdmi_get_modes(struct drm_connector *connector)
{
	struct edid *edid;

	edid = to_intel_connector(connector)->detect_edid;
	if (edid == NULL)
		return 0;

	return intel_connector_update_modes(connector, edid);
}

static bool
intel_hdmi_detect_audio(struct drm_connector *connector)
{
	bool has_audio = false;
	struct edid *edid;

	edid = to_intel_connector(connector)->detect_edid;
	if (edid && edid->input & DRM_EDID_INPUT_DIGITAL)
		has_audio = drm_detect_monitor_audio(edid);

	return has_audio;
}

static int
intel_hdmi_set_property(struct drm_connector *connector,
			struct drm_property *property,
			uint64_t val)
{
	struct intel_hdmi *intel_hdmi = intel_attached_hdmi(connector);
	struct intel_digital_port *intel_dig_port =
		hdmi_to_dig_port(intel_hdmi);
	struct drm_i915_private *dev_priv = to_i915(connector->dev);
	int ret;

	ret = drm_object_property_set_value(&connector->base, property, val);
	if (ret)
		return ret;

	if (property == dev_priv->force_audio_property) {
		enum hdmi_force_audio i = val;
		bool has_audio;

		if (i == intel_hdmi->force_audio)
			return 0;

		intel_hdmi->force_audio = i;

		if (i == HDMI_AUDIO_AUTO)
			has_audio = intel_hdmi_detect_audio(connector);
		else
			has_audio = (i == HDMI_AUDIO_ON);

		if (i == HDMI_AUDIO_OFF_DVI)
			intel_hdmi->has_hdmi_sink = 0;

		intel_hdmi->has_audio = has_audio;
		goto done;
	}

	if (property == dev_priv->broadcast_rgb_property) {
		bool old_auto = intel_hdmi->color_range_auto;
		bool old_range = intel_hdmi->limited_color_range;

		switch (val) {
		case INTEL_BROADCAST_RGB_AUTO:
			intel_hdmi->color_range_auto = true;
			break;
		case INTEL_BROADCAST_RGB_FULL:
			intel_hdmi->color_range_auto = false;
			intel_hdmi->limited_color_range = false;
			break;
		case INTEL_BROADCAST_RGB_LIMITED:
			intel_hdmi->color_range_auto = false;
			intel_hdmi->limited_color_range = true;
			break;
		default:
			return -EINVAL;
		}

		if (old_auto == intel_hdmi->color_range_auto &&
		    old_range == intel_hdmi->limited_color_range)
			return 0;

		goto done;
	}

	if (property == connector->dev->mode_config.aspect_ratio_property) {
		switch (val) {
		case DRM_MODE_PICTURE_ASPECT_NONE:
			intel_hdmi->aspect_ratio = HDMI_PICTURE_ASPECT_NONE;
			break;
		case DRM_MODE_PICTURE_ASPECT_4_3:
			intel_hdmi->aspect_ratio = HDMI_PICTURE_ASPECT_4_3;
			break;
		case DRM_MODE_PICTURE_ASPECT_16_9:
			intel_hdmi->aspect_ratio = HDMI_PICTURE_ASPECT_16_9;
			break;
		default:
			return -EINVAL;
		}
		goto done;
	}

	return -EINVAL;

done:
	if (intel_dig_port->base.base.crtc)
		intel_crtc_restore_mode(intel_dig_port->base.base.crtc);

	return 0;
}

static void intel_hdmi_pre_enable(struct intel_encoder *encoder,
				  struct intel_crtc_state *pipe_config,
				  struct drm_connector_state *conn_state)
{
	struct intel_hdmi *intel_hdmi = enc_to_intel_hdmi(&encoder->base);

	intel_hdmi_prepare(encoder, pipe_config);

	intel_hdmi->set_infoframes(&encoder->base,
				   pipe_config->has_hdmi_sink,
				   pipe_config, conn_state);
}

static void vlv_hdmi_pre_enable(struct intel_encoder *encoder,
				struct intel_crtc_state *pipe_config,
				struct drm_connector_state *conn_state)
{
	struct intel_digital_port *dport = enc_to_dig_port(&encoder->base);
	struct intel_hdmi *intel_hdmi = &dport->hdmi;
	struct drm_device *dev = encoder->base.dev;
	struct drm_i915_private *dev_priv = to_i915(dev);

	vlv_phy_pre_encoder_enable(encoder);

	/* HDMI 1.0V-2dB */
	vlv_set_phy_signal_level(encoder, 0x2b245f5f, 0x00002000, 0x5578b83a,
				 0x2b247878);

	intel_hdmi->set_infoframes(&encoder->base,
				   pipe_config->has_hdmi_sink,
				   pipe_config, conn_state);

	g4x_enable_hdmi(encoder, pipe_config, conn_state);

	vlv_wait_port_ready(dev_priv, dport, 0x0);
}

static void vlv_hdmi_pre_pll_enable(struct intel_encoder *encoder,
				    struct intel_crtc_state *pipe_config,
				    struct drm_connector_state *conn_state)
{
	intel_hdmi_prepare(encoder, pipe_config);

	vlv_phy_pre_pll_enable(encoder);
}

static void chv_hdmi_pre_pll_enable(struct intel_encoder *encoder,
				    struct intel_crtc_state *pipe_config,
				    struct drm_connector_state *conn_state)
{
	intel_hdmi_prepare(encoder, pipe_config);

	chv_phy_pre_pll_enable(encoder);
}

static void chv_hdmi_post_pll_disable(struct intel_encoder *encoder,
				      struct intel_crtc_state *old_crtc_state,
				      struct drm_connector_state *old_conn_state)
{
	chv_phy_post_pll_disable(encoder);
}

static void vlv_hdmi_post_disable(struct intel_encoder *encoder,
				  struct intel_crtc_state *old_crtc_state,
				  struct drm_connector_state *old_conn_state)
{
	/* Reset lanes to avoid HDMI flicker (VLV w/a) */
	vlv_phy_reset_lanes(encoder);
}

static void chv_hdmi_post_disable(struct intel_encoder *encoder,
				  struct intel_crtc_state *old_crtc_state,
				  struct drm_connector_state *old_conn_state)
{
	struct drm_device *dev = encoder->base.dev;
	struct drm_i915_private *dev_priv = to_i915(dev);

	mutex_lock(&dev_priv->sb_lock);

	/* Assert data lane reset */
	chv_data_lane_soft_reset(encoder, true);

	mutex_unlock(&dev_priv->sb_lock);
}

static void chv_hdmi_pre_enable(struct intel_encoder *encoder,
				struct intel_crtc_state *pipe_config,
				struct drm_connector_state *conn_state)
{
	struct intel_digital_port *dport = enc_to_dig_port(&encoder->base);
	struct intel_hdmi *intel_hdmi = &dport->hdmi;
	struct drm_device *dev = encoder->base.dev;
<<<<<<< HEAD
	struct drm_i915_private *dev_priv = dev->dev_private;
	struct intel_crtc *intel_crtc =
		to_intel_crtc(encoder->base.crtc);
	struct drm_display_mode *adjusted_mode =
		&intel_crtc->config->base.adjusted_mode;
	enum dpio_channel ch = vlv_dport_to_channel(dport);
	int pipe = intel_crtc->pipe;
	int data, i, stagger;
	u32 val;

	mutex_lock(&dev_priv->dpio_lock);

	/* allow hardware to manage TX FIFO reset source */
	val = vlv_dpio_read(dev_priv, pipe, VLV_PCS01_DW11(ch));
	val &= ~DPIO_LANEDESKEW_STRAP_OVRD;
	vlv_dpio_write(dev_priv, pipe, VLV_PCS01_DW11(ch), val);

	val = vlv_dpio_read(dev_priv, pipe, VLV_PCS23_DW11(ch));
	val &= ~DPIO_LANEDESKEW_STRAP_OVRD;
	vlv_dpio_write(dev_priv, pipe, VLV_PCS23_DW11(ch), val);

	/* Deassert soft data lane reset*/
	val = vlv_dpio_read(dev_priv, pipe, VLV_PCS01_DW1(ch));
	val |= CHV_PCS_REQ_SOFTRESET_EN;
	vlv_dpio_write(dev_priv, pipe, VLV_PCS01_DW1(ch), val);

	val = vlv_dpio_read(dev_priv, pipe, VLV_PCS23_DW1(ch));
	val |= CHV_PCS_REQ_SOFTRESET_EN;
	vlv_dpio_write(dev_priv, pipe, VLV_PCS23_DW1(ch), val);

	val = vlv_dpio_read(dev_priv, pipe, VLV_PCS01_DW0(ch));
	val |= (DPIO_PCS_TX_LANE2_RESET | DPIO_PCS_TX_LANE1_RESET);
	vlv_dpio_write(dev_priv, pipe, VLV_PCS01_DW0(ch), val);

	val = vlv_dpio_read(dev_priv, pipe, VLV_PCS23_DW0(ch));
	val |= (DPIO_PCS_TX_LANE2_RESET | DPIO_PCS_TX_LANE1_RESET);
	vlv_dpio_write(dev_priv, pipe, VLV_PCS23_DW0(ch), val);

	/* Program Tx latency optimal setting */
	for (i = 0; i < 4; i++) {
		/* Set the upar bit */
		data = (i == 1) ? 0x0 : 0x1;
		vlv_dpio_write(dev_priv, pipe, CHV_TX_DW14(ch, i),
				data << DPIO_UPAR_SHIFT);
	}

	/* Data lane stagger programming */
	if (intel_crtc->config->port_clock > 270000)
		stagger = 0x18;
	else if (intel_crtc->config->port_clock > 135000)
		stagger = 0xd;
	else if (intel_crtc->config->port_clock > 67500)
		stagger = 0x7;
	else if (intel_crtc->config->port_clock > 33750)
		stagger = 0x4;
	else
		stagger = 0x2;

	val = vlv_dpio_read(dev_priv, pipe, VLV_PCS01_DW11(ch));
	val |= DPIO_TX2_STAGGER_MASK(0x1f);
	vlv_dpio_write(dev_priv, pipe, VLV_PCS01_DW11(ch), val);

	val = vlv_dpio_read(dev_priv, pipe, VLV_PCS23_DW11(ch));
	val |= DPIO_TX2_STAGGER_MASK(0x1f);
	vlv_dpio_write(dev_priv, pipe, VLV_PCS23_DW11(ch), val);

	vlv_dpio_write(dev_priv, pipe, VLV_PCS01_DW12(ch),
		       DPIO_LANESTAGGER_STRAP(stagger) |
		       DPIO_LANESTAGGER_STRAP_OVRD |
		       DPIO_TX1_STAGGER_MASK(0x1f) |
		       DPIO_TX1_STAGGER_MULT(6) |
		       DPIO_TX2_STAGGER_MULT(0));

	vlv_dpio_write(dev_priv, pipe, VLV_PCS23_DW12(ch),
		       DPIO_LANESTAGGER_STRAP(stagger) |
		       DPIO_LANESTAGGER_STRAP_OVRD |
		       DPIO_TX1_STAGGER_MASK(0x1f) |
		       DPIO_TX1_STAGGER_MULT(7) |
		       DPIO_TX2_STAGGER_MULT(5));
=======
	struct drm_i915_private *dev_priv = to_i915(dev);
>>>>>>> 5e4b7c10

	chv_phy_pre_encoder_enable(encoder);

	/* FIXME: Program the support xxx V-dB */
	/* Use 800mV-0dB */
	chv_set_phy_signal_level(encoder, 128, 102, false);

	intel_hdmi->set_infoframes(&encoder->base,
				   pipe_config->has_hdmi_sink,
				   pipe_config, conn_state);

	g4x_enable_hdmi(encoder, pipe_config, conn_state);

	vlv_wait_port_ready(dev_priv, dport, 0x0);

<<<<<<< HEAD
	vlv_wait_port_ready(dev_priv, dport, 0x0);
=======
	/* Second common lane will stay alive on its own now */
	chv_phy_release_cl2_override(encoder);
>>>>>>> 5e4b7c10
}

static void intel_hdmi_destroy(struct drm_connector *connector)
{
	kfree(to_intel_connector(connector)->detect_edid);
	drm_connector_cleanup(connector);
	kfree(connector);
}

static const struct drm_connector_funcs intel_hdmi_connector_funcs = {
	.dpms = drm_atomic_helper_connector_dpms,
	.detect = intel_hdmi_detect,
	.force = intel_hdmi_force,
	.fill_modes = drm_helper_probe_single_connector_modes,
	.set_property = intel_hdmi_set_property,
	.atomic_get_property = intel_connector_atomic_get_property,
	.late_register = intel_connector_register,
	.early_unregister = intel_connector_unregister,
	.destroy = intel_hdmi_destroy,
	.atomic_destroy_state = drm_atomic_helper_connector_destroy_state,
	.atomic_duplicate_state = drm_atomic_helper_connector_duplicate_state,
};

static const struct drm_connector_helper_funcs intel_hdmi_connector_helper_funcs = {
	.get_modes = intel_hdmi_get_modes,
	.mode_valid = intel_hdmi_mode_valid,
};

static const struct drm_encoder_funcs intel_hdmi_enc_funcs = {
	.destroy = intel_encoder_destroy,
};

static void
intel_hdmi_add_properties(struct intel_hdmi *intel_hdmi, struct drm_connector *connector)
{
	intel_attach_force_audio_property(connector);
	intel_attach_broadcast_rgb_property(connector);
	intel_hdmi->color_range_auto = true;
	intel_attach_aspect_ratio_property(connector);
	intel_hdmi->aspect_ratio = HDMI_PICTURE_ASPECT_NONE;
}

static u8 intel_hdmi_ddc_pin(struct drm_i915_private *dev_priv,
			     enum port port)
{
	const struct ddi_vbt_port_info *info =
		&dev_priv->vbt.ddi_port_info[port];
	u8 ddc_pin;

	if (info->alternate_ddc_pin) {
		DRM_DEBUG_KMS("Using DDC pin 0x%x for port %c (VBT)\n",
			      info->alternate_ddc_pin, port_name(port));
		return info->alternate_ddc_pin;
	}

	switch (port) {
	case PORT_B:
		if (IS_GEN9_LP(dev_priv))
			ddc_pin = GMBUS_PIN_1_BXT;
		else
			ddc_pin = GMBUS_PIN_DPB;
		break;
	case PORT_C:
		if (IS_GEN9_LP(dev_priv))
			ddc_pin = GMBUS_PIN_2_BXT;
		else
			ddc_pin = GMBUS_PIN_DPC;
		break;
	case PORT_D:
		if (IS_CHERRYVIEW(dev_priv))
			ddc_pin = GMBUS_PIN_DPD_CHV;
		else
			ddc_pin = GMBUS_PIN_DPD;
		break;
	default:
		MISSING_CASE(port);
		ddc_pin = GMBUS_PIN_DPB;
		break;
	}

	DRM_DEBUG_KMS("Using DDC pin 0x%x for port %c (platform default)\n",
		      ddc_pin, port_name(port));

	return ddc_pin;
}

void intel_hdmi_init_connector(struct intel_digital_port *intel_dig_port,
			       struct intel_connector *intel_connector)
{
	struct drm_connector *connector = &intel_connector->base;
	struct intel_hdmi *intel_hdmi = &intel_dig_port->hdmi;
	struct intel_encoder *intel_encoder = &intel_dig_port->base;
	struct drm_device *dev = intel_encoder->base.dev;
	struct drm_i915_private *dev_priv = to_i915(dev);
	enum port port = intel_dig_port->port;

	DRM_DEBUG_KMS("Adding HDMI connector on port %c\n",
		      port_name(port));

	if (WARN(intel_dig_port->max_lanes < 4,
		 "Not enough lanes (%d) for HDMI on port %c\n",
		 intel_dig_port->max_lanes, port_name(port)))
		return;

	drm_connector_init(dev, connector, &intel_hdmi_connector_funcs,
			   DRM_MODE_CONNECTOR_HDMIA);
	drm_connector_helper_add(connector, &intel_hdmi_connector_helper_funcs);

	connector->interlace_allowed = 1;
	connector->doublescan_allowed = 0;
	connector->stereo_allowed = 1;

	intel_hdmi->ddc_bus = intel_hdmi_ddc_pin(dev_priv, port);

	switch (port) {
	case PORT_B:
		/*
		 * On BXT A0/A1, sw needs to activate DDIA HPD logic and
		 * interrupts to check the external panel connection.
		 */
		if (IS_BXT_REVID(dev_priv, 0, BXT_REVID_A1))
			intel_encoder->hpd_pin = HPD_PORT_A;
		else
			intel_encoder->hpd_pin = HPD_PORT_B;
		break;
	case PORT_C:
		intel_encoder->hpd_pin = HPD_PORT_C;
		break;
	case PORT_D:
		intel_encoder->hpd_pin = HPD_PORT_D;
		break;
	case PORT_E:
		intel_encoder->hpd_pin = HPD_PORT_E;
		break;
	default:
		MISSING_CASE(port);
		return;
	}

	if (IS_VALLEYVIEW(dev_priv) || IS_CHERRYVIEW(dev_priv)) {
		intel_hdmi->write_infoframe = vlv_write_infoframe;
		intel_hdmi->set_infoframes = vlv_set_infoframes;
		intel_hdmi->infoframe_enabled = vlv_infoframe_enabled;
	} else if (IS_G4X(dev_priv)) {
		intel_hdmi->write_infoframe = g4x_write_infoframe;
		intel_hdmi->set_infoframes = g4x_set_infoframes;
		intel_hdmi->infoframe_enabled = g4x_infoframe_enabled;
	} else if (HAS_DDI(dev_priv)) {
		intel_hdmi->write_infoframe = hsw_write_infoframe;
		intel_hdmi->set_infoframes = hsw_set_infoframes;
		intel_hdmi->infoframe_enabled = hsw_infoframe_enabled;
	} else if (HAS_PCH_IBX(dev_priv)) {
		intel_hdmi->write_infoframe = ibx_write_infoframe;
		intel_hdmi->set_infoframes = ibx_set_infoframes;
		intel_hdmi->infoframe_enabled = ibx_infoframe_enabled;
	} else {
		intel_hdmi->write_infoframe = cpt_write_infoframe;
		intel_hdmi->set_infoframes = cpt_set_infoframes;
		intel_hdmi->infoframe_enabled = cpt_infoframe_enabled;
	}

	if (HAS_DDI(dev_priv))
		intel_connector->get_hw_state = intel_ddi_connector_get_hw_state;
	else
		intel_connector->get_hw_state = intel_connector_get_hw_state;

	intel_hdmi_add_properties(intel_hdmi, connector);

	intel_connector_attach_encoder(intel_connector, intel_encoder);
	intel_hdmi->attached_connector = intel_connector;

	/* For G4X desktop chip, PEG_BAND_GAP_DATA 3:0 must first be written
	 * 0xd.  Failure to do so will result in spurious interrupts being
	 * generated on the port when a cable is not attached.
	 */
	if (IS_G4X(dev_priv) && !IS_GM45(dev_priv)) {
		u32 temp = I915_READ(PEG_BAND_GAP_DATA);
		I915_WRITE(PEG_BAND_GAP_DATA, (temp & ~0xf) | 0xd);
	}
}

void intel_hdmi_init(struct drm_i915_private *dev_priv,
		     i915_reg_t hdmi_reg, enum port port)
{
	struct intel_digital_port *intel_dig_port;
	struct intel_encoder *intel_encoder;
	struct intel_connector *intel_connector;

	intel_dig_port = kzalloc(sizeof(*intel_dig_port), GFP_KERNEL);
	if (!intel_dig_port)
		return;

	intel_connector = intel_connector_alloc();
	if (!intel_connector) {
		kfree(intel_dig_port);
		return;
	}

	intel_encoder = &intel_dig_port->base;

	drm_encoder_init(&dev_priv->drm, &intel_encoder->base,
			 &intel_hdmi_enc_funcs, DRM_MODE_ENCODER_TMDS,
			 "HDMI %c", port_name(port));

	intel_encoder->compute_config = intel_hdmi_compute_config;
	if (HAS_PCH_SPLIT(dev_priv)) {
		intel_encoder->disable = pch_disable_hdmi;
		intel_encoder->post_disable = pch_post_disable_hdmi;
	} else {
		intel_encoder->disable = g4x_disable_hdmi;
	}
	intel_encoder->get_hw_state = intel_hdmi_get_hw_state;
	intel_encoder->get_config = intel_hdmi_get_config;
	if (IS_CHERRYVIEW(dev_priv)) {
		intel_encoder->pre_pll_enable = chv_hdmi_pre_pll_enable;
		intel_encoder->pre_enable = chv_hdmi_pre_enable;
		intel_encoder->enable = vlv_enable_hdmi;
		intel_encoder->post_disable = chv_hdmi_post_disable;
		intel_encoder->post_pll_disable = chv_hdmi_post_pll_disable;
	} else if (IS_VALLEYVIEW(dev_priv)) {
		intel_encoder->pre_pll_enable = vlv_hdmi_pre_pll_enable;
		intel_encoder->pre_enable = vlv_hdmi_pre_enable;
		intel_encoder->enable = vlv_enable_hdmi;
		intel_encoder->post_disable = vlv_hdmi_post_disable;
	} else {
		intel_encoder->pre_enable = intel_hdmi_pre_enable;
		if (HAS_PCH_CPT(dev_priv))
			intel_encoder->enable = cpt_enable_hdmi;
		else if (HAS_PCH_IBX(dev_priv))
			intel_encoder->enable = ibx_enable_hdmi;
		else
			intel_encoder->enable = g4x_enable_hdmi;
	}

	intel_encoder->type = INTEL_OUTPUT_HDMI;
	intel_encoder->port = port;
	if (IS_CHERRYVIEW(dev_priv)) {
		if (port == PORT_D)
			intel_encoder->crtc_mask = 1 << 2;
		else
			intel_encoder->crtc_mask = (1 << 0) | (1 << 1);
	} else {
		intel_encoder->crtc_mask = (1 << 0) | (1 << 1) | (1 << 2);
	}
	intel_encoder->cloneable = 1 << INTEL_OUTPUT_ANALOG;
	/*
	 * BSpec is unclear about HDMI+HDMI cloning on g4x, but it seems
	 * to work on real hardware. And since g4x can send infoframes to
	 * only one port anyway, nothing is lost by allowing it.
	 */
	if (IS_G4X(dev_priv))
		intel_encoder->cloneable |= 1 << INTEL_OUTPUT_HDMI;

	intel_dig_port->port = port;
	intel_dig_port->hdmi.hdmi_reg = hdmi_reg;
	intel_dig_port->dp.output_reg = INVALID_MMIO_REG;
	intel_dig_port->max_lanes = 4;

	intel_hdmi_init_connector(intel_dig_port, intel_connector);
}<|MERGE_RESOLUTION|>--- conflicted
+++ resolved
@@ -1735,89 +1735,7 @@
 	struct intel_digital_port *dport = enc_to_dig_port(&encoder->base);
 	struct intel_hdmi *intel_hdmi = &dport->hdmi;
 	struct drm_device *dev = encoder->base.dev;
-<<<<<<< HEAD
-	struct drm_i915_private *dev_priv = dev->dev_private;
-	struct intel_crtc *intel_crtc =
-		to_intel_crtc(encoder->base.crtc);
-	struct drm_display_mode *adjusted_mode =
-		&intel_crtc->config->base.adjusted_mode;
-	enum dpio_channel ch = vlv_dport_to_channel(dport);
-	int pipe = intel_crtc->pipe;
-	int data, i, stagger;
-	u32 val;
-
-	mutex_lock(&dev_priv->dpio_lock);
-
-	/* allow hardware to manage TX FIFO reset source */
-	val = vlv_dpio_read(dev_priv, pipe, VLV_PCS01_DW11(ch));
-	val &= ~DPIO_LANEDESKEW_STRAP_OVRD;
-	vlv_dpio_write(dev_priv, pipe, VLV_PCS01_DW11(ch), val);
-
-	val = vlv_dpio_read(dev_priv, pipe, VLV_PCS23_DW11(ch));
-	val &= ~DPIO_LANEDESKEW_STRAP_OVRD;
-	vlv_dpio_write(dev_priv, pipe, VLV_PCS23_DW11(ch), val);
-
-	/* Deassert soft data lane reset*/
-	val = vlv_dpio_read(dev_priv, pipe, VLV_PCS01_DW1(ch));
-	val |= CHV_PCS_REQ_SOFTRESET_EN;
-	vlv_dpio_write(dev_priv, pipe, VLV_PCS01_DW1(ch), val);
-
-	val = vlv_dpio_read(dev_priv, pipe, VLV_PCS23_DW1(ch));
-	val |= CHV_PCS_REQ_SOFTRESET_EN;
-	vlv_dpio_write(dev_priv, pipe, VLV_PCS23_DW1(ch), val);
-
-	val = vlv_dpio_read(dev_priv, pipe, VLV_PCS01_DW0(ch));
-	val |= (DPIO_PCS_TX_LANE2_RESET | DPIO_PCS_TX_LANE1_RESET);
-	vlv_dpio_write(dev_priv, pipe, VLV_PCS01_DW0(ch), val);
-
-	val = vlv_dpio_read(dev_priv, pipe, VLV_PCS23_DW0(ch));
-	val |= (DPIO_PCS_TX_LANE2_RESET | DPIO_PCS_TX_LANE1_RESET);
-	vlv_dpio_write(dev_priv, pipe, VLV_PCS23_DW0(ch), val);
-
-	/* Program Tx latency optimal setting */
-	for (i = 0; i < 4; i++) {
-		/* Set the upar bit */
-		data = (i == 1) ? 0x0 : 0x1;
-		vlv_dpio_write(dev_priv, pipe, CHV_TX_DW14(ch, i),
-				data << DPIO_UPAR_SHIFT);
-	}
-
-	/* Data lane stagger programming */
-	if (intel_crtc->config->port_clock > 270000)
-		stagger = 0x18;
-	else if (intel_crtc->config->port_clock > 135000)
-		stagger = 0xd;
-	else if (intel_crtc->config->port_clock > 67500)
-		stagger = 0x7;
-	else if (intel_crtc->config->port_clock > 33750)
-		stagger = 0x4;
-	else
-		stagger = 0x2;
-
-	val = vlv_dpio_read(dev_priv, pipe, VLV_PCS01_DW11(ch));
-	val |= DPIO_TX2_STAGGER_MASK(0x1f);
-	vlv_dpio_write(dev_priv, pipe, VLV_PCS01_DW11(ch), val);
-
-	val = vlv_dpio_read(dev_priv, pipe, VLV_PCS23_DW11(ch));
-	val |= DPIO_TX2_STAGGER_MASK(0x1f);
-	vlv_dpio_write(dev_priv, pipe, VLV_PCS23_DW11(ch), val);
-
-	vlv_dpio_write(dev_priv, pipe, VLV_PCS01_DW12(ch),
-		       DPIO_LANESTAGGER_STRAP(stagger) |
-		       DPIO_LANESTAGGER_STRAP_OVRD |
-		       DPIO_TX1_STAGGER_MASK(0x1f) |
-		       DPIO_TX1_STAGGER_MULT(6) |
-		       DPIO_TX2_STAGGER_MULT(0));
-
-	vlv_dpio_write(dev_priv, pipe, VLV_PCS23_DW12(ch),
-		       DPIO_LANESTAGGER_STRAP(stagger) |
-		       DPIO_LANESTAGGER_STRAP_OVRD |
-		       DPIO_TX1_STAGGER_MASK(0x1f) |
-		       DPIO_TX1_STAGGER_MULT(7) |
-		       DPIO_TX2_STAGGER_MULT(5));
-=======
 	struct drm_i915_private *dev_priv = to_i915(dev);
->>>>>>> 5e4b7c10
 
 	chv_phy_pre_encoder_enable(encoder);
 
@@ -1833,12 +1751,8 @@
 
 	vlv_wait_port_ready(dev_priv, dport, 0x0);
 
-<<<<<<< HEAD
-	vlv_wait_port_ready(dev_priv, dport, 0x0);
-=======
 	/* Second common lane will stay alive on its own now */
 	chv_phy_release_cl2_override(encoder);
->>>>>>> 5e4b7c10
 }
 
 static void intel_hdmi_destroy(struct drm_connector *connector)
