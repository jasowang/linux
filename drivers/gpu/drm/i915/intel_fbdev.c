--- conflicted
+++ resolved
@@ -365,15 +365,6 @@
 	int num_connectors_enabled = 0;
 	int num_connectors_detected = 0;
 
-<<<<<<< HEAD
-	save_enabled = kcalloc(fb_helper->connector_count, sizeof(bool),
-			       GFP_KERNEL);
-	if (!save_enabled)
-		return false;
-
-	memcpy(save_enabled, enabled, fb_helper->connector_count);
-	mask = (1 << fb_helper->connector_count) - 1;
-=======
 	save_enabled = kcalloc(count, sizeof(bool), GFP_KERNEL);
 	if (!save_enabled)
 		return false;
@@ -381,7 +372,6 @@
 	memcpy(save_enabled, enabled, count);
 	mask = BIT(count) - 1;
 	conn_configured = 0;
->>>>>>> 5e4b7c10
 retry:
 	conn_seq = conn_configured;
 	for (i = 0; i < count; i++) {
@@ -527,11 +517,7 @@
 	if (fallback) {
 bail:
 		DRM_DEBUG_KMS("Not using firmware configuration\n");
-<<<<<<< HEAD
-		memcpy(enabled, save_enabled, fb_helper->connector_count);
-=======
 		memcpy(enabled, save_enabled, count);
->>>>>>> 5e4b7c10
 		kfree(save_enabled);
 		return false;
 	}
