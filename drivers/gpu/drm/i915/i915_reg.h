/* Copyright 2003 Tungsten Graphics, Inc., Cedar Park, Texas.
 * All Rights Reserved.
 *
 * Permission is hereby granted, free of charge, to any person obtaining a
 * copy of this software and associated documentation files (the
 * "Software"), to deal in the Software without restriction, including
 * without limitation the rights to use, copy, modify, merge, publish,
 * distribute, sub license, and/or sell copies of the Software, and to
 * permit persons to whom the Software is furnished to do so, subject to
 * the following conditions:
 *
 * The above copyright notice and this permission notice (including the
 * next paragraph) shall be included in all copies or substantial portions
 * of the Software.
 *
 * THE SOFTWARE IS PROVIDED "AS IS", WITHOUT WARRANTY OF ANY KIND, EXPRESS
 * OR IMPLIED, INCLUDING BUT NOT LIMITED TO THE WARRANTIES OF
 * MERCHANTABILITY, FITNESS FOR A PARTICULAR PURPOSE AND NON-INFRINGEMENT.
 * IN NO EVENT SHALL TUNGSTEN GRAPHICS AND/OR ITS SUPPLIERS BE LIABLE FOR
 * ANY CLAIM, DAMAGES OR OTHER LIABILITY, WHETHER IN AN ACTION OF CONTRACT,
 * TORT OR OTHERWISE, ARISING FROM, OUT OF OR IN CONNECTION WITH THE
 * SOFTWARE OR THE USE OR OTHER DEALINGS IN THE SOFTWARE.
 */

#ifndef _I915_REG_H_
#define _I915_REG_H_

typedef struct {
	uint32_t reg;
} i915_reg_t;

#define _MMIO(r) ((const i915_reg_t){ .reg = (r) })

#define INVALID_MMIO_REG _MMIO(0)

static inline uint32_t i915_mmio_reg_offset(i915_reg_t reg)
{
	return reg.reg;
}

static inline bool i915_mmio_reg_equal(i915_reg_t a, i915_reg_t b)
{
	return i915_mmio_reg_offset(a) == i915_mmio_reg_offset(b);
}

static inline bool i915_mmio_reg_valid(i915_reg_t reg)
{
	return !i915_mmio_reg_equal(reg, INVALID_MMIO_REG);
}

#define _PIPE(pipe, a, b) ((a) + (pipe)*((b)-(a)))
#define _MMIO_PIPE(pipe, a, b) _MMIO(_PIPE(pipe, a, b))
#define _PLANE(plane, a, b) _PIPE(plane, a, b)
#define _MMIO_PLANE(plane, a, b) _MMIO_PIPE(plane, a, b)
#define _TRANS(tran, a, b) ((a) + (tran)*((b)-(a)))
#define _MMIO_TRANS(tran, a, b) _MMIO(_TRANS(tran, a, b))
#define _PORT(port, a, b) ((a) + (port)*((b)-(a)))
#define _MMIO_PORT(port, a, b) _MMIO(_PORT(port, a, b))
#define _PIPE3(pipe, a, b, c) ((pipe) == PIPE_A ? (a) : \
			       (pipe) == PIPE_B ? (b) : (c))
#define _MMIO_PIPE3(pipe, a, b, c) _MMIO(_PIPE3(pipe, a, b, c))
#define _PORT3(port, a, b, c) ((port) == PORT_A ? (a) : \
			       (port) == PORT_B ? (b) : (c))
#define _MMIO_PORT3(pipe, a, b, c) _MMIO(_PORT3(pipe, a, b, c))
#define _PHY3(phy, a, b, c) ((phy) == DPIO_PHY0 ? (a) : \
			     (phy) == DPIO_PHY1 ? (b) : (c))
#define _MMIO_PHY3(phy, a, b, c) _MMIO(_PHY3(phy, a, b, c))

#define _MASKED_FIELD(mask, value) ({					   \
	if (__builtin_constant_p(mask))					   \
		BUILD_BUG_ON_MSG(((mask) & 0xffff0000), "Incorrect mask"); \
	if (__builtin_constant_p(value))				   \
		BUILD_BUG_ON_MSG((value) & 0xffff0000, "Incorrect value"); \
	if (__builtin_constant_p(mask) && __builtin_constant_p(value))	   \
		BUILD_BUG_ON_MSG((value) & ~(mask),			   \
				 "Incorrect value for mask");		   \
	(mask) << 16 | (value); })
#define _MASKED_BIT_ENABLE(a)	({ typeof(a) _a = (a); _MASKED_FIELD(_a, _a); })
#define _MASKED_BIT_DISABLE(a)	(_MASKED_FIELD((a), 0))



/* PCI config space */

#define MCHBAR_I915 0x44
#define MCHBAR_I965 0x48
#define MCHBAR_SIZE (4 * 4096)

#define DEVEN 0x54
#define   DEVEN_MCHBAR_EN (1 << 28)

/* BSM in include/drm/i915_drm.h */

#define HPLLCC	0xc0 /* 85x only */
#define   GC_CLOCK_CONTROL_MASK		(0x7 << 0)
#define   GC_CLOCK_133_200		(0 << 0)
#define   GC_CLOCK_100_200		(1 << 0)
#define   GC_CLOCK_100_133		(2 << 0)
#define   GC_CLOCK_133_266		(3 << 0)
#define   GC_CLOCK_133_200_2		(4 << 0)
#define   GC_CLOCK_133_266_2		(5 << 0)
#define   GC_CLOCK_166_266		(6 << 0)
#define   GC_CLOCK_166_250		(7 << 0)

#define I915_GDRST 0xc0 /* PCI config register */
#define   GRDOM_FULL		(0 << 2)
#define   GRDOM_RENDER		(1 << 2)
#define   GRDOM_MEDIA		(3 << 2)
#define   GRDOM_MASK		(3 << 2)
#define   GRDOM_RESET_STATUS	(1 << 1)
#define   GRDOM_RESET_ENABLE	(1 << 0)

/* BSpec only has register offset, PCI device and bit found empirically */
#define I830_CLOCK_GATE	0xc8 /* device 0 */
#define   I830_L2_CACHE_CLOCK_GATE_DISABLE	(1 << 2)

#define GCDGMBUS 0xcc

#define GCFGC2	0xda
#define GCFGC	0xf0 /* 915+ only */
#define   GC_LOW_FREQUENCY_ENABLE	(1 << 7)
#define   GC_DISPLAY_CLOCK_190_200_MHZ	(0 << 4)
#define   GC_DISPLAY_CLOCK_333_MHZ	(4 << 4)
#define   GC_DISPLAY_CLOCK_267_MHZ_PNV	(0 << 4)
#define   GC_DISPLAY_CLOCK_333_MHZ_PNV	(1 << 4)
#define   GC_DISPLAY_CLOCK_444_MHZ_PNV	(2 << 4)
#define   GC_DISPLAY_CLOCK_200_MHZ_PNV	(5 << 4)
#define   GC_DISPLAY_CLOCK_133_MHZ_PNV	(6 << 4)
#define   GC_DISPLAY_CLOCK_167_MHZ_PNV	(7 << 4)
#define   GC_DISPLAY_CLOCK_MASK		(7 << 4)
#define   GM45_GC_RENDER_CLOCK_MASK	(0xf << 0)
#define   GM45_GC_RENDER_CLOCK_266_MHZ	(8 << 0)
#define   GM45_GC_RENDER_CLOCK_320_MHZ	(9 << 0)
#define   GM45_GC_RENDER_CLOCK_400_MHZ	(0xb << 0)
#define   GM45_GC_RENDER_CLOCK_533_MHZ	(0xc << 0)
#define   I965_GC_RENDER_CLOCK_MASK	(0xf << 0)
#define   I965_GC_RENDER_CLOCK_267_MHZ	(2 << 0)
#define   I965_GC_RENDER_CLOCK_333_MHZ	(3 << 0)
#define   I965_GC_RENDER_CLOCK_444_MHZ	(4 << 0)
#define   I965_GC_RENDER_CLOCK_533_MHZ	(5 << 0)
#define   I945_GC_RENDER_CLOCK_MASK	(7 << 0)
#define   I945_GC_RENDER_CLOCK_166_MHZ	(0 << 0)
#define   I945_GC_RENDER_CLOCK_200_MHZ	(1 << 0)
#define   I945_GC_RENDER_CLOCK_250_MHZ	(3 << 0)
#define   I945_GC_RENDER_CLOCK_400_MHZ	(5 << 0)
#define   I915_GC_RENDER_CLOCK_MASK	(7 << 0)
#define   I915_GC_RENDER_CLOCK_166_MHZ	(0 << 0)
#define   I915_GC_RENDER_CLOCK_200_MHZ	(1 << 0)
#define   I915_GC_RENDER_CLOCK_333_MHZ	(4 << 0)

#define ASLE	0xe4
#define ASLS	0xfc

#define SWSCI	0xe8
#define   SWSCI_SCISEL	(1 << 15)
#define   SWSCI_GSSCIE	(1 << 0)

#define LBPC 0xf4 /* legacy/combination backlight modes, also called LBB */


#define ILK_GDSR _MMIO(MCHBAR_MIRROR_BASE + 0x2ca4)
#define  ILK_GRDOM_FULL		(0<<1)
#define  ILK_GRDOM_RENDER	(1<<1)
#define  ILK_GRDOM_MEDIA	(3<<1)
#define  ILK_GRDOM_MASK		(3<<1)
#define  ILK_GRDOM_RESET_ENABLE (1<<0)

#define GEN6_MBCUNIT_SNPCR	_MMIO(0x900c) /* for LLC config */
#define   GEN6_MBC_SNPCR_SHIFT	21
#define   GEN6_MBC_SNPCR_MASK	(3<<21)
#define   GEN6_MBC_SNPCR_MAX	(0<<21)
#define   GEN6_MBC_SNPCR_MED	(1<<21)
#define   GEN6_MBC_SNPCR_LOW	(2<<21)
#define   GEN6_MBC_SNPCR_MIN	(3<<21) /* only 1/16th of the cache is shared */

#define VLV_G3DCTL		_MMIO(0x9024)
#define VLV_GSCKGCTL		_MMIO(0x9028)

#define GEN6_MBCTL		_MMIO(0x0907c)
#define   GEN6_MBCTL_ENABLE_BOOT_FETCH	(1 << 4)
#define   GEN6_MBCTL_CTX_FETCH_NEEDED	(1 << 3)
#define   GEN6_MBCTL_BME_UPDATE_ENABLE	(1 << 2)
#define   GEN6_MBCTL_MAE_UPDATE_ENABLE	(1 << 1)
#define   GEN6_MBCTL_BOOT_FETCH_MECH	(1 << 0)

#define GEN6_GDRST	_MMIO(0x941c)
#define  GEN6_GRDOM_FULL		(1 << 0)
#define  GEN6_GRDOM_RENDER		(1 << 1)
#define  GEN6_GRDOM_MEDIA		(1 << 2)
#define  GEN6_GRDOM_BLT			(1 << 3)
#define  GEN6_GRDOM_VECS		(1 << 4)
#define  GEN9_GRDOM_GUC			(1 << 5)
#define  GEN8_GRDOM_MEDIA2		(1 << 7)

#define RING_PP_DIR_BASE(engine)	_MMIO((engine)->mmio_base+0x228)
#define RING_PP_DIR_BASE_READ(engine)	_MMIO((engine)->mmio_base+0x518)
#define RING_PP_DIR_DCLV(engine)	_MMIO((engine)->mmio_base+0x220)
#define   PP_DIR_DCLV_2G		0xffffffff

#define GEN8_RING_PDP_UDW(engine, n)	_MMIO((engine)->mmio_base+0x270 + (n) * 8 + 4)
#define GEN8_RING_PDP_LDW(engine, n)	_MMIO((engine)->mmio_base+0x270 + (n) * 8)

#define GEN8_R_PWR_CLK_STATE		_MMIO(0x20C8)
#define   GEN8_RPCS_ENABLE		(1 << 31)
#define   GEN8_RPCS_S_CNT_ENABLE	(1 << 18)
#define   GEN8_RPCS_S_CNT_SHIFT		15
#define   GEN8_RPCS_S_CNT_MASK		(0x7 << GEN8_RPCS_S_CNT_SHIFT)
#define   GEN8_RPCS_SS_CNT_ENABLE	(1 << 11)
#define   GEN8_RPCS_SS_CNT_SHIFT	8
#define   GEN8_RPCS_SS_CNT_MASK		(0x7 << GEN8_RPCS_SS_CNT_SHIFT)
#define   GEN8_RPCS_EU_MAX_SHIFT	4
#define   GEN8_RPCS_EU_MAX_MASK		(0xf << GEN8_RPCS_EU_MAX_SHIFT)
#define   GEN8_RPCS_EU_MIN_SHIFT	0
#define   GEN8_RPCS_EU_MIN_MASK		(0xf << GEN8_RPCS_EU_MIN_SHIFT)

#define GAM_ECOCHK			_MMIO(0x4090)
#define   BDW_DISABLE_HDC_INVALIDATION	(1<<25)
#define   ECOCHK_SNB_BIT		(1<<10)
#define   ECOCHK_DIS_TLB		(1<<8)
#define   HSW_ECOCHK_ARB_PRIO_SOL	(1<<6)
#define   ECOCHK_PPGTT_CACHE64B		(0x3<<3)
#define   ECOCHK_PPGTT_CACHE4B		(0x0<<3)
#define   ECOCHK_PPGTT_GFDT_IVB		(0x1<<4)
#define   ECOCHK_PPGTT_LLC_IVB		(0x1<<3)
#define   ECOCHK_PPGTT_UC_HSW		(0x1<<3)
#define   ECOCHK_PPGTT_WT_HSW		(0x2<<3)
#define   ECOCHK_PPGTT_WB_HSW		(0x3<<3)

#define GEN8_CONFIG0			_MMIO(0xD00)
#define  GEN9_DEFAULT_FIXES		(1 << 3 | 1 << 2 | 1 << 1)

#define GAC_ECO_BITS			_MMIO(0x14090)
#define   ECOBITS_SNB_BIT		(1<<13)
#define   ECOBITS_PPGTT_CACHE64B	(3<<8)
#define   ECOBITS_PPGTT_CACHE4B		(0<<8)

#define GAB_CTL				_MMIO(0x24000)
#define   GAB_CTL_CONT_AFTER_PAGEFAULT	(1<<8)

#define GEN6_STOLEN_RESERVED		_MMIO(0x1082C0)
#define GEN6_STOLEN_RESERVED_ADDR_MASK	(0xFFF << 20)
#define GEN7_STOLEN_RESERVED_ADDR_MASK	(0x3FFF << 18)
#define GEN6_STOLEN_RESERVED_SIZE_MASK	(3 << 4)
#define GEN6_STOLEN_RESERVED_1M		(0 << 4)
#define GEN6_STOLEN_RESERVED_512K	(1 << 4)
#define GEN6_STOLEN_RESERVED_256K	(2 << 4)
#define GEN6_STOLEN_RESERVED_128K	(3 << 4)
#define GEN7_STOLEN_RESERVED_SIZE_MASK	(1 << 5)
#define GEN7_STOLEN_RESERVED_1M		(0 << 5)
#define GEN7_STOLEN_RESERVED_256K	(1 << 5)
#define GEN8_STOLEN_RESERVED_SIZE_MASK	(3 << 7)
#define GEN8_STOLEN_RESERVED_1M		(0 << 7)
#define GEN8_STOLEN_RESERVED_2M		(1 << 7)
#define GEN8_STOLEN_RESERVED_4M		(2 << 7)
#define GEN8_STOLEN_RESERVED_8M		(3 << 7)

/* VGA stuff */

#define VGA_ST01_MDA 0x3ba
#define VGA_ST01_CGA 0x3da

#define _VGA_MSR_WRITE _MMIO(0x3c2)
#define VGA_MSR_WRITE 0x3c2
#define VGA_MSR_READ 0x3cc
#define   VGA_MSR_MEM_EN (1<<1)
#define   VGA_MSR_CGA_MODE (1<<0)

#define VGA_SR_INDEX 0x3c4
#define SR01			1
#define VGA_SR_DATA 0x3c5

#define VGA_AR_INDEX 0x3c0
#define   VGA_AR_VID_EN (1<<5)
#define VGA_AR_DATA_WRITE 0x3c0
#define VGA_AR_DATA_READ 0x3c1

#define VGA_GR_INDEX 0x3ce
#define VGA_GR_DATA 0x3cf
/* GR05 */
#define   VGA_GR_MEM_READ_MODE_SHIFT 3
#define     VGA_GR_MEM_READ_MODE_PLANE 1
/* GR06 */
#define   VGA_GR_MEM_MODE_MASK 0xc
#define   VGA_GR_MEM_MODE_SHIFT 2
#define   VGA_GR_MEM_A0000_AFFFF 0
#define   VGA_GR_MEM_A0000_BFFFF 1
#define   VGA_GR_MEM_B0000_B7FFF 2
#define   VGA_GR_MEM_B0000_BFFFF 3

#define VGA_DACMASK 0x3c6
#define VGA_DACRX 0x3c7
#define VGA_DACWX 0x3c8
#define VGA_DACDATA 0x3c9

#define VGA_CR_INDEX_MDA 0x3b4
#define VGA_CR_DATA_MDA 0x3b5
#define VGA_CR_INDEX_CGA 0x3d4
#define VGA_CR_DATA_CGA 0x3d5

/*
 * Instruction field definitions used by the command parser
 */
#define INSTR_CLIENT_SHIFT      29
#define   INSTR_MI_CLIENT       0x0
#define   INSTR_BC_CLIENT       0x2
#define   INSTR_RC_CLIENT       0x3
#define INSTR_SUBCLIENT_SHIFT   27
#define INSTR_SUBCLIENT_MASK    0x18000000
#define   INSTR_MEDIA_SUBCLIENT 0x2
#define INSTR_26_TO_24_MASK	0x7000000
#define   INSTR_26_TO_24_SHIFT	24

/*
 * Memory interface instructions used by the kernel
 */
#define MI_INSTR(opcode, flags) (((opcode) << 23) | (flags))
/* Many MI commands use bit 22 of the header dword for GGTT vs PPGTT */
#define  MI_GLOBAL_GTT    (1<<22)

#define MI_NOOP			MI_INSTR(0, 0)
#define MI_USER_INTERRUPT	MI_INSTR(0x02, 0)
#define MI_WAIT_FOR_EVENT       MI_INSTR(0x03, 0)
#define   MI_WAIT_FOR_OVERLAY_FLIP	(1<<16)
#define   MI_WAIT_FOR_PLANE_B_FLIP      (1<<6)
#define   MI_WAIT_FOR_PLANE_A_FLIP      (1<<2)
#define   MI_WAIT_FOR_PLANE_A_SCANLINES (1<<1)
#define MI_FLUSH		MI_INSTR(0x04, 0)
#define   MI_READ_FLUSH		(1 << 0)
#define   MI_EXE_FLUSH		(1 << 1)
#define   MI_NO_WRITE_FLUSH	(1 << 2)
#define   MI_SCENE_COUNT	(1 << 3) /* just increment scene count */
#define   MI_END_SCENE		(1 << 4) /* flush binner and incr scene count */
#define   MI_INVALIDATE_ISP	(1 << 5) /* invalidate indirect state pointers */
#define MI_REPORT_HEAD		MI_INSTR(0x07, 0)
#define MI_ARB_ON_OFF		MI_INSTR(0x08, 0)
#define   MI_ARB_ENABLE			(1<<0)
#define   MI_ARB_DISABLE		(0<<0)
#define MI_BATCH_BUFFER_END	MI_INSTR(0x0a, 0)
#define MI_SUSPEND_FLUSH	MI_INSTR(0x0b, 0)
#define   MI_SUSPEND_FLUSH_EN	(1<<0)
#define MI_SET_APPID		MI_INSTR(0x0e, 0)
#define MI_OVERLAY_FLIP		MI_INSTR(0x11, 0)
#define   MI_OVERLAY_CONTINUE	(0x0<<21)
#define   MI_OVERLAY_ON		(0x1<<21)
#define   MI_OVERLAY_OFF	(0x2<<21)
#define MI_LOAD_SCAN_LINES_INCL MI_INSTR(0x12, 0)
#define MI_DISPLAY_FLIP		MI_INSTR(0x14, 2)
#define MI_DISPLAY_FLIP_I915	MI_INSTR(0x14, 1)
#define   MI_DISPLAY_FLIP_PLANE(n) ((n) << 20)
/* IVB has funny definitions for which plane to flip. */
#define   MI_DISPLAY_FLIP_IVB_PLANE_A  (0 << 19)
#define   MI_DISPLAY_FLIP_IVB_PLANE_B  (1 << 19)
#define   MI_DISPLAY_FLIP_IVB_SPRITE_A (2 << 19)
#define   MI_DISPLAY_FLIP_IVB_SPRITE_B (3 << 19)
#define   MI_DISPLAY_FLIP_IVB_PLANE_C  (4 << 19)
#define   MI_DISPLAY_FLIP_IVB_SPRITE_C (5 << 19)
/* SKL ones */
#define   MI_DISPLAY_FLIP_SKL_PLANE_1_A	(0 << 8)
#define   MI_DISPLAY_FLIP_SKL_PLANE_1_B	(1 << 8)
#define   MI_DISPLAY_FLIP_SKL_PLANE_1_C	(2 << 8)
#define   MI_DISPLAY_FLIP_SKL_PLANE_2_A	(4 << 8)
#define   MI_DISPLAY_FLIP_SKL_PLANE_2_B	(5 << 8)
#define   MI_DISPLAY_FLIP_SKL_PLANE_2_C	(6 << 8)
#define   MI_DISPLAY_FLIP_SKL_PLANE_3_A	(7 << 8)
#define   MI_DISPLAY_FLIP_SKL_PLANE_3_B	(8 << 8)
#define   MI_DISPLAY_FLIP_SKL_PLANE_3_C	(9 << 8)
#define MI_SEMAPHORE_MBOX	MI_INSTR(0x16, 1) /* gen6, gen7 */
#define   MI_SEMAPHORE_GLOBAL_GTT    (1<<22)
#define   MI_SEMAPHORE_UPDATE	    (1<<21)
#define   MI_SEMAPHORE_COMPARE	    (1<<20)
#define   MI_SEMAPHORE_REGISTER	    (1<<18)
#define   MI_SEMAPHORE_SYNC_VR	    (0<<16) /* RCS  wait for VCS  (RVSYNC) */
#define   MI_SEMAPHORE_SYNC_VER	    (1<<16) /* RCS  wait for VECS (RVESYNC) */
#define   MI_SEMAPHORE_SYNC_BR	    (2<<16) /* RCS  wait for BCS  (RBSYNC) */
#define   MI_SEMAPHORE_SYNC_BV	    (0<<16) /* VCS  wait for BCS  (VBSYNC) */
#define   MI_SEMAPHORE_SYNC_VEV	    (1<<16) /* VCS  wait for VECS (VVESYNC) */
#define   MI_SEMAPHORE_SYNC_RV	    (2<<16) /* VCS  wait for RCS  (VRSYNC) */
#define   MI_SEMAPHORE_SYNC_RB	    (0<<16) /* BCS  wait for RCS  (BRSYNC) */
#define   MI_SEMAPHORE_SYNC_VEB	    (1<<16) /* BCS  wait for VECS (BVESYNC) */
#define   MI_SEMAPHORE_SYNC_VB	    (2<<16) /* BCS  wait for VCS  (BVSYNC) */
#define   MI_SEMAPHORE_SYNC_BVE	    (0<<16) /* VECS wait for BCS  (VEBSYNC) */
#define   MI_SEMAPHORE_SYNC_VVE	    (1<<16) /* VECS wait for VCS  (VEVSYNC) */
#define   MI_SEMAPHORE_SYNC_RVE	    (2<<16) /* VECS wait for RCS  (VERSYNC) */
#define   MI_SEMAPHORE_SYNC_INVALID (3<<16)
#define   MI_SEMAPHORE_SYNC_MASK    (3<<16)
#define MI_SET_CONTEXT		MI_INSTR(0x18, 0)
#define   MI_MM_SPACE_GTT		(1<<8)
#define   MI_MM_SPACE_PHYSICAL		(0<<8)
#define   MI_SAVE_EXT_STATE_EN		(1<<3)
#define   MI_RESTORE_EXT_STATE_EN	(1<<2)
#define   MI_FORCE_RESTORE		(1<<1)
#define   MI_RESTORE_INHIBIT		(1<<0)
#define   HSW_MI_RS_SAVE_STATE_EN       (1<<3)
#define   HSW_MI_RS_RESTORE_STATE_EN    (1<<2)
#define MI_SEMAPHORE_SIGNAL	MI_INSTR(0x1b, 0) /* GEN8+ */
#define   MI_SEMAPHORE_TARGET(engine)	((engine)<<15)
#define MI_SEMAPHORE_WAIT	MI_INSTR(0x1c, 2) /* GEN8+ */
#define   MI_SEMAPHORE_POLL		(1<<15)
#define   MI_SEMAPHORE_SAD_GTE_SDD	(1<<12)
#define MI_STORE_DWORD_IMM	MI_INSTR(0x20, 1)
#define MI_STORE_DWORD_IMM_GEN4	MI_INSTR(0x20, 2)
#define   MI_MEM_VIRTUAL	(1 << 22) /* 945,g33,965 */
#define   MI_USE_GGTT		(1 << 22) /* g4x+ */
#define MI_STORE_DWORD_INDEX	MI_INSTR(0x21, 1)
#define   MI_STORE_DWORD_INDEX_SHIFT 2
/* Official intel docs are somewhat sloppy concerning MI_LOAD_REGISTER_IMM:
 * - Always issue a MI_NOOP _before_ the MI_LOAD_REGISTER_IMM - otherwise hw
 *   simply ignores the register load under certain conditions.
 * - One can actually load arbitrary many arbitrary registers: Simply issue x
 *   address/value pairs. Don't overdue it, though, x <= 2^4 must hold!
 */
#define MI_LOAD_REGISTER_IMM(x)	MI_INSTR(0x22, 2*(x)-1)
#define   MI_LRI_FORCE_POSTED		(1<<12)
#define MI_STORE_REGISTER_MEM        MI_INSTR(0x24, 1)
#define MI_STORE_REGISTER_MEM_GEN8   MI_INSTR(0x24, 2)
#define   MI_SRM_LRM_GLOBAL_GTT		(1<<22)
#define MI_FLUSH_DW		MI_INSTR(0x26, 1) /* for GEN6 */
#define   MI_FLUSH_DW_STORE_INDEX	(1<<21)
#define   MI_INVALIDATE_TLB		(1<<18)
#define   MI_FLUSH_DW_OP_STOREDW	(1<<14)
#define   MI_FLUSH_DW_OP_MASK		(3<<14)
#define   MI_FLUSH_DW_NOTIFY		(1<<8)
#define   MI_INVALIDATE_BSD		(1<<7)
#define   MI_FLUSH_DW_USE_GTT		(1<<2)
#define   MI_FLUSH_DW_USE_PPGTT		(0<<2)
#define MI_LOAD_REGISTER_MEM	   MI_INSTR(0x29, 1)
#define MI_LOAD_REGISTER_MEM_GEN8  MI_INSTR(0x29, 2)
#define MI_BATCH_BUFFER		MI_INSTR(0x30, 1)
#define   MI_BATCH_NON_SECURE		(1)
/* for snb/ivb/vlv this also means "batch in ppgtt" when ppgtt is enabled. */
#define   MI_BATCH_NON_SECURE_I965	(1<<8)
#define   MI_BATCH_PPGTT_HSW		(1<<8)
#define   MI_BATCH_NON_SECURE_HSW	(1<<13)
#define MI_BATCH_BUFFER_START	MI_INSTR(0x31, 0)
#define   MI_BATCH_GTT		    (2<<6) /* aliased with (1<<7) on gen4 */
#define MI_BATCH_BUFFER_START_GEN8	MI_INSTR(0x31, 1)
#define   MI_BATCH_RESOURCE_STREAMER (1<<10)

#define MI_PREDICATE_SRC0	_MMIO(0x2400)
#define MI_PREDICATE_SRC0_UDW	_MMIO(0x2400 + 4)
#define MI_PREDICATE_SRC1	_MMIO(0x2408)
#define MI_PREDICATE_SRC1_UDW	_MMIO(0x2408 + 4)

#define MI_PREDICATE_RESULT_2	_MMIO(0x2214)
#define  LOWER_SLICE_ENABLED	(1<<0)
#define  LOWER_SLICE_DISABLED	(0<<0)

/*
 * 3D instructions used by the kernel
 */
#define GFX_INSTR(opcode, flags) ((0x3 << 29) | ((opcode) << 24) | (flags))

#define GEN9_MEDIA_POOL_STATE     ((0x3 << 29) | (0x2 << 27) | (0x5 << 16) | 4)
#define   GEN9_MEDIA_POOL_ENABLE  (1 << 31)
#define GFX_OP_RASTER_RULES    ((0x3<<29)|(0x7<<24))
#define GFX_OP_SCISSOR         ((0x3<<29)|(0x1c<<24)|(0x10<<19))
#define   SC_UPDATE_SCISSOR       (0x1<<1)
#define   SC_ENABLE_MASK          (0x1<<0)
#define   SC_ENABLE               (0x1<<0)
#define GFX_OP_LOAD_INDIRECT   ((0x3<<29)|(0x1d<<24)|(0x7<<16))
#define GFX_OP_SCISSOR_INFO    ((0x3<<29)|(0x1d<<24)|(0x81<<16)|(0x1))
#define   SCI_YMIN_MASK      (0xffff<<16)
#define   SCI_XMIN_MASK      (0xffff<<0)
#define   SCI_YMAX_MASK      (0xffff<<16)
#define   SCI_XMAX_MASK      (0xffff<<0)
#define GFX_OP_SCISSOR_ENABLE	 ((0x3<<29)|(0x1c<<24)|(0x10<<19))
#define GFX_OP_SCISSOR_RECT	 ((0x3<<29)|(0x1d<<24)|(0x81<<16)|1)
#define GFX_OP_COLOR_FACTOR      ((0x3<<29)|(0x1d<<24)|(0x1<<16)|0x0)
#define GFX_OP_STIPPLE           ((0x3<<29)|(0x1d<<24)|(0x83<<16))
#define GFX_OP_MAP_INFO          ((0x3<<29)|(0x1d<<24)|0x4)
#define GFX_OP_DESTBUFFER_VARS   ((0x3<<29)|(0x1d<<24)|(0x85<<16)|0x0)
#define GFX_OP_DESTBUFFER_INFO	 ((0x3<<29)|(0x1d<<24)|(0x8e<<16)|1)
#define GFX_OP_DRAWRECT_INFO     ((0x3<<29)|(0x1d<<24)|(0x80<<16)|(0x3))
#define GFX_OP_DRAWRECT_INFO_I965  ((0x7900<<16)|0x2)

#define COLOR_BLT_CMD			(2<<29 | 0x40<<22 | (5-2))
#define SRC_COPY_BLT_CMD		((2<<29)|(0x43<<22)|4)
#define XY_SRC_COPY_BLT_CMD		((2<<29)|(0x53<<22)|6)
#define XY_MONO_SRC_COPY_IMM_BLT	((2<<29)|(0x71<<22)|5)
#define   BLT_WRITE_A			(2<<20)
#define   BLT_WRITE_RGB			(1<<20)
#define   BLT_WRITE_RGBA		(BLT_WRITE_RGB | BLT_WRITE_A)
#define   BLT_DEPTH_8			(0<<24)
#define   BLT_DEPTH_16_565		(1<<24)
#define   BLT_DEPTH_16_1555		(2<<24)
#define   BLT_DEPTH_32			(3<<24)
#define   BLT_ROP_SRC_COPY		(0xcc<<16)
#define   BLT_ROP_COLOR_COPY		(0xf0<<16)
#define XY_SRC_COPY_BLT_SRC_TILED	(1<<15) /* 965+ only */
#define XY_SRC_COPY_BLT_DST_TILED	(1<<11) /* 965+ only */
#define CMD_OP_DISPLAYBUFFER_INFO ((0x0<<29)|(0x14<<23)|2)
#define   ASYNC_FLIP                (1<<22)
#define   DISPLAY_PLANE_A           (0<<20)
#define   DISPLAY_PLANE_B           (1<<20)
#define GFX_OP_PIPE_CONTROL(len)	((0x3<<29)|(0x3<<27)|(0x2<<24)|((len)-2))
#define   PIPE_CONTROL_FLUSH_L3				(1<<27)
#define   PIPE_CONTROL_GLOBAL_GTT_IVB			(1<<24) /* gen7+ */
#define   PIPE_CONTROL_MMIO_WRITE			(1<<23)
#define   PIPE_CONTROL_STORE_DATA_INDEX			(1<<21)
#define   PIPE_CONTROL_CS_STALL				(1<<20)
#define   PIPE_CONTROL_TLB_INVALIDATE			(1<<18)
#define   PIPE_CONTROL_MEDIA_STATE_CLEAR		(1<<16)
#define   PIPE_CONTROL_QW_WRITE				(1<<14)
#define   PIPE_CONTROL_POST_SYNC_OP_MASK                (3<<14)
#define   PIPE_CONTROL_DEPTH_STALL			(1<<13)
#define   PIPE_CONTROL_WRITE_FLUSH			(1<<12)
#define   PIPE_CONTROL_RENDER_TARGET_CACHE_FLUSH	(1<<12) /* gen6+ */
#define   PIPE_CONTROL_INSTRUCTION_CACHE_INVALIDATE	(1<<11) /* MBZ on Ironlake */
#define   PIPE_CONTROL_TEXTURE_CACHE_INVALIDATE		(1<<10) /* GM45+ only */
#define   PIPE_CONTROL_INDIRECT_STATE_DISABLE		(1<<9)
#define   PIPE_CONTROL_NOTIFY				(1<<8)
#define   PIPE_CONTROL_FLUSH_ENABLE			(1<<7) /* gen7+ */
#define   PIPE_CONTROL_DC_FLUSH_ENABLE			(1<<5)
#define   PIPE_CONTROL_VF_CACHE_INVALIDATE		(1<<4)
#define   PIPE_CONTROL_CONST_CACHE_INVALIDATE		(1<<3)
#define   PIPE_CONTROL_STATE_CACHE_INVALIDATE		(1<<2)
#define   PIPE_CONTROL_STALL_AT_SCOREBOARD		(1<<1)
#define   PIPE_CONTROL_DEPTH_CACHE_FLUSH		(1<<0)
#define   PIPE_CONTROL_GLOBAL_GTT (1<<2) /* in addr dword */

/*
 * Commands used only by the command parser
 */
#define MI_SET_PREDICATE        MI_INSTR(0x01, 0)
#define MI_ARB_CHECK            MI_INSTR(0x05, 0)
#define MI_RS_CONTROL           MI_INSTR(0x06, 0)
#define MI_URB_ATOMIC_ALLOC     MI_INSTR(0x09, 0)
#define MI_PREDICATE            MI_INSTR(0x0C, 0)
#define MI_RS_CONTEXT           MI_INSTR(0x0F, 0)
#define MI_TOPOLOGY_FILTER      MI_INSTR(0x0D, 0)
#define MI_LOAD_SCAN_LINES_EXCL MI_INSTR(0x13, 0)
#define MI_URB_CLEAR            MI_INSTR(0x19, 0)
#define MI_UPDATE_GTT           MI_INSTR(0x23, 0)
#define MI_CLFLUSH              MI_INSTR(0x27, 0)
#define MI_REPORT_PERF_COUNT    MI_INSTR(0x28, 0)
#define   MI_REPORT_PERF_COUNT_GGTT (1<<0)
#define MI_LOAD_REGISTER_REG    MI_INSTR(0x2A, 0)
#define MI_RS_STORE_DATA_IMM    MI_INSTR(0x2B, 0)
#define MI_LOAD_URB_MEM         MI_INSTR(0x2C, 0)
#define MI_STORE_URB_MEM        MI_INSTR(0x2D, 0)
#define MI_CONDITIONAL_BATCH_BUFFER_END MI_INSTR(0x36, 0)

#define PIPELINE_SELECT                ((0x3<<29)|(0x1<<27)|(0x1<<24)|(0x4<<16))
#define GFX_OP_3DSTATE_VF_STATISTICS   ((0x3<<29)|(0x1<<27)|(0x0<<24)|(0xB<<16))
#define MEDIA_VFE_STATE                ((0x3<<29)|(0x2<<27)|(0x0<<24)|(0x0<<16))
#define  MEDIA_VFE_STATE_MMIO_ACCESS_MASK (0x18)
#define GPGPU_OBJECT                   ((0x3<<29)|(0x2<<27)|(0x1<<24)|(0x4<<16))
#define GPGPU_WALKER                   ((0x3<<29)|(0x2<<27)|(0x1<<24)|(0x5<<16))
#define GFX_OP_3DSTATE_DX9_CONSTANTF_VS \
	((0x3<<29)|(0x3<<27)|(0x0<<24)|(0x39<<16))
#define GFX_OP_3DSTATE_DX9_CONSTANTF_PS \
	((0x3<<29)|(0x3<<27)|(0x0<<24)|(0x3A<<16))
#define GFX_OP_3DSTATE_SO_DECL_LIST \
	((0x3<<29)|(0x3<<27)|(0x1<<24)|(0x17<<16))

#define GFX_OP_3DSTATE_BINDING_TABLE_EDIT_VS \
	((0x3<<29)|(0x3<<27)|(0x0<<24)|(0x43<<16))
#define GFX_OP_3DSTATE_BINDING_TABLE_EDIT_GS \
	((0x3<<29)|(0x3<<27)|(0x0<<24)|(0x44<<16))
#define GFX_OP_3DSTATE_BINDING_TABLE_EDIT_HS \
	((0x3<<29)|(0x3<<27)|(0x0<<24)|(0x45<<16))
#define GFX_OP_3DSTATE_BINDING_TABLE_EDIT_DS \
	((0x3<<29)|(0x3<<27)|(0x0<<24)|(0x46<<16))
#define GFX_OP_3DSTATE_BINDING_TABLE_EDIT_PS \
	((0x3<<29)|(0x3<<27)|(0x0<<24)|(0x47<<16))

#define MFX_WAIT  ((0x3<<29)|(0x1<<27)|(0x0<<16))

#define COLOR_BLT     ((0x2<<29)|(0x40<<22))
#define SRC_COPY_BLT  ((0x2<<29)|(0x43<<22))

/*
 * Registers used only by the command parser
 */
#define BCS_SWCTRL _MMIO(0x22200)

#define GPGPU_THREADS_DISPATCHED        _MMIO(0x2290)
#define GPGPU_THREADS_DISPATCHED_UDW	_MMIO(0x2290 + 4)
#define HS_INVOCATION_COUNT             _MMIO(0x2300)
#define HS_INVOCATION_COUNT_UDW		_MMIO(0x2300 + 4)
#define DS_INVOCATION_COUNT             _MMIO(0x2308)
#define DS_INVOCATION_COUNT_UDW		_MMIO(0x2308 + 4)
#define IA_VERTICES_COUNT               _MMIO(0x2310)
#define IA_VERTICES_COUNT_UDW		_MMIO(0x2310 + 4)
#define IA_PRIMITIVES_COUNT             _MMIO(0x2318)
#define IA_PRIMITIVES_COUNT_UDW		_MMIO(0x2318 + 4)
#define VS_INVOCATION_COUNT             _MMIO(0x2320)
#define VS_INVOCATION_COUNT_UDW		_MMIO(0x2320 + 4)
#define GS_INVOCATION_COUNT             _MMIO(0x2328)
#define GS_INVOCATION_COUNT_UDW		_MMIO(0x2328 + 4)
#define GS_PRIMITIVES_COUNT             _MMIO(0x2330)
#define GS_PRIMITIVES_COUNT_UDW		_MMIO(0x2330 + 4)
#define CL_INVOCATION_COUNT             _MMIO(0x2338)
#define CL_INVOCATION_COUNT_UDW		_MMIO(0x2338 + 4)
#define CL_PRIMITIVES_COUNT             _MMIO(0x2340)
#define CL_PRIMITIVES_COUNT_UDW		_MMIO(0x2340 + 4)
#define PS_INVOCATION_COUNT             _MMIO(0x2348)
#define PS_INVOCATION_COUNT_UDW		_MMIO(0x2348 + 4)
#define PS_DEPTH_COUNT                  _MMIO(0x2350)
#define PS_DEPTH_COUNT_UDW		_MMIO(0x2350 + 4)

/* There are the 4 64-bit counter registers, one for each stream output */
#define GEN7_SO_NUM_PRIMS_WRITTEN(n)		_MMIO(0x5200 + (n) * 8)
#define GEN7_SO_NUM_PRIMS_WRITTEN_UDW(n)	_MMIO(0x5200 + (n) * 8 + 4)

#define GEN7_SO_PRIM_STORAGE_NEEDED(n)		_MMIO(0x5240 + (n) * 8)
#define GEN7_SO_PRIM_STORAGE_NEEDED_UDW(n)	_MMIO(0x5240 + (n) * 8 + 4)

#define GEN7_3DPRIM_END_OFFSET          _MMIO(0x2420)
#define GEN7_3DPRIM_START_VERTEX        _MMIO(0x2430)
#define GEN7_3DPRIM_VERTEX_COUNT        _MMIO(0x2434)
#define GEN7_3DPRIM_INSTANCE_COUNT      _MMIO(0x2438)
#define GEN7_3DPRIM_START_INSTANCE      _MMIO(0x243C)
#define GEN7_3DPRIM_BASE_VERTEX         _MMIO(0x2440)

#define GEN7_GPGPU_DISPATCHDIMX         _MMIO(0x2500)
#define GEN7_GPGPU_DISPATCHDIMY         _MMIO(0x2504)
#define GEN7_GPGPU_DISPATCHDIMZ         _MMIO(0x2508)

/* There are the 16 64-bit CS General Purpose Registers */
#define HSW_CS_GPR(n)                   _MMIO(0x2600 + (n) * 8)
#define HSW_CS_GPR_UDW(n)               _MMIO(0x2600 + (n) * 8 + 4)

#define GEN7_OACONTROL _MMIO(0x2360)
#define  GEN7_OACONTROL_CTX_MASK	    0xFFFFF000
#define  GEN7_OACONTROL_TIMER_PERIOD_MASK   0x3F
#define  GEN7_OACONTROL_TIMER_PERIOD_SHIFT  6
#define  GEN7_OACONTROL_TIMER_ENABLE	    (1<<5)
#define  GEN7_OACONTROL_FORMAT_A13	    (0<<2)
#define  GEN7_OACONTROL_FORMAT_A29	    (1<<2)
#define  GEN7_OACONTROL_FORMAT_A13_B8_C8    (2<<2)
#define  GEN7_OACONTROL_FORMAT_A29_B8_C8    (3<<2)
#define  GEN7_OACONTROL_FORMAT_B4_C8	    (4<<2)
#define  GEN7_OACONTROL_FORMAT_A45_B8_C8    (5<<2)
#define  GEN7_OACONTROL_FORMAT_B4_C8_A16    (6<<2)
#define  GEN7_OACONTROL_FORMAT_C4_B8	    (7<<2)
#define  GEN7_OACONTROL_FORMAT_SHIFT	    2
#define  GEN7_OACONTROL_PER_CTX_ENABLE	    (1<<1)
#define  GEN7_OACONTROL_ENABLE		    (1<<0)

#define GEN8_OACTXID _MMIO(0x2364)

#define GEN8_OACONTROL _MMIO(0x2B00)
#define  GEN8_OA_REPORT_FORMAT_A12	    (0<<2)
#define  GEN8_OA_REPORT_FORMAT_A12_B8_C8    (2<<2)
#define  GEN8_OA_REPORT_FORMAT_A36_B8_C8    (5<<2)
#define  GEN8_OA_REPORT_FORMAT_C4_B8	    (7<<2)
#define  GEN8_OA_REPORT_FORMAT_SHIFT	    2
#define  GEN8_OA_SPECIFIC_CONTEXT_ENABLE    (1<<1)
#define  GEN8_OA_COUNTER_ENABLE             (1<<0)

#define GEN8_OACTXCONTROL _MMIO(0x2360)
#define  GEN8_OA_TIMER_PERIOD_MASK	    0x3F
#define  GEN8_OA_TIMER_PERIOD_SHIFT	    2
#define  GEN8_OA_TIMER_ENABLE		    (1<<1)
#define  GEN8_OA_COUNTER_RESUME		    (1<<0)

#define GEN7_OABUFFER _MMIO(0x23B0) /* R/W */
#define  GEN7_OABUFFER_OVERRUN_DISABLE	    (1<<3)
#define  GEN7_OABUFFER_EDGE_TRIGGER	    (1<<2)
#define  GEN7_OABUFFER_STOP_RESUME_ENABLE   (1<<1)
#define  GEN7_OABUFFER_RESUME		    (1<<0)

#define GEN8_OABUFFER _MMIO(0x2b14)

#define GEN7_OASTATUS1 _MMIO(0x2364)
#define  GEN7_OASTATUS1_TAIL_MASK	    0xffffffc0
#define  GEN7_OASTATUS1_COUNTER_OVERFLOW    (1<<2)
#define  GEN7_OASTATUS1_OABUFFER_OVERFLOW   (1<<1)
#define  GEN7_OASTATUS1_REPORT_LOST	    (1<<0)

#define GEN7_OASTATUS2 _MMIO(0x2368)
#define GEN7_OASTATUS2_HEAD_MASK    0xffffffc0

#define GEN8_OASTATUS _MMIO(0x2b08)
#define  GEN8_OASTATUS_OVERRUN_STATUS	    (1<<3)
#define  GEN8_OASTATUS_COUNTER_OVERFLOW     (1<<2)
#define  GEN8_OASTATUS_OABUFFER_OVERFLOW    (1<<1)
#define  GEN8_OASTATUS_REPORT_LOST	    (1<<0)

#define GEN8_OAHEADPTR _MMIO(0x2B0C)
#define GEN8_OATAILPTR _MMIO(0x2B10)

#define OABUFFER_SIZE_128K  (0<<3)
#define OABUFFER_SIZE_256K  (1<<3)
#define OABUFFER_SIZE_512K  (2<<3)
#define OABUFFER_SIZE_1M    (3<<3)
#define OABUFFER_SIZE_2M    (4<<3)
#define OABUFFER_SIZE_4M    (5<<3)
#define OABUFFER_SIZE_8M    (6<<3)
#define OABUFFER_SIZE_16M   (7<<3)

#define OA_MEM_SELECT_GGTT  (1<<0)

#define EU_PERF_CNTL0	    _MMIO(0xe458)

#define GDT_CHICKEN_BITS    _MMIO(0x9840)
#define GT_NOA_ENABLE	    0x00000080

/*
 * OA Boolean state
 */

#define OAREPORTTRIG1 _MMIO(0x2740)
#define OAREPORTTRIG1_THRESHOLD_MASK 0xffff
#define OAREPORTTRIG1_EDGE_LEVEL_TRIGER_SELECT_MASK 0xffff0000 /* 0=level */

#define OAREPORTTRIG2 _MMIO(0x2744)
#define OAREPORTTRIG2_INVERT_A_0  (1<<0)
#define OAREPORTTRIG2_INVERT_A_1  (1<<1)
#define OAREPORTTRIG2_INVERT_A_2  (1<<2)
#define OAREPORTTRIG2_INVERT_A_3  (1<<3)
#define OAREPORTTRIG2_INVERT_A_4  (1<<4)
#define OAREPORTTRIG2_INVERT_A_5  (1<<5)
#define OAREPORTTRIG2_INVERT_A_6  (1<<6)
#define OAREPORTTRIG2_INVERT_A_7  (1<<7)
#define OAREPORTTRIG2_INVERT_A_8  (1<<8)
#define OAREPORTTRIG2_INVERT_A_9  (1<<9)
#define OAREPORTTRIG2_INVERT_A_10 (1<<10)
#define OAREPORTTRIG2_INVERT_A_11 (1<<11)
#define OAREPORTTRIG2_INVERT_A_12 (1<<12)
#define OAREPORTTRIG2_INVERT_A_13 (1<<13)
#define OAREPORTTRIG2_INVERT_A_14 (1<<14)
#define OAREPORTTRIG2_INVERT_A_15 (1<<15)
#define OAREPORTTRIG2_INVERT_B_0  (1<<16)
#define OAREPORTTRIG2_INVERT_B_1  (1<<17)
#define OAREPORTTRIG2_INVERT_B_2  (1<<18)
#define OAREPORTTRIG2_INVERT_B_3  (1<<19)
#define OAREPORTTRIG2_INVERT_C_0  (1<<20)
#define OAREPORTTRIG2_INVERT_C_1  (1<<21)
#define OAREPORTTRIG2_INVERT_D_0  (1<<22)
#define OAREPORTTRIG2_THRESHOLD_ENABLE	    (1<<23)
#define OAREPORTTRIG2_REPORT_TRIGGER_ENABLE (1<<31)

#define OAREPORTTRIG3 _MMIO(0x2748)
#define OAREPORTTRIG3_NOA_SELECT_MASK	    0xf
#define OAREPORTTRIG3_NOA_SELECT_8_SHIFT    0
#define OAREPORTTRIG3_NOA_SELECT_9_SHIFT    4
#define OAREPORTTRIG3_NOA_SELECT_10_SHIFT   8
#define OAREPORTTRIG3_NOA_SELECT_11_SHIFT   12
#define OAREPORTTRIG3_NOA_SELECT_12_SHIFT   16
#define OAREPORTTRIG3_NOA_SELECT_13_SHIFT   20
#define OAREPORTTRIG3_NOA_SELECT_14_SHIFT   24
#define OAREPORTTRIG3_NOA_SELECT_15_SHIFT   28

#define OAREPORTTRIG4 _MMIO(0x274c)
#define OAREPORTTRIG4_NOA_SELECT_MASK	    0xf
#define OAREPORTTRIG4_NOA_SELECT_0_SHIFT    0
#define OAREPORTTRIG4_NOA_SELECT_1_SHIFT    4
#define OAREPORTTRIG4_NOA_SELECT_2_SHIFT    8
#define OAREPORTTRIG4_NOA_SELECT_3_SHIFT    12
#define OAREPORTTRIG4_NOA_SELECT_4_SHIFT    16
#define OAREPORTTRIG4_NOA_SELECT_5_SHIFT    20
#define OAREPORTTRIG4_NOA_SELECT_6_SHIFT    24
#define OAREPORTTRIG4_NOA_SELECT_7_SHIFT    28

#define OAREPORTTRIG5 _MMIO(0x2750)
#define OAREPORTTRIG5_THRESHOLD_MASK 0xffff
#define OAREPORTTRIG5_EDGE_LEVEL_TRIGER_SELECT_MASK 0xffff0000 /* 0=level */

#define OAREPORTTRIG6 _MMIO(0x2754)
#define OAREPORTTRIG6_INVERT_A_0  (1<<0)
#define OAREPORTTRIG6_INVERT_A_1  (1<<1)
#define OAREPORTTRIG6_INVERT_A_2  (1<<2)
#define OAREPORTTRIG6_INVERT_A_3  (1<<3)
#define OAREPORTTRIG6_INVERT_A_4  (1<<4)
#define OAREPORTTRIG6_INVERT_A_5  (1<<5)
#define OAREPORTTRIG6_INVERT_A_6  (1<<6)
#define OAREPORTTRIG6_INVERT_A_7  (1<<7)
#define OAREPORTTRIG6_INVERT_A_8  (1<<8)
#define OAREPORTTRIG6_INVERT_A_9  (1<<9)
#define OAREPORTTRIG6_INVERT_A_10 (1<<10)
#define OAREPORTTRIG6_INVERT_A_11 (1<<11)
#define OAREPORTTRIG6_INVERT_A_12 (1<<12)
#define OAREPORTTRIG6_INVERT_A_13 (1<<13)
#define OAREPORTTRIG6_INVERT_A_14 (1<<14)
#define OAREPORTTRIG6_INVERT_A_15 (1<<15)
#define OAREPORTTRIG6_INVERT_B_0  (1<<16)
#define OAREPORTTRIG6_INVERT_B_1  (1<<17)
#define OAREPORTTRIG6_INVERT_B_2  (1<<18)
#define OAREPORTTRIG6_INVERT_B_3  (1<<19)
#define OAREPORTTRIG6_INVERT_C_0  (1<<20)
#define OAREPORTTRIG6_INVERT_C_1  (1<<21)
#define OAREPORTTRIG6_INVERT_D_0  (1<<22)
#define OAREPORTTRIG6_THRESHOLD_ENABLE	    (1<<23)
#define OAREPORTTRIG6_REPORT_TRIGGER_ENABLE (1<<31)

#define OAREPORTTRIG7 _MMIO(0x2758)
#define OAREPORTTRIG7_NOA_SELECT_MASK	    0xf
#define OAREPORTTRIG7_NOA_SELECT_8_SHIFT    0
#define OAREPORTTRIG7_NOA_SELECT_9_SHIFT    4
#define OAREPORTTRIG7_NOA_SELECT_10_SHIFT   8
#define OAREPORTTRIG7_NOA_SELECT_11_SHIFT   12
#define OAREPORTTRIG7_NOA_SELECT_12_SHIFT   16
#define OAREPORTTRIG7_NOA_SELECT_13_SHIFT   20
#define OAREPORTTRIG7_NOA_SELECT_14_SHIFT   24
#define OAREPORTTRIG7_NOA_SELECT_15_SHIFT   28

#define OAREPORTTRIG8 _MMIO(0x275c)
#define OAREPORTTRIG8_NOA_SELECT_MASK	    0xf
#define OAREPORTTRIG8_NOA_SELECT_0_SHIFT    0
#define OAREPORTTRIG8_NOA_SELECT_1_SHIFT    4
#define OAREPORTTRIG8_NOA_SELECT_2_SHIFT    8
#define OAREPORTTRIG8_NOA_SELECT_3_SHIFT    12
#define OAREPORTTRIG8_NOA_SELECT_4_SHIFT    16
#define OAREPORTTRIG8_NOA_SELECT_5_SHIFT    20
#define OAREPORTTRIG8_NOA_SELECT_6_SHIFT    24
#define OAREPORTTRIG8_NOA_SELECT_7_SHIFT    28

#define OASTARTTRIG1 _MMIO(0x2710)
#define OASTARTTRIG1_THRESHOLD_COUNT_MASK_MBZ 0xffff0000
#define OASTARTTRIG1_THRESHOLD_MASK	      0xffff

#define OASTARTTRIG2 _MMIO(0x2714)
#define OASTARTTRIG2_INVERT_A_0 (1<<0)
#define OASTARTTRIG2_INVERT_A_1 (1<<1)
#define OASTARTTRIG2_INVERT_A_2 (1<<2)
#define OASTARTTRIG2_INVERT_A_3 (1<<3)
#define OASTARTTRIG2_INVERT_A_4 (1<<4)
#define OASTARTTRIG2_INVERT_A_5 (1<<5)
#define OASTARTTRIG2_INVERT_A_6 (1<<6)
#define OASTARTTRIG2_INVERT_A_7 (1<<7)
#define OASTARTTRIG2_INVERT_A_8 (1<<8)
#define OASTARTTRIG2_INVERT_A_9 (1<<9)
#define OASTARTTRIG2_INVERT_A_10 (1<<10)
#define OASTARTTRIG2_INVERT_A_11 (1<<11)
#define OASTARTTRIG2_INVERT_A_12 (1<<12)
#define OASTARTTRIG2_INVERT_A_13 (1<<13)
#define OASTARTTRIG2_INVERT_A_14 (1<<14)
#define OASTARTTRIG2_INVERT_A_15 (1<<15)
#define OASTARTTRIG2_INVERT_B_0 (1<<16)
#define OASTARTTRIG2_INVERT_B_1 (1<<17)
#define OASTARTTRIG2_INVERT_B_2 (1<<18)
#define OASTARTTRIG2_INVERT_B_3 (1<<19)
#define OASTARTTRIG2_INVERT_C_0 (1<<20)
#define OASTARTTRIG2_INVERT_C_1 (1<<21)
#define OASTARTTRIG2_INVERT_D_0 (1<<22)
#define OASTARTTRIG2_THRESHOLD_ENABLE	    (1<<23)
#define OASTARTTRIG2_START_TRIG_FLAG_MBZ    (1<<24)
#define OASTARTTRIG2_EVENT_SELECT_0  (1<<28)
#define OASTARTTRIG2_EVENT_SELECT_1  (1<<29)
#define OASTARTTRIG2_EVENT_SELECT_2  (1<<30)
#define OASTARTTRIG2_EVENT_SELECT_3  (1<<31)

#define OASTARTTRIG3 _MMIO(0x2718)
#define OASTARTTRIG3_NOA_SELECT_MASK	   0xf
#define OASTARTTRIG3_NOA_SELECT_8_SHIFT    0
#define OASTARTTRIG3_NOA_SELECT_9_SHIFT    4
#define OASTARTTRIG3_NOA_SELECT_10_SHIFT   8
#define OASTARTTRIG3_NOA_SELECT_11_SHIFT   12
#define OASTARTTRIG3_NOA_SELECT_12_SHIFT   16
#define OASTARTTRIG3_NOA_SELECT_13_SHIFT   20
#define OASTARTTRIG3_NOA_SELECT_14_SHIFT   24
#define OASTARTTRIG3_NOA_SELECT_15_SHIFT   28

#define OASTARTTRIG4 _MMIO(0x271c)
#define OASTARTTRIG4_NOA_SELECT_MASK	    0xf
#define OASTARTTRIG4_NOA_SELECT_0_SHIFT    0
#define OASTARTTRIG4_NOA_SELECT_1_SHIFT    4
#define OASTARTTRIG4_NOA_SELECT_2_SHIFT    8
#define OASTARTTRIG4_NOA_SELECT_3_SHIFT    12
#define OASTARTTRIG4_NOA_SELECT_4_SHIFT    16
#define OASTARTTRIG4_NOA_SELECT_5_SHIFT    20
#define OASTARTTRIG4_NOA_SELECT_6_SHIFT    24
#define OASTARTTRIG4_NOA_SELECT_7_SHIFT    28

#define OASTARTTRIG5 _MMIO(0x2720)
#define OASTARTTRIG5_THRESHOLD_COUNT_MASK_MBZ 0xffff0000
#define OASTARTTRIG5_THRESHOLD_MASK	      0xffff

#define OASTARTTRIG6 _MMIO(0x2724)
#define OASTARTTRIG6_INVERT_A_0 (1<<0)
#define OASTARTTRIG6_INVERT_A_1 (1<<1)
#define OASTARTTRIG6_INVERT_A_2 (1<<2)
#define OASTARTTRIG6_INVERT_A_3 (1<<3)
#define OASTARTTRIG6_INVERT_A_4 (1<<4)
#define OASTARTTRIG6_INVERT_A_5 (1<<5)
#define OASTARTTRIG6_INVERT_A_6 (1<<6)
#define OASTARTTRIG6_INVERT_A_7 (1<<7)
#define OASTARTTRIG6_INVERT_A_8 (1<<8)
#define OASTARTTRIG6_INVERT_A_9 (1<<9)
#define OASTARTTRIG6_INVERT_A_10 (1<<10)
#define OASTARTTRIG6_INVERT_A_11 (1<<11)
#define OASTARTTRIG6_INVERT_A_12 (1<<12)
#define OASTARTTRIG6_INVERT_A_13 (1<<13)
#define OASTARTTRIG6_INVERT_A_14 (1<<14)
#define OASTARTTRIG6_INVERT_A_15 (1<<15)
#define OASTARTTRIG6_INVERT_B_0 (1<<16)
#define OASTARTTRIG6_INVERT_B_1 (1<<17)
#define OASTARTTRIG6_INVERT_B_2 (1<<18)
#define OASTARTTRIG6_INVERT_B_3 (1<<19)
#define OASTARTTRIG6_INVERT_C_0 (1<<20)
#define OASTARTTRIG6_INVERT_C_1 (1<<21)
#define OASTARTTRIG6_INVERT_D_0 (1<<22)
#define OASTARTTRIG6_THRESHOLD_ENABLE	    (1<<23)
#define OASTARTTRIG6_START_TRIG_FLAG_MBZ    (1<<24)
#define OASTARTTRIG6_EVENT_SELECT_4  (1<<28)
#define OASTARTTRIG6_EVENT_SELECT_5  (1<<29)
#define OASTARTTRIG6_EVENT_SELECT_6  (1<<30)
#define OASTARTTRIG6_EVENT_SELECT_7  (1<<31)

#define OASTARTTRIG7 _MMIO(0x2728)
#define OASTARTTRIG7_NOA_SELECT_MASK	   0xf
#define OASTARTTRIG7_NOA_SELECT_8_SHIFT    0
#define OASTARTTRIG7_NOA_SELECT_9_SHIFT    4
#define OASTARTTRIG7_NOA_SELECT_10_SHIFT   8
#define OASTARTTRIG7_NOA_SELECT_11_SHIFT   12
#define OASTARTTRIG7_NOA_SELECT_12_SHIFT   16
#define OASTARTTRIG7_NOA_SELECT_13_SHIFT   20
#define OASTARTTRIG7_NOA_SELECT_14_SHIFT   24
#define OASTARTTRIG7_NOA_SELECT_15_SHIFT   28

#define OASTARTTRIG8 _MMIO(0x272c)
#define OASTARTTRIG8_NOA_SELECT_MASK	   0xf
#define OASTARTTRIG8_NOA_SELECT_0_SHIFT    0
#define OASTARTTRIG8_NOA_SELECT_1_SHIFT    4
#define OASTARTTRIG8_NOA_SELECT_2_SHIFT    8
#define OASTARTTRIG8_NOA_SELECT_3_SHIFT    12
#define OASTARTTRIG8_NOA_SELECT_4_SHIFT    16
#define OASTARTTRIG8_NOA_SELECT_5_SHIFT    20
#define OASTARTTRIG8_NOA_SELECT_6_SHIFT    24
#define OASTARTTRIG8_NOA_SELECT_7_SHIFT    28

/* CECX_0 */
#define OACEC_COMPARE_LESS_OR_EQUAL	6
#define OACEC_COMPARE_NOT_EQUAL		5
#define OACEC_COMPARE_LESS_THAN		4
#define OACEC_COMPARE_GREATER_OR_EQUAL	3
#define OACEC_COMPARE_EQUAL		2
#define OACEC_COMPARE_GREATER_THAN	1
#define OACEC_COMPARE_ANY_EQUAL		0

#define OACEC_COMPARE_VALUE_MASK    0xffff
#define OACEC_COMPARE_VALUE_SHIFT   3

#define OACEC_SELECT_NOA	(0<<19)
#define OACEC_SELECT_PREV	(1<<19)
#define OACEC_SELECT_BOOLEAN	(2<<19)

/* CECX_1 */
#define OACEC_MASK_MASK		    0xffff
#define OACEC_CONSIDERATIONS_MASK   0xffff
#define OACEC_CONSIDERATIONS_SHIFT  16

#define OACEC0_0 _MMIO(0x2770)
#define OACEC0_1 _MMIO(0x2774)
#define OACEC1_0 _MMIO(0x2778)
#define OACEC1_1 _MMIO(0x277c)
#define OACEC2_0 _MMIO(0x2780)
#define OACEC2_1 _MMIO(0x2784)
#define OACEC3_0 _MMIO(0x2788)
#define OACEC3_1 _MMIO(0x278c)
#define OACEC4_0 _MMIO(0x2790)
#define OACEC4_1 _MMIO(0x2794)
#define OACEC5_0 _MMIO(0x2798)
#define OACEC5_1 _MMIO(0x279c)
#define OACEC6_0 _MMIO(0x27a0)
#define OACEC6_1 _MMIO(0x27a4)
#define OACEC7_0 _MMIO(0x27a8)
#define OACEC7_1 _MMIO(0x27ac)


#define _GEN7_PIPEA_DE_LOAD_SL	0x70068
#define _GEN7_PIPEB_DE_LOAD_SL	0x71068
#define GEN7_PIPE_DE_LOAD_SL(pipe) _MMIO_PIPE(pipe, _GEN7_PIPEA_DE_LOAD_SL, _GEN7_PIPEB_DE_LOAD_SL)

/*
 * Reset registers
 */
#define DEBUG_RESET_I830		_MMIO(0x6070)
#define  DEBUG_RESET_FULL		(1<<7)
#define  DEBUG_RESET_RENDER		(1<<8)
#define  DEBUG_RESET_DISPLAY		(1<<9)

/*
 * IOSF sideband
 */
#define VLV_IOSF_DOORBELL_REQ			_MMIO(VLV_DISPLAY_BASE + 0x2100)
#define   IOSF_DEVFN_SHIFT			24
#define   IOSF_OPCODE_SHIFT			16
#define   IOSF_PORT_SHIFT			8
#define   IOSF_BYTE_ENABLES_SHIFT		4
#define   IOSF_BAR_SHIFT			1
#define   IOSF_SB_BUSY				(1<<0)
#define   IOSF_PORT_BUNIT			0x03
#define   IOSF_PORT_PUNIT			0x04
#define   IOSF_PORT_NC				0x11
#define   IOSF_PORT_DPIO			0x12
#define   IOSF_PORT_GPIO_NC			0x13
#define   IOSF_PORT_CCK				0x14
#define   IOSF_PORT_DPIO_2			0x1a
#define   IOSF_PORT_FLISDSI			0x1b
#define   IOSF_PORT_GPIO_SC			0x48
#define   IOSF_PORT_GPIO_SUS			0xa8
#define   IOSF_PORT_CCU				0xa9
#define   CHV_IOSF_PORT_GPIO_N			0x13
#define   CHV_IOSF_PORT_GPIO_SE			0x48
#define   CHV_IOSF_PORT_GPIO_E			0xa8
#define   CHV_IOSF_PORT_GPIO_SW			0xb2
#define VLV_IOSF_DATA				_MMIO(VLV_DISPLAY_BASE + 0x2104)
#define VLV_IOSF_ADDR				_MMIO(VLV_DISPLAY_BASE + 0x2108)

/* See configdb bunit SB addr map */
#define BUNIT_REG_BISOC				0x11

#define PUNIT_REG_DSPFREQ			0x36
#define   DSPFREQSTAT_SHIFT_CHV			24
#define   DSPFREQSTAT_MASK_CHV			(0x1f << DSPFREQSTAT_SHIFT_CHV)
#define   DSPFREQGUAR_SHIFT_CHV			8
#define   DSPFREQGUAR_MASK_CHV			(0x1f << DSPFREQGUAR_SHIFT_CHV)
#define   DSPFREQSTAT_SHIFT			30
#define   DSPFREQSTAT_MASK			(0x3 << DSPFREQSTAT_SHIFT)
#define   DSPFREQGUAR_SHIFT			14
#define   DSPFREQGUAR_MASK			(0x3 << DSPFREQGUAR_SHIFT)
#define   DSP_MAXFIFO_PM5_STATUS		(1 << 22) /* chv */
#define   DSP_AUTO_CDCLK_GATE_DISABLE		(1 << 7) /* chv */
#define   DSP_MAXFIFO_PM5_ENABLE		(1 << 6) /* chv */
#define   _DP_SSC(val, pipe)			((val) << (2 * (pipe)))
#define   DP_SSC_MASK(pipe)			_DP_SSC(0x3, (pipe))
#define   DP_SSC_PWR_ON(pipe)			_DP_SSC(0x0, (pipe))
#define   DP_SSC_CLK_GATE(pipe)			_DP_SSC(0x1, (pipe))
#define   DP_SSC_RESET(pipe)			_DP_SSC(0x2, (pipe))
#define   DP_SSC_PWR_GATE(pipe)			_DP_SSC(0x3, (pipe))
#define   _DP_SSS(val, pipe)			((val) << (2 * (pipe) + 16))
#define   DP_SSS_MASK(pipe)			_DP_SSS(0x3, (pipe))
#define   DP_SSS_PWR_ON(pipe)			_DP_SSS(0x0, (pipe))
#define   DP_SSS_CLK_GATE(pipe)			_DP_SSS(0x1, (pipe))
#define   DP_SSS_RESET(pipe)			_DP_SSS(0x2, (pipe))
#define   DP_SSS_PWR_GATE(pipe)			_DP_SSS(0x3, (pipe))

/* See the PUNIT HAS v0.8 for the below bits */
enum punit_power_well {
	/* These numbers are fixed and must match the position of the pw bits */
	PUNIT_POWER_WELL_RENDER			= 0,
	PUNIT_POWER_WELL_MEDIA			= 1,
	PUNIT_POWER_WELL_DISP2D			= 3,
	PUNIT_POWER_WELL_DPIO_CMN_BC		= 5,
	PUNIT_POWER_WELL_DPIO_TX_B_LANES_01	= 6,
	PUNIT_POWER_WELL_DPIO_TX_B_LANES_23	= 7,
	PUNIT_POWER_WELL_DPIO_TX_C_LANES_01	= 8,
	PUNIT_POWER_WELL_DPIO_TX_C_LANES_23	= 9,
	PUNIT_POWER_WELL_DPIO_RX0		= 10,
	PUNIT_POWER_WELL_DPIO_RX1		= 11,
	PUNIT_POWER_WELL_DPIO_CMN_D		= 12,

	/* Not actual bit groups. Used as IDs for lookup_power_well() */
	PUNIT_POWER_WELL_ALWAYS_ON,
};

enum skl_disp_power_wells {
	/* These numbers are fixed and must match the position of the pw bits */
	SKL_DISP_PW_MISC_IO,
	SKL_DISP_PW_DDI_A_E,
	GLK_DISP_PW_DDI_A = SKL_DISP_PW_DDI_A_E,
	SKL_DISP_PW_DDI_B,
	SKL_DISP_PW_DDI_C,
	SKL_DISP_PW_DDI_D,

	GLK_DISP_PW_AUX_A = 8,
	GLK_DISP_PW_AUX_B,
	GLK_DISP_PW_AUX_C,

	SKL_DISP_PW_1 = 14,
	SKL_DISP_PW_2,

	/* Not actual bit groups. Used as IDs for lookup_power_well() */
	SKL_DISP_PW_ALWAYS_ON,
	SKL_DISP_PW_DC_OFF,

	BXT_DPIO_CMN_A,
	BXT_DPIO_CMN_BC,
	GLK_DPIO_CMN_C,
};

#define SKL_POWER_WELL_STATE(pw) (1 << ((pw) * 2))
#define SKL_POWER_WELL_REQ(pw) (1 << (((pw) * 2) + 1))

#define PUNIT_REG_PWRGT_CTRL			0x60
#define PUNIT_REG_PWRGT_STATUS			0x61
#define   PUNIT_PWRGT_MASK(power_well)		(3 << ((power_well) * 2))
#define   PUNIT_PWRGT_PWR_ON(power_well)	(0 << ((power_well) * 2))
#define   PUNIT_PWRGT_CLK_GATE(power_well)	(1 << ((power_well) * 2))
#define   PUNIT_PWRGT_RESET(power_well)		(2 << ((power_well) * 2))
#define   PUNIT_PWRGT_PWR_GATE(power_well)	(3 << ((power_well) * 2))

#define PUNIT_REG_GPU_LFM			0xd3
#define PUNIT_REG_GPU_FREQ_REQ			0xd4
#define PUNIT_REG_GPU_FREQ_STS			0xd8
#define   GPLLENABLE				(1<<4)
#define   GENFREQSTATUS				(1<<0)
#define PUNIT_REG_MEDIA_TURBO_FREQ_REQ		0xdc
#define PUNIT_REG_CZ_TIMESTAMP			0xce

#define PUNIT_FUSE_BUS2				0xf6 /* bits 47:40 */
#define PUNIT_FUSE_BUS1				0xf5 /* bits 55:48 */

#define FB_GFX_FMAX_AT_VMAX_FUSE		0x136
#define FB_GFX_FREQ_FUSE_MASK			0xff
#define FB_GFX_FMAX_AT_VMAX_2SS4EU_FUSE_SHIFT	24
#define FB_GFX_FMAX_AT_VMAX_2SS6EU_FUSE_SHIFT	16
#define FB_GFX_FMAX_AT_VMAX_2SS8EU_FUSE_SHIFT	8

#define FB_GFX_FMIN_AT_VMIN_FUSE		0x137
#define FB_GFX_FMIN_AT_VMIN_FUSE_SHIFT		8

#define PUNIT_REG_DDR_SETUP2			0x139
#define   FORCE_DDR_FREQ_REQ_ACK		(1 << 8)
#define   FORCE_DDR_LOW_FREQ			(1 << 1)
#define   FORCE_DDR_HIGH_FREQ			(1 << 0)

#define PUNIT_GPU_STATUS_REG			0xdb
#define PUNIT_GPU_STATUS_MAX_FREQ_SHIFT	16
#define PUNIT_GPU_STATUS_MAX_FREQ_MASK		0xff
#define PUNIT_GPU_STATIS_GFX_MIN_FREQ_SHIFT	8
#define PUNIT_GPU_STATUS_GFX_MIN_FREQ_MASK	0xff

#define PUNIT_GPU_DUTYCYCLE_REG		0xdf
#define PUNIT_GPU_DUTYCYCLE_RPE_FREQ_SHIFT	8
#define PUNIT_GPU_DUTYCYCLE_RPE_FREQ_MASK	0xff

#define IOSF_NC_FB_GFX_FREQ_FUSE		0x1c
#define   FB_GFX_MAX_FREQ_FUSE_SHIFT		3
#define   FB_GFX_MAX_FREQ_FUSE_MASK		0x000007f8
#define   FB_GFX_FGUARANTEED_FREQ_FUSE_SHIFT	11
#define   FB_GFX_FGUARANTEED_FREQ_FUSE_MASK	0x0007f800
#define IOSF_NC_FB_GFX_FMAX_FUSE_HI		0x34
#define   FB_FMAX_VMIN_FREQ_HI_MASK		0x00000007
#define IOSF_NC_FB_GFX_FMAX_FUSE_LO		0x30
#define   FB_FMAX_VMIN_FREQ_LO_SHIFT		27
#define   FB_FMAX_VMIN_FREQ_LO_MASK		0xf8000000

#define VLV_TURBO_SOC_OVERRIDE	0x04
#define 	VLV_OVERRIDE_EN	1
#define 	VLV_SOC_TDP_EN	(1 << 1)
#define 	VLV_BIAS_CPU_125_SOC_875 (6 << 2)
#define 	CHV_BIAS_CPU_50_SOC_50 (3 << 2)

#define VLV_CZ_CLOCK_TO_MILLI_SEC		100000

/* vlv2 north clock has */
#define CCK_FUSE_REG				0x8
#define  CCK_FUSE_HPLL_FREQ_MASK		0x3
#define CCK_REG_DSI_PLL_FUSE			0x44
#define CCK_REG_DSI_PLL_CONTROL			0x48
#define  DSI_PLL_VCO_EN				(1 << 31)
#define  DSI_PLL_LDO_GATE			(1 << 30)
#define  DSI_PLL_P1_POST_DIV_SHIFT		17
#define  DSI_PLL_P1_POST_DIV_MASK		(0x1ff << 17)
#define  DSI_PLL_P2_MUX_DSI0_DIV2		(1 << 13)
#define  DSI_PLL_P3_MUX_DSI1_DIV2		(1 << 12)
#define  DSI_PLL_MUX_MASK			(3 << 9)
#define  DSI_PLL_MUX_DSI0_DSIPLL		(0 << 10)
#define  DSI_PLL_MUX_DSI0_CCK			(1 << 10)
#define  DSI_PLL_MUX_DSI1_DSIPLL		(0 << 9)
#define  DSI_PLL_MUX_DSI1_CCK			(1 << 9)
#define  DSI_PLL_CLK_GATE_MASK			(0xf << 5)
#define  DSI_PLL_CLK_GATE_DSI0_DSIPLL		(1 << 8)
#define  DSI_PLL_CLK_GATE_DSI1_DSIPLL		(1 << 7)
#define  DSI_PLL_CLK_GATE_DSI0_CCK		(1 << 6)
#define  DSI_PLL_CLK_GATE_DSI1_CCK		(1 << 5)
#define  DSI_PLL_LOCK				(1 << 0)
#define CCK_REG_DSI_PLL_DIVIDER			0x4c
#define  DSI_PLL_LFSR				(1 << 31)
#define  DSI_PLL_FRACTION_EN			(1 << 30)
#define  DSI_PLL_FRAC_COUNTER_SHIFT		27
#define  DSI_PLL_FRAC_COUNTER_MASK		(7 << 27)
#define  DSI_PLL_USYNC_CNT_SHIFT		18
#define  DSI_PLL_USYNC_CNT_MASK			(0x1ff << 18)
#define  DSI_PLL_N1_DIV_SHIFT			16
#define  DSI_PLL_N1_DIV_MASK			(3 << 16)
#define  DSI_PLL_M1_DIV_SHIFT			0
#define  DSI_PLL_M1_DIV_MASK			(0x1ff << 0)
#define CCK_CZ_CLOCK_CONTROL			0x62
#define CCK_GPLL_CLOCK_CONTROL			0x67
#define CCK_DISPLAY_CLOCK_CONTROL		0x6b
#define CCK_DISPLAY_REF_CLOCK_CONTROL		0x6c
#define  CCK_TRUNK_FORCE_ON			(1 << 17)
#define  CCK_TRUNK_FORCE_OFF			(1 << 16)
#define  CCK_FREQUENCY_STATUS			(0x1f << 8)
#define  CCK_FREQUENCY_STATUS_SHIFT		8
#define  CCK_FREQUENCY_VALUES			(0x1f << 0)

/* DPIO registers */
#define DPIO_DEVFN			0

#define DPIO_CTL			_MMIO(VLV_DISPLAY_BASE + 0x2110)
#define  DPIO_MODSEL1			(1<<3) /* if ref clk b == 27 */
#define  DPIO_MODSEL0			(1<<2) /* if ref clk a == 27 */
#define  DPIO_SFR_BYPASS		(1<<1)
#define  DPIO_CMNRST			(1<<0)

#define DPIO_PHY(pipe)			((pipe) >> 1)
#define DPIO_PHY_IOSF_PORT(phy)		(dev_priv->dpio_phy_iosf_port[phy])

/*
 * Per pipe/PLL DPIO regs
 */
#define _VLV_PLL_DW3_CH0		0x800c
#define   DPIO_POST_DIV_SHIFT		(28) /* 3 bits */
#define   DPIO_POST_DIV_DAC		0
#define   DPIO_POST_DIV_HDMIDP		1 /* DAC 225-400M rate */
#define   DPIO_POST_DIV_LVDS1		2
#define   DPIO_POST_DIV_LVDS2		3
#define   DPIO_K_SHIFT			(24) /* 4 bits */
#define   DPIO_P1_SHIFT			(21) /* 3 bits */
#define   DPIO_P2_SHIFT			(16) /* 5 bits */
#define   DPIO_N_SHIFT			(12) /* 4 bits */
#define   DPIO_ENABLE_CALIBRATION	(1<<11)
#define   DPIO_M1DIV_SHIFT		(8) /* 3 bits */
#define   DPIO_M2DIV_MASK		0xff
#define _VLV_PLL_DW3_CH1		0x802c
#define VLV_PLL_DW3(ch) _PIPE(ch, _VLV_PLL_DW3_CH0, _VLV_PLL_DW3_CH1)

#define _VLV_PLL_DW5_CH0		0x8014
#define   DPIO_REFSEL_OVERRIDE		27
#define   DPIO_PLL_MODESEL_SHIFT	24 /* 3 bits */
#define   DPIO_BIAS_CURRENT_CTL_SHIFT	21 /* 3 bits, always 0x7 */
#define   DPIO_PLL_REFCLK_SEL_SHIFT	16 /* 2 bits */
#define   DPIO_PLL_REFCLK_SEL_MASK	3
#define   DPIO_DRIVER_CTL_SHIFT		12 /* always set to 0x8 */
#define   DPIO_CLK_BIAS_CTL_SHIFT	8 /* always set to 0x5 */
#define _VLV_PLL_DW5_CH1		0x8034
#define VLV_PLL_DW5(ch) _PIPE(ch, _VLV_PLL_DW5_CH0, _VLV_PLL_DW5_CH1)

#define _VLV_PLL_DW7_CH0		0x801c
#define _VLV_PLL_DW7_CH1		0x803c
#define VLV_PLL_DW7(ch) _PIPE(ch, _VLV_PLL_DW7_CH0, _VLV_PLL_DW7_CH1)

#define _VLV_PLL_DW8_CH0		0x8040
#define _VLV_PLL_DW8_CH1		0x8060
#define VLV_PLL_DW8(ch) _PIPE(ch, _VLV_PLL_DW8_CH0, _VLV_PLL_DW8_CH1)

#define VLV_PLL_DW9_BCAST		0xc044
#define _VLV_PLL_DW9_CH0		0x8044
#define _VLV_PLL_DW9_CH1		0x8064
#define VLV_PLL_DW9(ch) _PIPE(ch, _VLV_PLL_DW9_CH0, _VLV_PLL_DW9_CH1)

#define _VLV_PLL_DW10_CH0		0x8048
#define _VLV_PLL_DW10_CH1		0x8068
#define VLV_PLL_DW10(ch) _PIPE(ch, _VLV_PLL_DW10_CH0, _VLV_PLL_DW10_CH1)

#define _VLV_PLL_DW11_CH0		0x804c
#define _VLV_PLL_DW11_CH1		0x806c
#define VLV_PLL_DW11(ch) _PIPE(ch, _VLV_PLL_DW11_CH0, _VLV_PLL_DW11_CH1)

/* Spec for ref block start counts at DW10 */
#define VLV_REF_DW13			0x80ac

#define VLV_CMN_DW0			0x8100

/*
 * Per DDI channel DPIO regs
 */

#define _VLV_PCS_DW0_CH0		0x8200
#define _VLV_PCS_DW0_CH1		0x8400
#define   DPIO_PCS_TX_LANE2_RESET	(1<<16)
#define   DPIO_PCS_TX_LANE1_RESET	(1<<7)
#define   DPIO_LEFT_TXFIFO_RST_MASTER2	(1<<4)
#define   DPIO_RIGHT_TXFIFO_RST_MASTER2	(1<<3)
#define VLV_PCS_DW0(ch) _PORT(ch, _VLV_PCS_DW0_CH0, _VLV_PCS_DW0_CH1)

#define _VLV_PCS01_DW0_CH0		0x200
#define _VLV_PCS23_DW0_CH0		0x400
#define _VLV_PCS01_DW0_CH1		0x2600
#define _VLV_PCS23_DW0_CH1		0x2800
#define VLV_PCS01_DW0(ch) _PORT(ch, _VLV_PCS01_DW0_CH0, _VLV_PCS01_DW0_CH1)
#define VLV_PCS23_DW0(ch) _PORT(ch, _VLV_PCS23_DW0_CH0, _VLV_PCS23_DW0_CH1)

#define _VLV_PCS_DW1_CH0		0x8204
#define _VLV_PCS_DW1_CH1		0x8404
#define   CHV_PCS_REQ_SOFTRESET_EN	(1<<23)
#define   DPIO_PCS_CLK_CRI_RXEB_EIOS_EN	(1<<22)
#define   DPIO_PCS_CLK_CRI_RXDIGFILTSG_EN (1<<21)
#define   DPIO_PCS_CLK_DATAWIDTH_SHIFT	(6)
#define   DPIO_PCS_CLK_SOFT_RESET	(1<<5)
#define VLV_PCS_DW1(ch) _PORT(ch, _VLV_PCS_DW1_CH0, _VLV_PCS_DW1_CH1)

#define _VLV_PCS01_DW1_CH0		0x204
#define _VLV_PCS23_DW1_CH0		0x404
#define _VLV_PCS01_DW1_CH1		0x2604
#define _VLV_PCS23_DW1_CH1		0x2804
#define VLV_PCS01_DW1(ch) _PORT(ch, _VLV_PCS01_DW1_CH0, _VLV_PCS01_DW1_CH1)
#define VLV_PCS23_DW1(ch) _PORT(ch, _VLV_PCS23_DW1_CH0, _VLV_PCS23_DW1_CH1)

#define _VLV_PCS_DW8_CH0		0x8220
#define _VLV_PCS_DW8_CH1		0x8420
#define   CHV_PCS_USEDCLKCHANNEL_OVRRIDE	(1 << 20)
#define   CHV_PCS_USEDCLKCHANNEL		(1 << 21)
#define VLV_PCS_DW8(ch) _PORT(ch, _VLV_PCS_DW8_CH0, _VLV_PCS_DW8_CH1)

#define _VLV_PCS01_DW8_CH0		0x0220
#define _VLV_PCS23_DW8_CH0		0x0420
#define _VLV_PCS01_DW8_CH1		0x2620
#define _VLV_PCS23_DW8_CH1		0x2820
#define VLV_PCS01_DW8(port) _PORT(port, _VLV_PCS01_DW8_CH0, _VLV_PCS01_DW8_CH1)
#define VLV_PCS23_DW8(port) _PORT(port, _VLV_PCS23_DW8_CH0, _VLV_PCS23_DW8_CH1)

#define _VLV_PCS_DW9_CH0		0x8224
#define _VLV_PCS_DW9_CH1		0x8424
#define   DPIO_PCS_TX2MARGIN_MASK	(0x7<<13)
#define   DPIO_PCS_TX2MARGIN_000	(0<<13)
#define   DPIO_PCS_TX2MARGIN_101	(1<<13)
#define   DPIO_PCS_TX1MARGIN_MASK	(0x7<<10)
#define   DPIO_PCS_TX1MARGIN_000	(0<<10)
#define   DPIO_PCS_TX1MARGIN_101	(1<<10)
#define	VLV_PCS_DW9(ch) _PORT(ch, _VLV_PCS_DW9_CH0, _VLV_PCS_DW9_CH1)

#define _VLV_PCS01_DW9_CH0		0x224
#define _VLV_PCS23_DW9_CH0		0x424
#define _VLV_PCS01_DW9_CH1		0x2624
#define _VLV_PCS23_DW9_CH1		0x2824
#define VLV_PCS01_DW9(ch) _PORT(ch, _VLV_PCS01_DW9_CH0, _VLV_PCS01_DW9_CH1)
#define VLV_PCS23_DW9(ch) _PORT(ch, _VLV_PCS23_DW9_CH0, _VLV_PCS23_DW9_CH1)

#define _CHV_PCS_DW10_CH0		0x8228
#define _CHV_PCS_DW10_CH1		0x8428
#define   DPIO_PCS_SWING_CALC_TX0_TX2	(1<<30)
#define   DPIO_PCS_SWING_CALC_TX1_TX3	(1<<31)
#define   DPIO_PCS_TX2DEEMP_MASK	(0xf<<24)
#define   DPIO_PCS_TX2DEEMP_9P5		(0<<24)
#define   DPIO_PCS_TX2DEEMP_6P0		(2<<24)
#define   DPIO_PCS_TX1DEEMP_MASK	(0xf<<16)
#define   DPIO_PCS_TX1DEEMP_9P5		(0<<16)
#define   DPIO_PCS_TX1DEEMP_6P0		(2<<16)
#define CHV_PCS_DW10(ch) _PORT(ch, _CHV_PCS_DW10_CH0, _CHV_PCS_DW10_CH1)

#define _VLV_PCS01_DW10_CH0		0x0228
#define _VLV_PCS23_DW10_CH0		0x0428
#define _VLV_PCS01_DW10_CH1		0x2628
#define _VLV_PCS23_DW10_CH1		0x2828
#define VLV_PCS01_DW10(port) _PORT(port, _VLV_PCS01_DW10_CH0, _VLV_PCS01_DW10_CH1)
#define VLV_PCS23_DW10(port) _PORT(port, _VLV_PCS23_DW10_CH0, _VLV_PCS23_DW10_CH1)

#define _VLV_PCS_DW11_CH0		0x822c
#define _VLV_PCS_DW11_CH1		0x842c
#define   DPIO_TX2_STAGGER_MASK(x)	((x)<<24)
#define   DPIO_LANEDESKEW_STRAP_OVRD	(1<<3)
#define   DPIO_LEFT_TXFIFO_RST_MASTER	(1<<1)
#define   DPIO_RIGHT_TXFIFO_RST_MASTER	(1<<0)
#define VLV_PCS_DW11(ch) _PORT(ch, _VLV_PCS_DW11_CH0, _VLV_PCS_DW11_CH1)

#define _VLV_PCS01_DW11_CH0		0x022c
#define _VLV_PCS23_DW11_CH0		0x042c
#define _VLV_PCS01_DW11_CH1		0x262c
#define _VLV_PCS23_DW11_CH1		0x282c
#define VLV_PCS01_DW11(ch) _PORT(ch, _VLV_PCS01_DW11_CH0, _VLV_PCS01_DW11_CH1)
#define VLV_PCS23_DW11(ch) _PORT(ch, _VLV_PCS23_DW11_CH0, _VLV_PCS23_DW11_CH1)

#define _VLV_PCS01_DW12_CH0		0x0230
#define _VLV_PCS23_DW12_CH0		0x0430
#define _VLV_PCS01_DW12_CH1		0x2630
#define _VLV_PCS23_DW12_CH1		0x2830
#define VLV_PCS01_DW12(ch) _PORT(ch, _VLV_PCS01_DW12_CH0, _VLV_PCS01_DW12_CH1)
#define VLV_PCS23_DW12(ch) _PORT(ch, _VLV_PCS23_DW12_CH0, _VLV_PCS23_DW12_CH1)

#define _VLV_PCS_DW12_CH0		0x8230
#define _VLV_PCS_DW12_CH1		0x8430
#define   DPIO_TX2_STAGGER_MULT(x)	((x)<<20)
#define   DPIO_TX1_STAGGER_MULT(x)	((x)<<16)
#define   DPIO_TX1_STAGGER_MASK(x)	((x)<<8)
#define   DPIO_LANESTAGGER_STRAP_OVRD	(1<<6)
#define   DPIO_LANESTAGGER_STRAP(x)	((x)<<0)
#define VLV_PCS_DW12(ch) _PORT(ch, _VLV_PCS_DW12_CH0, _VLV_PCS_DW12_CH1)

#define _VLV_PCS_DW14_CH0		0x8238
#define _VLV_PCS_DW14_CH1		0x8438
#define	VLV_PCS_DW14(ch) _PORT(ch, _VLV_PCS_DW14_CH0, _VLV_PCS_DW14_CH1)

#define _VLV_PCS_DW23_CH0		0x825c
#define _VLV_PCS_DW23_CH1		0x845c
#define VLV_PCS_DW23(ch) _PORT(ch, _VLV_PCS_DW23_CH0, _VLV_PCS_DW23_CH1)

#define _VLV_TX_DW2_CH0			0x8288
#define _VLV_TX_DW2_CH1			0x8488
#define   DPIO_SWING_MARGIN000_SHIFT	16
#define   DPIO_SWING_MARGIN000_MASK	(0xff << DPIO_SWING_MARGIN000_SHIFT)
#define   DPIO_UNIQ_TRANS_SCALE_SHIFT	8
#define VLV_TX_DW2(ch) _PORT(ch, _VLV_TX_DW2_CH0, _VLV_TX_DW2_CH1)

#define _VLV_TX_DW3_CH0			0x828c
#define _VLV_TX_DW3_CH1			0x848c
/* The following bit for CHV phy */
#define   DPIO_TX_UNIQ_TRANS_SCALE_EN	(1<<27)
#define   DPIO_SWING_MARGIN101_SHIFT	16
#define   DPIO_SWING_MARGIN101_MASK	(0xff << DPIO_SWING_MARGIN101_SHIFT)
#define VLV_TX_DW3(ch) _PORT(ch, _VLV_TX_DW3_CH0, _VLV_TX_DW3_CH1)

#define _VLV_TX_DW4_CH0			0x8290
#define _VLV_TX_DW4_CH1			0x8490
#define   DPIO_SWING_DEEMPH9P5_SHIFT	24
#define   DPIO_SWING_DEEMPH9P5_MASK	(0xff << DPIO_SWING_DEEMPH9P5_SHIFT)
#define   DPIO_SWING_DEEMPH6P0_SHIFT	16
#define   DPIO_SWING_DEEMPH6P0_MASK	(0xff << DPIO_SWING_DEEMPH6P0_SHIFT)
#define VLV_TX_DW4(ch) _PORT(ch, _VLV_TX_DW4_CH0, _VLV_TX_DW4_CH1)

#define _VLV_TX3_DW4_CH0		0x690
#define _VLV_TX3_DW4_CH1		0x2a90
#define VLV_TX3_DW4(ch) _PORT(ch, _VLV_TX3_DW4_CH0, _VLV_TX3_DW4_CH1)

#define _VLV_TX_DW5_CH0			0x8294
#define _VLV_TX_DW5_CH1			0x8494
#define   DPIO_TX_OCALINIT_EN		(1<<31)
#define VLV_TX_DW5(ch) _PORT(ch, _VLV_TX_DW5_CH0, _VLV_TX_DW5_CH1)

#define _VLV_TX_DW11_CH0		0x82ac
#define _VLV_TX_DW11_CH1		0x84ac
#define VLV_TX_DW11(ch) _PORT(ch, _VLV_TX_DW11_CH0, _VLV_TX_DW11_CH1)

#define _VLV_TX_DW14_CH0		0x82b8
#define _VLV_TX_DW14_CH1		0x84b8
#define VLV_TX_DW14(ch) _PORT(ch, _VLV_TX_DW14_CH0, _VLV_TX_DW14_CH1)

/* CHV dpPhy registers */
#define _CHV_PLL_DW0_CH0		0x8000
#define _CHV_PLL_DW0_CH1		0x8180
#define CHV_PLL_DW0(ch) _PIPE(ch, _CHV_PLL_DW0_CH0, _CHV_PLL_DW0_CH1)

#define _CHV_PLL_DW1_CH0		0x8004
#define _CHV_PLL_DW1_CH1		0x8184
#define   DPIO_CHV_N_DIV_SHIFT		8
#define   DPIO_CHV_M1_DIV_BY_2		(0 << 0)
#define CHV_PLL_DW1(ch) _PIPE(ch, _CHV_PLL_DW1_CH0, _CHV_PLL_DW1_CH1)

#define _CHV_PLL_DW2_CH0		0x8008
#define _CHV_PLL_DW2_CH1		0x8188
#define CHV_PLL_DW2(ch) _PIPE(ch, _CHV_PLL_DW2_CH0, _CHV_PLL_DW2_CH1)

#define _CHV_PLL_DW3_CH0		0x800c
#define _CHV_PLL_DW3_CH1		0x818c
#define  DPIO_CHV_FRAC_DIV_EN		(1 << 16)
#define  DPIO_CHV_FIRST_MOD		(0 << 8)
#define  DPIO_CHV_SECOND_MOD		(1 << 8)
#define  DPIO_CHV_FEEDFWD_GAIN_SHIFT	0
#define  DPIO_CHV_FEEDFWD_GAIN_MASK		(0xF << 0)
#define CHV_PLL_DW3(ch) _PIPE(ch, _CHV_PLL_DW3_CH0, _CHV_PLL_DW3_CH1)

#define _CHV_PLL_DW6_CH0		0x8018
#define _CHV_PLL_DW6_CH1		0x8198
#define   DPIO_CHV_GAIN_CTRL_SHIFT	16
#define	  DPIO_CHV_INT_COEFF_SHIFT	8
#define   DPIO_CHV_PROP_COEFF_SHIFT	0
#define CHV_PLL_DW6(ch) _PIPE(ch, _CHV_PLL_DW6_CH0, _CHV_PLL_DW6_CH1)

#define _CHV_PLL_DW8_CH0		0x8020
#define _CHV_PLL_DW8_CH1		0x81A0
#define   DPIO_CHV_TDC_TARGET_CNT_SHIFT 0
#define   DPIO_CHV_TDC_TARGET_CNT_MASK  (0x3FF << 0)
#define CHV_PLL_DW8(ch) _PIPE(ch, _CHV_PLL_DW8_CH0, _CHV_PLL_DW8_CH1)

#define _CHV_PLL_DW9_CH0		0x8024
#define _CHV_PLL_DW9_CH1		0x81A4
#define  DPIO_CHV_INT_LOCK_THRESHOLD_SHIFT		1 /* 3 bits */
#define  DPIO_CHV_INT_LOCK_THRESHOLD_MASK		(7 << 1)
#define  DPIO_CHV_INT_LOCK_THRESHOLD_SEL_COARSE	1 /* 1: coarse & 0 : fine  */
#define CHV_PLL_DW9(ch) _PIPE(ch, _CHV_PLL_DW9_CH0, _CHV_PLL_DW9_CH1)

#define _CHV_CMN_DW0_CH0               0x8100
#define   DPIO_ALLDL_POWERDOWN_SHIFT_CH0	19
#define   DPIO_ANYDL_POWERDOWN_SHIFT_CH0	18
#define   DPIO_ALLDL_POWERDOWN			(1 << 1)
#define   DPIO_ANYDL_POWERDOWN			(1 << 0)

#define _CHV_CMN_DW5_CH0               0x8114
#define   CHV_BUFRIGHTENA1_DISABLE	(0 << 20)
#define   CHV_BUFRIGHTENA1_NORMAL	(1 << 20)
#define   CHV_BUFRIGHTENA1_FORCE	(3 << 20)
#define   CHV_BUFRIGHTENA1_MASK		(3 << 20)
#define   CHV_BUFLEFTENA1_DISABLE	(0 << 22)
#define   CHV_BUFLEFTENA1_NORMAL	(1 << 22)
#define   CHV_BUFLEFTENA1_FORCE		(3 << 22)
#define   CHV_BUFLEFTENA1_MASK		(3 << 22)

#define _CHV_CMN_DW13_CH0		0x8134
#define _CHV_CMN_DW0_CH1		0x8080
#define   DPIO_CHV_S1_DIV_SHIFT		21
#define   DPIO_CHV_P1_DIV_SHIFT		13 /* 3 bits */
#define   DPIO_CHV_P2_DIV_SHIFT		8  /* 5 bits */
#define   DPIO_CHV_K_DIV_SHIFT		4
#define   DPIO_PLL_FREQLOCK		(1 << 1)
#define   DPIO_PLL_LOCK			(1 << 0)
#define CHV_CMN_DW13(ch) _PIPE(ch, _CHV_CMN_DW13_CH0, _CHV_CMN_DW0_CH1)

#define _CHV_CMN_DW14_CH0		0x8138
#define _CHV_CMN_DW1_CH1		0x8084
#define   DPIO_AFC_RECAL		(1 << 14)
#define   DPIO_DCLKP_EN			(1 << 13)
#define   CHV_BUFLEFTENA2_DISABLE	(0 << 17) /* CL2 DW1 only */
#define   CHV_BUFLEFTENA2_NORMAL	(1 << 17) /* CL2 DW1 only */
#define   CHV_BUFLEFTENA2_FORCE		(3 << 17) /* CL2 DW1 only */
#define   CHV_BUFLEFTENA2_MASK		(3 << 17) /* CL2 DW1 only */
#define   CHV_BUFRIGHTENA2_DISABLE	(0 << 19) /* CL2 DW1 only */
#define   CHV_BUFRIGHTENA2_NORMAL	(1 << 19) /* CL2 DW1 only */
#define   CHV_BUFRIGHTENA2_FORCE	(3 << 19) /* CL2 DW1 only */
#define   CHV_BUFRIGHTENA2_MASK		(3 << 19) /* CL2 DW1 only */
#define CHV_CMN_DW14(ch) _PIPE(ch, _CHV_CMN_DW14_CH0, _CHV_CMN_DW1_CH1)

#define _CHV_CMN_DW19_CH0		0x814c
#define _CHV_CMN_DW6_CH1		0x8098
#define   DPIO_ALLDL_POWERDOWN_SHIFT_CH1	30 /* CL2 DW6 only */
#define   DPIO_ANYDL_POWERDOWN_SHIFT_CH1	29 /* CL2 DW6 only */
#define   DPIO_DYNPWRDOWNEN_CH1		(1 << 28) /* CL2 DW6 only */
#define   CHV_CMN_USEDCLKCHANNEL	(1 << 13)

#define CHV_CMN_DW19(ch) _PIPE(ch, _CHV_CMN_DW19_CH0, _CHV_CMN_DW6_CH1)

#define CHV_CMN_DW28			0x8170
#define   DPIO_CL1POWERDOWNEN		(1 << 23)
#define   DPIO_DYNPWRDOWNEN_CH0		(1 << 22)
#define   DPIO_SUS_CLK_CONFIG_ON		(0 << 0)
#define   DPIO_SUS_CLK_CONFIG_CLKREQ		(1 << 0)
#define   DPIO_SUS_CLK_CONFIG_GATE		(2 << 0)
#define   DPIO_SUS_CLK_CONFIG_GATE_CLKREQ	(3 << 0)

#define CHV_CMN_DW30			0x8178
#define   DPIO_CL2_LDOFUSE_PWRENB	(1 << 6)
#define   DPIO_LRC_BYPASS		(1 << 3)

#define _TXLANE(ch, lane, offset) ((ch ? 0x2400 : 0) + \
					(lane) * 0x200 + (offset))

#define CHV_TX_DW0(ch, lane) _TXLANE(ch, lane, 0x80)
#define CHV_TX_DW1(ch, lane) _TXLANE(ch, lane, 0x84)
#define CHV_TX_DW2(ch, lane) _TXLANE(ch, lane, 0x88)
#define CHV_TX_DW3(ch, lane) _TXLANE(ch, lane, 0x8c)
#define CHV_TX_DW4(ch, lane) _TXLANE(ch, lane, 0x90)
#define CHV_TX_DW5(ch, lane) _TXLANE(ch, lane, 0x94)
#define CHV_TX_DW6(ch, lane) _TXLANE(ch, lane, 0x98)
#define CHV_TX_DW7(ch, lane) _TXLANE(ch, lane, 0x9c)
#define CHV_TX_DW8(ch, lane) _TXLANE(ch, lane, 0xa0)
#define CHV_TX_DW9(ch, lane) _TXLANE(ch, lane, 0xa4)
#define CHV_TX_DW10(ch, lane) _TXLANE(ch, lane, 0xa8)
#define CHV_TX_DW11(ch, lane) _TXLANE(ch, lane, 0xac)
#define   DPIO_FRC_LATENCY_SHFIT	8
#define CHV_TX_DW14(ch, lane) _TXLANE(ch, lane, 0xb8)
#define   DPIO_UPAR_SHIFT		30

/* BXT PHY registers */
#define _BXT_PHY0_BASE			0x6C000
#define _BXT_PHY1_BASE			0x162000
#define _BXT_PHY2_BASE			0x163000
#define BXT_PHY_BASE(phy)		_PHY3((phy), _BXT_PHY0_BASE, \
						     _BXT_PHY1_BASE, \
						     _BXT_PHY2_BASE)

#define _BXT_PHY(phy, reg)						\
	_MMIO(BXT_PHY_BASE(phy) - _BXT_PHY0_BASE + (reg))

#define _BXT_PHY_CH(phy, ch, reg_ch0, reg_ch1)		\
	(BXT_PHY_BASE(phy) + _PIPE((ch), (reg_ch0) - _BXT_PHY0_BASE,	\
					 (reg_ch1) - _BXT_PHY0_BASE))
#define _MMIO_BXT_PHY_CH(phy, ch, reg_ch0, reg_ch1)		\
	_MMIO(_BXT_PHY_CH(phy, ch, reg_ch0, reg_ch1))

#define BXT_P_CR_GT_DISP_PWRON		_MMIO(0x138090)

#define _BXT_PHY_CTL_DDI_A		0x64C00
#define _BXT_PHY_CTL_DDI_B		0x64C10
#define _BXT_PHY_CTL_DDI_C		0x64C20
#define   BXT_PHY_CMNLANE_POWERDOWN_ACK	(1 << 10)
#define   BXT_PHY_LANE_POWERDOWN_ACK	(1 << 9)
#define   BXT_PHY_LANE_ENABLED		(1 << 8)
#define BXT_PHY_CTL(port)		_MMIO_PORT(port, _BXT_PHY_CTL_DDI_A, \
							 _BXT_PHY_CTL_DDI_B)

#define _PHY_CTL_FAMILY_EDP		0x64C80
#define _PHY_CTL_FAMILY_DDI		0x64C90
#define _PHY_CTL_FAMILY_DDI_C		0x64CA0
#define   COMMON_RESET_DIS		(1 << 31)
#define BXT_PHY_CTL_FAMILY(phy)		_MMIO_PHY3((phy), _PHY_CTL_FAMILY_DDI, \
							  _PHY_CTL_FAMILY_EDP, \
							  _PHY_CTL_FAMILY_DDI_C)

/* BXT PHY PLL registers */
#define _PORT_PLL_A			0x46074
#define _PORT_PLL_B			0x46078
#define _PORT_PLL_C			0x4607c
#define   PORT_PLL_ENABLE		(1 << 31)
#define   PORT_PLL_LOCK			(1 << 30)
#define   PORT_PLL_REF_SEL		(1 << 27)
#define   PORT_PLL_POWER_ENABLE		(1 << 26)
#define   PORT_PLL_POWER_STATE		(1 << 25)
#define BXT_PORT_PLL_ENABLE(port)	_MMIO_PORT(port, _PORT_PLL_A, _PORT_PLL_B)

#define _PORT_PLL_EBB_0_A		0x162034
#define _PORT_PLL_EBB_0_B		0x6C034
#define _PORT_PLL_EBB_0_C		0x6C340
#define   PORT_PLL_P1_SHIFT		13
#define   PORT_PLL_P1_MASK		(0x07 << PORT_PLL_P1_SHIFT)
#define   PORT_PLL_P1(x)		((x)  << PORT_PLL_P1_SHIFT)
#define   PORT_PLL_P2_SHIFT		8
#define   PORT_PLL_P2_MASK		(0x1f << PORT_PLL_P2_SHIFT)
#define   PORT_PLL_P2(x)		((x)  << PORT_PLL_P2_SHIFT)
#define BXT_PORT_PLL_EBB_0(phy, ch)	_MMIO_BXT_PHY_CH(phy, ch, \
							 _PORT_PLL_EBB_0_B, \
							 _PORT_PLL_EBB_0_C)

#define _PORT_PLL_EBB_4_A		0x162038
#define _PORT_PLL_EBB_4_B		0x6C038
#define _PORT_PLL_EBB_4_C		0x6C344
#define   PORT_PLL_10BIT_CLK_ENABLE	(1 << 13)
#define   PORT_PLL_RECALIBRATE		(1 << 14)
#define BXT_PORT_PLL_EBB_4(phy, ch)	_MMIO_BXT_PHY_CH(phy, ch, \
							 _PORT_PLL_EBB_4_B, \
							 _PORT_PLL_EBB_4_C)

#define _PORT_PLL_0_A			0x162100
#define _PORT_PLL_0_B			0x6C100
#define _PORT_PLL_0_C			0x6C380
/* PORT_PLL_0_A */
#define   PORT_PLL_M2_MASK		0xFF
/* PORT_PLL_1_A */
#define   PORT_PLL_N_SHIFT		8
#define   PORT_PLL_N_MASK		(0x0F << PORT_PLL_N_SHIFT)
#define   PORT_PLL_N(x)			((x) << PORT_PLL_N_SHIFT)
/* PORT_PLL_2_A */
#define   PORT_PLL_M2_FRAC_MASK		0x3FFFFF
/* PORT_PLL_3_A */
#define   PORT_PLL_M2_FRAC_ENABLE	(1 << 16)
/* PORT_PLL_6_A */
#define   PORT_PLL_PROP_COEFF_MASK	0xF
#define   PORT_PLL_INT_COEFF_MASK	(0x1F << 8)
#define   PORT_PLL_INT_COEFF(x)		((x)  << 8)
#define   PORT_PLL_GAIN_CTL_MASK	(0x07 << 16)
#define   PORT_PLL_GAIN_CTL(x)		((x)  << 16)
/* PORT_PLL_8_A */
#define   PORT_PLL_TARGET_CNT_MASK	0x3FF
/* PORT_PLL_9_A */
#define  PORT_PLL_LOCK_THRESHOLD_SHIFT	1
#define  PORT_PLL_LOCK_THRESHOLD_MASK	(0x7 << PORT_PLL_LOCK_THRESHOLD_SHIFT)
/* PORT_PLL_10_A */
#define  PORT_PLL_DCO_AMP_OVR_EN_H	(1<<27)
#define  PORT_PLL_DCO_AMP_DEFAULT	15
#define  PORT_PLL_DCO_AMP_MASK		0x3c00
#define  PORT_PLL_DCO_AMP(x)		((x)<<10)
#define _PORT_PLL_BASE(phy, ch)		_BXT_PHY_CH(phy, ch, \
						    _PORT_PLL_0_B, \
						    _PORT_PLL_0_C)
#define BXT_PORT_PLL(phy, ch, idx)	_MMIO(_PORT_PLL_BASE(phy, ch) + \
					      (idx) * 4)

/* BXT PHY common lane registers */
#define _PORT_CL1CM_DW0_A		0x162000
#define _PORT_CL1CM_DW0_BC		0x6C000
#define   PHY_POWER_GOOD		(1 << 16)
#define   PHY_RESERVED			(1 << 7)
#define BXT_PORT_CL1CM_DW0(phy)		_BXT_PHY((phy), _PORT_CL1CM_DW0_BC)

#define _PORT_CL1CM_DW9_A		0x162024
#define _PORT_CL1CM_DW9_BC		0x6C024
#define   IREF0RC_OFFSET_SHIFT		8
#define   IREF0RC_OFFSET_MASK		(0xFF << IREF0RC_OFFSET_SHIFT)
#define BXT_PORT_CL1CM_DW9(phy)		_BXT_PHY((phy), _PORT_CL1CM_DW9_BC)

#define _PORT_CL1CM_DW10_A		0x162028
#define _PORT_CL1CM_DW10_BC		0x6C028
#define   IREF1RC_OFFSET_SHIFT		8
#define   IREF1RC_OFFSET_MASK		(0xFF << IREF1RC_OFFSET_SHIFT)
#define BXT_PORT_CL1CM_DW10(phy)	_BXT_PHY((phy), _PORT_CL1CM_DW10_BC)

#define _PORT_CL1CM_DW28_A		0x162070
#define _PORT_CL1CM_DW28_BC		0x6C070
#define   OCL1_POWER_DOWN_EN		(1 << 23)
#define   DW28_OLDO_DYN_PWR_DOWN_EN	(1 << 22)
#define   SUS_CLK_CONFIG		0x3
#define BXT_PORT_CL1CM_DW28(phy)	_BXT_PHY((phy), _PORT_CL1CM_DW28_BC)

#define _PORT_CL1CM_DW30_A		0x162078
#define _PORT_CL1CM_DW30_BC		0x6C078
#define   OCL2_LDOFUSE_PWR_DIS		(1 << 6)
#define BXT_PORT_CL1CM_DW30(phy)	_BXT_PHY((phy), _PORT_CL1CM_DW30_BC)

/* The spec defines this only for BXT PHY0, but lets assume that this
 * would exist for PHY1 too if it had a second channel.
 */
#define _PORT_CL2CM_DW6_A		0x162358
#define _PORT_CL2CM_DW6_BC		0x6C358
#define BXT_PORT_CL2CM_DW6(phy)		_BXT_PHY((phy), _PORT_CL2CM_DW6_BC)
#define   DW6_OLDO_DYN_PWR_DOWN_EN	(1 << 28)

/* BXT PHY Ref registers */
#define _PORT_REF_DW3_A			0x16218C
#define _PORT_REF_DW3_BC		0x6C18C
#define   GRC_DONE			(1 << 22)
#define BXT_PORT_REF_DW3(phy)		_BXT_PHY((phy), _PORT_REF_DW3_BC)

#define _PORT_REF_DW6_A			0x162198
#define _PORT_REF_DW6_BC		0x6C198
#define   GRC_CODE_SHIFT		24
#define   GRC_CODE_MASK			(0xFF << GRC_CODE_SHIFT)
#define   GRC_CODE_FAST_SHIFT		16
#define   GRC_CODE_FAST_MASK		(0xFF << GRC_CODE_FAST_SHIFT)
#define   GRC_CODE_SLOW_SHIFT		8
#define   GRC_CODE_SLOW_MASK		(0xFF << GRC_CODE_SLOW_SHIFT)
#define   GRC_CODE_NOM_MASK		0xFF
#define BXT_PORT_REF_DW6(phy)		_BXT_PHY((phy), _PORT_REF_DW6_BC)

#define _PORT_REF_DW8_A			0x1621A0
#define _PORT_REF_DW8_BC		0x6C1A0
#define   GRC_DIS			(1 << 15)
#define   GRC_RDY_OVRD			(1 << 1)
#define BXT_PORT_REF_DW8(phy)		_BXT_PHY((phy), _PORT_REF_DW8_BC)

/* BXT PHY PCS registers */
#define _PORT_PCS_DW10_LN01_A		0x162428
#define _PORT_PCS_DW10_LN01_B		0x6C428
#define _PORT_PCS_DW10_LN01_C		0x6C828
#define _PORT_PCS_DW10_GRP_A		0x162C28
#define _PORT_PCS_DW10_GRP_B		0x6CC28
#define _PORT_PCS_DW10_GRP_C		0x6CE28
#define BXT_PORT_PCS_DW10_LN01(phy, ch)	_MMIO_BXT_PHY_CH(phy, ch, \
							 _PORT_PCS_DW10_LN01_B, \
							 _PORT_PCS_DW10_LN01_C)
#define BXT_PORT_PCS_DW10_GRP(phy, ch)	_MMIO_BXT_PHY_CH(phy, ch, \
							 _PORT_PCS_DW10_GRP_B, \
							 _PORT_PCS_DW10_GRP_C)

#define   TX2_SWING_CALC_INIT		(1 << 31)
#define   TX1_SWING_CALC_INIT		(1 << 30)

#define _PORT_PCS_DW12_LN01_A		0x162430
#define _PORT_PCS_DW12_LN01_B		0x6C430
#define _PORT_PCS_DW12_LN01_C		0x6C830
#define _PORT_PCS_DW12_LN23_A		0x162630
#define _PORT_PCS_DW12_LN23_B		0x6C630
#define _PORT_PCS_DW12_LN23_C		0x6CA30
#define _PORT_PCS_DW12_GRP_A		0x162c30
#define _PORT_PCS_DW12_GRP_B		0x6CC30
#define _PORT_PCS_DW12_GRP_C		0x6CE30
#define   LANESTAGGER_STRAP_OVRD	(1 << 6)
#define   LANE_STAGGER_MASK		0x1F
#define BXT_PORT_PCS_DW12_LN01(phy, ch)	_MMIO_BXT_PHY_CH(phy, ch, \
							 _PORT_PCS_DW12_LN01_B, \
							 _PORT_PCS_DW12_LN01_C)
#define BXT_PORT_PCS_DW12_LN23(phy, ch)	_MMIO_BXT_PHY_CH(phy, ch, \
							 _PORT_PCS_DW12_LN23_B, \
							 _PORT_PCS_DW12_LN23_C)
#define BXT_PORT_PCS_DW12_GRP(phy, ch)	_MMIO_BXT_PHY_CH(phy, ch, \
							 _PORT_PCS_DW12_GRP_B, \
							 _PORT_PCS_DW12_GRP_C)

/* BXT PHY TX registers */
#define _BXT_LANE_OFFSET(lane)           (((lane) >> 1) * 0x200 +	\
					  ((lane) & 1) * 0x80)

#define _PORT_TX_DW2_LN0_A		0x162508
#define _PORT_TX_DW2_LN0_B		0x6C508
#define _PORT_TX_DW2_LN0_C		0x6C908
#define _PORT_TX_DW2_GRP_A		0x162D08
#define _PORT_TX_DW2_GRP_B		0x6CD08
#define _PORT_TX_DW2_GRP_C		0x6CF08
#define BXT_PORT_TX_DW2_LN0(phy, ch)	_MMIO_BXT_PHY_CH(phy, ch, \
							 _PORT_TX_DW2_LN0_B, \
							 _PORT_TX_DW2_LN0_C)
#define BXT_PORT_TX_DW2_GRP(phy, ch)	_MMIO_BXT_PHY_CH(phy, ch, \
							 _PORT_TX_DW2_GRP_B, \
							 _PORT_TX_DW2_GRP_C)
#define   MARGIN_000_SHIFT		16
#define   MARGIN_000			(0xFF << MARGIN_000_SHIFT)
#define   UNIQ_TRANS_SCALE_SHIFT	8
#define   UNIQ_TRANS_SCALE		(0xFF << UNIQ_TRANS_SCALE_SHIFT)

#define _PORT_TX_DW3_LN0_A		0x16250C
#define _PORT_TX_DW3_LN0_B		0x6C50C
#define _PORT_TX_DW3_LN0_C		0x6C90C
#define _PORT_TX_DW3_GRP_A		0x162D0C
#define _PORT_TX_DW3_GRP_B		0x6CD0C
#define _PORT_TX_DW3_GRP_C		0x6CF0C
#define BXT_PORT_TX_DW3_LN0(phy, ch)	_MMIO_BXT_PHY_CH(phy, ch, \
							 _PORT_TX_DW3_LN0_B, \
							 _PORT_TX_DW3_LN0_C)
#define BXT_PORT_TX_DW3_GRP(phy, ch)	_MMIO_BXT_PHY_CH(phy, ch, \
							 _PORT_TX_DW3_GRP_B, \
							 _PORT_TX_DW3_GRP_C)
#define   SCALE_DCOMP_METHOD		(1 << 26)
#define   UNIQUE_TRANGE_EN_METHOD	(1 << 27)

#define _PORT_TX_DW4_LN0_A		0x162510
#define _PORT_TX_DW4_LN0_B		0x6C510
#define _PORT_TX_DW4_LN0_C		0x6C910
#define _PORT_TX_DW4_GRP_A		0x162D10
#define _PORT_TX_DW4_GRP_B		0x6CD10
#define _PORT_TX_DW4_GRP_C		0x6CF10
#define BXT_PORT_TX_DW4_LN0(phy, ch)	_MMIO_BXT_PHY_CH(phy, ch, \
							 _PORT_TX_DW4_LN0_B, \
							 _PORT_TX_DW4_LN0_C)
#define BXT_PORT_TX_DW4_GRP(phy, ch)	_MMIO_BXT_PHY_CH(phy, ch, \
							 _PORT_TX_DW4_GRP_B, \
							 _PORT_TX_DW4_GRP_C)
#define   DEEMPH_SHIFT			24
#define   DE_EMPHASIS			(0xFF << DEEMPH_SHIFT)

#define _PORT_TX_DW5_LN0_A		0x162514
#define _PORT_TX_DW5_LN0_B		0x6C514
#define _PORT_TX_DW5_LN0_C		0x6C914
#define _PORT_TX_DW5_GRP_A		0x162D14
#define _PORT_TX_DW5_GRP_B		0x6CD14
#define _PORT_TX_DW5_GRP_C		0x6CF14
#define BXT_PORT_TX_DW5_LN0(phy, ch)	_MMIO_BXT_PHY_CH(phy, ch, \
							 _PORT_TX_DW5_LN0_B, \
							 _PORT_TX_DW5_LN0_C)
#define BXT_PORT_TX_DW5_GRP(phy, ch)	_MMIO_BXT_PHY_CH(phy, ch, \
							 _PORT_TX_DW5_GRP_B, \
							 _PORT_TX_DW5_GRP_C)
#define   DCC_DELAY_RANGE_1		(1 << 9)
#define   DCC_DELAY_RANGE_2		(1 << 8)

#define _PORT_TX_DW14_LN0_A		0x162538
#define _PORT_TX_DW14_LN0_B		0x6C538
#define _PORT_TX_DW14_LN0_C		0x6C938
#define   LATENCY_OPTIM_SHIFT		30
#define   LATENCY_OPTIM			(1 << LATENCY_OPTIM_SHIFT)
#define BXT_PORT_TX_DW14_LN(phy, ch, lane)				\
	_MMIO(_BXT_PHY_CH(phy, ch, _PORT_TX_DW14_LN0_B,			\
				   _PORT_TX_DW14_LN0_C) +		\
	      _BXT_LANE_OFFSET(lane))

/* UAIMI scratch pad register 1 */
#define UAIMI_SPR1			_MMIO(0x4F074)
/* SKL VccIO mask */
#define SKL_VCCIO_MASK			0x1
/* SKL balance leg register */
#define DISPIO_CR_TX_BMU_CR0		_MMIO(0x6C00C)
/* I_boost values */
#define BALANCE_LEG_SHIFT(port)		(8+3*(port))
#define BALANCE_LEG_MASK(port)		(7<<(8+3*(port)))
/* Balance leg disable bits */
#define BALANCE_LEG_DISABLE_SHIFT	23
#define BALANCE_LEG_DISABLE(port)	(1 << (23 + (port)))

/*
 * Fence registers
 * [0-7]  @ 0x2000 gen2,gen3
 * [8-15] @ 0x3000 945,g33,pnv
 *
 * [0-15] @ 0x3000 gen4,gen5
 *
 * [0-15] @ 0x100000 gen6,vlv,chv
 * [0-31] @ 0x100000 gen7+
 */
#define FENCE_REG(i)			_MMIO(0x2000 + (((i) & 8) << 9) + ((i) & 7) * 4)
#define   I830_FENCE_START_MASK		0x07f80000
#define   I830_FENCE_TILING_Y_SHIFT	12
#define   I830_FENCE_SIZE_BITS(size)	((ffs((size) >> 19) - 1) << 8)
#define   I830_FENCE_PITCH_SHIFT	4
#define   I830_FENCE_REG_VALID		(1<<0)
#define   I915_FENCE_MAX_PITCH_VAL	4
#define   I830_FENCE_MAX_PITCH_VAL	6
#define   I830_FENCE_MAX_SIZE_VAL	(1<<8)

#define   I915_FENCE_START_MASK		0x0ff00000
#define   I915_FENCE_SIZE_BITS(size)	((ffs((size) >> 20) - 1) << 8)

#define FENCE_REG_965_LO(i)		_MMIO(0x03000 + (i) * 8)
#define FENCE_REG_965_HI(i)		_MMIO(0x03000 + (i) * 8 + 4)
#define   I965_FENCE_PITCH_SHIFT	2
#define   I965_FENCE_TILING_Y_SHIFT	1
#define   I965_FENCE_REG_VALID		(1<<0)
#define   I965_FENCE_MAX_PITCH_VAL	0x0400

#define FENCE_REG_GEN6_LO(i)		_MMIO(0x100000 + (i) * 8)
#define FENCE_REG_GEN6_HI(i)		_MMIO(0x100000 + (i) * 8 + 4)
#define   GEN6_FENCE_PITCH_SHIFT	32
#define   GEN7_FENCE_MAX_PITCH_VAL	0x0800


/* control register for cpu gtt access */
#define TILECTL				_MMIO(0x101000)
#define   TILECTL_SWZCTL			(1 << 0)
#define   TILECTL_TLBPF			(1 << 1)
#define   TILECTL_TLB_PREFETCH_DIS	(1 << 2)
#define   TILECTL_BACKSNOOP_DIS		(1 << 3)

/*
 * Instruction and interrupt control regs
 */
#define PGTBL_CTL	_MMIO(0x02020)
#define   PGTBL_ADDRESS_LO_MASK	0xfffff000 /* bits [31:12] */
#define   PGTBL_ADDRESS_HI_MASK	0x000000f0 /* bits [35:32] (gen4) */
#define PGTBL_ER	_MMIO(0x02024)
#define PRB0_BASE	(0x2030-0x30)
#define PRB1_BASE	(0x2040-0x30) /* 830,gen3 */
#define PRB2_BASE	(0x2050-0x30) /* gen3 */
#define SRB0_BASE	(0x2100-0x30) /* gen2 */
#define SRB1_BASE	(0x2110-0x30) /* gen2 */
#define SRB2_BASE	(0x2120-0x30) /* 830 */
#define SRB3_BASE	(0x2130-0x30) /* 830 */
#define RENDER_RING_BASE	0x02000
#define BSD_RING_BASE		0x04000
#define GEN6_BSD_RING_BASE	0x12000
#define GEN8_BSD2_RING_BASE	0x1c000
#define VEBOX_RING_BASE		0x1a000
#define BLT_RING_BASE		0x22000
#define RING_TAIL(base)		_MMIO((base)+0x30)
#define RING_HEAD(base)		_MMIO((base)+0x34)
#define RING_START(base)	_MMIO((base)+0x38)
#define RING_CTL(base)		_MMIO((base)+0x3c)
#define   RING_CTL_SIZE(size)	((size) - PAGE_SIZE) /* in bytes -> pages */
#define RING_CNTR(base)		_MMIO((base) + 0x178)
#define   GEN9_WATCHDOG_ENABLE		0
#define   GEN9_WATCHDOG_DISABLE		1
#define RING_THRESH(base)      _MMIO((base) + 0x17C)
#define RING_SYNC_0(base)	_MMIO((base)+0x40)
#define RING_SYNC_1(base)	_MMIO((base)+0x44)
#define RING_SYNC_2(base)	_MMIO((base)+0x48)
#define GEN6_RVSYNC	(RING_SYNC_0(RENDER_RING_BASE))
#define GEN6_RBSYNC	(RING_SYNC_1(RENDER_RING_BASE))
#define GEN6_RVESYNC	(RING_SYNC_2(RENDER_RING_BASE))
#define GEN6_VBSYNC	(RING_SYNC_0(GEN6_BSD_RING_BASE))
#define GEN6_VRSYNC	(RING_SYNC_1(GEN6_BSD_RING_BASE))
#define GEN6_VVESYNC	(RING_SYNC_2(GEN6_BSD_RING_BASE))
#define GEN6_BRSYNC	(RING_SYNC_0(BLT_RING_BASE))
#define GEN6_BVSYNC	(RING_SYNC_1(BLT_RING_BASE))
#define GEN6_BVESYNC	(RING_SYNC_2(BLT_RING_BASE))
#define GEN6_VEBSYNC	(RING_SYNC_0(VEBOX_RING_BASE))
#define GEN6_VERSYNC	(RING_SYNC_1(VEBOX_RING_BASE))
#define GEN6_VEVSYNC	(RING_SYNC_2(VEBOX_RING_BASE))
#define GEN6_NOSYNC	INVALID_MMIO_REG
#define RING_PSMI_CTL(base)	_MMIO((base)+0x50)
#define RING_MAX_IDLE(base)	_MMIO((base)+0x54)
#define RING_HWS_PGA(base)	_MMIO((base)+0x80)
#define RING_HWS_PGA_GEN6(base)	_MMIO((base)+0x2080)
#define RING_RESET_CTL(base)	_MMIO((base)+0xd0)
#define   RESET_CTL_REQUEST_RESET  (1 << 0)
#define   RESET_CTL_READY_TO_RESET (1 << 1)

#define HSW_GTT_CACHE_EN	_MMIO(0x4024)
#define   GTT_CACHE_EN_ALL	0xF0007FFF
#define GEN7_WR_WATERMARK	_MMIO(0x4028)
#define GEN7_GFX_PRIO_CTRL	_MMIO(0x402C)
#define ARB_MODE		_MMIO(0x4030)
#define   ARB_MODE_SWIZZLE_SNB	(1<<4)
#define   ARB_MODE_SWIZZLE_IVB	(1<<5)
#define GEN7_GFX_PEND_TLB0	_MMIO(0x4034)
#define GEN7_GFX_PEND_TLB1	_MMIO(0x4038)
/* L3, CVS, ZTLB, RCC, CASC LRA min, max values */
#define GEN7_LRA_LIMITS(i)	_MMIO(0x403C + (i) * 4)
#define GEN7_LRA_LIMITS_REG_NUM	13
#define GEN7_MEDIA_MAX_REQ_COUNT	_MMIO(0x4070)
#define GEN7_GFX_MAX_REQ_COUNT		_MMIO(0x4074)

#define GAMTARBMODE		_MMIO(0x04a08)
#define   ARB_MODE_BWGTLB_DISABLE (1<<9)
#define   ARB_MODE_SWIZZLE_BDW	(1<<1)
#define RENDER_HWS_PGA_GEN7	_MMIO(0x04080)
#define RING_FAULT_REG(engine)	_MMIO(0x4094 + 0x100*(engine)->hw_id)
#define   RING_FAULT_GTTSEL_MASK (1<<11)
#define   RING_FAULT_SRCID(x)	(((x) >> 3) & 0xff)
#define   RING_FAULT_FAULT_TYPE(x) (((x) >> 1) & 0x3)
#define   RING_FAULT_VALID	(1<<0)
#define DONE_REG		_MMIO(0x40b0)
#define GEN8_PRIVATE_PAT_LO	_MMIO(0x40e0)
#define GEN8_PRIVATE_PAT_HI	_MMIO(0x40e0 + 4)
#define BSD_HWS_PGA_GEN7	_MMIO(0x04180)
#define BLT_HWS_PGA_GEN7	_MMIO(0x04280)
#define VEBOX_HWS_PGA_GEN7	_MMIO(0x04380)
#define RING_ACTHD(base)	_MMIO((base)+0x74)
#define RING_ACTHD_UDW(base)	_MMIO((base)+0x5c)
#define RING_NOPID(base)	_MMIO((base)+0x94)
#define RING_IMR(base)		_MMIO((base)+0xa8)
#define RING_HWSTAM(base)	_MMIO((base)+0x98)
#define RING_TIMESTAMP(base)		_MMIO((base)+0x358)
#define RING_TIMESTAMP_UDW(base)	_MMIO((base)+0x358 + 4)
#define   TAIL_ADDR		0x001FFFF8
#define   HEAD_WRAP_COUNT	0xFFE00000
#define   HEAD_WRAP_ONE		0x00200000
#define   HEAD_ADDR		0x001FFFFC
#define   RING_NR_PAGES		0x001FF000
#define   RING_REPORT_MASK	0x00000006
#define   RING_REPORT_64K	0x00000002
#define   RING_REPORT_128K	0x00000004
#define   RING_NO_REPORT	0x00000000
#define   RING_VALID_MASK	0x00000001
#define   RING_VALID		0x00000001
#define   RING_INVALID		0x00000000
#define   RING_WAIT_I8XX	(1<<0) /* gen2, PRBx_HEAD */
#define   RING_WAIT		(1<<11) /* gen3+, PRBx_CTL */
#define   RING_WAIT_SEMAPHORE	(1<<10) /* gen6+ */

#define RING_FORCE_TO_NONPRIV(base, i) _MMIO(((base)+0x4D0) + (i)*4)
#define   RING_MAX_NONPRIV_SLOTS  12

#define GEN7_TLB_RD_ADDR	_MMIO(0x4700)

#define GEN9_GAMT_ECO_REG_RW_IA _MMIO(0x4ab0)
#define   GAMT_ECO_ENABLE_IN_PLACE_DECOMPRESS	(1<<18)

#define GAMT_CHKN_BIT_REG	_MMIO(0x4ab8)
#define   GAMT_CHKN_DISABLE_DYNAMIC_CREDIT_SHARING	(1<<28)

#if 0
#define PRB0_TAIL	_MMIO(0x2030)
#define PRB0_HEAD	_MMIO(0x2034)
#define PRB0_START	_MMIO(0x2038)
#define PRB0_CTL	_MMIO(0x203c)
#define PRB1_TAIL	_MMIO(0x2040) /* 915+ only */
#define PRB1_HEAD	_MMIO(0x2044) /* 915+ only */
#define PRB1_START	_MMIO(0x2048) /* 915+ only */
#define PRB1_CTL	_MMIO(0x204c) /* 915+ only */
#endif
#define IPEIR_I965	_MMIO(0x2064)
#define IPEHR_I965	_MMIO(0x2068)
#define GEN7_SC_INSTDONE	_MMIO(0x7100)
#define GEN7_SAMPLER_INSTDONE	_MMIO(0xe160)
#define GEN7_ROW_INSTDONE	_MMIO(0xe164)
#define GEN8_MCR_SELECTOR		_MMIO(0xfdc)
#define   GEN8_MCR_SLICE(slice)		(((slice) & 3) << 26)
#define   GEN8_MCR_SLICE_MASK		GEN8_MCR_SLICE(3)
#define   GEN8_MCR_SUBSLICE(subslice)	(((subslice) & 3) << 24)
#define   GEN8_MCR_SUBSLICE_MASK	GEN8_MCR_SUBSLICE(3)
#define RING_IPEIR(base)	_MMIO((base)+0x64)
#define RING_IPEHR(base)	_MMIO((base)+0x68)
/*
 * On GEN4, only the render ring INSTDONE exists and has a different
 * layout than the GEN7+ version.
 * The GEN2 counterpart of this register is GEN2_INSTDONE.
 */
#define RING_INSTDONE(base)	_MMIO((base)+0x6c)
#define RING_INSTPS(base)	_MMIO((base)+0x70)
#define RING_DMA_FADD(base)	_MMIO((base)+0x78)
#define RING_DMA_FADD_UDW(base)	_MMIO((base)+0x60) /* gen8+ */
#define RING_INSTPM(base)	_MMIO((base)+0xc0)
#define RING_MI_MODE(base)	_MMIO((base)+0x9c)
#define INSTPS		_MMIO(0x2070) /* 965+ only */
#define GEN4_INSTDONE1	_MMIO(0x207c) /* 965+ only, aka INSTDONE_2 on SNB */
#define ACTHD_I965	_MMIO(0x2074)
#define HWS_PGA		_MMIO(0x2080)
#define HWS_ADDRESS_MASK	0xfffff000
#define HWS_START_ADDRESS_SHIFT	4
#define PWRCTXA		_MMIO(0x2088) /* 965GM+ only */
#define   PWRCTX_EN	(1<<0)
#define IPEIR		_MMIO(0x2088)
#define IPEHR		_MMIO(0x208c)
#define GEN2_INSTDONE	_MMIO(0x2090)
#define NOPID		_MMIO(0x2094)
#define HWSTAM		_MMIO(0x2098)
#define DMA_FADD_I8XX	_MMIO(0x20d0)
#define RING_BBSTATE(base)	_MMIO((base)+0x110)
#define   RING_BB_PPGTT		(1 << 5)
#define RING_SBBADDR(base)	_MMIO((base)+0x114) /* hsw+ */
#define RING_SBBSTATE(base)	_MMIO((base)+0x118) /* hsw+ */
#define RING_SBBADDR_UDW(base)	_MMIO((base)+0x11c) /* gen8+ */
#define RING_BBADDR(base)	_MMIO((base)+0x140)
#define RING_BBADDR_UDW(base)	_MMIO((base)+0x168) /* gen8+ */
#define RING_BB_PER_CTX_PTR(base)	_MMIO((base)+0x1c0) /* gen8+ */
#define RING_INDIRECT_CTX(base)		_MMIO((base)+0x1c4) /* gen8+ */
#define RING_INDIRECT_CTX_OFFSET(base)	_MMIO((base)+0x1c8) /* gen8+ */
#define RING_CTX_TIMESTAMP(base)	_MMIO((base)+0x3a8) /* gen8+ */

#define ERROR_GEN6	_MMIO(0x40a0)
#define GEN7_ERR_INT	_MMIO(0x44040)
#define   ERR_INT_POISON		(1<<31)
#define   ERR_INT_MMIO_UNCLAIMED	(1<<13)
#define   ERR_INT_PIPE_CRC_DONE_C	(1<<8)
#define   ERR_INT_FIFO_UNDERRUN_C	(1<<6)
#define   ERR_INT_PIPE_CRC_DONE_B	(1<<5)
#define   ERR_INT_FIFO_UNDERRUN_B	(1<<3)
#define   ERR_INT_PIPE_CRC_DONE_A	(1<<2)
#define   ERR_INT_PIPE_CRC_DONE(pipe)	(1<<(2 + (pipe)*3))
#define   ERR_INT_FIFO_UNDERRUN_A	(1<<0)
#define   ERR_INT_FIFO_UNDERRUN(pipe)	(1<<((pipe)*3))

#define GEN8_FAULT_TLB_DATA0		_MMIO(0x4b10)
#define GEN8_FAULT_TLB_DATA1		_MMIO(0x4b14)

#define FPGA_DBG		_MMIO(0x42300)
#define   FPGA_DBG_RM_NOCLAIM	(1<<31)

#define CLAIM_ER		_MMIO(VLV_DISPLAY_BASE + 0x2028)
#define   CLAIM_ER_CLR		(1 << 31)
#define   CLAIM_ER_OVERFLOW	(1 << 16)
#define   CLAIM_ER_CTR_MASK	0xffff

#define DERRMR		_MMIO(0x44050)
/* Note that HBLANK events are reserved on bdw+ */
#define   DERRMR_PIPEA_SCANLINE		(1<<0)
#define   DERRMR_PIPEA_PRI_FLIP_DONE	(1<<1)
#define   DERRMR_PIPEA_SPR_FLIP_DONE	(1<<2)
#define   DERRMR_PIPEA_VBLANK		(1<<3)
#define   DERRMR_PIPEA_HBLANK		(1<<5)
#define   DERRMR_PIPEB_SCANLINE 	(1<<8)
#define   DERRMR_PIPEB_PRI_FLIP_DONE	(1<<9)
#define   DERRMR_PIPEB_SPR_FLIP_DONE	(1<<10)
#define   DERRMR_PIPEB_VBLANK		(1<<11)
#define   DERRMR_PIPEB_HBLANK		(1<<13)
/* Note that PIPEC is not a simple translation of PIPEA/PIPEB */
#define   DERRMR_PIPEC_SCANLINE		(1<<14)
#define   DERRMR_PIPEC_PRI_FLIP_DONE	(1<<15)
#define   DERRMR_PIPEC_SPR_FLIP_DONE	(1<<20)
#define   DERRMR_PIPEC_VBLANK		(1<<21)
#define   DERRMR_PIPEC_HBLANK		(1<<22)


/* GM45+ chicken bits -- debug workaround bits that may be required
 * for various sorts of correct behavior.  The top 16 bits of each are
 * the enables for writing to the corresponding low bit.
 */
#define _3D_CHICKEN	_MMIO(0x2084)
#define  _3D_CHICKEN_HIZ_PLANE_DISABLE_MSAA_4X_SNB	(1 << 10)
#define _3D_CHICKEN2	_MMIO(0x208c)
/* Disables pipelining of read flushes past the SF-WIZ interface.
 * Required on all Ironlake steppings according to the B-Spec, but the
 * particular danger of not doing so is not specified.
 */
# define _3D_CHICKEN2_WM_READ_PIPELINED			(1 << 14)
#define _3D_CHICKEN3	_MMIO(0x2090)
#define  _3D_CHICKEN_SF_DISABLE_OBJEND_CULL		(1 << 10)
#define  _3D_CHICKEN3_SF_DISABLE_FASTCLIP_CULL		(1 << 5)
#define  _3D_CHICKEN_SDE_LIMIT_FIFO_POLY_DEPTH(x)	((x)<<1) /* gen8+ */
#define  _3D_CHICKEN3_SF_DISABLE_PIPELINED_ATTR_FETCH	(1 << 1) /* gen6 */

#define MI_MODE		_MMIO(0x209c)
# define VS_TIMER_DISPATCH				(1 << 6)
# define MI_FLUSH_ENABLE				(1 << 12)
# define ASYNC_FLIP_PERF_DISABLE			(1 << 14)
# define MODE_IDLE					(1 << 9)
# define STOP_RING					(1 << 8)

#define GEN6_GT_MODE	_MMIO(0x20d0)
#define GEN7_GT_MODE	_MMIO(0x7008)
#define   GEN6_WIZ_HASHING(hi, lo)			(((hi) << 9) | ((lo) << 7))
#define   GEN6_WIZ_HASHING_8x8				GEN6_WIZ_HASHING(0, 0)
#define   GEN6_WIZ_HASHING_8x4				GEN6_WIZ_HASHING(0, 1)
#define   GEN6_WIZ_HASHING_16x4				GEN6_WIZ_HASHING(1, 0)
#define   GEN6_WIZ_HASHING_MASK				GEN6_WIZ_HASHING(1, 1)
#define   GEN6_TD_FOUR_ROW_DISPATCH_DISABLE		(1 << 5)
#define   GEN9_IZ_HASHING_MASK(slice)			(0x3 << ((slice) * 2))
#define   GEN9_IZ_HASHING(slice, val)			((val) << ((slice) * 2))

/* chicken reg for WaConextSwitchWithConcurrentTLBInvalidate */
#define GEN9_CSFE_CHICKEN1_RCS _MMIO(0x20D4)
#define   GEN9_PREEMPT_GPGPU_SYNC_SWITCH_DISABLE (1 << 2)

/* WaClearTdlStateAckDirtyBits */
#define GEN8_STATE_ACK		_MMIO(0x20F0)
#define GEN9_STATE_ACK_SLICE1	_MMIO(0x20F8)
#define GEN9_STATE_ACK_SLICE2	_MMIO(0x2100)
#define   GEN9_STATE_ACK_TDL0 (1 << 12)
#define   GEN9_STATE_ACK_TDL1 (1 << 13)
#define   GEN9_STATE_ACK_TDL2 (1 << 14)
#define   GEN9_STATE_ACK_TDL3 (1 << 15)
#define   GEN9_SUBSLICE_TDL_ACK_BITS \
	(GEN9_STATE_ACK_TDL3 | GEN9_STATE_ACK_TDL2 | \
	 GEN9_STATE_ACK_TDL1 | GEN9_STATE_ACK_TDL0)

#define GFX_MODE	_MMIO(0x2520)
#define GFX_MODE_GEN7	_MMIO(0x229c)
#define RING_MODE_GEN7(engine)	_MMIO((engine)->mmio_base+0x29c)
#define   GFX_RUN_LIST_ENABLE		(1<<15)
#define   GFX_INTERRUPT_STEERING	(1<<14)
#define   GFX_TLB_INVALIDATE_EXPLICIT	(1<<13)
#define   GFX_SURFACE_FAULT_ENABLE	(1<<12)
#define   GFX_REPLAY_MODE		(1<<11)
#define   GFX_PSMI_GRANULARITY		(1<<10)
#define   GFX_PPGTT_ENABLE		(1<<9)
#define   GEN8_GFX_PPGTT_48B		(1<<7)

#define   GFX_FORWARD_VBLANK_MASK	(3<<5)
#define   GFX_FORWARD_VBLANK_NEVER	(0<<5)
#define   GFX_FORWARD_VBLANK_ALWAYS	(1<<5)
#define   GFX_FORWARD_VBLANK_COND	(2<<5)

#define VLV_DISPLAY_BASE 0x180000
#define VLV_MIPI_BASE VLV_DISPLAY_BASE
#define BXT_MIPI_BASE 0x60000

#define VLV_GU_CTL0	_MMIO(VLV_DISPLAY_BASE + 0x2030)
#define VLV_GU_CTL1	_MMIO(VLV_DISPLAY_BASE + 0x2034)
#define SCPD0		_MMIO(0x209c) /* 915+ only */
#define IER		_MMIO(0x20a0)
#define IIR		_MMIO(0x20a4)
#define IMR		_MMIO(0x20a8)
#define ISR		_MMIO(0x20ac)
#define VLV_GUNIT_CLOCK_GATE	_MMIO(VLV_DISPLAY_BASE + 0x2060)
#define   GINT_DIS		(1<<22)
#define   GCFG_DIS		(1<<8)
#define VLV_GUNIT_CLOCK_GATE2	_MMIO(VLV_DISPLAY_BASE + 0x2064)
#define VLV_IIR_RW	_MMIO(VLV_DISPLAY_BASE + 0x2084)
#define VLV_IER		_MMIO(VLV_DISPLAY_BASE + 0x20a0)
#define VLV_IIR		_MMIO(VLV_DISPLAY_BASE + 0x20a4)
#define VLV_IMR		_MMIO(VLV_DISPLAY_BASE + 0x20a8)
#define VLV_ISR		_MMIO(VLV_DISPLAY_BASE + 0x20ac)
#define VLV_PCBR	_MMIO(VLV_DISPLAY_BASE + 0x2120)
#define VLV_PCBR_ADDR_SHIFT	12

#define   DISPLAY_PLANE_FLIP_PENDING(plane) (1<<(11-(plane))) /* A and B only */
#define EIR		_MMIO(0x20b0)
#define EMR		_MMIO(0x20b4)
#define ESR		_MMIO(0x20b8)
#define   GM45_ERROR_PAGE_TABLE				(1<<5)
#define   GM45_ERROR_MEM_PRIV				(1<<4)
#define   I915_ERROR_PAGE_TABLE				(1<<4)
#define   GM45_ERROR_CP_PRIV				(1<<3)
#define   I915_ERROR_MEMORY_REFRESH			(1<<1)
#define   I915_ERROR_INSTRUCTION			(1<<0)
#define INSTPM	        _MMIO(0x20c0)
#define   INSTPM_SELF_EN (1<<12) /* 915GM only */
#define   INSTPM_AGPBUSY_INT_EN (1<<11) /* gen3: when disabled, pending interrupts
					will not assert AGPBUSY# and will only
					be delivered when out of C3. */
#define   INSTPM_FORCE_ORDERING				(1<<7) /* GEN6+ */
#define   INSTPM_TLB_INVALIDATE	(1<<9)
#define   INSTPM_SYNC_FLUSH	(1<<5)
#define ACTHD	        _MMIO(0x20c8)
#define MEM_MODE	_MMIO(0x20cc)
#define   MEM_DISPLAY_B_TRICKLE_FEED_DISABLE (1<<3) /* 830 only */
#define   MEM_DISPLAY_A_TRICKLE_FEED_DISABLE (1<<2) /* 830/845 only */
#define   MEM_DISPLAY_TRICKLE_FEED_DISABLE (1<<2) /* 85x only */
#define FW_BLC		_MMIO(0x20d8)
#define FW_BLC2		_MMIO(0x20dc)
#define FW_BLC_SELF	_MMIO(0x20e0) /* 915+ only */
#define   FW_BLC_SELF_EN_MASK      (1<<31)
#define   FW_BLC_SELF_FIFO_MASK    (1<<16) /* 945 only */
#define   FW_BLC_SELF_EN           (1<<15) /* 945 only */
#define MM_BURST_LENGTH     0x00700000
#define MM_FIFO_WATERMARK   0x0001F000
#define LM_BURST_LENGTH     0x00000700
#define LM_FIFO_WATERMARK   0x0000001F
#define MI_ARB_STATE	_MMIO(0x20e4) /* 915+ only */

/* Make render/texture TLB fetches lower priorty than associated data
 *   fetches. This is not turned on by default
 */
#define   MI_ARB_RENDER_TLB_LOW_PRIORITY	(1 << 15)

/* Isoch request wait on GTT enable (Display A/B/C streams).
 * Make isoch requests stall on the TLB update. May cause
 * display underruns (test mode only)
 */
#define   MI_ARB_ISOCH_WAIT_GTT			(1 << 14)

/* Block grant count for isoch requests when block count is
 * set to a finite value.
 */
#define   MI_ARB_BLOCK_GRANT_MASK		(3 << 12)
#define   MI_ARB_BLOCK_GRANT_8			(0 << 12)	/* for 3 display planes */
#define   MI_ARB_BLOCK_GRANT_4			(1 << 12)	/* for 2 display planes */
#define   MI_ARB_BLOCK_GRANT_2			(2 << 12)	/* for 1 display plane */
#define   MI_ARB_BLOCK_GRANT_0			(3 << 12)	/* don't use */

/* Enable render writes to complete in C2/C3/C4 power states.
 * If this isn't enabled, render writes are prevented in low
 * power states. That seems bad to me.
 */
#define   MI_ARB_C3_LP_WRITE_ENABLE		(1 << 11)

/* This acknowledges an async flip immediately instead
 * of waiting for 2TLB fetches.
 */
#define   MI_ARB_ASYNC_FLIP_ACK_IMMEDIATE	(1 << 10)

/* Enables non-sequential data reads through arbiter
 */
#define   MI_ARB_DUAL_DATA_PHASE_DISABLE	(1 << 9)

/* Disable FSB snooping of cacheable write cycles from binner/render
 * command stream
 */
#define   MI_ARB_CACHE_SNOOP_DISABLE		(1 << 8)

/* Arbiter time slice for non-isoch streams */
#define   MI_ARB_TIME_SLICE_MASK		(7 << 5)
#define   MI_ARB_TIME_SLICE_1			(0 << 5)
#define   MI_ARB_TIME_SLICE_2			(1 << 5)
#define   MI_ARB_TIME_SLICE_4			(2 << 5)
#define   MI_ARB_TIME_SLICE_6			(3 << 5)
#define   MI_ARB_TIME_SLICE_8			(4 << 5)
#define   MI_ARB_TIME_SLICE_10			(5 << 5)
#define   MI_ARB_TIME_SLICE_14			(6 << 5)
#define   MI_ARB_TIME_SLICE_16			(7 << 5)

/* Low priority grace period page size */
#define   MI_ARB_LOW_PRIORITY_GRACE_4KB		(0 << 4)	/* default */
#define   MI_ARB_LOW_PRIORITY_GRACE_8KB		(1 << 4)

/* Disable display A/B trickle feed */
#define   MI_ARB_DISPLAY_TRICKLE_FEED_DISABLE	(1 << 2)

/* Set display plane priority */
#define   MI_ARB_DISPLAY_PRIORITY_A_B		(0 << 0)	/* display A > display B */
#define   MI_ARB_DISPLAY_PRIORITY_B_A		(1 << 0)	/* display B > display A */

#define MI_STATE	_MMIO(0x20e4) /* gen2 only */
#define   MI_AGPBUSY_INT_EN			(1 << 1) /* 85x only */
#define   MI_AGPBUSY_830_MODE			(1 << 0) /* 85x only */

#define CACHE_MODE_0	_MMIO(0x2120) /* 915+ only */
#define   CM0_PIPELINED_RENDER_FLUSH_DISABLE (1<<8)
#define   CM0_IZ_OPT_DISABLE      (1<<6)
#define   CM0_ZR_OPT_DISABLE      (1<<5)
#define	  CM0_STC_EVICT_DISABLE_LRA_SNB	(1<<5)
#define   CM0_DEPTH_EVICT_DISABLE (1<<4)
#define   CM0_COLOR_EVICT_DISABLE (1<<3)
#define   CM0_DEPTH_WRITE_DISABLE (1<<1)
#define   CM0_RC_OP_FLUSH_DISABLE (1<<0)
#define GFX_FLSH_CNTL	_MMIO(0x2170) /* 915+ only */
#define GFX_FLSH_CNTL_GEN6	_MMIO(0x101008)
#define   GFX_FLSH_CNTL_EN	(1<<0)
#define ECOSKPD		_MMIO(0x21d0)
#define   ECO_GATING_CX_ONLY	(1<<3)
#define   ECO_FLIP_DONE		(1<<0)

#define CACHE_MODE_0_GEN7	_MMIO(0x7000) /* IVB+ */
#define RC_OP_FLUSH_ENABLE (1<<0)
#define   HIZ_RAW_STALL_OPT_DISABLE (1<<2)
#define CACHE_MODE_1		_MMIO(0x7004) /* IVB+ */
#define   PIXEL_SUBSPAN_COLLECT_OPT_DISABLE	(1<<6)
#define   GEN8_4x4_STC_OPTIMIZATION_DISABLE	(1<<6)
#define   GEN9_PARTIAL_RESOLVE_IN_VC_DISABLE	(1<<1)

#define GEN6_BLITTER_ECOSKPD	_MMIO(0x221d0)
#define   GEN6_BLITTER_LOCK_SHIFT			16
#define   GEN6_BLITTER_FBC_NOTIFY			(1<<3)

#define GEN6_RC_SLEEP_PSMI_CONTROL	_MMIO(0x2050)
#define   GEN6_PSMI_SLEEP_MSG_DISABLE	(1 << 0)
#define   GEN8_RC_SEMA_IDLE_MSG_DISABLE	(1 << 12)
#define   GEN8_FF_DOP_CLOCK_GATE_DISABLE	(1<<10)

/* Fuse readout registers for GT */
#define CHV_FUSE_GT			_MMIO(VLV_DISPLAY_BASE + 0x2168)
#define   CHV_FGT_DISABLE_SS0		(1 << 10)
#define   CHV_FGT_DISABLE_SS1		(1 << 11)
#define   CHV_FGT_EU_DIS_SS0_R0_SHIFT	16
#define   CHV_FGT_EU_DIS_SS0_R0_MASK	(0xf << CHV_FGT_EU_DIS_SS0_R0_SHIFT)
#define   CHV_FGT_EU_DIS_SS0_R1_SHIFT	20
#define   CHV_FGT_EU_DIS_SS0_R1_MASK	(0xf << CHV_FGT_EU_DIS_SS0_R1_SHIFT)
#define   CHV_FGT_EU_DIS_SS1_R0_SHIFT	24
#define   CHV_FGT_EU_DIS_SS1_R0_MASK	(0xf << CHV_FGT_EU_DIS_SS1_R0_SHIFT)
#define   CHV_FGT_EU_DIS_SS1_R1_SHIFT	28
#define   CHV_FGT_EU_DIS_SS1_R1_MASK	(0xf << CHV_FGT_EU_DIS_SS1_R1_SHIFT)

#define GEN8_FUSE2			_MMIO(0x9120)
#define   GEN8_F2_SS_DIS_SHIFT		21
#define   GEN8_F2_SS_DIS_MASK		(0x7 << GEN8_F2_SS_DIS_SHIFT)
#define   GEN8_F2_S_ENA_SHIFT		25
#define   GEN8_F2_S_ENA_MASK		(0x7 << GEN8_F2_S_ENA_SHIFT)

#define   GEN9_F2_SS_DIS_SHIFT		20
#define   GEN9_F2_SS_DIS_MASK		(0xf << GEN9_F2_SS_DIS_SHIFT)

#define GEN8_EU_DISABLE0		_MMIO(0x9134)
#define   GEN8_EU_DIS0_S0_MASK		0xffffff
#define   GEN8_EU_DIS0_S1_SHIFT		24
#define   GEN8_EU_DIS0_S1_MASK		(0xff << GEN8_EU_DIS0_S1_SHIFT)

#define GEN8_EU_DISABLE1		_MMIO(0x9138)
#define   GEN8_EU_DIS1_S1_MASK		0xffff
#define   GEN8_EU_DIS1_S2_SHIFT		16
#define   GEN8_EU_DIS1_S2_MASK		(0xffff << GEN8_EU_DIS1_S2_SHIFT)

#define GEN8_EU_DISABLE2		_MMIO(0x913c)
#define   GEN8_EU_DIS2_S2_MASK		0xff

#define GEN9_EU_DISABLE(slice)		_MMIO(0x9134 + (slice)*0x4)

#define GEN6_BSD_SLEEP_PSMI_CONTROL	_MMIO(0x12050)
#define GEN8_RC6_WA_BB			_MMIO(0x2058)
#define GEN8_OA_CTX_CONTROL		0x2360

#define   GEN6_BSD_SLEEP_MSG_DISABLE	(1 << 0)
#define   GEN6_BSD_SLEEP_FLUSH_DISABLE	(1 << 2)
#define   GEN6_BSD_SLEEP_INDICATOR	(1 << 3)
#define   GEN6_BSD_GO_INDICATOR		(1 << 4)

/* On modern GEN architectures interrupt control consists of two sets
 * of registers. The first set pertains to the ring generating the
 * interrupt. The second control is for the functional block generating the
 * interrupt. These are PM, GT, DE, etc.
 *
 * Luckily *knocks on wood* all the ring interrupt bits match up with the
 * GT interrupt bits, so we don't need to duplicate the defines.
 *
 * These defines should cover us well from SNB->HSW with minor exceptions
 * it can also work on ILK.
 */
#define GT_BLT_FLUSHDW_NOTIFY_INTERRUPT		(1 << 26)
#define GT_BLT_CS_ERROR_INTERRUPT		(1 << 25)
#define GT_BLT_USER_INTERRUPT			(1 << 22)
#define GT_BSD_CS_ERROR_INTERRUPT		(1 << 15)
#define GT_BSD_USER_INTERRUPT			(1 << 12)
#define GT_RENDER_L3_PARITY_ERROR_INTERRUPT_S1	(1 << 11) /* hsw+; rsvd on snb, ivb, vlv */
#define GT_CONTEXT_SWITCH_INTERRUPT		(1 <<  8)
#define GT_GEN9_WATCHDOG_INTERRUPT		(1 <<  6) /* gen9+ */
#define GT_RENDER_L3_PARITY_ERROR_INTERRUPT	(1 <<  5) /* !snb */
#define GT_RENDER_PIPECTL_NOTIFY_INTERRUPT	(1 <<  4)
#define GT_RENDER_CS_MASTER_ERROR_INTERRUPT	(1 <<  3)
#define GT_RENDER_SYNC_STATUS_INTERRUPT		(1 <<  2)
#define GT_RENDER_DEBUG_INTERRUPT		(1 <<  1)
#define GT_RENDER_USER_INTERRUPT		(1 <<  0)

#define PM_VEBOX_CS_ERROR_INTERRUPT		(1 << 12) /* hsw+ */
#define PM_VEBOX_USER_INTERRUPT			(1 << 10) /* hsw+ */

#define GT_PARITY_ERROR(dev_priv) \
	(GT_RENDER_L3_PARITY_ERROR_INTERRUPT | \
	 (IS_HASWELL(dev_priv) ? GT_RENDER_L3_PARITY_ERROR_INTERRUPT_S1 : 0))

/* These are all the "old" interrupts */
#define ILK_BSD_USER_INTERRUPT				(1<<5)

#define I915_PM_INTERRUPT				(1<<31)
#define I915_ISP_INTERRUPT				(1<<22)
#define I915_LPE_PIPE_B_INTERRUPT			(1<<21)
#define I915_LPE_PIPE_A_INTERRUPT			(1<<20)
#define I915_MIPIC_INTERRUPT				(1<<19)
#define I915_MIPIA_INTERRUPT				(1<<18)
#define I915_PIPE_CONTROL_NOTIFY_INTERRUPT		(1<<18)
#define I915_DISPLAY_PORT_INTERRUPT			(1<<17)
#define I915_DISPLAY_PIPE_C_HBLANK_INTERRUPT		(1<<16)
#define I915_MASTER_ERROR_INTERRUPT			(1<<15)
#define I915_RENDER_COMMAND_PARSER_ERROR_INTERRUPT	(1<<15)
#define I915_DISPLAY_PIPE_B_HBLANK_INTERRUPT		(1<<14)
#define I915_GMCH_THERMAL_SENSOR_EVENT_INTERRUPT	(1<<14) /* p-state */
#define I915_DISPLAY_PIPE_A_HBLANK_INTERRUPT		(1<<13)
#define I915_HWB_OOM_INTERRUPT				(1<<13)
#define I915_LPE_PIPE_C_INTERRUPT			(1<<12)
#define I915_SYNC_STATUS_INTERRUPT			(1<<12)
#define I915_MISC_INTERRUPT				(1<<11)
#define I915_DISPLAY_PLANE_A_FLIP_PENDING_INTERRUPT	(1<<11)
#define I915_DISPLAY_PIPE_C_VBLANK_INTERRUPT		(1<<10)
#define I915_DISPLAY_PLANE_B_FLIP_PENDING_INTERRUPT	(1<<10)
#define I915_DISPLAY_PIPE_C_EVENT_INTERRUPT		(1<<9)
#define I915_OVERLAY_PLANE_FLIP_PENDING_INTERRUPT	(1<<9)
#define I915_DISPLAY_PIPE_C_DPBM_INTERRUPT		(1<<8)
#define I915_DISPLAY_PLANE_C_FLIP_PENDING_INTERRUPT	(1<<8)
#define I915_DISPLAY_PIPE_A_VBLANK_INTERRUPT		(1<<7)
#define I915_DISPLAY_PIPE_A_EVENT_INTERRUPT		(1<<6)
#define I915_DISPLAY_PIPE_B_VBLANK_INTERRUPT		(1<<5)
#define I915_DISPLAY_PIPE_B_EVENT_INTERRUPT		(1<<4)
#define I915_DISPLAY_PIPE_A_DPBM_INTERRUPT		(1<<3)
#define I915_DISPLAY_PIPE_B_DPBM_INTERRUPT		(1<<2)
#define I915_DEBUG_INTERRUPT				(1<<2)
#define I915_WINVALID_INTERRUPT				(1<<1)
#define I915_USER_INTERRUPT				(1<<1)
#define I915_ASLE_INTERRUPT				(1<<0)
#define I915_BSD_USER_INTERRUPT				(1<<25)

#define I915_HDMI_LPE_AUDIO_BASE	(VLV_DISPLAY_BASE + 0x65000)
#define I915_HDMI_LPE_AUDIO_SIZE	0x1000

#define GEN6_BSD_RNCID			_MMIO(0x12198)

#define GEN7_FF_THREAD_MODE		_MMIO(0x20a0)
#define   GEN7_FF_SCHED_MASK		0x0077070
#define   GEN8_FF_DS_REF_CNT_FFME	(1 << 19)
#define   GEN7_FF_TS_SCHED_HS1		(0x5<<16)
#define   GEN7_FF_TS_SCHED_HS0		(0x3<<16)
#define   GEN7_FF_TS_SCHED_LOAD_BALANCE	(0x1<<16)
#define   GEN7_FF_TS_SCHED_HW		(0x0<<16) /* Default */
#define   GEN7_FF_VS_REF_CNT_FFME	(1 << 15)
#define   GEN7_FF_VS_SCHED_HS1		(0x5<<12)
#define   GEN7_FF_VS_SCHED_HS0		(0x3<<12)
#define   GEN7_FF_VS_SCHED_LOAD_BALANCE	(0x1<<12) /* Default */
#define   GEN7_FF_VS_SCHED_HW		(0x0<<12)
#define   GEN7_FF_DS_SCHED_HS1		(0x5<<4)
#define   GEN7_FF_DS_SCHED_HS0		(0x3<<4)
#define   GEN7_FF_DS_SCHED_LOAD_BALANCE	(0x1<<4)  /* Default */
#define   GEN7_FF_DS_SCHED_HW		(0x0<<4)

/*
 * Framebuffer compression (915+ only)
 */

#define FBC_CFB_BASE		_MMIO(0x3200) /* 4k page aligned */
#define FBC_LL_BASE		_MMIO(0x3204) /* 4k page aligned */
#define FBC_CONTROL		_MMIO(0x3208)
#define   FBC_CTL_EN		(1<<31)
#define   FBC_CTL_PERIODIC	(1<<30)
#define   FBC_CTL_INTERVAL_SHIFT (16)
#define   FBC_CTL_UNCOMPRESSIBLE (1<<14)
#define   FBC_CTL_C3_IDLE	(1<<13)
#define   FBC_CTL_STRIDE_SHIFT	(5)
#define   FBC_CTL_FENCENO_SHIFT	(0)
#define FBC_COMMAND		_MMIO(0x320c)
#define   FBC_CMD_COMPRESS	(1<<0)
#define FBC_STATUS		_MMIO(0x3210)
#define   FBC_STAT_COMPRESSING	(1<<31)
#define   FBC_STAT_COMPRESSED	(1<<30)
#define   FBC_STAT_MODIFIED	(1<<29)
#define   FBC_STAT_CURRENT_LINE_SHIFT	(0)
#define FBC_CONTROL2		_MMIO(0x3214)
#define   FBC_CTL_FENCE_DBL	(0<<4)
#define   FBC_CTL_IDLE_IMM	(0<<2)
#define   FBC_CTL_IDLE_FULL	(1<<2)
#define   FBC_CTL_IDLE_LINE	(2<<2)
#define   FBC_CTL_IDLE_DEBUG	(3<<2)
#define   FBC_CTL_CPU_FENCE	(1<<1)
#define   FBC_CTL_PLANE(plane)	((plane)<<0)
#define FBC_FENCE_OFF		_MMIO(0x3218) /* BSpec typo has 321Bh */
#define FBC_TAG(i)		_MMIO(0x3300 + (i) * 4)

#define FBC_STATUS2			_MMIO(0x43214)
#define  IVB_FBC_COMPRESSION_MASK	0x7ff
#define  BDW_FBC_COMPRESSION_MASK	0xfff

#define FBC_LL_SIZE		(1536)

#define FBC_LLC_READ_CTRL	_MMIO(0x9044)
#define   FBC_LLC_FULLY_OPEN	(1<<30)

/* Framebuffer compression for GM45+ */
#define DPFC_CB_BASE		_MMIO(0x3200)
#define DPFC_CONTROL		_MMIO(0x3208)
#define   DPFC_CTL_EN		(1<<31)
#define   DPFC_CTL_PLANE(plane)	((plane)<<30)
#define   IVB_DPFC_CTL_PLANE(plane)	((plane)<<29)
#define   DPFC_CTL_FENCE_EN	(1<<29)
#define   IVB_DPFC_CTL_FENCE_EN	(1<<28)
#define   DPFC_CTL_PERSISTENT_MODE	(1<<25)
#define   DPFC_SR_EN		(1<<10)
#define   DPFC_CTL_LIMIT_1X	(0<<6)
#define   DPFC_CTL_LIMIT_2X	(1<<6)
#define   DPFC_CTL_LIMIT_4X	(2<<6)
#define DPFC_RECOMP_CTL		_MMIO(0x320c)
#define   DPFC_RECOMP_STALL_EN	(1<<27)
#define   DPFC_RECOMP_STALL_WM_SHIFT (16)
#define   DPFC_RECOMP_STALL_WM_MASK (0x07ff0000)
#define   DPFC_RECOMP_TIMER_COUNT_SHIFT (0)
#define   DPFC_RECOMP_TIMER_COUNT_MASK (0x0000003f)
#define DPFC_STATUS		_MMIO(0x3210)
#define   DPFC_INVAL_SEG_SHIFT  (16)
#define   DPFC_INVAL_SEG_MASK	(0x07ff0000)
#define   DPFC_COMP_SEG_SHIFT	(0)
#define   DPFC_COMP_SEG_MASK	(0x000003ff)
#define DPFC_STATUS2		_MMIO(0x3214)
#define DPFC_FENCE_YOFF		_MMIO(0x3218)
#define DPFC_CHICKEN		_MMIO(0x3224)
#define   DPFC_HT_MODIFY	(1<<31)

/* Framebuffer compression for Ironlake */
#define ILK_DPFC_CB_BASE	_MMIO(0x43200)
#define ILK_DPFC_CONTROL	_MMIO(0x43208)
#define   FBC_CTL_FALSE_COLOR	(1<<10)
/* The bit 28-8 is reserved */
#define   DPFC_RESERVED		(0x1FFFFF00)
#define ILK_DPFC_RECOMP_CTL	_MMIO(0x4320c)
#define ILK_DPFC_STATUS		_MMIO(0x43210)
#define ILK_DPFC_FENCE_YOFF	_MMIO(0x43218)
#define ILK_DPFC_CHICKEN	_MMIO(0x43224)
#define   ILK_DPFC_DISABLE_DUMMY0 (1<<8)
#define   ILK_DPFC_NUKE_ON_ANY_MODIFICATION	(1<<23)
#define ILK_FBC_RT_BASE		_MMIO(0x2128)
#define   ILK_FBC_RT_VALID	(1<<0)
#define   SNB_FBC_FRONT_BUFFER	(1<<1)

#define ILK_DISPLAY_CHICKEN1	_MMIO(0x42000)
#define   ILK_FBCQ_DIS		(1<<22)
#define	  ILK_PABSTRETCH_DIS	(1<<21)


/*
 * Framebuffer compression for Sandybridge
 *
 * The following two registers are of type GTTMMADR
 */
#define SNB_DPFC_CTL_SA		_MMIO(0x100100)
#define   SNB_CPU_FENCE_ENABLE	(1<<29)
#define DPFC_CPU_FENCE_OFFSET	_MMIO(0x100104)

/* Framebuffer compression for Ivybridge */
#define IVB_FBC_RT_BASE			_MMIO(0x7020)

#define IPS_CTL		_MMIO(0x43408)
#define   IPS_ENABLE	(1 << 31)

#define MSG_FBC_REND_STATE	_MMIO(0x50380)
#define   FBC_REND_NUKE		(1<<2)
#define   FBC_REND_CACHE_CLEAN	(1<<1)

/*
 * GPIO regs
 */
#define GPIOA			_MMIO(0x5010)
#define GPIOB			_MMIO(0x5014)
#define GPIOC			_MMIO(0x5018)
#define GPIOD			_MMIO(0x501c)
#define GPIOE			_MMIO(0x5020)
#define GPIOF			_MMIO(0x5024)
#define GPIOG			_MMIO(0x5028)
#define GPIOH			_MMIO(0x502c)
# define GPIO_CLOCK_DIR_MASK		(1 << 0)
# define GPIO_CLOCK_DIR_IN		(0 << 1)
# define GPIO_CLOCK_DIR_OUT		(1 << 1)
# define GPIO_CLOCK_VAL_MASK		(1 << 2)
# define GPIO_CLOCK_VAL_OUT		(1 << 3)
# define GPIO_CLOCK_VAL_IN		(1 << 4)
# define GPIO_CLOCK_PULLUP_DISABLE	(1 << 5)
# define GPIO_DATA_DIR_MASK		(1 << 8)
# define GPIO_DATA_DIR_IN		(0 << 9)
# define GPIO_DATA_DIR_OUT		(1 << 9)
# define GPIO_DATA_VAL_MASK		(1 << 10)
# define GPIO_DATA_VAL_OUT		(1 << 11)
# define GPIO_DATA_VAL_IN		(1 << 12)
# define GPIO_DATA_PULLUP_DISABLE	(1 << 13)

#define GMBUS0			_MMIO(dev_priv->gpio_mmio_base + 0x5100) /* clock/port select */
#define   GMBUS_RATE_100KHZ	(0<<8)
#define   GMBUS_RATE_50KHZ	(1<<8)
#define   GMBUS_RATE_400KHZ	(2<<8) /* reserved on Pineview */
#define   GMBUS_RATE_1MHZ	(3<<8) /* reserved on Pineview */
#define   GMBUS_HOLD_EXT	(1<<7) /* 300ns hold time, rsvd on Pineview */
#define   GMBUS_PIN_DISABLED	0
#define   GMBUS_PIN_SSC		1
#define   GMBUS_PIN_VGADDC	2
#define   GMBUS_PIN_PANEL	3
#define   GMBUS_PIN_DPD_CHV	3 /* HDMID_CHV */
#define   GMBUS_PIN_DPC		4 /* HDMIC */
#define   GMBUS_PIN_DPB		5 /* SDVO, HDMIB */
#define   GMBUS_PIN_DPD		6 /* HDMID */
#define   GMBUS_PIN_RESERVED	7 /* 7 reserved */
#define   GMBUS_PIN_1_BXT	1
#define   GMBUS_PIN_2_BXT	2
#define   GMBUS_PIN_3_BXT	3
#define   GMBUS_NUM_PINS	7 /* including 0 */
#define GMBUS1			_MMIO(dev_priv->gpio_mmio_base + 0x5104) /* command/status */
#define   GMBUS_SW_CLR_INT	(1<<31)
#define   GMBUS_SW_RDY		(1<<30)
#define   GMBUS_ENT		(1<<29) /* enable timeout */
#define   GMBUS_CYCLE_NONE	(0<<25)
#define   GMBUS_CYCLE_WAIT	(1<<25)
#define   GMBUS_CYCLE_INDEX	(2<<25)
#define   GMBUS_CYCLE_STOP	(4<<25)
#define   GMBUS_BYTE_COUNT_SHIFT 16
#define   GMBUS_BYTE_COUNT_MAX   256U
#define   GMBUS_SLAVE_INDEX_SHIFT 8
#define   GMBUS_SLAVE_ADDR_SHIFT 1
#define   GMBUS_SLAVE_READ	(1<<0)
#define   GMBUS_SLAVE_WRITE	(0<<0)
#define GMBUS2			_MMIO(dev_priv->gpio_mmio_base + 0x5108) /* status */
#define   GMBUS_INUSE		(1<<15)
#define   GMBUS_HW_WAIT_PHASE	(1<<14)
#define   GMBUS_STALL_TIMEOUT	(1<<13)
#define   GMBUS_INT		(1<<12)
#define   GMBUS_HW_RDY		(1<<11)
#define   GMBUS_SATOER		(1<<10)
#define   GMBUS_ACTIVE		(1<<9)
#define GMBUS3			_MMIO(dev_priv->gpio_mmio_base + 0x510c) /* data buffer bytes 3-0 */
#define GMBUS4			_MMIO(dev_priv->gpio_mmio_base + 0x5110) /* interrupt mask (Pineview+) */
#define   GMBUS_SLAVE_TIMEOUT_EN (1<<4)
#define   GMBUS_NAK_EN		(1<<3)
#define   GMBUS_IDLE_EN		(1<<2)
#define   GMBUS_HW_WAIT_EN	(1<<1)
#define   GMBUS_HW_RDY_EN	(1<<0)
#define GMBUS5			_MMIO(dev_priv->gpio_mmio_base + 0x5120) /* byte index */
#define   GMBUS_2BYTE_INDEX_EN	(1<<31)

/*
 * Clock control & power management
 */
#define _DPLL_A (dev_priv->info.display_mmio_offset + 0x6014)
#define _DPLL_B (dev_priv->info.display_mmio_offset + 0x6018)
#define _CHV_DPLL_C (dev_priv->info.display_mmio_offset + 0x6030)
#define DPLL(pipe) _MMIO_PIPE3((pipe), _DPLL_A, _DPLL_B, _CHV_DPLL_C)

#define VGA0	_MMIO(0x6000)
#define VGA1	_MMIO(0x6004)
#define VGA_PD	_MMIO(0x6010)
#define   VGA0_PD_P2_DIV_4	(1 << 7)
#define   VGA0_PD_P1_DIV_2	(1 << 5)
#define   VGA0_PD_P1_SHIFT	0
#define   VGA0_PD_P1_MASK	(0x1f << 0)
#define   VGA1_PD_P2_DIV_4	(1 << 15)
#define   VGA1_PD_P1_DIV_2	(1 << 13)
#define   VGA1_PD_P1_SHIFT	8
#define   VGA1_PD_P1_MASK	(0x1f << 8)
#define   DPLL_VCO_ENABLE		(1 << 31)
#define   DPLL_SDVO_HIGH_SPEED		(1 << 30)
#define   DPLL_DVO_2X_MODE		(1 << 30)
#define   DPLL_EXT_BUFFER_ENABLE_VLV	(1 << 30)
#define   DPLL_SYNCLOCK_ENABLE		(1 << 29)
#define   DPLL_REF_CLK_ENABLE_VLV	(1 << 29)
#define   DPLL_VGA_MODE_DIS		(1 << 28)
#define   DPLLB_MODE_DAC_SERIAL		(1 << 26) /* i915 */
#define   DPLLB_MODE_LVDS		(2 << 26) /* i915 */
#define   DPLL_MODE_MASK		(3 << 26)
#define   DPLL_DAC_SERIAL_P2_CLOCK_DIV_10 (0 << 24) /* i915 */
#define   DPLL_DAC_SERIAL_P2_CLOCK_DIV_5 (1 << 24) /* i915 */
#define   DPLLB_LVDS_P2_CLOCK_DIV_14	(0 << 24) /* i915 */
#define   DPLLB_LVDS_P2_CLOCK_DIV_7	(1 << 24) /* i915 */
#define   DPLL_P2_CLOCK_DIV_MASK	0x03000000 /* i915 */
#define   DPLL_FPA01_P1_POST_DIV_MASK	0x00ff0000 /* i915 */
#define   DPLL_FPA01_P1_POST_DIV_MASK_PINEVIEW	0x00ff8000 /* Pineview */
#define   DPLL_LOCK_VLV			(1<<15)
#define   DPLL_INTEGRATED_CRI_CLK_VLV	(1<<14)
#define   DPLL_INTEGRATED_REF_CLK_VLV	(1<<13)
#define   DPLL_SSC_REF_CLK_CHV		(1<<13)
#define   DPLL_PORTC_READY_MASK		(0xf << 4)
#define   DPLL_PORTB_READY_MASK		(0xf)

#define   DPLL_FPA01_P1_POST_DIV_MASK_I830	0x001f0000

/* Additional CHV pll/phy registers */
#define DPIO_PHY_STATUS			_MMIO(VLV_DISPLAY_BASE + 0x6240)
#define   DPLL_PORTD_READY_MASK		(0xf)
#define DISPLAY_PHY_CONTROL _MMIO(VLV_DISPLAY_BASE + 0x60100)
#define   PHY_CH_POWER_DOWN_OVRD_EN(phy, ch)	(1 << (2*(phy)+(ch)+27))
#define   PHY_LDO_DELAY_0NS			0x0
#define   PHY_LDO_DELAY_200NS			0x1
#define   PHY_LDO_DELAY_600NS			0x2
#define   PHY_LDO_SEQ_DELAY(delay, phy)		((delay) << (2*(phy)+23))
#define   PHY_CH_POWER_DOWN_OVRD(mask, phy, ch)	((mask) << (8*(phy)+4*(ch)+11))
#define   PHY_CH_SU_PSR				0x1
#define   PHY_CH_DEEP_PSR			0x7
#define   PHY_CH_POWER_MODE(mode, phy, ch)	((mode) << (6*(phy)+3*(ch)+2))
#define   PHY_COM_LANE_RESET_DEASSERT(phy)	(1 << (phy))
#define DISPLAY_PHY_STATUS _MMIO(VLV_DISPLAY_BASE + 0x60104)
#define   PHY_POWERGOOD(phy)	(((phy) == DPIO_PHY0) ? (1<<31) : (1<<30))
#define   PHY_STATUS_CMN_LDO(phy, ch)                   (1 << (6-(6*(phy)+3*(ch))))
#define   PHY_STATUS_SPLINE_LDO(phy, ch, spline)        (1 << (8-(6*(phy)+3*(ch)+(spline))))

/*
 * The i830 generation, in LVDS mode, defines P1 as the bit number set within
 * this field (only one bit may be set).
 */
#define   DPLL_FPA01_P1_POST_DIV_MASK_I830_LVDS	0x003f0000
#define   DPLL_FPA01_P1_POST_DIV_SHIFT	16
#define   DPLL_FPA01_P1_POST_DIV_SHIFT_PINEVIEW 15
/* i830, required in DVO non-gang */
#define   PLL_P2_DIVIDE_BY_4		(1 << 23)
#define   PLL_P1_DIVIDE_BY_TWO		(1 << 21) /* i830 */
#define   PLL_REF_INPUT_DREFCLK		(0 << 13)
#define   PLL_REF_INPUT_TVCLKINA	(1 << 13) /* i830 */
#define   PLL_REF_INPUT_TVCLKINBC	(2 << 13) /* SDVO TVCLKIN */
#define   PLLB_REF_INPUT_SPREADSPECTRUMIN (3 << 13)
#define   PLL_REF_INPUT_MASK		(3 << 13)
#define   PLL_LOAD_PULSE_PHASE_SHIFT		9
/* Ironlake */
# define PLL_REF_SDVO_HDMI_MULTIPLIER_SHIFT     9
# define PLL_REF_SDVO_HDMI_MULTIPLIER_MASK      (7 << 9)
# define PLL_REF_SDVO_HDMI_MULTIPLIER(x)	(((x)-1) << 9)
# define DPLL_FPA1_P1_POST_DIV_SHIFT            0
# define DPLL_FPA1_P1_POST_DIV_MASK             0xff

/*
 * Parallel to Serial Load Pulse phase selection.
 * Selects the phase for the 10X DPLL clock for the PCIe
 * digital display port. The range is 4 to 13; 10 or more
 * is just a flip delay. The default is 6
 */
#define   PLL_LOAD_PULSE_PHASE_MASK		(0xf << PLL_LOAD_PULSE_PHASE_SHIFT)
#define   DISPLAY_RATE_SELECT_FPA1		(1 << 8)
/*
 * SDVO multiplier for 945G/GM. Not used on 965.
 */
#define   SDVO_MULTIPLIER_MASK			0x000000ff
#define   SDVO_MULTIPLIER_SHIFT_HIRES		4
#define   SDVO_MULTIPLIER_SHIFT_VGA		0

#define _DPLL_A_MD (dev_priv->info.display_mmio_offset + 0x601c)
#define _DPLL_B_MD (dev_priv->info.display_mmio_offset + 0x6020)
#define _CHV_DPLL_C_MD (dev_priv->info.display_mmio_offset + 0x603c)
#define DPLL_MD(pipe) _MMIO_PIPE3((pipe), _DPLL_A_MD, _DPLL_B_MD, _CHV_DPLL_C_MD)

/*
 * UDI pixel divider, controlling how many pixels are stuffed into a packet.
 *
 * Value is pixels minus 1.  Must be set to 1 pixel for SDVO.
 */
#define   DPLL_MD_UDI_DIVIDER_MASK		0x3f000000
#define   DPLL_MD_UDI_DIVIDER_SHIFT		24
/* UDI pixel divider for VGA, same as DPLL_MD_UDI_DIVIDER_MASK. */
#define   DPLL_MD_VGA_UDI_DIVIDER_MASK		0x003f0000
#define   DPLL_MD_VGA_UDI_DIVIDER_SHIFT		16
/*
 * SDVO/UDI pixel multiplier.
 *
 * SDVO requires that the bus clock rate be between 1 and 2 Ghz, and the bus
 * clock rate is 10 times the DPLL clock.  At low resolution/refresh rate
 * modes, the bus rate would be below the limits, so SDVO allows for stuffing
 * dummy bytes in the datastream at an increased clock rate, with both sides of
 * the link knowing how many bytes are fill.
 *
 * So, for a mode with a dotclock of 65Mhz, we would want to double the clock
 * rate to 130Mhz to get a bus rate of 1.30Ghz.  The DPLL clock rate would be
 * set to 130Mhz, and the SDVO multiplier set to 2x in this register and
 * through an SDVO command.
 *
 * This register field has values of multiplication factor minus 1, with
 * a maximum multiplier of 5 for SDVO.
 */
#define   DPLL_MD_UDI_MULTIPLIER_MASK		0x00003f00
#define   DPLL_MD_UDI_MULTIPLIER_SHIFT		8
/*
 * SDVO/UDI pixel multiplier for VGA, same as DPLL_MD_UDI_MULTIPLIER_MASK.
 * This best be set to the default value (3) or the CRT won't work. No,
 * I don't entirely understand what this does...
 */
#define   DPLL_MD_VGA_UDI_MULTIPLIER_MASK	0x0000003f
#define   DPLL_MD_VGA_UDI_MULTIPLIER_SHIFT	0

#define RAWCLK_FREQ_VLV		_MMIO(VLV_DISPLAY_BASE + 0x6024)

#define _FPA0	0x6040
#define _FPA1	0x6044
#define _FPB0	0x6048
#define _FPB1	0x604c
#define FP0(pipe) _MMIO_PIPE(pipe, _FPA0, _FPB0)
#define FP1(pipe) _MMIO_PIPE(pipe, _FPA1, _FPB1)
#define   FP_N_DIV_MASK		0x003f0000
#define   FP_N_PINEVIEW_DIV_MASK	0x00ff0000
#define   FP_N_DIV_SHIFT		16
#define   FP_M1_DIV_MASK	0x00003f00
#define   FP_M1_DIV_SHIFT		 8
#define   FP_M2_DIV_MASK	0x0000003f
#define   FP_M2_PINEVIEW_DIV_MASK	0x000000ff
#define   FP_M2_DIV_SHIFT		 0
#define DPLL_TEST	_MMIO(0x606c)
#define   DPLLB_TEST_SDVO_DIV_1		(0 << 22)
#define   DPLLB_TEST_SDVO_DIV_2		(1 << 22)
#define   DPLLB_TEST_SDVO_DIV_4		(2 << 22)
#define   DPLLB_TEST_SDVO_DIV_MASK	(3 << 22)
#define   DPLLB_TEST_N_BYPASS		(1 << 19)
#define   DPLLB_TEST_M_BYPASS		(1 << 18)
#define   DPLLB_INPUT_BUFFER_ENABLE	(1 << 16)
#define   DPLLA_TEST_N_BYPASS		(1 << 3)
#define   DPLLA_TEST_M_BYPASS		(1 << 2)
#define   DPLLA_INPUT_BUFFER_ENABLE	(1 << 0)
#define D_STATE		_MMIO(0x6104)
#define  DSTATE_GFX_RESET_I830			(1<<6)
#define  DSTATE_PLL_D3_OFF			(1<<3)
#define  DSTATE_GFX_CLOCK_GATING		(1<<1)
#define  DSTATE_DOT_CLOCK_GATING		(1<<0)
#define DSPCLK_GATE_D	_MMIO(dev_priv->info.display_mmio_offset + 0x6200)
# define DPUNIT_B_CLOCK_GATE_DISABLE		(1 << 30) /* 965 */
# define VSUNIT_CLOCK_GATE_DISABLE		(1 << 29) /* 965 */
# define VRHUNIT_CLOCK_GATE_DISABLE		(1 << 28) /* 965 */
# define VRDUNIT_CLOCK_GATE_DISABLE		(1 << 27) /* 965 */
# define AUDUNIT_CLOCK_GATE_DISABLE		(1 << 26) /* 965 */
# define DPUNIT_A_CLOCK_GATE_DISABLE		(1 << 25) /* 965 */
# define DPCUNIT_CLOCK_GATE_DISABLE		(1 << 24) /* 965 */
# define TVRUNIT_CLOCK_GATE_DISABLE		(1 << 23) /* 915-945 */
# define TVCUNIT_CLOCK_GATE_DISABLE		(1 << 22) /* 915-945 */
# define TVFUNIT_CLOCK_GATE_DISABLE		(1 << 21) /* 915-945 */
# define TVEUNIT_CLOCK_GATE_DISABLE		(1 << 20) /* 915-945 */
# define DVSUNIT_CLOCK_GATE_DISABLE		(1 << 19) /* 915-945 */
# define DSSUNIT_CLOCK_GATE_DISABLE		(1 << 18) /* 915-945 */
# define DDBUNIT_CLOCK_GATE_DISABLE		(1 << 17) /* 915-945 */
# define DPRUNIT_CLOCK_GATE_DISABLE		(1 << 16) /* 915-945 */
# define DPFUNIT_CLOCK_GATE_DISABLE		(1 << 15) /* 915-945 */
# define DPBMUNIT_CLOCK_GATE_DISABLE		(1 << 14) /* 915-945 */
# define DPLSUNIT_CLOCK_GATE_DISABLE		(1 << 13) /* 915-945 */
# define DPLUNIT_CLOCK_GATE_DISABLE		(1 << 12) /* 915-945 */
# define DPOUNIT_CLOCK_GATE_DISABLE		(1 << 11)
# define DPBUNIT_CLOCK_GATE_DISABLE		(1 << 10)
# define DCUNIT_CLOCK_GATE_DISABLE		(1 << 9)
# define DPUNIT_CLOCK_GATE_DISABLE		(1 << 8)
# define VRUNIT_CLOCK_GATE_DISABLE		(1 << 7) /* 915+: reserved */
# define OVHUNIT_CLOCK_GATE_DISABLE		(1 << 6) /* 830-865 */
# define DPIOUNIT_CLOCK_GATE_DISABLE		(1 << 6) /* 915-945 */
# define OVFUNIT_CLOCK_GATE_DISABLE		(1 << 5)
# define OVBUNIT_CLOCK_GATE_DISABLE		(1 << 4)
/*
 * This bit must be set on the 830 to prevent hangs when turning off the
 * overlay scaler.
 */
# define OVRUNIT_CLOCK_GATE_DISABLE		(1 << 3)
# define OVCUNIT_CLOCK_GATE_DISABLE		(1 << 2)
# define OVUUNIT_CLOCK_GATE_DISABLE		(1 << 1)
# define ZVUNIT_CLOCK_GATE_DISABLE		(1 << 0) /* 830 */
# define OVLUNIT_CLOCK_GATE_DISABLE		(1 << 0) /* 845,865 */

#define RENCLK_GATE_D1		_MMIO(0x6204)
# define BLITTER_CLOCK_GATE_DISABLE		(1 << 13) /* 945GM only */
# define MPEG_CLOCK_GATE_DISABLE		(1 << 12) /* 945GM only */
# define PC_FE_CLOCK_GATE_DISABLE		(1 << 11)
# define PC_BE_CLOCK_GATE_DISABLE		(1 << 10)
# define WINDOWER_CLOCK_GATE_DISABLE		(1 << 9)
# define INTERPOLATOR_CLOCK_GATE_DISABLE	(1 << 8)
# define COLOR_CALCULATOR_CLOCK_GATE_DISABLE	(1 << 7)
# define MOTION_COMP_CLOCK_GATE_DISABLE		(1 << 6)
# define MAG_CLOCK_GATE_DISABLE			(1 << 5)
/* This bit must be unset on 855,865 */
# define MECI_CLOCK_GATE_DISABLE		(1 << 4)
# define DCMP_CLOCK_GATE_DISABLE		(1 << 3)
# define MEC_CLOCK_GATE_DISABLE			(1 << 2)
# define MECO_CLOCK_GATE_DISABLE		(1 << 1)
/* This bit must be set on 855,865. */
# define SV_CLOCK_GATE_DISABLE			(1 << 0)
# define I915_MPEG_CLOCK_GATE_DISABLE		(1 << 16)
# define I915_VLD_IP_PR_CLOCK_GATE_DISABLE	(1 << 15)
# define I915_MOTION_COMP_CLOCK_GATE_DISABLE	(1 << 14)
# define I915_BD_BF_CLOCK_GATE_DISABLE		(1 << 13)
# define I915_SF_SE_CLOCK_GATE_DISABLE		(1 << 12)
# define I915_WM_CLOCK_GATE_DISABLE		(1 << 11)
# define I915_IZ_CLOCK_GATE_DISABLE		(1 << 10)
# define I915_PI_CLOCK_GATE_DISABLE		(1 << 9)
# define I915_DI_CLOCK_GATE_DISABLE		(1 << 8)
# define I915_SH_SV_CLOCK_GATE_DISABLE		(1 << 7)
# define I915_PL_DG_QC_FT_CLOCK_GATE_DISABLE	(1 << 6)
# define I915_SC_CLOCK_GATE_DISABLE		(1 << 5)
# define I915_FL_CLOCK_GATE_DISABLE		(1 << 4)
# define I915_DM_CLOCK_GATE_DISABLE		(1 << 3)
# define I915_PS_CLOCK_GATE_DISABLE		(1 << 2)
# define I915_CC_CLOCK_GATE_DISABLE		(1 << 1)
# define I915_BY_CLOCK_GATE_DISABLE		(1 << 0)

# define I965_RCZ_CLOCK_GATE_DISABLE		(1 << 30)
/* This bit must always be set on 965G/965GM */
# define I965_RCC_CLOCK_GATE_DISABLE		(1 << 29)
# define I965_RCPB_CLOCK_GATE_DISABLE		(1 << 28)
# define I965_DAP_CLOCK_GATE_DISABLE		(1 << 27)
# define I965_ROC_CLOCK_GATE_DISABLE		(1 << 26)
# define I965_GW_CLOCK_GATE_DISABLE		(1 << 25)
# define I965_TD_CLOCK_GATE_DISABLE		(1 << 24)
/* This bit must always be set on 965G */
# define I965_ISC_CLOCK_GATE_DISABLE		(1 << 23)
# define I965_IC_CLOCK_GATE_DISABLE		(1 << 22)
# define I965_EU_CLOCK_GATE_DISABLE		(1 << 21)
# define I965_IF_CLOCK_GATE_DISABLE		(1 << 20)
# define I965_TC_CLOCK_GATE_DISABLE		(1 << 19)
# define I965_SO_CLOCK_GATE_DISABLE		(1 << 17)
# define I965_FBC_CLOCK_GATE_DISABLE		(1 << 16)
# define I965_MARI_CLOCK_GATE_DISABLE		(1 << 15)
# define I965_MASF_CLOCK_GATE_DISABLE		(1 << 14)
# define I965_MAWB_CLOCK_GATE_DISABLE		(1 << 13)
# define I965_EM_CLOCK_GATE_DISABLE		(1 << 12)
# define I965_UC_CLOCK_GATE_DISABLE		(1 << 11)
# define I965_SI_CLOCK_GATE_DISABLE		(1 << 6)
# define I965_MT_CLOCK_GATE_DISABLE		(1 << 5)
# define I965_PL_CLOCK_GATE_DISABLE		(1 << 4)
# define I965_DG_CLOCK_GATE_DISABLE		(1 << 3)
# define I965_QC_CLOCK_GATE_DISABLE		(1 << 2)
# define I965_FT_CLOCK_GATE_DISABLE		(1 << 1)
# define I965_DM_CLOCK_GATE_DISABLE		(1 << 0)

#define RENCLK_GATE_D2		_MMIO(0x6208)
#define VF_UNIT_CLOCK_GATE_DISABLE		(1 << 9)
#define GS_UNIT_CLOCK_GATE_DISABLE		(1 << 7)
#define CL_UNIT_CLOCK_GATE_DISABLE		(1 << 6)

#define VDECCLK_GATE_D		_MMIO(0x620C)		/* g4x only */
#define  VCP_UNIT_CLOCK_GATE_DISABLE		(1 << 4)

#define RAMCLK_GATE_D		_MMIO(0x6210)		/* CRL only */
#define DEUC			_MMIO(0x6214)          /* CRL only */

#define FW_BLC_SELF_VLV		_MMIO(VLV_DISPLAY_BASE + 0x6500)
#define  FW_CSPWRDWNEN		(1<<15)

#define MI_ARB_VLV		_MMIO(VLV_DISPLAY_BASE + 0x6504)

#define CZCLK_CDCLK_FREQ_RATIO	_MMIO(VLV_DISPLAY_BASE + 0x6508)
#define   CDCLK_FREQ_SHIFT	4
#define   CDCLK_FREQ_MASK	(0x1f << CDCLK_FREQ_SHIFT)
#define   CZCLK_FREQ_MASK	0xf

#define GCI_CONTROL		_MMIO(VLV_DISPLAY_BASE + 0x650C)
#define   PFI_CREDIT_63		(9 << 28)		/* chv only */
#define   PFI_CREDIT_31		(8 << 28)		/* chv only */
#define   PFI_CREDIT(x)		(((x) - 8) << 28)	/* 8-15 */
#define   PFI_CREDIT_RESEND	(1 << 27)
#define   VGA_FAST_MODE_DISABLE	(1 << 14)

#define GMBUSFREQ_VLV		_MMIO(VLV_DISPLAY_BASE + 0x6510)

/*
 * Palette regs
 */
#define PALETTE_A_OFFSET 0xa000
#define PALETTE_B_OFFSET 0xa800
#define CHV_PALETTE_C_OFFSET 0xc000
#define PALETTE(pipe, i) _MMIO(dev_priv->info.palette_offsets[pipe] +	\
			      dev_priv->info.display_mmio_offset + (i) * 4)

/* MCH MMIO space */

/*
 * MCHBAR mirror.
 *
 * This mirrors the MCHBAR MMIO space whose location is determined by
 * device 0 function 0's pci config register 0x44 or 0x48 and matches it in
 * every way.  It is not accessible from the CP register read instructions.
 *
 * Starting from Haswell, you can't write registers using the MCHBAR mirror,
 * just read.
 */
#define MCHBAR_MIRROR_BASE	0x10000

#define MCHBAR_MIRROR_BASE_SNB	0x140000

#define CTG_STOLEN_RESERVED		_MMIO(MCHBAR_MIRROR_BASE + 0x34)
#define ELK_STOLEN_RESERVED		_MMIO(MCHBAR_MIRROR_BASE + 0x48)
#define G4X_STOLEN_RESERVED_ADDR1_MASK	(0xFFFF << 16)
#define G4X_STOLEN_RESERVED_ADDR2_MASK	(0xFFF << 4)

/* Memory controller frequency in MCHBAR for Haswell (possible SNB+) */
#define DCLK _MMIO(MCHBAR_MIRROR_BASE_SNB + 0x5e04)

/* 915-945 and GM965 MCH register controlling DRAM channel access */
#define DCC			_MMIO(MCHBAR_MIRROR_BASE + 0x200)
#define DCC_ADDRESSING_MODE_SINGLE_CHANNEL		(0 << 0)
#define DCC_ADDRESSING_MODE_DUAL_CHANNEL_ASYMMETRIC	(1 << 0)
#define DCC_ADDRESSING_MODE_DUAL_CHANNEL_INTERLEAVED	(2 << 0)
#define DCC_ADDRESSING_MODE_MASK			(3 << 0)
#define DCC_CHANNEL_XOR_DISABLE				(1 << 10)
#define DCC_CHANNEL_XOR_BIT_17				(1 << 9)
#define DCC2			_MMIO(MCHBAR_MIRROR_BASE + 0x204)
#define DCC2_MODIFIED_ENHANCED_DISABLE			(1 << 20)

/* Pineview MCH register contains DDR3 setting */
#define CSHRDDR3CTL            _MMIO(MCHBAR_MIRROR_BASE + 0x1a8)
#define CSHRDDR3CTL_DDR3       (1 << 2)

/* 965 MCH register controlling DRAM channel configuration */
#define C0DRB3			_MMIO(MCHBAR_MIRROR_BASE + 0x206)
#define C1DRB3			_MMIO(MCHBAR_MIRROR_BASE + 0x606)

/* snb MCH registers for reading the DRAM channel configuration */
#define MAD_DIMM_C0			_MMIO(MCHBAR_MIRROR_BASE_SNB + 0x5004)
#define MAD_DIMM_C1			_MMIO(MCHBAR_MIRROR_BASE_SNB + 0x5008)
#define MAD_DIMM_C2			_MMIO(MCHBAR_MIRROR_BASE_SNB + 0x500C)
#define   MAD_DIMM_ECC_MASK		(0x3 << 24)
#define   MAD_DIMM_ECC_OFF		(0x0 << 24)
#define   MAD_DIMM_ECC_IO_ON_LOGIC_OFF	(0x1 << 24)
#define   MAD_DIMM_ECC_IO_OFF_LOGIC_ON	(0x2 << 24)
#define   MAD_DIMM_ECC_ON		(0x3 << 24)
#define   MAD_DIMM_ENH_INTERLEAVE	(0x1 << 22)
#define   MAD_DIMM_RANK_INTERLEAVE	(0x1 << 21)
#define   MAD_DIMM_B_WIDTH_X16		(0x1 << 20) /* X8 chips if unset */
#define   MAD_DIMM_A_WIDTH_X16		(0x1 << 19) /* X8 chips if unset */
#define   MAD_DIMM_B_DUAL_RANK		(0x1 << 18)
#define   MAD_DIMM_A_DUAL_RANK		(0x1 << 17)
#define   MAD_DIMM_A_SELECT		(0x1 << 16)
/* DIMM sizes are in multiples of 256mb. */
#define   MAD_DIMM_B_SIZE_SHIFT		8
#define   MAD_DIMM_B_SIZE_MASK		(0xff << MAD_DIMM_B_SIZE_SHIFT)
#define   MAD_DIMM_A_SIZE_SHIFT		0
#define   MAD_DIMM_A_SIZE_MASK		(0xff << MAD_DIMM_A_SIZE_SHIFT)

/* snb MCH registers for priority tuning */
#define MCH_SSKPD			_MMIO(MCHBAR_MIRROR_BASE_SNB + 0x5d10)
#define   MCH_SSKPD_WM0_MASK		0x3f
#define   MCH_SSKPD_WM0_VAL		0xc

#define MCH_SECP_NRG_STTS		_MMIO(MCHBAR_MIRROR_BASE_SNB + 0x592c)

/* Clocking configuration register */
#define CLKCFG			_MMIO(MCHBAR_MIRROR_BASE + 0xc00)
#define CLKCFG_FSB_400					(5 << 0)	/* hrawclk 100 */
#define CLKCFG_FSB_533					(1 << 0)	/* hrawclk 133 */
#define CLKCFG_FSB_667					(3 << 0)	/* hrawclk 166 */
#define CLKCFG_FSB_800					(2 << 0)	/* hrawclk 200 */
#define CLKCFG_FSB_1067					(6 << 0)	/* hrawclk 266 */
#define CLKCFG_FSB_1333					(7 << 0)	/* hrawclk 333 */
/* Note, below two are guess */
#define CLKCFG_FSB_1600					(4 << 0)	/* hrawclk 400 */
#define CLKCFG_FSB_1600_ALT				(0 << 0)	/* hrawclk 400 */
#define CLKCFG_FSB_MASK					(7 << 0)
#define CLKCFG_MEM_533					(1 << 4)
#define CLKCFG_MEM_667					(2 << 4)
#define CLKCFG_MEM_800					(3 << 4)
#define CLKCFG_MEM_MASK					(7 << 4)

#define HPLLVCO                 _MMIO(MCHBAR_MIRROR_BASE + 0xc38)
#define HPLLVCO_MOBILE          _MMIO(MCHBAR_MIRROR_BASE + 0xc0f)

#define TSC1			_MMIO(0x11001)
#define   TSE			(1<<0)
#define TR1			_MMIO(0x11006)
#define TSFS			_MMIO(0x11020)
#define   TSFS_SLOPE_MASK	0x0000ff00
#define   TSFS_SLOPE_SHIFT	8
#define   TSFS_INTR_MASK	0x000000ff

#define CRSTANDVID		_MMIO(0x11100)
#define PXVFREQ(fstart)		_MMIO(0x11110 + (fstart) * 4)  /* P[0-15]VIDFREQ (0x1114c) (Ironlake) */
#define   PXVFREQ_PX_MASK	0x7f000000
#define   PXVFREQ_PX_SHIFT	24
#define VIDFREQ_BASE		_MMIO(0x11110)
#define VIDFREQ1		_MMIO(0x11110) /* VIDFREQ1-4 (0x1111c) (Cantiga) */
#define VIDFREQ2		_MMIO(0x11114)
#define VIDFREQ3		_MMIO(0x11118)
#define VIDFREQ4		_MMIO(0x1111c)
#define   VIDFREQ_P0_MASK	0x1f000000
#define   VIDFREQ_P0_SHIFT	24
#define   VIDFREQ_P0_CSCLK_MASK	0x00f00000
#define   VIDFREQ_P0_CSCLK_SHIFT 20
#define   VIDFREQ_P0_CRCLK_MASK	0x000f0000
#define   VIDFREQ_P0_CRCLK_SHIFT 16
#define   VIDFREQ_P1_MASK	0x00001f00
#define   VIDFREQ_P1_SHIFT	8
#define   VIDFREQ_P1_CSCLK_MASK	0x000000f0
#define   VIDFREQ_P1_CSCLK_SHIFT 4
#define   VIDFREQ_P1_CRCLK_MASK	0x0000000f
#define INTTOEXT_BASE_ILK	_MMIO(0x11300)
#define INTTOEXT_BASE		_MMIO(0x11120) /* INTTOEXT1-8 (0x1113c) */
#define   INTTOEXT_MAP3_SHIFT	24
#define   INTTOEXT_MAP3_MASK	(0x1f << INTTOEXT_MAP3_SHIFT)
#define   INTTOEXT_MAP2_SHIFT	16
#define   INTTOEXT_MAP2_MASK	(0x1f << INTTOEXT_MAP2_SHIFT)
#define   INTTOEXT_MAP1_SHIFT	8
#define   INTTOEXT_MAP1_MASK	(0x1f << INTTOEXT_MAP1_SHIFT)
#define   INTTOEXT_MAP0_SHIFT	0
#define   INTTOEXT_MAP0_MASK	(0x1f << INTTOEXT_MAP0_SHIFT)
#define MEMSWCTL		_MMIO(0x11170) /* Ironlake only */
#define   MEMCTL_CMD_MASK	0xe000
#define   MEMCTL_CMD_SHIFT	13
#define   MEMCTL_CMD_RCLK_OFF	0
#define   MEMCTL_CMD_RCLK_ON	1
#define   MEMCTL_CMD_CHFREQ	2
#define   MEMCTL_CMD_CHVID	3
#define   MEMCTL_CMD_VMMOFF	4
#define   MEMCTL_CMD_VMMON	5
#define   MEMCTL_CMD_STS	(1<<12) /* write 1 triggers command, clears
					   when command complete */
#define   MEMCTL_FREQ_MASK	0x0f00 /* jitter, from 0-15 */
#define   MEMCTL_FREQ_SHIFT	8
#define   MEMCTL_SFCAVM		(1<<7)
#define   MEMCTL_TGT_VID_MASK	0x007f
#define MEMIHYST		_MMIO(0x1117c)
#define MEMINTREN		_MMIO(0x11180) /* 16 bits */
#define   MEMINT_RSEXIT_EN	(1<<8)
#define   MEMINT_CX_SUPR_EN	(1<<7)
#define   MEMINT_CONT_BUSY_EN	(1<<6)
#define   MEMINT_AVG_BUSY_EN	(1<<5)
#define   MEMINT_EVAL_CHG_EN	(1<<4)
#define   MEMINT_MON_IDLE_EN	(1<<3)
#define   MEMINT_UP_EVAL_EN	(1<<2)
#define   MEMINT_DOWN_EVAL_EN	(1<<1)
#define   MEMINT_SW_CMD_EN	(1<<0)
#define MEMINTRSTR		_MMIO(0x11182) /* 16 bits */
#define   MEM_RSEXIT_MASK	0xc000
#define   MEM_RSEXIT_SHIFT	14
#define   MEM_CONT_BUSY_MASK	0x3000
#define   MEM_CONT_BUSY_SHIFT	12
#define   MEM_AVG_BUSY_MASK	0x0c00
#define   MEM_AVG_BUSY_SHIFT	10
#define   MEM_EVAL_CHG_MASK	0x0300
#define   MEM_EVAL_BUSY_SHIFT	8
#define   MEM_MON_IDLE_MASK	0x00c0
#define   MEM_MON_IDLE_SHIFT	6
#define   MEM_UP_EVAL_MASK	0x0030
#define   MEM_UP_EVAL_SHIFT	4
#define   MEM_DOWN_EVAL_MASK	0x000c
#define   MEM_DOWN_EVAL_SHIFT	2
#define   MEM_SW_CMD_MASK	0x0003
#define   MEM_INT_STEER_GFX	0
#define   MEM_INT_STEER_CMR	1
#define   MEM_INT_STEER_SMI	2
#define   MEM_INT_STEER_SCI	3
#define MEMINTRSTS		_MMIO(0x11184)
#define   MEMINT_RSEXIT		(1<<7)
#define   MEMINT_CONT_BUSY	(1<<6)
#define   MEMINT_AVG_BUSY	(1<<5)
#define   MEMINT_EVAL_CHG	(1<<4)
#define   MEMINT_MON_IDLE	(1<<3)
#define   MEMINT_UP_EVAL	(1<<2)
#define   MEMINT_DOWN_EVAL	(1<<1)
#define   MEMINT_SW_CMD		(1<<0)
#define MEMMODECTL		_MMIO(0x11190)
#define   MEMMODE_BOOST_EN	(1<<31)
#define   MEMMODE_BOOST_FREQ_MASK 0x0f000000 /* jitter for boost, 0-15 */
#define   MEMMODE_BOOST_FREQ_SHIFT 24
#define   MEMMODE_IDLE_MODE_MASK 0x00030000
#define   MEMMODE_IDLE_MODE_SHIFT 16
#define   MEMMODE_IDLE_MODE_EVAL 0
#define   MEMMODE_IDLE_MODE_CONT 1
#define   MEMMODE_HWIDLE_EN	(1<<15)
#define   MEMMODE_SWMODE_EN	(1<<14)
#define   MEMMODE_RCLK_GATE	(1<<13)
#define   MEMMODE_HW_UPDATE	(1<<12)
#define   MEMMODE_FSTART_MASK	0x00000f00 /* starting jitter, 0-15 */
#define   MEMMODE_FSTART_SHIFT	8
#define   MEMMODE_FMAX_MASK	0x000000f0 /* max jitter, 0-15 */
#define   MEMMODE_FMAX_SHIFT	4
#define   MEMMODE_FMIN_MASK	0x0000000f /* min jitter, 0-15 */
#define RCBMAXAVG		_MMIO(0x1119c)
#define MEMSWCTL2		_MMIO(0x1119e) /* Cantiga only */
#define   SWMEMCMD_RENDER_OFF	(0 << 13)
#define   SWMEMCMD_RENDER_ON	(1 << 13)
#define   SWMEMCMD_SWFREQ	(2 << 13)
#define   SWMEMCMD_TARVID	(3 << 13)
#define   SWMEMCMD_VRM_OFF	(4 << 13)
#define   SWMEMCMD_VRM_ON	(5 << 13)
#define   CMDSTS		(1<<12)
#define   SFCAVM		(1<<11)
#define   SWFREQ_MASK		0x0380 /* P0-7 */
#define   SWFREQ_SHIFT		7
#define   TARVID_MASK		0x001f
#define MEMSTAT_CTG		_MMIO(0x111a0)
#define RCBMINAVG		_MMIO(0x111a0)
#define RCUPEI			_MMIO(0x111b0)
#define RCDNEI			_MMIO(0x111b4)
#define RSTDBYCTL		_MMIO(0x111b8)
#define   RS1EN			(1<<31)
#define   RS2EN			(1<<30)
#define   RS3EN			(1<<29)
#define   D3RS3EN		(1<<28) /* Display D3 imlies RS3 */
#define   SWPROMORSX		(1<<27) /* RSx promotion timers ignored */
#define   RCWAKERW		(1<<26) /* Resetwarn from PCH causes wakeup */
#define   DPRSLPVREN		(1<<25) /* Fast voltage ramp enable */
#define   GFXTGHYST		(1<<24) /* Hysteresis to allow trunk gating */
#define   RCX_SW_EXIT		(1<<23) /* Leave RSx and prevent re-entry */
#define   RSX_STATUS_MASK	(7<<20)
#define   RSX_STATUS_ON		(0<<20)
#define   RSX_STATUS_RC1	(1<<20)
#define   RSX_STATUS_RC1E	(2<<20)
#define   RSX_STATUS_RS1	(3<<20)
#define   RSX_STATUS_RS2	(4<<20) /* aka rc6 */
#define   RSX_STATUS_RSVD	(5<<20) /* deep rc6 unsupported on ilk */
#define   RSX_STATUS_RS3	(6<<20) /* rs3 unsupported on ilk */
#define   RSX_STATUS_RSVD2	(7<<20)
#define   UWRCRSXE		(1<<19) /* wake counter limit prevents rsx */
#define   RSCRP			(1<<18) /* rs requests control on rs1/2 reqs */
#define   JRSC			(1<<17) /* rsx coupled to cpu c-state */
#define   RS2INC0		(1<<16) /* allow rs2 in cpu c0 */
#define   RS1CONTSAV_MASK	(3<<14)
#define   RS1CONTSAV_NO_RS1	(0<<14) /* rs1 doesn't save/restore context */
#define   RS1CONTSAV_RSVD	(1<<14)
#define   RS1CONTSAV_SAVE_RS1	(2<<14) /* rs1 saves context */
#define   RS1CONTSAV_FULL_RS1	(3<<14) /* rs1 saves and restores context */
#define   NORMSLEXLAT_MASK	(3<<12)
#define   SLOW_RS123		(0<<12)
#define   SLOW_RS23		(1<<12)
#define   SLOW_RS3		(2<<12)
#define   NORMAL_RS123		(3<<12)
#define   RCMODE_TIMEOUT	(1<<11) /* 0 is eval interval method */
#define   IMPROMOEN		(1<<10) /* promo is immediate or delayed until next idle interval (only for timeout method above) */
#define   RCENTSYNC		(1<<9) /* rs coupled to cpu c-state (3/6/7) */
#define   STATELOCK		(1<<7) /* locked to rs_cstate if 0 */
#define   RS_CSTATE_MASK	(3<<4)
#define   RS_CSTATE_C367_RS1	(0<<4)
#define   RS_CSTATE_C36_RS1_C7_RS2 (1<<4)
#define   RS_CSTATE_RSVD	(2<<4)
#define   RS_CSTATE_C367_RS2	(3<<4)
#define   REDSAVES		(1<<3) /* no context save if was idle during rs0 */
#define   REDRESTORES		(1<<2) /* no restore if was idle during rs0 */
#define VIDCTL			_MMIO(0x111c0)
#define VIDSTS			_MMIO(0x111c8)
#define VIDSTART		_MMIO(0x111cc) /* 8 bits */
#define MEMSTAT_ILK		_MMIO(0x111f8)
#define   MEMSTAT_VID_MASK	0x7f00
#define   MEMSTAT_VID_SHIFT	8
#define   MEMSTAT_PSTATE_MASK	0x00f8
#define   MEMSTAT_PSTATE_SHIFT  3
#define   MEMSTAT_MON_ACTV	(1<<2)
#define   MEMSTAT_SRC_CTL_MASK	0x0003
#define   MEMSTAT_SRC_CTL_CORE	0
#define   MEMSTAT_SRC_CTL_TRB	1
#define   MEMSTAT_SRC_CTL_THM	2
#define   MEMSTAT_SRC_CTL_STDBY 3
#define RCPREVBSYTUPAVG		_MMIO(0x113b8)
#define RCPREVBSYTDNAVG		_MMIO(0x113bc)
#define PMMISC			_MMIO(0x11214)
#define   MCPPCE_EN		(1<<0) /* enable PM_MSG from PCH->MPC */
#define SDEW			_MMIO(0x1124c)
#define CSIEW0			_MMIO(0x11250)
#define CSIEW1			_MMIO(0x11254)
#define CSIEW2			_MMIO(0x11258)
#define PEW(i)			_MMIO(0x1125c + (i) * 4) /* 5 registers */
#define DEW(i)			_MMIO(0x11270 + (i) * 4) /* 3 registers */
#define MCHAFE			_MMIO(0x112c0)
#define CSIEC			_MMIO(0x112e0)
#define DMIEC			_MMIO(0x112e4)
#define DDREC			_MMIO(0x112e8)
#define PEG0EC			_MMIO(0x112ec)
#define PEG1EC			_MMIO(0x112f0)
#define GFXEC			_MMIO(0x112f4)
#define RPPREVBSYTUPAVG		_MMIO(0x113b8)
#define RPPREVBSYTDNAVG		_MMIO(0x113bc)
#define ECR			_MMIO(0x11600)
#define   ECR_GPFE		(1<<31)
#define   ECR_IMONE		(1<<30)
#define   ECR_CAP_MASK		0x0000001f /* Event range, 0-31 */
#define OGW0			_MMIO(0x11608)
#define OGW1			_MMIO(0x1160c)
#define EG0			_MMIO(0x11610)
#define EG1			_MMIO(0x11614)
#define EG2			_MMIO(0x11618)
#define EG3			_MMIO(0x1161c)
#define EG4			_MMIO(0x11620)
#define EG5			_MMIO(0x11624)
#define EG6			_MMIO(0x11628)
#define EG7			_MMIO(0x1162c)
#define PXW(i)			_MMIO(0x11664 + (i) * 4) /* 4 registers */
#define PXWL(i)			_MMIO(0x11680 + (i) * 8) /* 8 registers */
#define LCFUSE02		_MMIO(0x116c0)
#define   LCFUSE_HIV_MASK	0x000000ff
#define CSIPLL0			_MMIO(0x12c10)
#define DDRMPLL1		_MMIO(0X12c20)
#define PEG_BAND_GAP_DATA	_MMIO(0x14d68)

#define GEN6_GT_THREAD_STATUS_REG _MMIO(0x13805c)
#define GEN6_GT_THREAD_STATUS_CORE_MASK 0x7

#define GEN6_GT_PERF_STATUS	_MMIO(MCHBAR_MIRROR_BASE_SNB + 0x5948)
#define BXT_GT_PERF_STATUS      _MMIO(MCHBAR_MIRROR_BASE_SNB + 0x7070)
#define GEN6_RP_STATE_LIMITS	_MMIO(MCHBAR_MIRROR_BASE_SNB + 0x5994)
#define GEN6_RP_STATE_CAP	_MMIO(MCHBAR_MIRROR_BASE_SNB + 0x5998)
#define BXT_RP_STATE_CAP        _MMIO(0x138170)

/*
 * Make these a multiple of magic 25 to avoid SNB (eg. Dell XPS
 * 8300) freezing up around GPU hangs. Looks as if even
 * scheduling/timer interrupts start misbehaving if the RPS
 * EI/thresholds are "bad", leading to a very sluggish or even
 * frozen machine.
 */
#define INTERVAL_1_28_US(us)	roundup(((us) * 100) >> 7, 25)
#define INTERVAL_1_33_US(us)	(((us) * 3)   >> 2)
#define INTERVAL_0_833_US(us)	(((us) * 6) / 5)
#define GT_INTERVAL_FROM_US(dev_priv, us) (IS_GEN9(dev_priv) ? \
				(IS_GEN9_LP(dev_priv) ? \
				INTERVAL_0_833_US(us) : \
				INTERVAL_1_33_US(us)) : \
				INTERVAL_1_28_US(us))

#define INTERVAL_1_28_TO_US(interval)  (((interval) << 7) / 100)
#define INTERVAL_1_33_TO_US(interval)  (((interval) << 2) / 3)
#define INTERVAL_0_833_TO_US(interval) (((interval) * 5)  / 6)
#define GT_PM_INTERVAL_TO_US(dev_priv, interval) (IS_GEN9(dev_priv) ? \
                           (IS_GEN9_LP(dev_priv) ? \
                           INTERVAL_0_833_TO_US(interval) : \
                           INTERVAL_1_33_TO_US(interval)) : \
                           INTERVAL_1_28_TO_US(interval))

/*
 * Logical Context regs
 */
#define CCID				_MMIO(0x2180)
#define   CCID_EN			BIT(0)
#define   CCID_EXTENDED_STATE_RESTORE	BIT(2)
#define   CCID_EXTENDED_STATE_SAVE	BIT(3)
/*
 * Notes on SNB/IVB/VLV context size:
 * - Power context is saved elsewhere (LLC or stolen)
 * - Ring/execlist context is saved on SNB, not on IVB
 * - Extended context size already includes render context size
 * - We always need to follow the extended context size.
 *   SNB BSpec has comments indicating that we should use the
 *   render context size instead if execlists are disabled, but
 *   based on empirical testing that's just nonsense.
 * - Pipelined/VF state is saved on SNB/IVB respectively
 * - GT1 size just indicates how much of render context
 *   doesn't need saving on GT1
 */
#define CXT_SIZE		_MMIO(0x21a0)
#define GEN6_CXT_POWER_SIZE(cxt_reg)	(((cxt_reg) >> 24) & 0x3f)
#define GEN6_CXT_RING_SIZE(cxt_reg)	(((cxt_reg) >> 18) & 0x3f)
#define GEN6_CXT_RENDER_SIZE(cxt_reg)	(((cxt_reg) >> 12) & 0x3f)
#define GEN6_CXT_EXTENDED_SIZE(cxt_reg)	(((cxt_reg) >> 6) & 0x3f)
#define GEN6_CXT_PIPELINE_SIZE(cxt_reg)	(((cxt_reg) >> 0) & 0x3f)
#define GEN6_CXT_TOTAL_SIZE(cxt_reg)	(GEN6_CXT_RING_SIZE(cxt_reg) + \
					GEN6_CXT_EXTENDED_SIZE(cxt_reg) + \
					GEN6_CXT_PIPELINE_SIZE(cxt_reg))
#define GEN7_CXT_SIZE		_MMIO(0x21a8)
#define GEN7_CXT_POWER_SIZE(ctx_reg)	(((ctx_reg) >> 25) & 0x7f)
#define GEN7_CXT_RING_SIZE(ctx_reg)	(((ctx_reg) >> 22) & 0x7)
#define GEN7_CXT_RENDER_SIZE(ctx_reg)	(((ctx_reg) >> 16) & 0x3f)
#define GEN7_CXT_EXTENDED_SIZE(ctx_reg)	(((ctx_reg) >> 9) & 0x7f)
#define GEN7_CXT_GT1_SIZE(ctx_reg)	(((ctx_reg) >> 6) & 0x7)
#define GEN7_CXT_VFSTATE_SIZE(ctx_reg)	(((ctx_reg) >> 0) & 0x3f)
#define GEN7_CXT_TOTAL_SIZE(ctx_reg)	(GEN7_CXT_EXTENDED_SIZE(ctx_reg) + \
					 GEN7_CXT_VFSTATE_SIZE(ctx_reg))
/* Haswell does have the CXT_SIZE register however it does not appear to be
 * valid. Now, docs explain in dwords what is in the context object. The full
 * size is 70720 bytes, however, the power context and execlist context will
 * never be saved (power context is stored elsewhere, and execlists don't work
 * on HSW) - so the final size, including the extra state required for the
 * Resource Streamer, is 66944 bytes, which rounds to 17 pages.
 */
#define HSW_CXT_TOTAL_SIZE		(17 * PAGE_SIZE)
/* Same as Haswell, but 72064 bytes now. */
#define GEN8_CXT_TOTAL_SIZE		(18 * PAGE_SIZE)

enum {
	INTEL_ADVANCED_CONTEXT = 0,
	INTEL_LEGACY_32B_CONTEXT,
	INTEL_ADVANCED_AD_CONTEXT,
	INTEL_LEGACY_64B_CONTEXT
};

#define GEN8_CTX_ADDRESSING_MODE_SHIFT 3
#define GEN8_CTX_ADDRESSING_MODE(dev_priv) (USES_FULL_48BIT_PPGTT(dev_priv) ?\
				INTEL_LEGACY_64B_CONTEXT : \
				INTEL_LEGACY_32B_CONTEXT)

#define CHV_CLK_CTL1			_MMIO(0x101100)
#define VLV_CLK_CTL2			_MMIO(0x101104)
#define   CLK_CTL2_CZCOUNT_30NS_SHIFT	28

/*
 * Overlay regs
 */

#define OVADD			_MMIO(0x30000)
#define DOVSTA			_MMIO(0x30008)
#define OC_BUF			(0x3<<20)
#define OGAMC5			_MMIO(0x30010)
#define OGAMC4			_MMIO(0x30014)
#define OGAMC3			_MMIO(0x30018)
#define OGAMC2			_MMIO(0x3001c)
#define OGAMC1			_MMIO(0x30020)
#define OGAMC0			_MMIO(0x30024)

/*
 * GEN9 clock gating regs
 */
#define GEN9_CLKGATE_DIS_0		_MMIO(0x46530)
#define   PWM2_GATING_DIS		(1 << 14)
#define   PWM1_GATING_DIS		(1 << 13)

/*
 * Display engine regs
 */

/* Pipe A CRC regs */
#define _PIPE_CRC_CTL_A			0x60050
#define   PIPE_CRC_ENABLE		(1 << 31)
/* ivb+ source selection */
#define   PIPE_CRC_SOURCE_PRIMARY_IVB	(0 << 29)
#define   PIPE_CRC_SOURCE_SPRITE_IVB	(1 << 29)
#define   PIPE_CRC_SOURCE_PF_IVB	(2 << 29)
/* ilk+ source selection */
#define   PIPE_CRC_SOURCE_PRIMARY_ILK	(0 << 28)
#define   PIPE_CRC_SOURCE_SPRITE_ILK	(1 << 28)
#define   PIPE_CRC_SOURCE_PIPE_ILK	(2 << 28)
/* embedded DP port on the north display block, reserved on ivb */
#define   PIPE_CRC_SOURCE_PORT_A_ILK	(4 << 28)
#define   PIPE_CRC_SOURCE_FDI_ILK	(5 << 28) /* reserved on ivb */
/* vlv source selection */
#define   PIPE_CRC_SOURCE_PIPE_VLV	(0 << 27)
#define   PIPE_CRC_SOURCE_HDMIB_VLV	(1 << 27)
#define   PIPE_CRC_SOURCE_HDMIC_VLV	(2 << 27)
/* with DP port the pipe source is invalid */
#define   PIPE_CRC_SOURCE_DP_D_VLV	(3 << 27)
#define   PIPE_CRC_SOURCE_DP_B_VLV	(6 << 27)
#define   PIPE_CRC_SOURCE_DP_C_VLV	(7 << 27)
/* gen3+ source selection */
#define   PIPE_CRC_SOURCE_PIPE_I9XX	(0 << 28)
#define   PIPE_CRC_SOURCE_SDVOB_I9XX	(1 << 28)
#define   PIPE_CRC_SOURCE_SDVOC_I9XX	(2 << 28)
/* with DP/TV port the pipe source is invalid */
#define   PIPE_CRC_SOURCE_DP_D_G4X	(3 << 28)
#define   PIPE_CRC_SOURCE_TV_PRE	(4 << 28)
#define   PIPE_CRC_SOURCE_TV_POST	(5 << 28)
#define   PIPE_CRC_SOURCE_DP_B_G4X	(6 << 28)
#define   PIPE_CRC_SOURCE_DP_C_G4X	(7 << 28)
/* gen2 doesn't have source selection bits */
#define   PIPE_CRC_INCLUDE_BORDER_I8XX	(1 << 30)

#define _PIPE_CRC_RES_1_A_IVB		0x60064
#define _PIPE_CRC_RES_2_A_IVB		0x60068
#define _PIPE_CRC_RES_3_A_IVB		0x6006c
#define _PIPE_CRC_RES_4_A_IVB		0x60070
#define _PIPE_CRC_RES_5_A_IVB		0x60074

#define _PIPE_CRC_RES_RED_A		0x60060
#define _PIPE_CRC_RES_GREEN_A		0x60064
#define _PIPE_CRC_RES_BLUE_A		0x60068
#define _PIPE_CRC_RES_RES1_A_I915	0x6006c
#define _PIPE_CRC_RES_RES2_A_G4X	0x60080

/* Pipe B CRC regs */
#define _PIPE_CRC_RES_1_B_IVB		0x61064
#define _PIPE_CRC_RES_2_B_IVB		0x61068
#define _PIPE_CRC_RES_3_B_IVB		0x6106c
#define _PIPE_CRC_RES_4_B_IVB		0x61070
#define _PIPE_CRC_RES_5_B_IVB		0x61074

#define PIPE_CRC_CTL(pipe)		_MMIO_TRANS2(pipe, _PIPE_CRC_CTL_A)
#define PIPE_CRC_RES_1_IVB(pipe)	_MMIO_TRANS2(pipe, _PIPE_CRC_RES_1_A_IVB)
#define PIPE_CRC_RES_2_IVB(pipe)	_MMIO_TRANS2(pipe, _PIPE_CRC_RES_2_A_IVB)
#define PIPE_CRC_RES_3_IVB(pipe)	_MMIO_TRANS2(pipe, _PIPE_CRC_RES_3_A_IVB)
#define PIPE_CRC_RES_4_IVB(pipe)	_MMIO_TRANS2(pipe, _PIPE_CRC_RES_4_A_IVB)
#define PIPE_CRC_RES_5_IVB(pipe)	_MMIO_TRANS2(pipe, _PIPE_CRC_RES_5_A_IVB)

#define PIPE_CRC_RES_RED(pipe)		_MMIO_TRANS2(pipe, _PIPE_CRC_RES_RED_A)
#define PIPE_CRC_RES_GREEN(pipe)	_MMIO_TRANS2(pipe, _PIPE_CRC_RES_GREEN_A)
#define PIPE_CRC_RES_BLUE(pipe)		_MMIO_TRANS2(pipe, _PIPE_CRC_RES_BLUE_A)
#define PIPE_CRC_RES_RES1_I915(pipe)	_MMIO_TRANS2(pipe, _PIPE_CRC_RES_RES1_A_I915)
#define PIPE_CRC_RES_RES2_G4X(pipe)	_MMIO_TRANS2(pipe, _PIPE_CRC_RES_RES2_A_G4X)

/* Pipe A timing regs */
#define _HTOTAL_A	0x60000
#define _HBLANK_A	0x60004
#define _HSYNC_A	0x60008
#define _VTOTAL_A	0x6000c
#define _VBLANK_A	0x60010
#define _VSYNC_A	0x60014
#define _PIPEASRC	0x6001c
#define _BCLRPAT_A	0x60020
#define _VSYNCSHIFT_A	0x60028
#define _PIPE_MULT_A	0x6002c

/* Pipe B timing regs */
#define _HTOTAL_B	0x61000
#define _HBLANK_B	0x61004
#define _HSYNC_B	0x61008
#define _VTOTAL_B	0x6100c
#define _VBLANK_B	0x61010
#define _VSYNC_B	0x61014
#define _PIPEBSRC	0x6101c
#define _BCLRPAT_B	0x61020
#define _VSYNCSHIFT_B	0x61028
#define _PIPE_MULT_B	0x6102c

#define TRANSCODER_A_OFFSET 0x60000
#define TRANSCODER_B_OFFSET 0x61000
#define TRANSCODER_C_OFFSET 0x62000
#define CHV_TRANSCODER_C_OFFSET 0x63000
#define TRANSCODER_EDP_OFFSET 0x6f000

#define _MMIO_TRANS2(pipe, reg) _MMIO(dev_priv->info.trans_offsets[(pipe)] - \
	dev_priv->info.trans_offsets[TRANSCODER_A] + (reg) + \
	dev_priv->info.display_mmio_offset)

#define HTOTAL(trans)		_MMIO_TRANS2(trans, _HTOTAL_A)
#define HBLANK(trans)		_MMIO_TRANS2(trans, _HBLANK_A)
#define HSYNC(trans)		_MMIO_TRANS2(trans, _HSYNC_A)
#define VTOTAL(trans)		_MMIO_TRANS2(trans, _VTOTAL_A)
#define VBLANK(trans)		_MMIO_TRANS2(trans, _VBLANK_A)
#define VSYNC(trans)		_MMIO_TRANS2(trans, _VSYNC_A)
#define BCLRPAT(trans)		_MMIO_TRANS2(trans, _BCLRPAT_A)
#define VSYNCSHIFT(trans)	_MMIO_TRANS2(trans, _VSYNCSHIFT_A)
#define PIPESRC(trans)		_MMIO_TRANS2(trans, _PIPEASRC)
#define PIPE_MULT(trans)	_MMIO_TRANS2(trans, _PIPE_MULT_A)

/* VLV eDP PSR registers */
#define _PSRCTLA				(VLV_DISPLAY_BASE + 0x60090)
#define _PSRCTLB				(VLV_DISPLAY_BASE + 0x61090)
#define  VLV_EDP_PSR_ENABLE			(1<<0)
#define  VLV_EDP_PSR_RESET			(1<<1)
#define  VLV_EDP_PSR_MODE_MASK			(7<<2)
#define  VLV_EDP_PSR_MODE_HW_TIMER		(1<<3)
#define  VLV_EDP_PSR_MODE_SW_TIMER		(1<<2)
#define  VLV_EDP_PSR_SINGLE_FRAME_UPDATE	(1<<7)
#define  VLV_EDP_PSR_ACTIVE_ENTRY		(1<<8)
#define  VLV_EDP_PSR_SRC_TRANSMITTER_STATE	(1<<9)
#define  VLV_EDP_PSR_DBL_FRAME			(1<<10)
#define  VLV_EDP_PSR_FRAME_COUNT_MASK		(0xff<<16)
#define  VLV_EDP_PSR_IDLE_FRAME_SHIFT		16
#define VLV_PSRCTL(pipe)	_MMIO_PIPE(pipe, _PSRCTLA, _PSRCTLB)

#define _VSCSDPA			(VLV_DISPLAY_BASE + 0x600a0)
#define _VSCSDPB			(VLV_DISPLAY_BASE + 0x610a0)
#define  VLV_EDP_PSR_SDP_FREQ_MASK	(3<<30)
#define  VLV_EDP_PSR_SDP_FREQ_ONCE	(1<<31)
#define  VLV_EDP_PSR_SDP_FREQ_EVFRAME	(1<<30)
#define VLV_VSCSDP(pipe)	_MMIO_PIPE(pipe, _VSCSDPA, _VSCSDPB)

#define _PSRSTATA			(VLV_DISPLAY_BASE + 0x60094)
#define _PSRSTATB			(VLV_DISPLAY_BASE + 0x61094)
#define  VLV_EDP_PSR_LAST_STATE_MASK	(7<<3)
#define  VLV_EDP_PSR_CURR_STATE_MASK	7
#define  VLV_EDP_PSR_DISABLED		(0<<0)
#define  VLV_EDP_PSR_INACTIVE		(1<<0)
#define  VLV_EDP_PSR_IN_TRANS_TO_ACTIVE	(2<<0)
#define  VLV_EDP_PSR_ACTIVE_NORFB_UP	(3<<0)
#define  VLV_EDP_PSR_ACTIVE_SF_UPDATE	(4<<0)
#define  VLV_EDP_PSR_EXIT		(5<<0)
#define  VLV_EDP_PSR_IN_TRANS		(1<<7)
#define VLV_PSRSTAT(pipe)	_MMIO_PIPE(pipe, _PSRSTATA, _PSRSTATB)

/* HSW+ eDP PSR registers */
#define HSW_EDP_PSR_BASE	0x64800
#define BDW_EDP_PSR_BASE	0x6f800
#define EDP_PSR_CTL				_MMIO(dev_priv->psr_mmio_base + 0)
#define   EDP_PSR_ENABLE			(1<<31)
#define   BDW_PSR_SINGLE_FRAME			(1<<30)
#define   EDP_PSR_LINK_STANDBY			(1<<27)
#define   EDP_PSR_MIN_LINK_ENTRY_TIME_MASK	(3<<25)
#define   EDP_PSR_MIN_LINK_ENTRY_TIME_8_LINES	(0<<25)
#define   EDP_PSR_MIN_LINK_ENTRY_TIME_4_LINES	(1<<25)
#define   EDP_PSR_MIN_LINK_ENTRY_TIME_2_LINES	(2<<25)
#define   EDP_PSR_MIN_LINK_ENTRY_TIME_0_LINES	(3<<25)
#define   EDP_PSR_MAX_SLEEP_TIME_SHIFT		20
#define   EDP_PSR_SKIP_AUX_EXIT			(1<<12)
#define   EDP_PSR_TP1_TP2_SEL			(0<<11)
#define   EDP_PSR_TP1_TP3_SEL			(1<<11)
#define   EDP_PSR_TP2_TP3_TIME_500us		(0<<8)
#define   EDP_PSR_TP2_TP3_TIME_100us		(1<<8)
#define   EDP_PSR_TP2_TP3_TIME_2500us		(2<<8)
#define   EDP_PSR_TP2_TP3_TIME_0us		(3<<8)
#define   EDP_PSR_TP1_TIME_500us		(0<<4)
#define   EDP_PSR_TP1_TIME_100us		(1<<4)
#define   EDP_PSR_TP1_TIME_2500us		(2<<4)
#define   EDP_PSR_TP1_TIME_0us			(3<<4)
#define   EDP_PSR_IDLE_FRAME_SHIFT		0

#define EDP_PSR_AUX_CTL				_MMIO(dev_priv->psr_mmio_base + 0x10)
#define EDP_PSR_AUX_DATA(i)			_MMIO(dev_priv->psr_mmio_base + 0x14 + (i) * 4) /* 5 registers */

#define EDP_PSR_STATUS_CTL			_MMIO(dev_priv->psr_mmio_base + 0x40)
#define   EDP_PSR_STATUS_STATE_MASK		(7<<29)
#define   EDP_PSR_STATUS_STATE_IDLE		(0<<29)
#define   EDP_PSR_STATUS_STATE_SRDONACK		(1<<29)
#define   EDP_PSR_STATUS_STATE_SRDENT		(2<<29)
#define   EDP_PSR_STATUS_STATE_BUFOFF		(3<<29)
#define   EDP_PSR_STATUS_STATE_BUFON		(4<<29)
#define   EDP_PSR_STATUS_STATE_AUXACK		(5<<29)
#define   EDP_PSR_STATUS_STATE_SRDOFFACK	(6<<29)
#define   EDP_PSR_STATUS_LINK_MASK		(3<<26)
#define   EDP_PSR_STATUS_LINK_FULL_OFF		(0<<26)
#define   EDP_PSR_STATUS_LINK_FULL_ON		(1<<26)
#define   EDP_PSR_STATUS_LINK_STANDBY		(2<<26)
#define   EDP_PSR_STATUS_MAX_SLEEP_TIMER_SHIFT	20
#define   EDP_PSR_STATUS_MAX_SLEEP_TIMER_MASK	0x1f
#define   EDP_PSR_STATUS_COUNT_SHIFT		16
#define   EDP_PSR_STATUS_COUNT_MASK		0xf
#define   EDP_PSR_STATUS_AUX_ERROR		(1<<15)
#define   EDP_PSR_STATUS_AUX_SENDING		(1<<12)
#define   EDP_PSR_STATUS_SENDING_IDLE		(1<<9)
#define   EDP_PSR_STATUS_SENDING_TP2_TP3	(1<<8)
#define   EDP_PSR_STATUS_SENDING_TP1		(1<<4)
#define   EDP_PSR_STATUS_IDLE_MASK		0xf

#define EDP_PSR_PERF_CNT		_MMIO(dev_priv->psr_mmio_base + 0x44)
#define   EDP_PSR_PERF_CNT_MASK		0xffffff

#define EDP_PSR_DEBUG_CTL		_MMIO(dev_priv->psr_mmio_base + 0x60)
#define   EDP_PSR_DEBUG_MASK_MAX_SLEEP         (1<<28)
#define   EDP_PSR_DEBUG_MASK_LPSP              (1<<27)
#define   EDP_PSR_DEBUG_MASK_MEMUP             (1<<26)
#define   EDP_PSR_DEBUG_MASK_HPD               (1<<25)
#define   EDP_PSR_DEBUG_MASK_DISP_REG_WRITE    (1<<16)
#define   EDP_PSR_DEBUG_EXIT_ON_PIXEL_UNDERRUN (1<<15)

#define EDP_PSR2_CTL			_MMIO(0x6f900)
#define   EDP_PSR2_ENABLE		(1<<31)
#define   EDP_SU_TRACK_ENABLE		(1<<30)
#define   EDP_MAX_SU_DISABLE_TIME(t)	((t)<<20)
#define   EDP_MAX_SU_DISABLE_TIME_MASK	(0x1f<<20)
#define   EDP_PSR2_TP2_TIME_500		(0<<8)
#define   EDP_PSR2_TP2_TIME_100		(1<<8)
#define   EDP_PSR2_TP2_TIME_2500	(2<<8)
#define   EDP_PSR2_TP2_TIME_50		(3<<8)
#define   EDP_PSR2_TP2_TIME_MASK	(3<<8)
#define   EDP_PSR2_FRAME_BEFORE_SU_SHIFT 4
#define   EDP_PSR2_FRAME_BEFORE_SU_MASK	(0xf<<4)
#define   EDP_PSR2_IDLE_MASK		0xf
#define   EDP_FRAMES_BEFORE_SU_ENTRY   (1<<4)

#define EDP_PSR2_STATUS_CTL            _MMIO(0x6f940)
#define EDP_PSR2_STATUS_STATE_MASK     (0xf<<28)
#define EDP_PSR2_STATUS_STATE_SHIFT    28

/* VGA port control */
#define ADPA			_MMIO(0x61100)
#define PCH_ADPA                _MMIO(0xe1100)
#define VLV_ADPA		_MMIO(VLV_DISPLAY_BASE + 0x61100)

#define   ADPA_DAC_ENABLE	(1<<31)
#define   ADPA_DAC_DISABLE	0
#define   ADPA_PIPE_SELECT_MASK	(1<<30)
#define   ADPA_PIPE_A_SELECT	0
#define   ADPA_PIPE_B_SELECT	(1<<30)
#define   ADPA_PIPE_SELECT(pipe) ((pipe) << 30)
/* CPT uses bits 29:30 for pch transcoder select */
#define   ADPA_CRT_HOTPLUG_MASK  0x03ff0000 /* bit 25-16 */
#define   ADPA_CRT_HOTPLUG_MONITOR_NONE  (0<<24)
#define   ADPA_CRT_HOTPLUG_MONITOR_MASK  (3<<24)
#define   ADPA_CRT_HOTPLUG_MONITOR_COLOR (3<<24)
#define   ADPA_CRT_HOTPLUG_MONITOR_MONO  (2<<24)
#define   ADPA_CRT_HOTPLUG_ENABLE        (1<<23)
#define   ADPA_CRT_HOTPLUG_PERIOD_64     (0<<22)
#define   ADPA_CRT_HOTPLUG_PERIOD_128    (1<<22)
#define   ADPA_CRT_HOTPLUG_WARMUP_5MS    (0<<21)
#define   ADPA_CRT_HOTPLUG_WARMUP_10MS   (1<<21)
#define   ADPA_CRT_HOTPLUG_SAMPLE_2S     (0<<20)
#define   ADPA_CRT_HOTPLUG_SAMPLE_4S     (1<<20)
#define   ADPA_CRT_HOTPLUG_VOLTAGE_40    (0<<18)
#define   ADPA_CRT_HOTPLUG_VOLTAGE_50    (1<<18)
#define   ADPA_CRT_HOTPLUG_VOLTAGE_60    (2<<18)
#define   ADPA_CRT_HOTPLUG_VOLTAGE_70    (3<<18)
#define   ADPA_CRT_HOTPLUG_VOLREF_325MV  (0<<17)
#define   ADPA_CRT_HOTPLUG_VOLREF_475MV  (1<<17)
#define   ADPA_CRT_HOTPLUG_FORCE_TRIGGER (1<<16)
#define   ADPA_USE_VGA_HVPOLARITY (1<<15)
#define   ADPA_SETS_HVPOLARITY	0
#define   ADPA_VSYNC_CNTL_DISABLE (1<<10)
#define   ADPA_VSYNC_CNTL_ENABLE 0
#define   ADPA_HSYNC_CNTL_DISABLE (1<<11)
#define   ADPA_HSYNC_CNTL_ENABLE 0
#define   ADPA_VSYNC_ACTIVE_HIGH (1<<4)
#define   ADPA_VSYNC_ACTIVE_LOW	0
#define   ADPA_HSYNC_ACTIVE_HIGH (1<<3)
#define   ADPA_HSYNC_ACTIVE_LOW	0
#define   ADPA_DPMS_MASK	(~(3<<10))
#define   ADPA_DPMS_ON		(0<<10)
#define   ADPA_DPMS_SUSPEND	(1<<10)
#define   ADPA_DPMS_STANDBY	(2<<10)
#define   ADPA_DPMS_OFF		(3<<10)


/* Hotplug control (945+ only) */
#define PORT_HOTPLUG_EN		_MMIO(dev_priv->info.display_mmio_offset + 0x61110)
#define   PORTB_HOTPLUG_INT_EN			(1 << 29)
#define   PORTC_HOTPLUG_INT_EN			(1 << 28)
#define   PORTD_HOTPLUG_INT_EN			(1 << 27)
#define   SDVOB_HOTPLUG_INT_EN			(1 << 26)
#define   SDVOC_HOTPLUG_INT_EN			(1 << 25)
#define   TV_HOTPLUG_INT_EN			(1 << 18)
#define   CRT_HOTPLUG_INT_EN			(1 << 9)
#define HOTPLUG_INT_EN_MASK			(PORTB_HOTPLUG_INT_EN | \
						 PORTC_HOTPLUG_INT_EN | \
						 PORTD_HOTPLUG_INT_EN | \
						 SDVOC_HOTPLUG_INT_EN | \
						 SDVOB_HOTPLUG_INT_EN | \
						 CRT_HOTPLUG_INT_EN)
#define   CRT_HOTPLUG_FORCE_DETECT		(1 << 3)
#define CRT_HOTPLUG_ACTIVATION_PERIOD_32	(0 << 8)
/* must use period 64 on GM45 according to docs */
#define CRT_HOTPLUG_ACTIVATION_PERIOD_64	(1 << 8)
#define CRT_HOTPLUG_DAC_ON_TIME_2M		(0 << 7)
#define CRT_HOTPLUG_DAC_ON_TIME_4M		(1 << 7)
#define CRT_HOTPLUG_VOLTAGE_COMPARE_40		(0 << 5)
#define CRT_HOTPLUG_VOLTAGE_COMPARE_50		(1 << 5)
#define CRT_HOTPLUG_VOLTAGE_COMPARE_60		(2 << 5)
#define CRT_HOTPLUG_VOLTAGE_COMPARE_70		(3 << 5)
#define CRT_HOTPLUG_VOLTAGE_COMPARE_MASK	(3 << 5)
#define CRT_HOTPLUG_DETECT_DELAY_1G		(0 << 4)
#define CRT_HOTPLUG_DETECT_DELAY_2G		(1 << 4)
#define CRT_HOTPLUG_DETECT_VOLTAGE_325MV	(0 << 2)
#define CRT_HOTPLUG_DETECT_VOLTAGE_475MV	(1 << 2)

#define PORT_HOTPLUG_STAT	_MMIO(dev_priv->info.display_mmio_offset + 0x61114)
/*
 * HDMI/DP bits are g4x+
 *
 * WARNING: Bspec for hpd status bits on gen4 seems to be completely confused.
 * Please check the detailed lore in the commit message for for experimental
 * evidence.
 */
/* Bspec says GM45 should match G4X/VLV/CHV, but reality disagrees */
#define   PORTD_HOTPLUG_LIVE_STATUS_GM45	(1 << 29)
#define   PORTC_HOTPLUG_LIVE_STATUS_GM45	(1 << 28)
#define   PORTB_HOTPLUG_LIVE_STATUS_GM45	(1 << 27)
/* G4X/VLV/CHV DP/HDMI bits again match Bspec */
#define   PORTD_HOTPLUG_LIVE_STATUS_G4X		(1 << 27)
#define   PORTC_HOTPLUG_LIVE_STATUS_G4X		(1 << 28)
#define   PORTB_HOTPLUG_LIVE_STATUS_G4X		(1 << 29)
#define   PORTD_HOTPLUG_INT_STATUS		(3 << 21)
#define   PORTD_HOTPLUG_INT_LONG_PULSE		(2 << 21)
#define   PORTD_HOTPLUG_INT_SHORT_PULSE		(1 << 21)
#define   PORTC_HOTPLUG_INT_STATUS		(3 << 19)
#define   PORTC_HOTPLUG_INT_LONG_PULSE		(2 << 19)
#define   PORTC_HOTPLUG_INT_SHORT_PULSE		(1 << 19)
#define   PORTB_HOTPLUG_INT_STATUS		(3 << 17)
#define   PORTB_HOTPLUG_INT_LONG_PULSE		(2 << 17)
#define   PORTB_HOTPLUG_INT_SHORT_PLUSE		(1 << 17)
/* CRT/TV common between gen3+ */
#define   CRT_HOTPLUG_INT_STATUS		(1 << 11)
#define   TV_HOTPLUG_INT_STATUS			(1 << 10)
#define   CRT_HOTPLUG_MONITOR_MASK		(3 << 8)
#define   CRT_HOTPLUG_MONITOR_COLOR		(3 << 8)
#define   CRT_HOTPLUG_MONITOR_MONO		(2 << 8)
#define   CRT_HOTPLUG_MONITOR_NONE		(0 << 8)
#define   DP_AUX_CHANNEL_D_INT_STATUS_G4X	(1 << 6)
#define   DP_AUX_CHANNEL_C_INT_STATUS_G4X	(1 << 5)
#define   DP_AUX_CHANNEL_B_INT_STATUS_G4X	(1 << 4)
#define   DP_AUX_CHANNEL_MASK_INT_STATUS_G4X	(7 << 4)

/* SDVO is different across gen3/4 */
#define   SDVOC_HOTPLUG_INT_STATUS_G4X		(1 << 3)
#define   SDVOB_HOTPLUG_INT_STATUS_G4X		(1 << 2)
/*
 * Bspec seems to be seriously misleaded about the SDVO hpd bits on i965g/gm,
 * since reality corrobates that they're the same as on gen3. But keep these
 * bits here (and the comment!) to help any other lost wanderers back onto the
 * right tracks.
 */
#define   SDVOC_HOTPLUG_INT_STATUS_I965		(3 << 4)
#define   SDVOB_HOTPLUG_INT_STATUS_I965		(3 << 2)
#define   SDVOC_HOTPLUG_INT_STATUS_I915		(1 << 7)
#define   SDVOB_HOTPLUG_INT_STATUS_I915		(1 << 6)
#define   HOTPLUG_INT_STATUS_G4X		(CRT_HOTPLUG_INT_STATUS | \
						 SDVOB_HOTPLUG_INT_STATUS_G4X | \
						 SDVOC_HOTPLUG_INT_STATUS_G4X | \
						 PORTB_HOTPLUG_INT_STATUS | \
						 PORTC_HOTPLUG_INT_STATUS | \
						 PORTD_HOTPLUG_INT_STATUS)

#define HOTPLUG_INT_STATUS_I915			(CRT_HOTPLUG_INT_STATUS | \
						 SDVOB_HOTPLUG_INT_STATUS_I915 | \
						 SDVOC_HOTPLUG_INT_STATUS_I915 | \
						 PORTB_HOTPLUG_INT_STATUS | \
						 PORTC_HOTPLUG_INT_STATUS | \
						 PORTD_HOTPLUG_INT_STATUS)

/* SDVO and HDMI port control.
 * The same register may be used for SDVO or HDMI */
#define _GEN3_SDVOB	0x61140
#define _GEN3_SDVOC	0x61160
#define GEN3_SDVOB	_MMIO(_GEN3_SDVOB)
#define GEN3_SDVOC	_MMIO(_GEN3_SDVOC)
#define GEN4_HDMIB	GEN3_SDVOB
#define GEN4_HDMIC	GEN3_SDVOC
#define VLV_HDMIB	_MMIO(VLV_DISPLAY_BASE + 0x61140)
#define VLV_HDMIC	_MMIO(VLV_DISPLAY_BASE + 0x61160)
#define CHV_HDMID	_MMIO(VLV_DISPLAY_BASE + 0x6116C)
#define PCH_SDVOB	_MMIO(0xe1140)
#define PCH_HDMIB	PCH_SDVOB
#define PCH_HDMIC	_MMIO(0xe1150)
#define PCH_HDMID	_MMIO(0xe1160)

#define PORT_DFT_I9XX				_MMIO(0x61150)
#define   DC_BALANCE_RESET			(1 << 25)
#define PORT_DFT2_G4X		_MMIO(dev_priv->info.display_mmio_offset + 0x61154)
#define   DC_BALANCE_RESET_VLV			(1 << 31)
#define   PIPE_SCRAMBLE_RESET_MASK		((1 << 14) | (0x3 << 0))
#define   PIPE_C_SCRAMBLE_RESET			(1 << 14) /* chv */
#define   PIPE_B_SCRAMBLE_RESET			(1 << 1)
#define   PIPE_A_SCRAMBLE_RESET			(1 << 0)

/* Gen 3 SDVO bits: */
#define   SDVO_ENABLE				(1 << 31)
#define   SDVO_PIPE_SEL(pipe)			((pipe) << 30)
#define   SDVO_PIPE_SEL_MASK			(1 << 30)
#define   SDVO_PIPE_B_SELECT			(1 << 30)
#define   SDVO_STALL_SELECT			(1 << 29)
#define   SDVO_INTERRUPT_ENABLE			(1 << 26)
/*
 * 915G/GM SDVO pixel multiplier.
 * Programmed value is multiplier - 1, up to 5x.
 * \sa DPLL_MD_UDI_MULTIPLIER_MASK
 */
#define   SDVO_PORT_MULTIPLY_MASK		(7 << 23)
#define   SDVO_PORT_MULTIPLY_SHIFT		23
#define   SDVO_PHASE_SELECT_MASK		(15 << 19)
#define   SDVO_PHASE_SELECT_DEFAULT		(6 << 19)
#define   SDVO_CLOCK_OUTPUT_INVERT		(1 << 18)
#define   SDVOC_GANG_MODE			(1 << 16) /* Port C only */
#define   SDVO_BORDER_ENABLE			(1 << 7) /* SDVO only */
#define   SDVOB_PCIE_CONCURRENCY		(1 << 3) /* Port B only */
#define   SDVO_DETECTED				(1 << 2)
/* Bits to be preserved when writing */
#define   SDVOB_PRESERVE_MASK ((1 << 17) | (1 << 16) | (1 << 14) | \
			       SDVO_INTERRUPT_ENABLE)
#define   SDVOC_PRESERVE_MASK ((1 << 17) | SDVO_INTERRUPT_ENABLE)

/* Gen 4 SDVO/HDMI bits: */
#define   SDVO_COLOR_FORMAT_8bpc		(0 << 26)
#define   SDVO_COLOR_FORMAT_MASK		(7 << 26)
#define   SDVO_ENCODING_SDVO			(0 << 10)
#define   SDVO_ENCODING_HDMI			(2 << 10)
#define   HDMI_MODE_SELECT_HDMI			(1 << 9) /* HDMI only */
#define   HDMI_MODE_SELECT_DVI			(0 << 9) /* HDMI only */
#define   HDMI_COLOR_RANGE_16_235		(1 << 8) /* HDMI only */
#define   SDVO_AUDIO_ENABLE			(1 << 6)
/* VSYNC/HSYNC bits new with 965, default is to be set */
#define   SDVO_VSYNC_ACTIVE_HIGH		(1 << 4)
#define   SDVO_HSYNC_ACTIVE_HIGH		(1 << 3)

/* Gen 5 (IBX) SDVO/HDMI bits: */
#define   HDMI_COLOR_FORMAT_12bpc		(3 << 26) /* HDMI only */
#define   SDVOB_HOTPLUG_ENABLE			(1 << 23) /* SDVO only */

/* Gen 6 (CPT) SDVO/HDMI bits: */
#define   SDVO_PIPE_SEL_CPT(pipe)		((pipe) << 29)
#define   SDVO_PIPE_SEL_MASK_CPT		(3 << 29)

/* CHV SDVO/HDMI bits: */
#define   SDVO_PIPE_SEL_CHV(pipe)		((pipe) << 24)
#define   SDVO_PIPE_SEL_MASK_CHV		(3 << 24)


/* DVO port control */
#define _DVOA			0x61120
#define DVOA			_MMIO(_DVOA)
#define _DVOB			0x61140
#define DVOB			_MMIO(_DVOB)
#define _DVOC			0x61160
#define DVOC			_MMIO(_DVOC)
#define   DVO_ENABLE			(1 << 31)
#define   DVO_PIPE_B_SELECT		(1 << 30)
#define   DVO_PIPE_STALL_UNUSED		(0 << 28)
#define   DVO_PIPE_STALL		(1 << 28)
#define   DVO_PIPE_STALL_TV		(2 << 28)
#define   DVO_PIPE_STALL_MASK		(3 << 28)
#define   DVO_USE_VGA_SYNC		(1 << 15)
#define   DVO_DATA_ORDER_I740		(0 << 14)
#define   DVO_DATA_ORDER_FP		(1 << 14)
#define   DVO_VSYNC_DISABLE		(1 << 11)
#define   DVO_HSYNC_DISABLE		(1 << 10)
#define   DVO_VSYNC_TRISTATE		(1 << 9)
#define   DVO_HSYNC_TRISTATE		(1 << 8)
#define   DVO_BORDER_ENABLE		(1 << 7)
#define   DVO_DATA_ORDER_GBRG		(1 << 6)
#define   DVO_DATA_ORDER_RGGB		(0 << 6)
#define   DVO_DATA_ORDER_GBRG_ERRATA	(0 << 6)
#define   DVO_DATA_ORDER_RGGB_ERRATA	(1 << 6)
#define   DVO_VSYNC_ACTIVE_HIGH		(1 << 4)
#define   DVO_HSYNC_ACTIVE_HIGH		(1 << 3)
#define   DVO_BLANK_ACTIVE_HIGH		(1 << 2)
#define   DVO_OUTPUT_CSTATE_PIXELS	(1 << 1)	/* SDG only */
#define   DVO_OUTPUT_SOURCE_SIZE_PIXELS	(1 << 0)	/* SDG only */
#define   DVO_PRESERVE_MASK		(0x7<<24)
#define DVOA_SRCDIM		_MMIO(0x61124)
#define DVOB_SRCDIM		_MMIO(0x61144)
#define DVOC_SRCDIM		_MMIO(0x61164)
#define   DVO_SRCDIM_HORIZONTAL_SHIFT	12
#define   DVO_SRCDIM_VERTICAL_SHIFT	0

/* LVDS port control */
#define LVDS			_MMIO(0x61180)
/*
 * Enables the LVDS port.  This bit must be set before DPLLs are enabled, as
 * the DPLL semantics change when the LVDS is assigned to that pipe.
 */
#define   LVDS_PORT_EN			(1 << 31)
/* Selects pipe B for LVDS data.  Must be set on pre-965. */
#define   LVDS_PIPEB_SELECT		(1 << 30)
#define   LVDS_PIPE_MASK		(1 << 30)
#define   LVDS_PIPE(pipe)		((pipe) << 30)
/* LVDS dithering flag on 965/g4x platform */
#define   LVDS_ENABLE_DITHER		(1 << 25)
/* LVDS sync polarity flags. Set to invert (i.e. negative) */
#define   LVDS_VSYNC_POLARITY		(1 << 21)
#define   LVDS_HSYNC_POLARITY		(1 << 20)

/* Enable border for unscaled (or aspect-scaled) display */
#define   LVDS_BORDER_ENABLE		(1 << 15)
/*
 * Enables the A0-A2 data pairs and CLKA, containing 18 bits of color data per
 * pixel.
 */
#define   LVDS_A0A2_CLKA_POWER_MASK	(3 << 8)
#define   LVDS_A0A2_CLKA_POWER_DOWN	(0 << 8)
#define   LVDS_A0A2_CLKA_POWER_UP	(3 << 8)
/*
 * Controls the A3 data pair, which contains the additional LSBs for 24 bit
 * mode.  Only enabled if LVDS_A0A2_CLKA_POWER_UP also indicates it should be
 * on.
 */
#define   LVDS_A3_POWER_MASK		(3 << 6)
#define   LVDS_A3_POWER_DOWN		(0 << 6)
#define   LVDS_A3_POWER_UP		(3 << 6)
/*
 * Controls the CLKB pair.  This should only be set when LVDS_B0B3_POWER_UP
 * is set.
 */
#define   LVDS_CLKB_POWER_MASK		(3 << 4)
#define   LVDS_CLKB_POWER_DOWN		(0 << 4)
#define   LVDS_CLKB_POWER_UP		(3 << 4)
/*
 * Controls the B0-B3 data pairs.  This must be set to match the DPLL p2
 * setting for whether we are in dual-channel mode.  The B3 pair will
 * additionally only be powered up when LVDS_A3_POWER_UP is set.
 */
#define   LVDS_B0B3_POWER_MASK		(3 << 2)
#define   LVDS_B0B3_POWER_DOWN		(0 << 2)
#define   LVDS_B0B3_POWER_UP		(3 << 2)

/* Video Data Island Packet control */
#define VIDEO_DIP_DATA		_MMIO(0x61178)
/* Read the description of VIDEO_DIP_DATA (before Haswell) or VIDEO_DIP_ECC
 * (Haswell and newer) to see which VIDEO_DIP_DATA byte corresponds to each byte
 * of the infoframe structure specified by CEA-861. */
#define   VIDEO_DIP_DATA_SIZE	32
#define   VIDEO_DIP_VSC_DATA_SIZE	36
#define VIDEO_DIP_CTL		_MMIO(0x61170)
/* Pre HSW: */
#define   VIDEO_DIP_ENABLE		(1 << 31)
#define   VIDEO_DIP_PORT(port)		((port) << 29)
#define   VIDEO_DIP_PORT_MASK		(3 << 29)
#define   VIDEO_DIP_ENABLE_GCP		(1 << 25)
#define   VIDEO_DIP_ENABLE_AVI		(1 << 21)
#define   VIDEO_DIP_ENABLE_VENDOR	(2 << 21)
#define   VIDEO_DIP_ENABLE_GAMUT	(4 << 21)
#define   VIDEO_DIP_ENABLE_SPD		(8 << 21)
#define   VIDEO_DIP_SELECT_AVI		(0 << 19)
#define   VIDEO_DIP_SELECT_VENDOR	(1 << 19)
#define   VIDEO_DIP_SELECT_SPD		(3 << 19)
#define   VIDEO_DIP_SELECT_MASK		(3 << 19)
#define   VIDEO_DIP_FREQ_ONCE		(0 << 16)
#define   VIDEO_DIP_FREQ_VSYNC		(1 << 16)
#define   VIDEO_DIP_FREQ_2VSYNC		(2 << 16)
#define   VIDEO_DIP_FREQ_MASK		(3 << 16)
/* HSW and later: */
#define   VIDEO_DIP_ENABLE_VSC_HSW	(1 << 20)
#define   VIDEO_DIP_ENABLE_GCP_HSW	(1 << 16)
#define   VIDEO_DIP_ENABLE_AVI_HSW	(1 << 12)
#define   VIDEO_DIP_ENABLE_VS_HSW	(1 << 8)
#define   VIDEO_DIP_ENABLE_GMP_HSW	(1 << 4)
#define   VIDEO_DIP_ENABLE_SPD_HSW	(1 << 0)

/* Panel power sequencing */
#define PPS_BASE			0x61200
#define VLV_PPS_BASE			(VLV_DISPLAY_BASE + PPS_BASE)
#define PCH_PPS_BASE			0xC7200

#define _MMIO_PPS(pps_idx, reg)		_MMIO(dev_priv->pps_mmio_base -	\
					      PPS_BASE + (reg) +	\
					      (pps_idx) * 0x100)

#define _PP_STATUS			0x61200
#define PP_STATUS(pps_idx)		_MMIO_PPS(pps_idx, _PP_STATUS)
#define   PP_ON				(1 << 31)
/*
 * Indicates that all dependencies of the panel are on:
 *
 * - PLL enabled
 * - pipe enabled
 * - LVDS/DVOB/DVOC on
 */
#define   PP_READY			(1 << 30)
#define   PP_SEQUENCE_NONE		(0 << 28)
#define   PP_SEQUENCE_POWER_UP		(1 << 28)
#define   PP_SEQUENCE_POWER_DOWN	(2 << 28)
#define   PP_SEQUENCE_MASK		(3 << 28)
#define   PP_SEQUENCE_SHIFT		28
#define   PP_CYCLE_DELAY_ACTIVE		(1 << 27)
#define   PP_SEQUENCE_STATE_MASK	0x0000000f
#define   PP_SEQUENCE_STATE_OFF_IDLE	(0x0 << 0)
#define   PP_SEQUENCE_STATE_OFF_S0_1	(0x1 << 0)
#define   PP_SEQUENCE_STATE_OFF_S0_2	(0x2 << 0)
#define   PP_SEQUENCE_STATE_OFF_S0_3	(0x3 << 0)
#define   PP_SEQUENCE_STATE_ON_IDLE	(0x8 << 0)
#define   PP_SEQUENCE_STATE_ON_S1_0	(0x9 << 0)
#define   PP_SEQUENCE_STATE_ON_S1_2	(0xa << 0)
#define   PP_SEQUENCE_STATE_ON_S1_3	(0xb << 0)
#define   PP_SEQUENCE_STATE_RESET	(0xf << 0)

#define _PP_CONTROL			0x61204
#define PP_CONTROL(pps_idx)		_MMIO_PPS(pps_idx, _PP_CONTROL)
#define  PANEL_UNLOCK_REGS		(0xabcd << 16)
#define  PANEL_UNLOCK_MASK		(0xffff << 16)
#define  BXT_POWER_CYCLE_DELAY_MASK	0x1f0
#define  BXT_POWER_CYCLE_DELAY_SHIFT	4
#define  EDP_FORCE_VDD			(1 << 3)
#define  EDP_BLC_ENABLE			(1 << 2)
#define  PANEL_POWER_RESET		(1 << 1)
#define  PANEL_POWER_OFF		(0 << 0)
#define  PANEL_POWER_ON			(1 << 0)

#define _PP_ON_DELAYS			0x61208
#define PP_ON_DELAYS(pps_idx)		_MMIO_PPS(pps_idx, _PP_ON_DELAYS)
#define  PANEL_PORT_SELECT_SHIFT	30
#define  PANEL_PORT_SELECT_MASK		(3 << 30)
#define  PANEL_PORT_SELECT_LVDS		(0 << 30)
#define  PANEL_PORT_SELECT_DPA		(1 << 30)
#define  PANEL_PORT_SELECT_DPC		(2 << 30)
#define  PANEL_PORT_SELECT_DPD		(3 << 30)
#define  PANEL_PORT_SELECT_VLV(port)	((port) << 30)
#define  PANEL_POWER_UP_DELAY_MASK	0x1fff0000
#define  PANEL_POWER_UP_DELAY_SHIFT	16
#define  PANEL_LIGHT_ON_DELAY_MASK	0x1fff
#define  PANEL_LIGHT_ON_DELAY_SHIFT	0

#define _PP_OFF_DELAYS			0x6120C
#define PP_OFF_DELAYS(pps_idx)		_MMIO_PPS(pps_idx, _PP_OFF_DELAYS)
#define  PANEL_POWER_DOWN_DELAY_MASK	0x1fff0000
#define  PANEL_POWER_DOWN_DELAY_SHIFT	16
#define  PANEL_LIGHT_OFF_DELAY_MASK	0x1fff
#define  PANEL_LIGHT_OFF_DELAY_SHIFT	0

#define _PP_DIVISOR			0x61210
#define PP_DIVISOR(pps_idx)		_MMIO_PPS(pps_idx, _PP_DIVISOR)
#define  PP_REFERENCE_DIVIDER_MASK	0xffffff00
#define  PP_REFERENCE_DIVIDER_SHIFT	8
#define  PANEL_POWER_CYCLE_DELAY_MASK	0x1f
#define  PANEL_POWER_CYCLE_DELAY_SHIFT	0

/* Panel fitting */
#define PFIT_CONTROL	_MMIO(dev_priv->info.display_mmio_offset + 0x61230)
#define   PFIT_ENABLE		(1 << 31)
#define   PFIT_PIPE_MASK	(3 << 29)
#define   PFIT_PIPE_SHIFT	29
#define   VERT_INTERP_DISABLE	(0 << 10)
#define   VERT_INTERP_BILINEAR	(1 << 10)
#define   VERT_INTERP_MASK	(3 << 10)
#define   VERT_AUTO_SCALE	(1 << 9)
#define   HORIZ_INTERP_DISABLE	(0 << 6)
#define   HORIZ_INTERP_BILINEAR	(1 << 6)
#define   HORIZ_INTERP_MASK	(3 << 6)
#define   HORIZ_AUTO_SCALE	(1 << 5)
#define   PANEL_8TO6_DITHER_ENABLE (1 << 3)
#define   PFIT_FILTER_FUZZY	(0 << 24)
#define   PFIT_SCALING_AUTO	(0 << 26)
#define   PFIT_SCALING_PROGRAMMED (1 << 26)
#define   PFIT_SCALING_PILLAR	(2 << 26)
#define   PFIT_SCALING_LETTER	(3 << 26)
#define PFIT_PGM_RATIOS _MMIO(dev_priv->info.display_mmio_offset + 0x61234)
/* Pre-965 */
#define		PFIT_VERT_SCALE_SHIFT		20
#define		PFIT_VERT_SCALE_MASK		0xfff00000
#define		PFIT_HORIZ_SCALE_SHIFT		4
#define		PFIT_HORIZ_SCALE_MASK		0x0000fff0
/* 965+ */
#define		PFIT_VERT_SCALE_SHIFT_965	16
#define		PFIT_VERT_SCALE_MASK_965	0x1fff0000
#define		PFIT_HORIZ_SCALE_SHIFT_965	0
#define		PFIT_HORIZ_SCALE_MASK_965	0x00001fff

#define PFIT_AUTO_RATIOS _MMIO(dev_priv->info.display_mmio_offset + 0x61238)

#define _VLV_BLC_PWM_CTL2_A (dev_priv->info.display_mmio_offset + 0x61250)
#define _VLV_BLC_PWM_CTL2_B (dev_priv->info.display_mmio_offset + 0x61350)
#define VLV_BLC_PWM_CTL2(pipe) _MMIO_PIPE(pipe, _VLV_BLC_PWM_CTL2_A, \
					 _VLV_BLC_PWM_CTL2_B)

#define _VLV_BLC_PWM_CTL_A (dev_priv->info.display_mmio_offset + 0x61254)
#define _VLV_BLC_PWM_CTL_B (dev_priv->info.display_mmio_offset + 0x61354)
#define VLV_BLC_PWM_CTL(pipe) _MMIO_PIPE(pipe, _VLV_BLC_PWM_CTL_A, \
					_VLV_BLC_PWM_CTL_B)

#define _VLV_BLC_HIST_CTL_A (dev_priv->info.display_mmio_offset + 0x61260)
#define _VLV_BLC_HIST_CTL_B (dev_priv->info.display_mmio_offset + 0x61360)
#define VLV_BLC_HIST_CTL(pipe) _MMIO_PIPE(pipe, _VLV_BLC_HIST_CTL_A, \
					 _VLV_BLC_HIST_CTL_B)

/* Backlight control */
#define BLC_PWM_CTL2	_MMIO(dev_priv->info.display_mmio_offset + 0x61250) /* 965+ only */
#define   BLM_PWM_ENABLE		(1 << 31)
#define   BLM_COMBINATION_MODE		(1 << 30) /* gen4 only */
#define   BLM_PIPE_SELECT		(1 << 29)
#define   BLM_PIPE_SELECT_IVB		(3 << 29)
#define   BLM_PIPE_A			(0 << 29)
#define   BLM_PIPE_B			(1 << 29)
#define   BLM_PIPE_C			(2 << 29) /* ivb + */
#define   BLM_TRANSCODER_A		BLM_PIPE_A /* hsw */
#define   BLM_TRANSCODER_B		BLM_PIPE_B
#define   BLM_TRANSCODER_C		BLM_PIPE_C
#define   BLM_TRANSCODER_EDP		(3 << 29)
#define   BLM_PIPE(pipe)		((pipe) << 29)
#define   BLM_POLARITY_I965		(1 << 28) /* gen4 only */
#define   BLM_PHASE_IN_INTERUPT_STATUS	(1 << 26)
#define   BLM_PHASE_IN_ENABLE		(1 << 25)
#define   BLM_PHASE_IN_INTERUPT_ENABL	(1 << 24)
#define   BLM_PHASE_IN_TIME_BASE_SHIFT	(16)
#define   BLM_PHASE_IN_TIME_BASE_MASK	(0xff << 16)
#define   BLM_PHASE_IN_COUNT_SHIFT	(8)
#define   BLM_PHASE_IN_COUNT_MASK	(0xff << 8)
#define   BLM_PHASE_IN_INCR_SHIFT	(0)
#define   BLM_PHASE_IN_INCR_MASK	(0xff << 0)
#define BLC_PWM_CTL	_MMIO(dev_priv->info.display_mmio_offset + 0x61254)
/*
 * This is the most significant 15 bits of the number of backlight cycles in a
 * complete cycle of the modulated backlight control.
 *
 * The actual value is this field multiplied by two.
 */
#define   BACKLIGHT_MODULATION_FREQ_SHIFT	(17)
#define   BACKLIGHT_MODULATION_FREQ_MASK	(0x7fff << 17)
#define   BLM_LEGACY_MODE			(1 << 16) /* gen2 only */
/*
 * This is the number of cycles out of the backlight modulation cycle for which
 * the backlight is on.
 *
 * This field must be no greater than the number of cycles in the complete
 * backlight modulation cycle.
 */
#define   BACKLIGHT_DUTY_CYCLE_SHIFT		(0)
#define   BACKLIGHT_DUTY_CYCLE_MASK		(0xffff)
#define   BACKLIGHT_DUTY_CYCLE_MASK_PNV		(0xfffe)
#define   BLM_POLARITY_PNV			(1 << 0) /* pnv only */

#define BLC_HIST_CTL	_MMIO(dev_priv->info.display_mmio_offset + 0x61260)
#define  BLM_HISTOGRAM_ENABLE			(1 << 31)

/* New registers for PCH-split platforms. Safe where new bits show up, the
 * register layout machtes with gen4 BLC_PWM_CTL[12]. */
#define BLC_PWM_CPU_CTL2	_MMIO(0x48250)
#define BLC_PWM_CPU_CTL		_MMIO(0x48254)

#define HSW_BLC_PWM2_CTL	_MMIO(0x48350)

/* PCH CTL1 is totally different, all but the below bits are reserved. CTL2 is
 * like the normal CTL from gen4 and earlier. Hooray for confusing naming. */
#define BLC_PWM_PCH_CTL1	_MMIO(0xc8250)
#define   BLM_PCH_PWM_ENABLE			(1 << 31)
#define   BLM_PCH_OVERRIDE_ENABLE		(1 << 30)
#define   BLM_PCH_POLARITY			(1 << 29)
#define BLC_PWM_PCH_CTL2	_MMIO(0xc8254)

#define UTIL_PIN_CTL		_MMIO(0x48400)
#define   UTIL_PIN_ENABLE	(1 << 31)

#define   UTIL_PIN_PIPE(x)     ((x) << 29)
#define   UTIL_PIN_PIPE_MASK   (3 << 29)
#define   UTIL_PIN_MODE_PWM    (1 << 24)
#define   UTIL_PIN_MODE_MASK   (0xf << 24)
#define   UTIL_PIN_POLARITY    (1 << 22)

/* BXT backlight register definition. */
#define _BXT_BLC_PWM_CTL1			0xC8250
#define   BXT_BLC_PWM_ENABLE			(1 << 31)
#define   BXT_BLC_PWM_POLARITY			(1 << 29)
#define _BXT_BLC_PWM_FREQ1			0xC8254
#define _BXT_BLC_PWM_DUTY1			0xC8258

#define _BXT_BLC_PWM_CTL2			0xC8350
#define _BXT_BLC_PWM_FREQ2			0xC8354
#define _BXT_BLC_PWM_DUTY2			0xC8358

#define BXT_BLC_PWM_CTL(controller)    _MMIO_PIPE(controller,		\
					_BXT_BLC_PWM_CTL1, _BXT_BLC_PWM_CTL2)
#define BXT_BLC_PWM_FREQ(controller)   _MMIO_PIPE(controller, \
					_BXT_BLC_PWM_FREQ1, _BXT_BLC_PWM_FREQ2)
#define BXT_BLC_PWM_DUTY(controller)   _MMIO_PIPE(controller, \
					_BXT_BLC_PWM_DUTY1, _BXT_BLC_PWM_DUTY2)

#define PCH_GTC_CTL		_MMIO(0xe7000)
#define   PCH_GTC_ENABLE	(1 << 31)

/* TV port control */
#define TV_CTL			_MMIO(0x68000)
/* Enables the TV encoder */
# define TV_ENC_ENABLE			(1 << 31)
/* Sources the TV encoder input from pipe B instead of A. */
# define TV_ENC_PIPEB_SELECT		(1 << 30)
/* Outputs composite video (DAC A only) */
# define TV_ENC_OUTPUT_COMPOSITE	(0 << 28)
/* Outputs SVideo video (DAC B/C) */
# define TV_ENC_OUTPUT_SVIDEO		(1 << 28)
/* Outputs Component video (DAC A/B/C) */
# define TV_ENC_OUTPUT_COMPONENT	(2 << 28)
/* Outputs Composite and SVideo (DAC A/B/C) */
# define TV_ENC_OUTPUT_SVIDEO_COMPOSITE	(3 << 28)
# define TV_TRILEVEL_SYNC		(1 << 21)
/* Enables slow sync generation (945GM only) */
# define TV_SLOW_SYNC			(1 << 20)
/* Selects 4x oversampling for 480i and 576p */
# define TV_OVERSAMPLE_4X		(0 << 18)
/* Selects 2x oversampling for 720p and 1080i */
# define TV_OVERSAMPLE_2X		(1 << 18)
/* Selects no oversampling for 1080p */
# define TV_OVERSAMPLE_NONE		(2 << 18)
/* Selects 8x oversampling */
# define TV_OVERSAMPLE_8X		(3 << 18)
/* Selects progressive mode rather than interlaced */
# define TV_PROGRESSIVE			(1 << 17)
/* Sets the colorburst to PAL mode.  Required for non-M PAL modes. */
# define TV_PAL_BURST			(1 << 16)
/* Field for setting delay of Y compared to C */
# define TV_YC_SKEW_MASK		(7 << 12)
/* Enables a fix for 480p/576p standard definition modes on the 915GM only */
# define TV_ENC_SDP_FIX			(1 << 11)
/*
 * Enables a fix for the 915GM only.
 *
 * Not sure what it does.
 */
# define TV_ENC_C0_FIX			(1 << 10)
/* Bits that must be preserved by software */
# define TV_CTL_SAVE			((1 << 11) | (3 << 9) | (7 << 6) | 0xf)
# define TV_FUSE_STATE_MASK		(3 << 4)
/* Read-only state that reports all features enabled */
# define TV_FUSE_STATE_ENABLED		(0 << 4)
/* Read-only state that reports that Macrovision is disabled in hardware*/
# define TV_FUSE_STATE_NO_MACROVISION	(1 << 4)
/* Read-only state that reports that TV-out is disabled in hardware. */
# define TV_FUSE_STATE_DISABLED		(2 << 4)
/* Normal operation */
# define TV_TEST_MODE_NORMAL		(0 << 0)
/* Encoder test pattern 1 - combo pattern */
# define TV_TEST_MODE_PATTERN_1		(1 << 0)
/* Encoder test pattern 2 - full screen vertical 75% color bars */
# define TV_TEST_MODE_PATTERN_2		(2 << 0)
/* Encoder test pattern 3 - full screen horizontal 75% color bars */
# define TV_TEST_MODE_PATTERN_3		(3 << 0)
/* Encoder test pattern 4 - random noise */
# define TV_TEST_MODE_PATTERN_4		(4 << 0)
/* Encoder test pattern 5 - linear color ramps */
# define TV_TEST_MODE_PATTERN_5		(5 << 0)
/*
 * This test mode forces the DACs to 50% of full output.
 *
 * This is used for load detection in combination with TVDAC_SENSE_MASK
 */
# define TV_TEST_MODE_MONITOR_DETECT	(7 << 0)
# define TV_TEST_MODE_MASK		(7 << 0)

#define TV_DAC			_MMIO(0x68004)
# define TV_DAC_SAVE		0x00ffff00
/*
 * Reports that DAC state change logic has reported change (RO).
 *
 * This gets cleared when TV_DAC_STATE_EN is cleared
*/
# define TVDAC_STATE_CHG		(1 << 31)
# define TVDAC_SENSE_MASK		(7 << 28)
/* Reports that DAC A voltage is above the detect threshold */
# define TVDAC_A_SENSE			(1 << 30)
/* Reports that DAC B voltage is above the detect threshold */
# define TVDAC_B_SENSE			(1 << 29)
/* Reports that DAC C voltage is above the detect threshold */
# define TVDAC_C_SENSE			(1 << 28)
/*
 * Enables DAC state detection logic, for load-based TV detection.
 *
 * The PLL of the chosen pipe (in TV_CTL) must be running, and the encoder set
 * to off, for load detection to work.
 */
# define TVDAC_STATE_CHG_EN		(1 << 27)
/* Sets the DAC A sense value to high */
# define TVDAC_A_SENSE_CTL		(1 << 26)
/* Sets the DAC B sense value to high */
# define TVDAC_B_SENSE_CTL		(1 << 25)
/* Sets the DAC C sense value to high */
# define TVDAC_C_SENSE_CTL		(1 << 24)
/* Overrides the ENC_ENABLE and DAC voltage levels */
# define DAC_CTL_OVERRIDE		(1 << 7)
/* Sets the slew rate.  Must be preserved in software */
# define ENC_TVDAC_SLEW_FAST		(1 << 6)
# define DAC_A_1_3_V			(0 << 4)
# define DAC_A_1_1_V			(1 << 4)
# define DAC_A_0_7_V			(2 << 4)
# define DAC_A_MASK			(3 << 4)
# define DAC_B_1_3_V			(0 << 2)
# define DAC_B_1_1_V			(1 << 2)
# define DAC_B_0_7_V			(2 << 2)
# define DAC_B_MASK			(3 << 2)
# define DAC_C_1_3_V			(0 << 0)
# define DAC_C_1_1_V			(1 << 0)
# define DAC_C_0_7_V			(2 << 0)
# define DAC_C_MASK			(3 << 0)

/*
 * CSC coefficients are stored in a floating point format with 9 bits of
 * mantissa and 2 or 3 bits of exponent.  The exponent is represented as 2**-n,
 * where 2-bit exponents are unsigned n, and 3-bit exponents are signed n with
 * -1 (0x3) being the only legal negative value.
 */
#define TV_CSC_Y		_MMIO(0x68010)
# define TV_RY_MASK			0x07ff0000
# define TV_RY_SHIFT			16
# define TV_GY_MASK			0x00000fff
# define TV_GY_SHIFT			0

#define TV_CSC_Y2		_MMIO(0x68014)
# define TV_BY_MASK			0x07ff0000
# define TV_BY_SHIFT			16
/*
 * Y attenuation for component video.
 *
 * Stored in 1.9 fixed point.
 */
# define TV_AY_MASK			0x000003ff
# define TV_AY_SHIFT			0

#define TV_CSC_U		_MMIO(0x68018)
# define TV_RU_MASK			0x07ff0000
# define TV_RU_SHIFT			16
# define TV_GU_MASK			0x000007ff
# define TV_GU_SHIFT			0

#define TV_CSC_U2		_MMIO(0x6801c)
# define TV_BU_MASK			0x07ff0000
# define TV_BU_SHIFT			16
/*
 * U attenuation for component video.
 *
 * Stored in 1.9 fixed point.
 */
# define TV_AU_MASK			0x000003ff
# define TV_AU_SHIFT			0

#define TV_CSC_V		_MMIO(0x68020)
# define TV_RV_MASK			0x0fff0000
# define TV_RV_SHIFT			16
# define TV_GV_MASK			0x000007ff
# define TV_GV_SHIFT			0

#define TV_CSC_V2		_MMIO(0x68024)
# define TV_BV_MASK			0x07ff0000
# define TV_BV_SHIFT			16
/*
 * V attenuation for component video.
 *
 * Stored in 1.9 fixed point.
 */
# define TV_AV_MASK			0x000007ff
# define TV_AV_SHIFT			0

#define TV_CLR_KNOBS		_MMIO(0x68028)
/* 2s-complement brightness adjustment */
# define TV_BRIGHTNESS_MASK		0xff000000
# define TV_BRIGHTNESS_SHIFT		24
/* Contrast adjustment, as a 2.6 unsigned floating point number */
# define TV_CONTRAST_MASK		0x00ff0000
# define TV_CONTRAST_SHIFT		16
/* Saturation adjustment, as a 2.6 unsigned floating point number */
# define TV_SATURATION_MASK		0x0000ff00
# define TV_SATURATION_SHIFT		8
/* Hue adjustment, as an integer phase angle in degrees */
# define TV_HUE_MASK			0x000000ff
# define TV_HUE_SHIFT			0

#define TV_CLR_LEVEL		_MMIO(0x6802c)
/* Controls the DAC level for black */
# define TV_BLACK_LEVEL_MASK		0x01ff0000
# define TV_BLACK_LEVEL_SHIFT		16
/* Controls the DAC level for blanking */
# define TV_BLANK_LEVEL_MASK		0x000001ff
# define TV_BLANK_LEVEL_SHIFT		0

#define TV_H_CTL_1		_MMIO(0x68030)
/* Number of pixels in the hsync. */
# define TV_HSYNC_END_MASK		0x1fff0000
# define TV_HSYNC_END_SHIFT		16
/* Total number of pixels minus one in the line (display and blanking). */
# define TV_HTOTAL_MASK			0x00001fff
# define TV_HTOTAL_SHIFT		0

#define TV_H_CTL_2		_MMIO(0x68034)
/* Enables the colorburst (needed for non-component color) */
# define TV_BURST_ENA			(1 << 31)
/* Offset of the colorburst from the start of hsync, in pixels minus one. */
# define TV_HBURST_START_SHIFT		16
# define TV_HBURST_START_MASK		0x1fff0000
/* Length of the colorburst */
# define TV_HBURST_LEN_SHIFT		0
# define TV_HBURST_LEN_MASK		0x0001fff

#define TV_H_CTL_3		_MMIO(0x68038)
/* End of hblank, measured in pixels minus one from start of hsync */
# define TV_HBLANK_END_SHIFT		16
# define TV_HBLANK_END_MASK		0x1fff0000
/* Start of hblank, measured in pixels minus one from start of hsync */
# define TV_HBLANK_START_SHIFT		0
# define TV_HBLANK_START_MASK		0x0001fff

#define TV_V_CTL_1		_MMIO(0x6803c)
/* XXX */
# define TV_NBR_END_SHIFT		16
# define TV_NBR_END_MASK		0x07ff0000
/* XXX */
# define TV_VI_END_F1_SHIFT		8
# define TV_VI_END_F1_MASK		0x00003f00
/* XXX */
# define TV_VI_END_F2_SHIFT		0
# define TV_VI_END_F2_MASK		0x0000003f

#define TV_V_CTL_2		_MMIO(0x68040)
/* Length of vsync, in half lines */
# define TV_VSYNC_LEN_MASK		0x07ff0000
# define TV_VSYNC_LEN_SHIFT		16
/* Offset of the start of vsync in field 1, measured in one less than the
 * number of half lines.
 */
# define TV_VSYNC_START_F1_MASK		0x00007f00
# define TV_VSYNC_START_F1_SHIFT	8
/*
 * Offset of the start of vsync in field 2, measured in one less than the
 * number of half lines.
 */
# define TV_VSYNC_START_F2_MASK		0x0000007f
# define TV_VSYNC_START_F2_SHIFT	0

#define TV_V_CTL_3		_MMIO(0x68044)
/* Enables generation of the equalization signal */
# define TV_EQUAL_ENA			(1 << 31)
/* Length of vsync, in half lines */
# define TV_VEQ_LEN_MASK		0x007f0000
# define TV_VEQ_LEN_SHIFT		16
/* Offset of the start of equalization in field 1, measured in one less than
 * the number of half lines.
 */
# define TV_VEQ_START_F1_MASK		0x0007f00
# define TV_VEQ_START_F1_SHIFT		8
/*
 * Offset of the start of equalization in field 2, measured in one less than
 * the number of half lines.
 */
# define TV_VEQ_START_F2_MASK		0x000007f
# define TV_VEQ_START_F2_SHIFT		0

#define TV_V_CTL_4		_MMIO(0x68048)
/*
 * Offset to start of vertical colorburst, measured in one less than the
 * number of lines from vertical start.
 */
# define TV_VBURST_START_F1_MASK	0x003f0000
# define TV_VBURST_START_F1_SHIFT	16
/*
 * Offset to the end of vertical colorburst, measured in one less than the
 * number of lines from the start of NBR.
 */
# define TV_VBURST_END_F1_MASK		0x000000ff
# define TV_VBURST_END_F1_SHIFT		0

#define TV_V_CTL_5		_MMIO(0x6804c)
/*
 * Offset to start of vertical colorburst, measured in one less than the
 * number of lines from vertical start.
 */
# define TV_VBURST_START_F2_MASK	0x003f0000
# define TV_VBURST_START_F2_SHIFT	16
/*
 * Offset to the end of vertical colorburst, measured in one less than the
 * number of lines from the start of NBR.
 */
# define TV_VBURST_END_F2_MASK		0x000000ff
# define TV_VBURST_END_F2_SHIFT		0

#define TV_V_CTL_6		_MMIO(0x68050)
/*
 * Offset to start of vertical colorburst, measured in one less than the
 * number of lines from vertical start.
 */
# define TV_VBURST_START_F3_MASK	0x003f0000
# define TV_VBURST_START_F3_SHIFT	16
/*
 * Offset to the end of vertical colorburst, measured in one less than the
 * number of lines from the start of NBR.
 */
# define TV_VBURST_END_F3_MASK		0x000000ff
# define TV_VBURST_END_F3_SHIFT		0

#define TV_V_CTL_7		_MMIO(0x68054)
/*
 * Offset to start of vertical colorburst, measured in one less than the
 * number of lines from vertical start.
 */
# define TV_VBURST_START_F4_MASK	0x003f0000
# define TV_VBURST_START_F4_SHIFT	16
/*
 * Offset to the end of vertical colorburst, measured in one less than the
 * number of lines from the start of NBR.
 */
# define TV_VBURST_END_F4_MASK		0x000000ff
# define TV_VBURST_END_F4_SHIFT		0

#define TV_SC_CTL_1		_MMIO(0x68060)
/* Turns on the first subcarrier phase generation DDA */
# define TV_SC_DDA1_EN			(1 << 31)
/* Turns on the first subcarrier phase generation DDA */
# define TV_SC_DDA2_EN			(1 << 30)
/* Turns on the first subcarrier phase generation DDA */
# define TV_SC_DDA3_EN			(1 << 29)
/* Sets the subcarrier DDA to reset frequency every other field */
# define TV_SC_RESET_EVERY_2		(0 << 24)
/* Sets the subcarrier DDA to reset frequency every fourth field */
# define TV_SC_RESET_EVERY_4		(1 << 24)
/* Sets the subcarrier DDA to reset frequency every eighth field */
# define TV_SC_RESET_EVERY_8		(2 << 24)
/* Sets the subcarrier DDA to never reset the frequency */
# define TV_SC_RESET_NEVER		(3 << 24)
/* Sets the peak amplitude of the colorburst.*/
# define TV_BURST_LEVEL_MASK		0x00ff0000
# define TV_BURST_LEVEL_SHIFT		16
/* Sets the increment of the first subcarrier phase generation DDA */
# define TV_SCDDA1_INC_MASK		0x00000fff
# define TV_SCDDA1_INC_SHIFT		0

#define TV_SC_CTL_2		_MMIO(0x68064)
/* Sets the rollover for the second subcarrier phase generation DDA */
# define TV_SCDDA2_SIZE_MASK		0x7fff0000
# define TV_SCDDA2_SIZE_SHIFT		16
/* Sets the increent of the second subcarrier phase generation DDA */
# define TV_SCDDA2_INC_MASK		0x00007fff
# define TV_SCDDA2_INC_SHIFT		0

#define TV_SC_CTL_3		_MMIO(0x68068)
/* Sets the rollover for the third subcarrier phase generation DDA */
# define TV_SCDDA3_SIZE_MASK		0x7fff0000
# define TV_SCDDA3_SIZE_SHIFT		16
/* Sets the increent of the third subcarrier phase generation DDA */
# define TV_SCDDA3_INC_MASK		0x00007fff
# define TV_SCDDA3_INC_SHIFT		0

#define TV_WIN_POS		_MMIO(0x68070)
/* X coordinate of the display from the start of horizontal active */
# define TV_XPOS_MASK			0x1fff0000
# define TV_XPOS_SHIFT			16
/* Y coordinate of the display from the start of vertical active (NBR) */
# define TV_YPOS_MASK			0x00000fff
# define TV_YPOS_SHIFT			0

#define TV_WIN_SIZE		_MMIO(0x68074)
/* Horizontal size of the display window, measured in pixels*/
# define TV_XSIZE_MASK			0x1fff0000
# define TV_XSIZE_SHIFT			16
/*
 * Vertical size of the display window, measured in pixels.
 *
 * Must be even for interlaced modes.
 */
# define TV_YSIZE_MASK			0x00000fff
# define TV_YSIZE_SHIFT			0

#define TV_FILTER_CTL_1		_MMIO(0x68080)
/*
 * Enables automatic scaling calculation.
 *
 * If set, the rest of the registers are ignored, and the calculated values can
 * be read back from the register.
 */
# define TV_AUTO_SCALE			(1 << 31)
/*
 * Disables the vertical filter.
 *
 * This is required on modes more than 1024 pixels wide */
# define TV_V_FILTER_BYPASS		(1 << 29)
/* Enables adaptive vertical filtering */
# define TV_VADAPT			(1 << 28)
# define TV_VADAPT_MODE_MASK		(3 << 26)
/* Selects the least adaptive vertical filtering mode */
# define TV_VADAPT_MODE_LEAST		(0 << 26)
/* Selects the moderately adaptive vertical filtering mode */
# define TV_VADAPT_MODE_MODERATE	(1 << 26)
/* Selects the most adaptive vertical filtering mode */
# define TV_VADAPT_MODE_MOST		(3 << 26)
/*
 * Sets the horizontal scaling factor.
 *
 * This should be the fractional part of the horizontal scaling factor divided
 * by the oversampling rate.  TV_HSCALE should be less than 1, and set to:
 *
 * (src width - 1) / ((oversample * dest width) - 1)
 */
# define TV_HSCALE_FRAC_MASK		0x00003fff
# define TV_HSCALE_FRAC_SHIFT		0

#define TV_FILTER_CTL_2		_MMIO(0x68084)
/*
 * Sets the integer part of the 3.15 fixed-point vertical scaling factor.
 *
 * TV_VSCALE should be (src height - 1) / ((interlace * dest height) - 1)
 */
# define TV_VSCALE_INT_MASK		0x00038000
# define TV_VSCALE_INT_SHIFT		15
/*
 * Sets the fractional part of the 3.15 fixed-point vertical scaling factor.
 *
 * \sa TV_VSCALE_INT_MASK
 */
# define TV_VSCALE_FRAC_MASK		0x00007fff
# define TV_VSCALE_FRAC_SHIFT		0

#define TV_FILTER_CTL_3		_MMIO(0x68088)
/*
 * Sets the integer part of the 3.15 fixed-point vertical scaling factor.
 *
 * TV_VSCALE should be (src height - 1) / (1/4 * (dest height - 1))
 *
 * For progressive modes, TV_VSCALE_IP_INT should be set to zeroes.
 */
# define TV_VSCALE_IP_INT_MASK		0x00038000
# define TV_VSCALE_IP_INT_SHIFT		15
/*
 * Sets the fractional part of the 3.15 fixed-point vertical scaling factor.
 *
 * For progressive modes, TV_VSCALE_IP_INT should be set to zeroes.
 *
 * \sa TV_VSCALE_IP_INT_MASK
 */
# define TV_VSCALE_IP_FRAC_MASK		0x00007fff
# define TV_VSCALE_IP_FRAC_SHIFT		0

#define TV_CC_CONTROL		_MMIO(0x68090)
# define TV_CC_ENABLE			(1 << 31)
/*
 * Specifies which field to send the CC data in.
 *
 * CC data is usually sent in field 0.
 */
# define TV_CC_FID_MASK			(1 << 27)
# define TV_CC_FID_SHIFT		27
/* Sets the horizontal position of the CC data.  Usually 135. */
# define TV_CC_HOFF_MASK		0x03ff0000
# define TV_CC_HOFF_SHIFT		16
/* Sets the vertical position of the CC data.  Usually 21 */
# define TV_CC_LINE_MASK		0x0000003f
# define TV_CC_LINE_SHIFT		0

#define TV_CC_DATA		_MMIO(0x68094)
# define TV_CC_RDY			(1 << 31)
/* Second word of CC data to be transmitted. */
# define TV_CC_DATA_2_MASK		0x007f0000
# define TV_CC_DATA_2_SHIFT		16
/* First word of CC data to be transmitted. */
# define TV_CC_DATA_1_MASK		0x0000007f
# define TV_CC_DATA_1_SHIFT		0

#define TV_H_LUMA(i)		_MMIO(0x68100 + (i) * 4) /* 60 registers */
#define TV_H_CHROMA(i)		_MMIO(0x68200 + (i) * 4) /* 60 registers */
#define TV_V_LUMA(i)		_MMIO(0x68300 + (i) * 4) /* 43 registers */
#define TV_V_CHROMA(i)		_MMIO(0x68400 + (i) * 4) /* 43 registers */

/* Display Port */
#define DP_A			_MMIO(0x64000) /* eDP */
#define DP_B			_MMIO(0x64100)
#define DP_C			_MMIO(0x64200)
#define DP_D			_MMIO(0x64300)

#define VLV_DP_B		_MMIO(VLV_DISPLAY_BASE + 0x64100)
#define VLV_DP_C		_MMIO(VLV_DISPLAY_BASE + 0x64200)
#define CHV_DP_D		_MMIO(VLV_DISPLAY_BASE + 0x64300)

#define   DP_PORT_EN			(1 << 31)
#define   DP_PIPEB_SELECT		(1 << 30)
#define   DP_PIPE_MASK			(1 << 30)
#define   DP_PIPE_SELECT_CHV(pipe)	((pipe) << 16)
#define   DP_PIPE_MASK_CHV		(3 << 16)

/* Link training mode - select a suitable mode for each stage */
#define   DP_LINK_TRAIN_PAT_1		(0 << 28)
#define   DP_LINK_TRAIN_PAT_2		(1 << 28)
#define   DP_LINK_TRAIN_PAT_IDLE	(2 << 28)
#define   DP_LINK_TRAIN_OFF		(3 << 28)
#define   DP_LINK_TRAIN_MASK		(3 << 28)
#define   DP_LINK_TRAIN_SHIFT		28
#define   DP_LINK_TRAIN_PAT_3_CHV	(1 << 14)
#define   DP_LINK_TRAIN_MASK_CHV	((3 << 28)|(1<<14))

/* CPT Link training mode */
#define   DP_LINK_TRAIN_PAT_1_CPT	(0 << 8)
#define   DP_LINK_TRAIN_PAT_2_CPT	(1 << 8)
#define   DP_LINK_TRAIN_PAT_IDLE_CPT	(2 << 8)
#define   DP_LINK_TRAIN_OFF_CPT		(3 << 8)
#define   DP_LINK_TRAIN_MASK_CPT	(7 << 8)
#define   DP_LINK_TRAIN_SHIFT_CPT	8

/* Signal voltages. These are mostly controlled by the other end */
#define   DP_VOLTAGE_0_4		(0 << 25)
#define   DP_VOLTAGE_0_6		(1 << 25)
#define   DP_VOLTAGE_0_8		(2 << 25)
#define   DP_VOLTAGE_1_2		(3 << 25)
#define   DP_VOLTAGE_MASK		(7 << 25)
#define   DP_VOLTAGE_SHIFT		25

/* Signal pre-emphasis levels, like voltages, the other end tells us what
 * they want
 */
#define   DP_PRE_EMPHASIS_0		(0 << 22)
#define   DP_PRE_EMPHASIS_3_5		(1 << 22)
#define   DP_PRE_EMPHASIS_6		(2 << 22)
#define   DP_PRE_EMPHASIS_9_5		(3 << 22)
#define   DP_PRE_EMPHASIS_MASK		(7 << 22)
#define   DP_PRE_EMPHASIS_SHIFT		22

/* How many wires to use. I guess 3 was too hard */
#define   DP_PORT_WIDTH(width)		(((width) - 1) << 19)
#define   DP_PORT_WIDTH_MASK		(7 << 19)
#define   DP_PORT_WIDTH_SHIFT		19

/* Mystic DPCD version 1.1 special mode */
#define   DP_ENHANCED_FRAMING		(1 << 18)

/* eDP */
#define   DP_PLL_FREQ_270MHZ		(0 << 16)
#define   DP_PLL_FREQ_162MHZ		(1 << 16)
#define   DP_PLL_FREQ_MASK		(3 << 16)

/* locked once port is enabled */
#define   DP_PORT_REVERSAL		(1 << 15)

/* eDP */
#define   DP_PLL_ENABLE			(1 << 14)

/* sends the clock on lane 15 of the PEG for debug */
#define   DP_CLOCK_OUTPUT_ENABLE	(1 << 13)

#define   DP_SCRAMBLING_DISABLE		(1 << 12)
#define   DP_SCRAMBLING_DISABLE_IRONLAKE	(1 << 7)

/* limit RGB values to avoid confusing TVs */
#define   DP_COLOR_RANGE_16_235		(1 << 8)

/* Turn on the audio link */
#define   DP_AUDIO_OUTPUT_ENABLE	(1 << 6)

/* vs and hs sync polarity */
#define   DP_SYNC_VS_HIGH		(1 << 4)
#define   DP_SYNC_HS_HIGH		(1 << 3)

/* A fantasy */
#define   DP_DETECTED			(1 << 2)

/* The aux channel provides a way to talk to the
 * signal sink for DDC etc. Max packet size supported
 * is 20 bytes in each direction, hence the 5 fixed
 * data registers
 */
#define _DPA_AUX_CH_CTL		(dev_priv->info.display_mmio_offset + 0x64010)
#define _DPA_AUX_CH_DATA1	(dev_priv->info.display_mmio_offset + 0x64014)
#define _DPA_AUX_CH_DATA2	(dev_priv->info.display_mmio_offset + 0x64018)
#define _DPA_AUX_CH_DATA3	(dev_priv->info.display_mmio_offset + 0x6401c)
#define _DPA_AUX_CH_DATA4	(dev_priv->info.display_mmio_offset + 0x64020)
#define _DPA_AUX_CH_DATA5	(dev_priv->info.display_mmio_offset + 0x64024)

#define _DPB_AUX_CH_CTL		(dev_priv->info.display_mmio_offset + 0x64110)
#define _DPB_AUX_CH_DATA1	(dev_priv->info.display_mmio_offset + 0x64114)
#define _DPB_AUX_CH_DATA2	(dev_priv->info.display_mmio_offset + 0x64118)
#define _DPB_AUX_CH_DATA3	(dev_priv->info.display_mmio_offset + 0x6411c)
#define _DPB_AUX_CH_DATA4	(dev_priv->info.display_mmio_offset + 0x64120)
#define _DPB_AUX_CH_DATA5	(dev_priv->info.display_mmio_offset + 0x64124)

#define _DPC_AUX_CH_CTL		(dev_priv->info.display_mmio_offset + 0x64210)
#define _DPC_AUX_CH_DATA1	(dev_priv->info.display_mmio_offset + 0x64214)
#define _DPC_AUX_CH_DATA2	(dev_priv->info.display_mmio_offset + 0x64218)
#define _DPC_AUX_CH_DATA3	(dev_priv->info.display_mmio_offset + 0x6421c)
#define _DPC_AUX_CH_DATA4	(dev_priv->info.display_mmio_offset + 0x64220)
#define _DPC_AUX_CH_DATA5	(dev_priv->info.display_mmio_offset + 0x64224)

#define _DPD_AUX_CH_CTL		(dev_priv->info.display_mmio_offset + 0x64310)
#define _DPD_AUX_CH_DATA1	(dev_priv->info.display_mmio_offset + 0x64314)
#define _DPD_AUX_CH_DATA2	(dev_priv->info.display_mmio_offset + 0x64318)
#define _DPD_AUX_CH_DATA3	(dev_priv->info.display_mmio_offset + 0x6431c)
#define _DPD_AUX_CH_DATA4	(dev_priv->info.display_mmio_offset + 0x64320)
#define _DPD_AUX_CH_DATA5	(dev_priv->info.display_mmio_offset + 0x64324)

#define DP_AUX_CH_CTL(port)	_MMIO_PORT(port, _DPA_AUX_CH_CTL, _DPB_AUX_CH_CTL)
#define DP_AUX_CH_DATA(port, i)	_MMIO(_PORT(port, _DPA_AUX_CH_DATA1, _DPB_AUX_CH_DATA1) + (i) * 4) /* 5 registers */

#define   DP_AUX_CH_CTL_SEND_BUSY	    (1 << 31)
#define   DP_AUX_CH_CTL_DONE		    (1 << 30)
#define   DP_AUX_CH_CTL_INTERRUPT	    (1 << 29)
#define   DP_AUX_CH_CTL_TIME_OUT_ERROR	    (1 << 28)
#define   DP_AUX_CH_CTL_TIME_OUT_400us	    (0 << 26)
#define   DP_AUX_CH_CTL_TIME_OUT_600us	    (1 << 26)
#define   DP_AUX_CH_CTL_TIME_OUT_800us	    (2 << 26)
#define   DP_AUX_CH_CTL_TIME_OUT_1600us	    (3 << 26)
#define   DP_AUX_CH_CTL_TIME_OUT_MASK	    (3 << 26)
#define   DP_AUX_CH_CTL_RECEIVE_ERROR	    (1 << 25)
#define   DP_AUX_CH_CTL_MESSAGE_SIZE_MASK    (0x1f << 20)
#define   DP_AUX_CH_CTL_MESSAGE_SIZE_SHIFT   20
#define   DP_AUX_CH_CTL_PRECHARGE_2US_MASK   (0xf << 16)
#define   DP_AUX_CH_CTL_PRECHARGE_2US_SHIFT  16
#define   DP_AUX_CH_CTL_AUX_AKSV_SELECT	    (1 << 15)
#define   DP_AUX_CH_CTL_MANCHESTER_TEST	    (1 << 14)
#define   DP_AUX_CH_CTL_SYNC_TEST	    (1 << 13)
#define   DP_AUX_CH_CTL_DEGLITCH_TEST	    (1 << 12)
#define   DP_AUX_CH_CTL_PRECHARGE_TEST	    (1 << 11)
#define   DP_AUX_CH_CTL_BIT_CLOCK_2X_MASK    (0x7ff)
#define   DP_AUX_CH_CTL_BIT_CLOCK_2X_SHIFT   0
#define   DP_AUX_CH_CTL_PSR_DATA_AUX_REG_SKL	(1 << 14)
#define   DP_AUX_CH_CTL_FS_DATA_AUX_REG_SKL	(1 << 13)
#define   DP_AUX_CH_CTL_GTC_DATA_AUX_REG_SKL	(1 << 12)
#define   DP_AUX_CH_CTL_FW_SYNC_PULSE_SKL_MASK (0x1f << 5)
#define   DP_AUX_CH_CTL_FW_SYNC_PULSE_SKL(c) (((c) - 1) << 5)
#define   DP_AUX_CH_CTL_SYNC_PULSE_SKL(c)   ((c) - 1)

/*
 * Computing GMCH M and N values for the Display Port link
 *
 * GMCH M/N = dot clock * bytes per pixel / ls_clk * # of lanes
 *
 * ls_clk (we assume) is the DP link clock (1.62 or 2.7 GHz)
 *
 * The GMCH value is used internally
 *
 * bytes_per_pixel is the number of bytes coming out of the plane,
 * which is after the LUTs, so we want the bytes for our color format.
 * For our current usage, this is always 3, one byte for R, G and B.
 */
#define _PIPEA_DATA_M_G4X	0x70050
#define _PIPEB_DATA_M_G4X	0x71050

/* Transfer unit size for display port - 1, default is 0x3f (for TU size 64) */
#define  TU_SIZE(x)             (((x)-1) << 25) /* default size 64 */
#define  TU_SIZE_SHIFT		25
#define  TU_SIZE_MASK           (0x3f << 25)

#define  DATA_LINK_M_N_MASK	(0xffffff)
#define  DATA_LINK_N_MAX	(0x800000)

#define _PIPEA_DATA_N_G4X	0x70054
#define _PIPEB_DATA_N_G4X	0x71054
#define   PIPE_GMCH_DATA_N_MASK			(0xffffff)

/*
 * Computing Link M and N values for the Display Port link
 *
 * Link M / N = pixel_clock / ls_clk
 *
 * (the DP spec calls pixel_clock the 'strm_clk')
 *
 * The Link value is transmitted in the Main Stream
 * Attributes and VB-ID.
 */

#define _PIPEA_LINK_M_G4X	0x70060
#define _PIPEB_LINK_M_G4X	0x71060
#define   PIPEA_DP_LINK_M_MASK			(0xffffff)

#define _PIPEA_LINK_N_G4X	0x70064
#define _PIPEB_LINK_N_G4X	0x71064
#define   PIPEA_DP_LINK_N_MASK			(0xffffff)

#define PIPE_DATA_M_G4X(pipe) _MMIO_PIPE(pipe, _PIPEA_DATA_M_G4X, _PIPEB_DATA_M_G4X)
#define PIPE_DATA_N_G4X(pipe) _MMIO_PIPE(pipe, _PIPEA_DATA_N_G4X, _PIPEB_DATA_N_G4X)
#define PIPE_LINK_M_G4X(pipe) _MMIO_PIPE(pipe, _PIPEA_LINK_M_G4X, _PIPEB_LINK_M_G4X)
#define PIPE_LINK_N_G4X(pipe) _MMIO_PIPE(pipe, _PIPEA_LINK_N_G4X, _PIPEB_LINK_N_G4X)

/* Display & cursor control */

/* Pipe A */
#define _PIPEADSL		0x70000
#define   DSL_LINEMASK_GEN2	0x00000fff
#define   DSL_LINEMASK_GEN3	0x00001fff
#define _PIPEACONF		0x70008
#define   PIPECONF_ENABLE	(1<<31)
#define   PIPECONF_DISABLE	0
#define   PIPECONF_DOUBLE_WIDE	(1<<30)
#define   I965_PIPECONF_ACTIVE	(1<<30)
#define   PIPECONF_DSI_PLL_LOCKED	(1<<29) /* vlv & pipe A only */
#define   PIPECONF_FRAME_START_DELAY_MASK (3<<27)
#define   PIPECONF_SINGLE_WIDE	0
#define   PIPECONF_PIPE_UNLOCKED 0
#define   PIPECONF_PIPE_LOCKED	(1<<25)
#define   PIPECONF_PALETTE	0
#define   PIPECONF_GAMMA		(1<<24)
#define   PIPECONF_FORCE_BORDER	(1<<25)
#define   PIPECONF_INTERLACE_MASK	(7 << 21)
#define   PIPECONF_INTERLACE_MASK_HSW	(3 << 21)
/* Note that pre-gen3 does not support interlaced display directly. Panel
 * fitting must be disabled on pre-ilk for interlaced. */
#define   PIPECONF_PROGRESSIVE			(0 << 21)
#define   PIPECONF_INTERLACE_W_SYNC_SHIFT_PANEL	(4 << 21) /* gen4 only */
#define   PIPECONF_INTERLACE_W_SYNC_SHIFT	(5 << 21) /* gen4 only */
#define   PIPECONF_INTERLACE_W_FIELD_INDICATION	(6 << 21)
#define   PIPECONF_INTERLACE_FIELD_0_ONLY	(7 << 21) /* gen3 only */
/* Ironlake and later have a complete new set of values for interlaced. PFIT
 * means panel fitter required, PF means progressive fetch, DBL means power
 * saving pixel doubling. */
#define   PIPECONF_PFIT_PF_INTERLACED_ILK	(1 << 21)
#define   PIPECONF_INTERLACED_ILK		(3 << 21)
#define   PIPECONF_INTERLACED_DBL_ILK		(4 << 21) /* ilk/snb only */
#define   PIPECONF_PFIT_PF_INTERLACED_DBL_ILK	(5 << 21) /* ilk/snb only */
#define   PIPECONF_INTERLACE_MODE_MASK		(7 << 21)
#define   PIPECONF_EDP_RR_MODE_SWITCH		(1 << 20)
#define   PIPECONF_CXSR_DOWNCLOCK	(1<<16)
#define   PIPECONF_EDP_RR_MODE_SWITCH_VLV	(1 << 14)
#define   PIPECONF_COLOR_RANGE_SELECT	(1 << 13)
#define   PIPECONF_BPC_MASK	(0x7 << 5)
#define   PIPECONF_8BPC		(0<<5)
#define   PIPECONF_10BPC	(1<<5)
#define   PIPECONF_6BPC		(2<<5)
#define   PIPECONF_12BPC	(3<<5)
#define   PIPECONF_DITHER_EN	(1<<4)
#define   PIPECONF_DITHER_TYPE_MASK (0x0000000c)
#define   PIPECONF_DITHER_TYPE_SP (0<<2)
#define   PIPECONF_DITHER_TYPE_ST1 (1<<2)
#define   PIPECONF_DITHER_TYPE_ST2 (2<<2)
#define   PIPECONF_DITHER_TYPE_TEMP (3<<2)
#define _PIPEASTAT		0x70024
#define   PIPE_FIFO_UNDERRUN_STATUS		(1UL<<31)
#define   SPRITE1_FLIP_DONE_INT_EN_VLV		(1UL<<30)
#define   PIPE_CRC_ERROR_ENABLE			(1UL<<29)
#define   PIPE_CRC_DONE_ENABLE			(1UL<<28)
#define   PERF_COUNTER2_INTERRUPT_EN		(1UL<<27)
#define   PIPE_GMBUS_EVENT_ENABLE		(1UL<<27)
#define   PLANE_FLIP_DONE_INT_EN_VLV		(1UL<<26)
#define   PIPE_HOTPLUG_INTERRUPT_ENABLE		(1UL<<26)
#define   PIPE_VSYNC_INTERRUPT_ENABLE		(1UL<<25)
#define   PIPE_DISPLAY_LINE_COMPARE_ENABLE	(1UL<<24)
#define   PIPE_DPST_EVENT_ENABLE		(1UL<<23)
#define   SPRITE0_FLIP_DONE_INT_EN_VLV		(1UL<<22)
#define   PIPE_LEGACY_BLC_EVENT_ENABLE		(1UL<<22)
#define   PIPE_ODD_FIELD_INTERRUPT_ENABLE	(1UL<<21)
#define   PIPE_EVEN_FIELD_INTERRUPT_ENABLE	(1UL<<20)
#define   PIPE_B_PSR_INTERRUPT_ENABLE_VLV	(1UL<<19)
#define   PERF_COUNTER_INTERRUPT_EN		(1UL<<19)
#define   PIPE_HOTPLUG_TV_INTERRUPT_ENABLE	(1UL<<18) /* pre-965 */
#define   PIPE_START_VBLANK_INTERRUPT_ENABLE	(1UL<<18) /* 965 or later */
#define   PIPE_FRAMESTART_INTERRUPT_ENABLE	(1UL<<17)
#define   PIPE_VBLANK_INTERRUPT_ENABLE		(1UL<<17)
#define   PIPEA_HBLANK_INT_EN_VLV		(1UL<<16)
#define   PIPE_OVERLAY_UPDATED_ENABLE		(1UL<<16)
#define   SPRITE1_FLIP_DONE_INT_STATUS_VLV	(1UL<<15)
#define   SPRITE0_FLIP_DONE_INT_STATUS_VLV	(1UL<<14)
#define   PIPE_CRC_ERROR_INTERRUPT_STATUS	(1UL<<13)
#define   PIPE_CRC_DONE_INTERRUPT_STATUS	(1UL<<12)
#define   PERF_COUNTER2_INTERRUPT_STATUS	(1UL<<11)
#define   PIPE_GMBUS_INTERRUPT_STATUS		(1UL<<11)
#define   PLANE_FLIP_DONE_INT_STATUS_VLV	(1UL<<10)
#define   PIPE_HOTPLUG_INTERRUPT_STATUS		(1UL<<10)
#define   PIPE_VSYNC_INTERRUPT_STATUS		(1UL<<9)
#define   PIPE_DISPLAY_LINE_COMPARE_STATUS	(1UL<<8)
#define   PIPE_DPST_EVENT_STATUS		(1UL<<7)
#define   PIPE_A_PSR_STATUS_VLV			(1UL<<6)
#define   PIPE_LEGACY_BLC_EVENT_STATUS		(1UL<<6)
#define   PIPE_ODD_FIELD_INTERRUPT_STATUS	(1UL<<5)
#define   PIPE_EVEN_FIELD_INTERRUPT_STATUS	(1UL<<4)
#define   PIPE_B_PSR_STATUS_VLV			(1UL<<3)
#define   PERF_COUNTER_INTERRUPT_STATUS		(1UL<<3)
#define   PIPE_HOTPLUG_TV_INTERRUPT_STATUS	(1UL<<2) /* pre-965 */
#define   PIPE_START_VBLANK_INTERRUPT_STATUS	(1UL<<2) /* 965 or later */
#define   PIPE_FRAMESTART_INTERRUPT_STATUS	(1UL<<1)
#define   PIPE_VBLANK_INTERRUPT_STATUS		(1UL<<1)
#define   PIPE_HBLANK_INT_STATUS		(1UL<<0)
#define   PIPE_OVERLAY_UPDATED_STATUS		(1UL<<0)

#define PIPESTAT_INT_ENABLE_MASK		0x7fff0000
#define PIPESTAT_INT_STATUS_MASK		0x0000ffff

#define PIPE_A_OFFSET		0x70000
#define PIPE_B_OFFSET		0x71000
#define PIPE_C_OFFSET		0x72000
#define CHV_PIPE_C_OFFSET	0x74000
/*
 * There's actually no pipe EDP. Some pipe registers have
 * simply shifted from the pipe to the transcoder, while
 * keeping their original offset. Thus we need PIPE_EDP_OFFSET
 * to access such registers in transcoder EDP.
 */
#define PIPE_EDP_OFFSET	0x7f000

#define _MMIO_PIPE2(pipe, reg) _MMIO(dev_priv->info.pipe_offsets[pipe] - \
	dev_priv->info.pipe_offsets[PIPE_A] + (reg) + \
	dev_priv->info.display_mmio_offset)

#define PIPECONF(pipe)		_MMIO_PIPE2(pipe, _PIPEACONF)
#define PIPEDSL(pipe)		_MMIO_PIPE2(pipe, _PIPEADSL)
#define PIPEFRAME(pipe)		_MMIO_PIPE2(pipe, _PIPEAFRAMEHIGH)
#define PIPEFRAMEPIXEL(pipe)	_MMIO_PIPE2(pipe, _PIPEAFRAMEPIXEL)
#define PIPESTAT(pipe)		_MMIO_PIPE2(pipe, _PIPEASTAT)

#define _PIPE_MISC_A			0x70030
#define _PIPE_MISC_B			0x71030
#define   PIPEMISC_DITHER_BPC_MASK	(7<<5)
#define   PIPEMISC_DITHER_8_BPC		(0<<5)
#define   PIPEMISC_DITHER_10_BPC	(1<<5)
#define   PIPEMISC_DITHER_6_BPC		(2<<5)
#define   PIPEMISC_DITHER_12_BPC	(3<<5)
#define   PIPEMISC_DITHER_ENABLE	(1<<4)
#define   PIPEMISC_DITHER_TYPE_MASK	(3<<2)
#define   PIPEMISC_DITHER_TYPE_SP	(0<<2)
#define PIPEMISC(pipe)			_MMIO_PIPE2(pipe, _PIPE_MISC_A)

<<<<<<< HEAD
#define _PIPE_BOTTOM_COLOR_A           0x70034
#define _PIPE_BOTTOM_COLOR_B           0x71034
#define _PIPE_BOTTOM_COLOR_C           0x72034
#define   PIPE_BOTTOM_GAMMA_ENABLE     (1<<31)
#define   PIPE_BOTTOM_CSC_ENABLE       (1<<30)
#define   PIPE_BOTTOM_COLOR_MASK       0x3FFFFFFF
#define PIPE_BOTTOM_COLOR(pipe) _MMIO_PIPE3(pipe, _PIPE_BOTTOM_COLOR_A, \
					    _PIPE_BOTTOM_COLOR_B, \
					    _PIPE_BOTTOM_COLOR_C)
=======
/* Skylake pipe bottom color */
#define _PIPE_BOTTOM_COLOR_A        0x70034
#define _PIPE_BOTTOM_COLOR_B        0x71034
#define _PIPE_BOTTOM_COLOR_C        0x72034
#define PIPE_BOTTOM_GAMMA_ENABLE   (1 << 31)
#define PIPE_BOTTOM_CSC_ENABLE     (1 << 30)
#define PIPE_BOTTOM_COLOR_MASK     0x3FFFFFFF
#define PIPE_BOTTOM_COLOR(pipe) _MMIO_PIPE(pipe, _PIPE_BOTTOM_COLOR_A, _PIPE_BOTTOM_COLOR_B)
>>>>>>> f0098890

#define VLV_DPFLIPSTAT				_MMIO(VLV_DISPLAY_BASE + 0x70028)
#define   PIPEB_LINE_COMPARE_INT_EN		(1<<29)
#define   PIPEB_HLINE_INT_EN			(1<<28)
#define   PIPEB_VBLANK_INT_EN			(1<<27)
#define   SPRITED_FLIP_DONE_INT_EN		(1<<26)
#define   SPRITEC_FLIP_DONE_INT_EN		(1<<25)
#define   PLANEB_FLIP_DONE_INT_EN		(1<<24)
#define   PIPE_PSR_INT_EN			(1<<22)
#define   PIPEA_LINE_COMPARE_INT_EN		(1<<21)
#define   PIPEA_HLINE_INT_EN			(1<<20)
#define   PIPEA_VBLANK_INT_EN			(1<<19)
#define   SPRITEB_FLIP_DONE_INT_EN		(1<<18)
#define   SPRITEA_FLIP_DONE_INT_EN		(1<<17)
#define   PLANEA_FLIPDONE_INT_EN		(1<<16)
#define   PIPEC_LINE_COMPARE_INT_EN		(1<<13)
#define   PIPEC_HLINE_INT_EN			(1<<12)
#define   PIPEC_VBLANK_INT_EN			(1<<11)
#define   SPRITEF_FLIPDONE_INT_EN		(1<<10)
#define   SPRITEE_FLIPDONE_INT_EN		(1<<9)
#define   PLANEC_FLIPDONE_INT_EN		(1<<8)

#define DPINVGTT				_MMIO(VLV_DISPLAY_BASE + 0x7002c) /* VLV/CHV only */
#define   SPRITEF_INVALID_GTT_INT_EN		(1<<27)
#define   SPRITEE_INVALID_GTT_INT_EN		(1<<26)
#define   PLANEC_INVALID_GTT_INT_EN		(1<<25)
#define   CURSORC_INVALID_GTT_INT_EN		(1<<24)
#define   CURSORB_INVALID_GTT_INT_EN		(1<<23)
#define   CURSORA_INVALID_GTT_INT_EN		(1<<22)
#define   SPRITED_INVALID_GTT_INT_EN		(1<<21)
#define   SPRITEC_INVALID_GTT_INT_EN		(1<<20)
#define   PLANEB_INVALID_GTT_INT_EN		(1<<19)
#define   SPRITEB_INVALID_GTT_INT_EN		(1<<18)
#define   SPRITEA_INVALID_GTT_INT_EN		(1<<17)
#define   PLANEA_INVALID_GTT_INT_EN		(1<<16)
#define   DPINVGTT_EN_MASK			0xff0000
#define   DPINVGTT_EN_MASK_CHV			0xfff0000
#define   SPRITEF_INVALID_GTT_STATUS		(1<<11)
#define   SPRITEE_INVALID_GTT_STATUS		(1<<10)
#define   PLANEC_INVALID_GTT_STATUS		(1<<9)
#define   CURSORC_INVALID_GTT_STATUS		(1<<8)
#define   CURSORB_INVALID_GTT_STATUS		(1<<7)
#define   CURSORA_INVALID_GTT_STATUS		(1<<6)
#define   SPRITED_INVALID_GTT_STATUS		(1<<5)
#define   SPRITEC_INVALID_GTT_STATUS		(1<<4)
#define   PLANEB_INVALID_GTT_STATUS		(1<<3)
#define   SPRITEB_INVALID_GTT_STATUS		(1<<2)
#define   SPRITEA_INVALID_GTT_STATUS		(1<<1)
#define   PLANEA_INVALID_GTT_STATUS		(1<<0)
#define   DPINVGTT_STATUS_MASK			0xff
#define   DPINVGTT_STATUS_MASK_CHV		0xfff

#define DSPARB			_MMIO(dev_priv->info.display_mmio_offset + 0x70030)
#define   DSPARB_CSTART_MASK	(0x7f << 7)
#define   DSPARB_CSTART_SHIFT	7
#define   DSPARB_BSTART_MASK	(0x7f)
#define   DSPARB_BSTART_SHIFT	0
#define   DSPARB_BEND_SHIFT	9 /* on 855 */
#define   DSPARB_AEND_SHIFT	0
#define   DSPARB_SPRITEA_SHIFT_VLV	0
#define   DSPARB_SPRITEA_MASK_VLV	(0xff << 0)
#define   DSPARB_SPRITEB_SHIFT_VLV	8
#define   DSPARB_SPRITEB_MASK_VLV	(0xff << 8)
#define   DSPARB_SPRITEC_SHIFT_VLV	16
#define   DSPARB_SPRITEC_MASK_VLV	(0xff << 16)
#define   DSPARB_SPRITED_SHIFT_VLV	24
#define   DSPARB_SPRITED_MASK_VLV	(0xff << 24)
#define DSPARB2				_MMIO(VLV_DISPLAY_BASE + 0x70060) /* vlv/chv */
#define   DSPARB_SPRITEA_HI_SHIFT_VLV	0
#define   DSPARB_SPRITEA_HI_MASK_VLV	(0x1 << 0)
#define   DSPARB_SPRITEB_HI_SHIFT_VLV	4
#define   DSPARB_SPRITEB_HI_MASK_VLV	(0x1 << 4)
#define   DSPARB_SPRITEC_HI_SHIFT_VLV	8
#define   DSPARB_SPRITEC_HI_MASK_VLV	(0x1 << 8)
#define   DSPARB_SPRITED_HI_SHIFT_VLV	12
#define   DSPARB_SPRITED_HI_MASK_VLV	(0x1 << 12)
#define   DSPARB_SPRITEE_HI_SHIFT_VLV	16
#define   DSPARB_SPRITEE_HI_MASK_VLV	(0x1 << 16)
#define   DSPARB_SPRITEF_HI_SHIFT_VLV	20
#define   DSPARB_SPRITEF_HI_MASK_VLV	(0x1 << 20)
#define DSPARB3				_MMIO(VLV_DISPLAY_BASE + 0x7006c) /* chv */
#define   DSPARB_SPRITEE_SHIFT_VLV	0
#define   DSPARB_SPRITEE_MASK_VLV	(0xff << 0)
#define   DSPARB_SPRITEF_SHIFT_VLV	8
#define   DSPARB_SPRITEF_MASK_VLV	(0xff << 8)

/* pnv/gen4/g4x/vlv/chv */
#define DSPFW1		_MMIO(dev_priv->info.display_mmio_offset + 0x70034)
#define   DSPFW_SR_SHIFT		23
#define   DSPFW_SR_MASK			(0x1ff<<23)
#define   DSPFW_CURSORB_SHIFT		16
#define   DSPFW_CURSORB_MASK		(0x3f<<16)
#define   DSPFW_PLANEB_SHIFT		8
#define   DSPFW_PLANEB_MASK		(0x7f<<8)
#define   DSPFW_PLANEB_MASK_VLV		(0xff<<8) /* vlv/chv */
#define   DSPFW_PLANEA_SHIFT		0
#define   DSPFW_PLANEA_MASK		(0x7f<<0)
#define   DSPFW_PLANEA_MASK_VLV		(0xff<<0) /* vlv/chv */
#define DSPFW2		_MMIO(dev_priv->info.display_mmio_offset + 0x70038)
#define   DSPFW_FBC_SR_EN		(1<<31)	  /* g4x */
#define   DSPFW_FBC_SR_SHIFT		28
#define   DSPFW_FBC_SR_MASK		(0x7<<28) /* g4x */
#define   DSPFW_FBC_HPLL_SR_SHIFT	24
#define   DSPFW_FBC_HPLL_SR_MASK	(0xf<<24) /* g4x */
#define   DSPFW_SPRITEB_SHIFT		(16)
#define   DSPFW_SPRITEB_MASK		(0x7f<<16) /* g4x */
#define   DSPFW_SPRITEB_MASK_VLV	(0xff<<16) /* vlv/chv */
#define   DSPFW_CURSORA_SHIFT		8
#define   DSPFW_CURSORA_MASK		(0x3f<<8)
#define   DSPFW_PLANEC_OLD_SHIFT	0
#define   DSPFW_PLANEC_OLD_MASK		(0x7f<<0) /* pre-gen4 sprite C */
#define   DSPFW_SPRITEA_SHIFT		0
#define   DSPFW_SPRITEA_MASK		(0x7f<<0) /* g4x */
#define   DSPFW_SPRITEA_MASK_VLV	(0xff<<0) /* vlv/chv */
#define DSPFW3		_MMIO(dev_priv->info.display_mmio_offset + 0x7003c)
#define   DSPFW_HPLL_SR_EN		(1<<31)
#define   PINEVIEW_SELF_REFRESH_EN	(1<<30)
#define   DSPFW_CURSOR_SR_SHIFT		24
#define   DSPFW_CURSOR_SR_MASK		(0x3f<<24)
#define   DSPFW_HPLL_CURSOR_SHIFT	16
#define   DSPFW_HPLL_CURSOR_MASK	(0x3f<<16)
#define   DSPFW_HPLL_SR_SHIFT		0
#define   DSPFW_HPLL_SR_MASK		(0x1ff<<0)

/* vlv/chv */
#define DSPFW4		_MMIO(VLV_DISPLAY_BASE + 0x70070)
#define   DSPFW_SPRITEB_WM1_SHIFT	16
#define   DSPFW_SPRITEB_WM1_MASK	(0xff<<16)
#define   DSPFW_CURSORA_WM1_SHIFT	8
#define   DSPFW_CURSORA_WM1_MASK	(0x3f<<8)
#define   DSPFW_SPRITEA_WM1_SHIFT	0
#define   DSPFW_SPRITEA_WM1_MASK	(0xff<<0)
#define DSPFW5		_MMIO(VLV_DISPLAY_BASE + 0x70074)
#define   DSPFW_PLANEB_WM1_SHIFT	24
#define   DSPFW_PLANEB_WM1_MASK		(0xff<<24)
#define   DSPFW_PLANEA_WM1_SHIFT	16
#define   DSPFW_PLANEA_WM1_MASK		(0xff<<16)
#define   DSPFW_CURSORB_WM1_SHIFT	8
#define   DSPFW_CURSORB_WM1_MASK	(0x3f<<8)
#define   DSPFW_CURSOR_SR_WM1_SHIFT	0
#define   DSPFW_CURSOR_SR_WM1_MASK	(0x3f<<0)
#define DSPFW6		_MMIO(VLV_DISPLAY_BASE + 0x70078)
#define   DSPFW_SR_WM1_SHIFT		0
#define   DSPFW_SR_WM1_MASK		(0x1ff<<0)
#define DSPFW7		_MMIO(VLV_DISPLAY_BASE + 0x7007c)
#define DSPFW7_CHV	_MMIO(VLV_DISPLAY_BASE + 0x700b4) /* wtf #1? */
#define   DSPFW_SPRITED_WM1_SHIFT	24
#define   DSPFW_SPRITED_WM1_MASK	(0xff<<24)
#define   DSPFW_SPRITED_SHIFT		16
#define   DSPFW_SPRITED_MASK_VLV	(0xff<<16)
#define   DSPFW_SPRITEC_WM1_SHIFT	8
#define   DSPFW_SPRITEC_WM1_MASK	(0xff<<8)
#define   DSPFW_SPRITEC_SHIFT		0
#define   DSPFW_SPRITEC_MASK_VLV	(0xff<<0)
#define DSPFW8_CHV	_MMIO(VLV_DISPLAY_BASE + 0x700b8)
#define   DSPFW_SPRITEF_WM1_SHIFT	24
#define   DSPFW_SPRITEF_WM1_MASK	(0xff<<24)
#define   DSPFW_SPRITEF_SHIFT		16
#define   DSPFW_SPRITEF_MASK_VLV	(0xff<<16)
#define   DSPFW_SPRITEE_WM1_SHIFT	8
#define   DSPFW_SPRITEE_WM1_MASK	(0xff<<8)
#define   DSPFW_SPRITEE_SHIFT		0
#define   DSPFW_SPRITEE_MASK_VLV	(0xff<<0)
#define DSPFW9_CHV	_MMIO(VLV_DISPLAY_BASE + 0x7007c) /* wtf #2? */
#define   DSPFW_PLANEC_WM1_SHIFT	24
#define   DSPFW_PLANEC_WM1_MASK		(0xff<<24)
#define   DSPFW_PLANEC_SHIFT		16
#define   DSPFW_PLANEC_MASK_VLV		(0xff<<16)
#define   DSPFW_CURSORC_WM1_SHIFT	8
#define   DSPFW_CURSORC_WM1_MASK	(0x3f<<16)
#define   DSPFW_CURSORC_SHIFT		0
#define   DSPFW_CURSORC_MASK		(0x3f<<0)

/* vlv/chv high order bits */
#define DSPHOWM		_MMIO(VLV_DISPLAY_BASE + 0x70064)
#define   DSPFW_SR_HI_SHIFT		24
#define   DSPFW_SR_HI_MASK		(3<<24) /* 2 bits for chv, 1 for vlv */
#define   DSPFW_SPRITEF_HI_SHIFT	23
#define   DSPFW_SPRITEF_HI_MASK		(1<<23)
#define   DSPFW_SPRITEE_HI_SHIFT	22
#define   DSPFW_SPRITEE_HI_MASK		(1<<22)
#define   DSPFW_PLANEC_HI_SHIFT		21
#define   DSPFW_PLANEC_HI_MASK		(1<<21)
#define   DSPFW_SPRITED_HI_SHIFT	20
#define   DSPFW_SPRITED_HI_MASK		(1<<20)
#define   DSPFW_SPRITEC_HI_SHIFT	16
#define   DSPFW_SPRITEC_HI_MASK		(1<<16)
#define   DSPFW_PLANEB_HI_SHIFT		12
#define   DSPFW_PLANEB_HI_MASK		(1<<12)
#define   DSPFW_SPRITEB_HI_SHIFT	8
#define   DSPFW_SPRITEB_HI_MASK		(1<<8)
#define   DSPFW_SPRITEA_HI_SHIFT	4
#define   DSPFW_SPRITEA_HI_MASK		(1<<4)
#define   DSPFW_PLANEA_HI_SHIFT		0
#define   DSPFW_PLANEA_HI_MASK		(1<<0)
#define DSPHOWM1	_MMIO(VLV_DISPLAY_BASE + 0x70068)
#define   DSPFW_SR_WM1_HI_SHIFT		24
#define   DSPFW_SR_WM1_HI_MASK		(3<<24) /* 2 bits for chv, 1 for vlv */
#define   DSPFW_SPRITEF_WM1_HI_SHIFT	23
#define   DSPFW_SPRITEF_WM1_HI_MASK	(1<<23)
#define   DSPFW_SPRITEE_WM1_HI_SHIFT	22
#define   DSPFW_SPRITEE_WM1_HI_MASK	(1<<22)
#define   DSPFW_PLANEC_WM1_HI_SHIFT	21
#define   DSPFW_PLANEC_WM1_HI_MASK	(1<<21)
#define   DSPFW_SPRITED_WM1_HI_SHIFT	20
#define   DSPFW_SPRITED_WM1_HI_MASK	(1<<20)
#define   DSPFW_SPRITEC_WM1_HI_SHIFT	16
#define   DSPFW_SPRITEC_WM1_HI_MASK	(1<<16)
#define   DSPFW_PLANEB_WM1_HI_SHIFT	12
#define   DSPFW_PLANEB_WM1_HI_MASK	(1<<12)
#define   DSPFW_SPRITEB_WM1_HI_SHIFT	8
#define   DSPFW_SPRITEB_WM1_HI_MASK	(1<<8)
#define   DSPFW_SPRITEA_WM1_HI_SHIFT	4
#define   DSPFW_SPRITEA_WM1_HI_MASK	(1<<4)
#define   DSPFW_PLANEA_WM1_HI_SHIFT	0
#define   DSPFW_PLANEA_WM1_HI_MASK	(1<<0)

/* drain latency register values*/
#define VLV_DDL(pipe)			_MMIO(VLV_DISPLAY_BASE + 0x70050 + 4 * (pipe))
#define DDL_CURSOR_SHIFT		24
#define DDL_SPRITE_SHIFT(sprite)	(8+8*(sprite))
#define DDL_PLANE_SHIFT			0
#define DDL_PRECISION_HIGH		(1<<7)
#define DDL_PRECISION_LOW		(0<<7)
#define DRAIN_LATENCY_MASK		0x7f

#define CBR1_VLV			_MMIO(VLV_DISPLAY_BASE + 0x70400)
#define  CBR_PND_DEADLINE_DISABLE	(1<<31)
#define  CBR_PWM_CLOCK_MUX_SELECT	(1<<30)

#define CBR4_VLV			_MMIO(VLV_DISPLAY_BASE + 0x70450)
#define  CBR_DPLLBMD_PIPE_C		(1<<29)
#define  CBR_DPLLBMD_PIPE_B		(1<<18)

/* FIFO watermark sizes etc */
#define G4X_FIFO_LINE_SIZE	64
#define I915_FIFO_LINE_SIZE	64
#define I830_FIFO_LINE_SIZE	32

#define VALLEYVIEW_FIFO_SIZE	255
#define G4X_FIFO_SIZE		127
#define I965_FIFO_SIZE		512
#define I945_FIFO_SIZE		127
#define I915_FIFO_SIZE		95
#define I855GM_FIFO_SIZE	127 /* In cachelines */
#define I830_FIFO_SIZE		95

#define VALLEYVIEW_MAX_WM	0xff
#define G4X_MAX_WM		0x3f
#define I915_MAX_WM		0x3f

#define PINEVIEW_DISPLAY_FIFO	512 /* in 64byte unit */
#define PINEVIEW_FIFO_LINE_SIZE	64
#define PINEVIEW_MAX_WM		0x1ff
#define PINEVIEW_DFT_WM		0x3f
#define PINEVIEW_DFT_HPLLOFF_WM	0
#define PINEVIEW_GUARD_WM		10
#define PINEVIEW_CURSOR_FIFO		64
#define PINEVIEW_CURSOR_MAX_WM	0x3f
#define PINEVIEW_CURSOR_DFT_WM	0
#define PINEVIEW_CURSOR_GUARD_WM	5

#define VALLEYVIEW_CURSOR_MAX_WM 64
#define I965_CURSOR_FIFO	64
#define I965_CURSOR_MAX_WM	32
#define I965_CURSOR_DFT_WM	8

/* Watermark register definitions for SKL */
#define _CUR_WM_A_0		0x70140
#define _CUR_WM_B_0		0x71140
#define _PLANE_WM_1_A_0		0x70240
#define _PLANE_WM_1_B_0		0x71240
#define _PLANE_WM_2_A_0		0x70340
#define _PLANE_WM_2_B_0		0x71340
#define _PLANE_WM_TRANS_1_A_0	0x70268
#define _PLANE_WM_TRANS_1_B_0	0x71268
#define _PLANE_WM_TRANS_2_A_0	0x70368
#define _PLANE_WM_TRANS_2_B_0	0x71368
#define _CUR_WM_TRANS_A_0	0x70168
#define _CUR_WM_TRANS_B_0	0x71168
#define   PLANE_WM_EN		(1 << 31)
#define   PLANE_WM_LINES_SHIFT	14
#define   PLANE_WM_LINES_MASK	0x1f
#define   PLANE_WM_BLOCKS_MASK	0x3ff

#define _CUR_WM_0(pipe) _PIPE(pipe, _CUR_WM_A_0, _CUR_WM_B_0)
#define CUR_WM(pipe, level) _MMIO(_CUR_WM_0(pipe) + ((4) * (level)))
#define CUR_WM_TRANS(pipe) _MMIO_PIPE(pipe, _CUR_WM_TRANS_A_0, _CUR_WM_TRANS_B_0)

#define _PLANE_WM_1(pipe) _PIPE(pipe, _PLANE_WM_1_A_0, _PLANE_WM_1_B_0)
#define _PLANE_WM_2(pipe) _PIPE(pipe, _PLANE_WM_2_A_0, _PLANE_WM_2_B_0)
#define _PLANE_WM_BASE(pipe, plane)	\
			_PLANE(plane, _PLANE_WM_1(pipe), _PLANE_WM_2(pipe))
#define PLANE_WM(pipe, plane, level)	\
			_MMIO(_PLANE_WM_BASE(pipe, plane) + ((4) * (level)))
#define _PLANE_WM_TRANS_1(pipe)	\
			_PIPE(pipe, _PLANE_WM_TRANS_1_A_0, _PLANE_WM_TRANS_1_B_0)
#define _PLANE_WM_TRANS_2(pipe)	\
			_PIPE(pipe, _PLANE_WM_TRANS_2_A_0, _PLANE_WM_TRANS_2_B_0)
#define PLANE_WM_TRANS(pipe, plane)	\
	_MMIO(_PLANE(plane, _PLANE_WM_TRANS_1(pipe), _PLANE_WM_TRANS_2(pipe)))

/* define the Watermark register on Ironlake */
#define WM0_PIPEA_ILK		_MMIO(0x45100)
#define  WM0_PIPE_PLANE_MASK	(0xffff<<16)
#define  WM0_PIPE_PLANE_SHIFT	16
#define  WM0_PIPE_SPRITE_MASK	(0xff<<8)
#define  WM0_PIPE_SPRITE_SHIFT	8
#define  WM0_PIPE_CURSOR_MASK	(0xff)

#define WM0_PIPEB_ILK		_MMIO(0x45104)
#define WM0_PIPEC_IVB		_MMIO(0x45200)
#define WM1_LP_ILK		_MMIO(0x45108)
#define  WM1_LP_SR_EN		(1<<31)
#define  WM1_LP_LATENCY_SHIFT	24
#define  WM1_LP_LATENCY_MASK	(0x7f<<24)
#define  WM1_LP_FBC_MASK	(0xf<<20)
#define  WM1_LP_FBC_SHIFT	20
#define  WM1_LP_FBC_SHIFT_BDW	19
#define  WM1_LP_SR_MASK		(0x7ff<<8)
#define  WM1_LP_SR_SHIFT	8
#define  WM1_LP_CURSOR_MASK	(0xff)
#define WM2_LP_ILK		_MMIO(0x4510c)
#define  WM2_LP_EN		(1<<31)
#define WM3_LP_ILK		_MMIO(0x45110)
#define  WM3_LP_EN		(1<<31)
#define WM1S_LP_ILK		_MMIO(0x45120)
#define WM2S_LP_IVB		_MMIO(0x45124)
#define WM3S_LP_IVB		_MMIO(0x45128)
#define  WM1S_LP_EN		(1<<31)

#define HSW_WM_LP_VAL(lat, fbc, pri, cur) \
	(WM3_LP_EN | ((lat) << WM1_LP_LATENCY_SHIFT) | \
	 ((fbc) << WM1_LP_FBC_SHIFT) | ((pri) << WM1_LP_SR_SHIFT) | (cur))

/* Memory latency timer register */
#define MLTR_ILK		_MMIO(0x11222)
#define  MLTR_WM1_SHIFT		0
#define  MLTR_WM2_SHIFT		8
/* the unit of memory self-refresh latency time is 0.5us */
#define  ILK_SRLT_MASK		0x3f


/* the address where we get all kinds of latency value */
#define SSKPD			_MMIO(0x5d10)
#define SSKPD_WM_MASK		0x3f
#define SSKPD_WM0_SHIFT		0
#define SSKPD_WM1_SHIFT		8
#define SSKPD_WM2_SHIFT		16
#define SSKPD_WM3_SHIFT		24

/*
 * The two pipe frame counter registers are not synchronized, so
 * reading a stable value is somewhat tricky. The following code
 * should work:
 *
 *  do {
 *    high1 = ((INREG(PIPEAFRAMEHIGH) & PIPE_FRAME_HIGH_MASK) >>
 *             PIPE_FRAME_HIGH_SHIFT;
 *    low1 =  ((INREG(PIPEAFRAMEPIXEL) & PIPE_FRAME_LOW_MASK) >>
 *             PIPE_FRAME_LOW_SHIFT);
 *    high2 = ((INREG(PIPEAFRAMEHIGH) & PIPE_FRAME_HIGH_MASK) >>
 *             PIPE_FRAME_HIGH_SHIFT);
 *  } while (high1 != high2);
 *  frame = (high1 << 8) | low1;
 */
#define _PIPEAFRAMEHIGH          0x70040
#define   PIPE_FRAME_HIGH_MASK    0x0000ffff
#define   PIPE_FRAME_HIGH_SHIFT   0
#define _PIPEAFRAMEPIXEL         0x70044
#define   PIPE_FRAME_LOW_MASK     0xff000000
#define   PIPE_FRAME_LOW_SHIFT    24
#define   PIPE_PIXEL_MASK         0x00ffffff
#define   PIPE_PIXEL_SHIFT        0
/* GM45+ just has to be different */
#define _PIPEA_FRMCOUNT_G4X	0x70040
#define _PIPEA_FLIPCOUNT_G4X	0x70044
#define PIPE_FRMCOUNT_G4X(pipe) _MMIO_PIPE2(pipe, _PIPEA_FRMCOUNT_G4X)
#define PIPE_FLIPCOUNT_G4X(pipe) _MMIO_PIPE2(pipe, _PIPEA_FLIPCOUNT_G4X)

/* Cursor A & B regs */
#define _CURACNTR		0x70080
/* Old style CUR*CNTR flags (desktop 8xx) */
#define   CURSOR_ENABLE		0x80000000
#define   CURSOR_GAMMA_ENABLE	0x40000000
#define   CURSOR_STRIDE_SHIFT	28
#define   CURSOR_STRIDE(x)	((ffs(x)-9) << CURSOR_STRIDE_SHIFT) /* 256,512,1k,2k */
#define   CURSOR_PIPE_CSC_ENABLE (1<<24)
#define   CURSOR_FORMAT_SHIFT	24
#define   CURSOR_FORMAT_MASK	(0x07 << CURSOR_FORMAT_SHIFT)
#define   CURSOR_FORMAT_2C	(0x00 << CURSOR_FORMAT_SHIFT)
#define   CURSOR_FORMAT_3C	(0x01 << CURSOR_FORMAT_SHIFT)
#define   CURSOR_FORMAT_4C	(0x02 << CURSOR_FORMAT_SHIFT)
#define   CURSOR_FORMAT_ARGB	(0x04 << CURSOR_FORMAT_SHIFT)
#define   CURSOR_FORMAT_XRGB	(0x05 << CURSOR_FORMAT_SHIFT)
/* New style CUR*CNTR flags */
#define   CURSOR_MODE		0x27
#define   CURSOR_MODE_DISABLE   0x00
#define   CURSOR_MODE_128_32B_AX 0x02
#define   CURSOR_MODE_256_32B_AX 0x03
#define   CURSOR_MODE_64_32B_AX 0x07
#define   CURSOR_MODE_128_ARGB_AX ((1 << 5) | CURSOR_MODE_128_32B_AX)
#define   CURSOR_MODE_256_ARGB_AX ((1 << 5) | CURSOR_MODE_256_32B_AX)
#define   CURSOR_MODE_64_ARGB_AX ((1 << 5) | CURSOR_MODE_64_32B_AX)
#define   MCURSOR_PIPE_SELECT	(1 << 28)
#define   MCURSOR_PIPE_A	0x00
#define   MCURSOR_PIPE_B	(1 << 28)
#define   MCURSOR_GAMMA_ENABLE  (1 << 26)
#define   CURSOR_ROTATE_180	(1<<15)
#define   CURSOR_TRICKLE_FEED_DISABLE	(1 << 14)
#define _CURABASE		0x70084
#define _CURAPOS		0x70088
#define   CURSOR_POS_MASK       0x007FF
#define   CURSOR_POS_SIGN       0x8000
#define   CURSOR_X_SHIFT        0
#define   CURSOR_Y_SHIFT        16
#define CURSIZE			_MMIO(0x700a0)
#define _CURBCNTR		0x700c0
#define _CURBBASE		0x700c4
#define _CURBPOS		0x700c8

#define _CURBCNTR_IVB		0x71080
#define _CURBBASE_IVB		0x71084
#define _CURBPOS_IVB		0x71088

#define _CURSOR2(pipe, reg) _MMIO(dev_priv->info.cursor_offsets[(pipe)] - \
	dev_priv->info.cursor_offsets[PIPE_A] + (reg) + \
	dev_priv->info.display_mmio_offset)

#define CURCNTR(pipe) _CURSOR2(pipe, _CURACNTR)
#define CURBASE(pipe) _CURSOR2(pipe, _CURABASE)
#define CURPOS(pipe) _CURSOR2(pipe, _CURAPOS)

#define CURSOR_A_OFFSET 0x70080
#define CURSOR_B_OFFSET 0x700c0
#define CHV_CURSOR_C_OFFSET 0x700e0
#define IVB_CURSOR_B_OFFSET 0x71080
#define IVB_CURSOR_C_OFFSET 0x72080

/* Display A control */
#define _DSPACNTR				0x70180
#define   DISPLAY_PLANE_ENABLE			(1<<31)
#define   DISPLAY_PLANE_DISABLE			0
#define   DISPPLANE_GAMMA_ENABLE		(1<<30)
#define   DISPPLANE_GAMMA_DISABLE		0
#define   DISPPLANE_PIXFORMAT_MASK		(0xf<<26)
#define   DISPPLANE_YUV422			(0x0<<26)
#define   DISPPLANE_8BPP			(0x2<<26)
#define   DISPPLANE_BGRA555			(0x3<<26)
#define   DISPPLANE_BGRX555			(0x4<<26)
#define   DISPPLANE_BGRX565			(0x5<<26)
#define   DISPPLANE_BGRX888			(0x6<<26)
#define   DISPPLANE_BGRA888			(0x7<<26)
#define   DISPPLANE_RGBX101010			(0x8<<26)
#define   DISPPLANE_RGBA101010			(0x9<<26)
#define   DISPPLANE_BGRX101010			(0xa<<26)
#define   DISPPLANE_RGBX161616			(0xc<<26)
#define   DISPPLANE_RGBX888			(0xe<<26)
#define   DISPPLANE_RGBA888			(0xf<<26)
#define   DISPPLANE_STEREO_ENABLE		(1<<25)
#define   DISPPLANE_STEREO_DISABLE		0
#define   DISPPLANE_PIPE_CSC_ENABLE		(1<<24)
#define   DISPPLANE_SEL_PIPE_SHIFT		24
#define   DISPPLANE_SEL_PIPE_MASK		(3<<DISPPLANE_SEL_PIPE_SHIFT)
#define   DISPPLANE_SEL_PIPE_A			0
#define   DISPPLANE_SEL_PIPE_B			(1<<DISPPLANE_SEL_PIPE_SHIFT)
#define   DISPPLANE_SRC_KEY_ENABLE		(1<<22)
#define   DISPPLANE_SRC_KEY_DISABLE		0
#define   DISPPLANE_LINE_DOUBLE			(1<<20)
#define   DISPPLANE_NO_LINE_DOUBLE		0
#define   DISPPLANE_STEREO_POLARITY_FIRST	0
#define   DISPPLANE_STEREO_POLARITY_SECOND	(1<<18)
#define   DISPPLANE_ALPHA_PREMULTIPLY		(1<<16) /* CHV pipe B */
#define   DISPPLANE_ROTATE_180			(1<<15)
#define   DISPPLANE_TRICKLE_FEED_DISABLE	(1<<14) /* Ironlake */
#define   DISPPLANE_TILED			(1<<10)
#define   DISPPLANE_MIRROR			(1<<8) /* CHV pipe B */
#define _DSPAADDR				0x70184
#define _DSPASTRIDE				0x70188
#define _DSPAPOS				0x7018C /* reserved */
#define _DSPASIZE				0x70190
#define _DSPASURF				0x7019C /* 965+ only */
#define _DSPATILEOFF				0x701A4 /* 965+ only */
#define _DSPAOFFSET				0x701A4 /* HSW */
#define _DSPASURFLIVE				0x701AC

#define DSPCNTR(plane)		_MMIO_PIPE2(plane, _DSPACNTR)
#define DSPADDR(plane)		_MMIO_PIPE2(plane, _DSPAADDR)
#define DSPSTRIDE(plane)	_MMIO_PIPE2(plane, _DSPASTRIDE)
#define DSPPOS(plane)		_MMIO_PIPE2(plane, _DSPAPOS)
#define DSPSIZE(plane)		_MMIO_PIPE2(plane, _DSPASIZE)
#define DSPSURF(plane)		_MMIO_PIPE2(plane, _DSPASURF)
#define DSPTILEOFF(plane)	_MMIO_PIPE2(plane, _DSPATILEOFF)
#define DSPLINOFF(plane)	DSPADDR(plane)
#define DSPOFFSET(plane)	_MMIO_PIPE2(plane, _DSPAOFFSET)
#define DSPSURFLIVE(plane)	_MMIO_PIPE2(plane, _DSPASURFLIVE)

/* CHV pipe B blender and primary plane */
#define _CHV_BLEND_A		0x60a00
#define   CHV_BLEND_LEGACY		(0<<30)
#define   CHV_BLEND_ANDROID		(1<<30)
#define   CHV_BLEND_MPO			(2<<30)
#define   CHV_BLEND_MASK		(3<<30)
#define _CHV_CANVAS_A		0x60a04
#define _PRIMPOS_A		0x60a08
#define _PRIMSIZE_A		0x60a0c
#define _PRIMCNSTALPHA_A	0x60a10
#define   PRIM_CONST_ALPHA_ENABLE	(1<<31)

#define CHV_BLEND(pipe)		_MMIO_TRANS2(pipe, _CHV_BLEND_A)
#define CHV_CANVAS(pipe)	_MMIO_TRANS2(pipe, _CHV_CANVAS_A)
#define PRIMPOS(plane)		_MMIO_TRANS2(plane, _PRIMPOS_A)
#define PRIMSIZE(plane)		_MMIO_TRANS2(plane, _PRIMSIZE_A)
#define PRIMCNSTALPHA(plane)	_MMIO_TRANS2(plane, _PRIMCNSTALPHA_A)

/* Display/Sprite base address macros */
#define DISP_BASEADDR_MASK	(0xfffff000)
#define I915_LO_DISPBASE(val)	(val & ~DISP_BASEADDR_MASK)
#define I915_HI_DISPBASE(val)	(val & DISP_BASEADDR_MASK)

/*
 * VBIOS flags
 * gen2:
 * [00:06] alm,mgm
 * [10:16] all
 * [30:32] alm,mgm
 * gen3+:
 * [00:0f] all
 * [10:1f] all
 * [30:32] all
 */
#define SWF0(i)	_MMIO(dev_priv->info.display_mmio_offset + 0x70410 + (i) * 4)
#define SWF1(i)	_MMIO(dev_priv->info.display_mmio_offset + 0x71410 + (i) * 4)
#define SWF3(i)	_MMIO(dev_priv->info.display_mmio_offset + 0x72414 + (i) * 4)
#define SWF_ILK(i)	_MMIO(0x4F000 + (i) * 4)

/* Pipe B */
#define _PIPEBDSL		(dev_priv->info.display_mmio_offset + 0x71000)
#define _PIPEBCONF		(dev_priv->info.display_mmio_offset + 0x71008)
#define _PIPEBSTAT		(dev_priv->info.display_mmio_offset + 0x71024)
#define _PIPEBFRAMEHIGH		0x71040
#define _PIPEBFRAMEPIXEL	0x71044
#define _PIPEB_FRMCOUNT_G4X	(dev_priv->info.display_mmio_offset + 0x71040)
#define _PIPEB_FLIPCOUNT_G4X	(dev_priv->info.display_mmio_offset + 0x71044)


/* Display B control */
#define _DSPBCNTR		(dev_priv->info.display_mmio_offset + 0x71180)
#define   DISPPLANE_ALPHA_TRANS_ENABLE		(1<<15)
#define   DISPPLANE_ALPHA_TRANS_DISABLE		0
#define   DISPPLANE_SPRITE_ABOVE_DISPLAY	0
#define   DISPPLANE_SPRITE_ABOVE_OVERLAY	(1)
#define _DSPBADDR		(dev_priv->info.display_mmio_offset + 0x71184)
#define _DSPBSTRIDE		(dev_priv->info.display_mmio_offset + 0x71188)
#define _DSPBPOS		(dev_priv->info.display_mmio_offset + 0x7118C)
#define _DSPBSIZE		(dev_priv->info.display_mmio_offset + 0x71190)
#define _DSPBSURF		(dev_priv->info.display_mmio_offset + 0x7119C)
#define _DSPBTILEOFF		(dev_priv->info.display_mmio_offset + 0x711A4)
#define _DSPBOFFSET		(dev_priv->info.display_mmio_offset + 0x711A4)
#define _DSPBSURFLIVE		(dev_priv->info.display_mmio_offset + 0x711AC)

/* Sprite A control */
#define _DVSACNTR		0x72180
#define   DVS_ENABLE		(1<<31)
#define   DVS_GAMMA_ENABLE	(1<<30)
#define   DVS_PIXFORMAT_MASK	(3<<25)
#define   DVS_FORMAT_YUV422	(0<<25)
#define   DVS_FORMAT_RGBX101010	(1<<25)
#define   DVS_FORMAT_RGBX888	(2<<25)
#define   DVS_FORMAT_RGBX161616	(3<<25)
#define   DVS_PIPE_CSC_ENABLE   (1<<24)
#define   DVS_SOURCE_KEY	(1<<22)
#define   DVS_RGB_ORDER_XBGR	(1<<20)
#define   DVS_YUV_BYTE_ORDER_MASK (3<<16)
#define   DVS_YUV_ORDER_YUYV	(0<<16)
#define   DVS_YUV_ORDER_UYVY	(1<<16)
#define   DVS_YUV_ORDER_YVYU	(2<<16)
#define   DVS_YUV_ORDER_VYUY	(3<<16)
#define   DVS_ROTATE_180	(1<<15)
#define   DVS_DEST_KEY		(1<<2)
#define   DVS_TRICKLE_FEED_DISABLE (1<<14)
#define   DVS_TILED		(1<<10)
#define _DVSALINOFF		0x72184
#define _DVSASTRIDE		0x72188
#define _DVSAPOS		0x7218c
#define _DVSASIZE		0x72190
#define _DVSAKEYVAL		0x72194
#define _DVSAKEYMSK		0x72198
#define _DVSASURF		0x7219c
#define _DVSAKEYMAXVAL		0x721a0
#define _DVSATILEOFF		0x721a4
#define _DVSASURFLIVE		0x721ac
#define _DVSASCALE		0x72204
#define   DVS_SCALE_ENABLE	(1<<31)
#define   DVS_FILTER_MASK	(3<<29)
#define   DVS_FILTER_MEDIUM	(0<<29)
#define   DVS_FILTER_ENHANCING	(1<<29)
#define   DVS_FILTER_SOFTENING	(2<<29)
#define   DVS_VERTICAL_OFFSET_HALF (1<<28) /* must be enabled below */
#define   DVS_VERTICAL_OFFSET_ENABLE (1<<27)
#define _DVSAGAMC		0x72300

#define _DVSBCNTR		0x73180
#define _DVSBLINOFF		0x73184
#define _DVSBSTRIDE		0x73188
#define _DVSBPOS		0x7318c
#define _DVSBSIZE		0x73190
#define _DVSBKEYVAL		0x73194
#define _DVSBKEYMSK		0x73198
#define _DVSBSURF		0x7319c
#define _DVSBKEYMAXVAL		0x731a0
#define _DVSBTILEOFF		0x731a4
#define _DVSBSURFLIVE		0x731ac
#define _DVSBSCALE		0x73204
#define _DVSBGAMC		0x73300

#define DVSCNTR(pipe) _MMIO_PIPE(pipe, _DVSACNTR, _DVSBCNTR)
#define DVSLINOFF(pipe) _MMIO_PIPE(pipe, _DVSALINOFF, _DVSBLINOFF)
#define DVSSTRIDE(pipe) _MMIO_PIPE(pipe, _DVSASTRIDE, _DVSBSTRIDE)
#define DVSPOS(pipe) _MMIO_PIPE(pipe, _DVSAPOS, _DVSBPOS)
#define DVSSURF(pipe) _MMIO_PIPE(pipe, _DVSASURF, _DVSBSURF)
#define DVSKEYMAX(pipe) _MMIO_PIPE(pipe, _DVSAKEYMAXVAL, _DVSBKEYMAXVAL)
#define DVSSIZE(pipe) _MMIO_PIPE(pipe, _DVSASIZE, _DVSBSIZE)
#define DVSSCALE(pipe) _MMIO_PIPE(pipe, _DVSASCALE, _DVSBSCALE)
#define DVSTILEOFF(pipe) _MMIO_PIPE(pipe, _DVSATILEOFF, _DVSBTILEOFF)
#define DVSKEYVAL(pipe) _MMIO_PIPE(pipe, _DVSAKEYVAL, _DVSBKEYVAL)
#define DVSKEYMSK(pipe) _MMIO_PIPE(pipe, _DVSAKEYMSK, _DVSBKEYMSK)
#define DVSSURFLIVE(pipe) _MMIO_PIPE(pipe, _DVSASURFLIVE, _DVSBSURFLIVE)

#define _SPRA_CTL		0x70280
#define   SPRITE_ENABLE			(1<<31)
#define   SPRITE_GAMMA_ENABLE		(1<<30)
#define   SPRITE_PIXFORMAT_MASK		(7<<25)
#define   SPRITE_FORMAT_YUV422		(0<<25)
#define   SPRITE_FORMAT_RGBX101010	(1<<25)
#define   SPRITE_FORMAT_RGBX888		(2<<25)
#define   SPRITE_FORMAT_RGBX161616	(3<<25)
#define   SPRITE_FORMAT_YUV444		(4<<25)
#define   SPRITE_FORMAT_XR_BGR101010	(5<<25) /* Extended range */
#define   SPRITE_PIPE_CSC_ENABLE	(1<<24)
#define   SPRITE_SOURCE_KEY		(1<<22)
#define   SPRITE_RGB_ORDER_RGBX		(1<<20) /* only for 888 and 161616 */
#define   SPRITE_YUV_TO_RGB_CSC_DISABLE	(1<<19)
#define   SPRITE_YUV_CSC_FORMAT_BT709	(1<<18) /* 0 is BT601 */
#define   SPRITE_YUV_BYTE_ORDER_MASK	(3<<16)
#define   SPRITE_YUV_ORDER_YUYV		(0<<16)
#define   SPRITE_YUV_ORDER_UYVY		(1<<16)
#define   SPRITE_YUV_ORDER_YVYU		(2<<16)
#define   SPRITE_YUV_ORDER_VYUY		(3<<16)
#define   SPRITE_ROTATE_180		(1<<15)
#define   SPRITE_TRICKLE_FEED_DISABLE	(1<<14)
#define   SPRITE_INT_GAMMA_ENABLE	(1<<13)
#define   SPRITE_TILED			(1<<10)
#define   SPRITE_DEST_KEY		(1<<2)
#define _SPRA_LINOFF		0x70284
#define _SPRA_STRIDE		0x70288
#define _SPRA_POS		0x7028c
#define _SPRA_SIZE		0x70290
#define _SPRA_KEYVAL		0x70294
#define _SPRA_KEYMSK		0x70298
#define _SPRA_SURF		0x7029c
#define _SPRA_KEYMAX		0x702a0
#define _SPRA_TILEOFF		0x702a4
#define _SPRA_OFFSET		0x702a4
#define _SPRA_SURFLIVE		0x702ac
#define _SPRA_SCALE		0x70304
#define   SPRITE_SCALE_ENABLE	(1<<31)
#define   SPRITE_FILTER_MASK	(3<<29)
#define   SPRITE_FILTER_MEDIUM	(0<<29)
#define   SPRITE_FILTER_ENHANCING	(1<<29)
#define   SPRITE_FILTER_SOFTENING	(2<<29)
#define   SPRITE_VERTICAL_OFFSET_HALF	(1<<28) /* must be enabled below */
#define   SPRITE_VERTICAL_OFFSET_ENABLE	(1<<27)
#define _SPRA_GAMC		0x70400

#define _SPRB_CTL		0x71280
#define _SPRB_LINOFF		0x71284
#define _SPRB_STRIDE		0x71288
#define _SPRB_POS		0x7128c
#define _SPRB_SIZE		0x71290
#define _SPRB_KEYVAL		0x71294
#define _SPRB_KEYMSK		0x71298
#define _SPRB_SURF		0x7129c
#define _SPRB_KEYMAX		0x712a0
#define _SPRB_TILEOFF		0x712a4
#define _SPRB_OFFSET		0x712a4
#define _SPRB_SURFLIVE		0x712ac
#define _SPRB_SCALE		0x71304
#define _SPRB_GAMC		0x71400

#define SPRCTL(pipe) _MMIO_PIPE(pipe, _SPRA_CTL, _SPRB_CTL)
#define SPRLINOFF(pipe) _MMIO_PIPE(pipe, _SPRA_LINOFF, _SPRB_LINOFF)
#define SPRSTRIDE(pipe) _MMIO_PIPE(pipe, _SPRA_STRIDE, _SPRB_STRIDE)
#define SPRPOS(pipe) _MMIO_PIPE(pipe, _SPRA_POS, _SPRB_POS)
#define SPRSIZE(pipe) _MMIO_PIPE(pipe, _SPRA_SIZE, _SPRB_SIZE)
#define SPRKEYVAL(pipe) _MMIO_PIPE(pipe, _SPRA_KEYVAL, _SPRB_KEYVAL)
#define SPRKEYMSK(pipe) _MMIO_PIPE(pipe, _SPRA_KEYMSK, _SPRB_KEYMSK)
#define SPRSURF(pipe) _MMIO_PIPE(pipe, _SPRA_SURF, _SPRB_SURF)
#define SPRKEYMAX(pipe) _MMIO_PIPE(pipe, _SPRA_KEYMAX, _SPRB_KEYMAX)
#define SPRTILEOFF(pipe) _MMIO_PIPE(pipe, _SPRA_TILEOFF, _SPRB_TILEOFF)
#define SPROFFSET(pipe) _MMIO_PIPE(pipe, _SPRA_OFFSET, _SPRB_OFFSET)
#define SPRSCALE(pipe) _MMIO_PIPE(pipe, _SPRA_SCALE, _SPRB_SCALE)
#define SPRGAMC(pipe) _MMIO_PIPE(pipe, _SPRA_GAMC, _SPRB_GAMC)
#define SPRSURFLIVE(pipe) _MMIO_PIPE(pipe, _SPRA_SURFLIVE, _SPRB_SURFLIVE)

#define _SPACNTR		(VLV_DISPLAY_BASE + 0x72180)
#define   SP_ENABLE			(1<<31)
#define   SP_GAMMA_ENABLE		(1<<30)
#define   SP_PIXFORMAT_MASK		(0xf<<26)
#define   SP_FORMAT_YUV422		(0<<26)
#define   SP_FORMAT_BGR565		(5<<26)
#define   SP_FORMAT_BGRX8888		(6<<26)
#define   SP_FORMAT_BGRA8888		(7<<26)
#define   SP_FORMAT_RGBX1010102		(8<<26)
#define   SP_FORMAT_RGBA1010102		(9<<26)
#define   SP_FORMAT_RGBX8888		(0xe<<26)
#define   SP_FORMAT_RGBA8888		(0xf<<26)
#define   SP_ALPHA_PREMULTIPLY		(1<<23) /* CHV pipe B */
#define   SP_SOURCE_KEY			(1<<22)
#define   SP_YUV_BYTE_ORDER_MASK	(3<<16)
#define   SP_YUV_ORDER_YUYV		(0<<16)
#define   SP_YUV_ORDER_UYVY		(1<<16)
#define   SP_YUV_ORDER_YVYU		(2<<16)
#define   SP_YUV_ORDER_VYUY		(3<<16)
#define   SP_ROTATE_180			(1<<15)
#define   SP_TILED			(1<<10)
#define   SP_MIRROR			(1<<8) /* CHV pipe B */
#define _SPALINOFF		(VLV_DISPLAY_BASE + 0x72184)
#define _SPASTRIDE		(VLV_DISPLAY_BASE + 0x72188)
#define _SPAPOS			(VLV_DISPLAY_BASE + 0x7218c)
#define _SPASIZE		(VLV_DISPLAY_BASE + 0x72190)
#define _SPAKEYMINVAL		(VLV_DISPLAY_BASE + 0x72194)
#define _SPAKEYMSK		(VLV_DISPLAY_BASE + 0x72198)
#define _SPASURF		(VLV_DISPLAY_BASE + 0x7219c)
#define _SPAKEYMAXVAL		(VLV_DISPLAY_BASE + 0x721a0)
#define _SPATILEOFF		(VLV_DISPLAY_BASE + 0x721a4)
#define _SPACONSTALPHA		(VLV_DISPLAY_BASE + 0x721a8)
#define   SP_CONST_ALPHA_ENABLE		(1<<31)
#define _SPAGAMC		(VLV_DISPLAY_BASE + 0x721f4)

#define _SPBCNTR		(VLV_DISPLAY_BASE + 0x72280)
#define _SPBLINOFF		(VLV_DISPLAY_BASE + 0x72284)
#define _SPBSTRIDE		(VLV_DISPLAY_BASE + 0x72288)
#define _SPBPOS			(VLV_DISPLAY_BASE + 0x7228c)
#define _SPBSIZE		(VLV_DISPLAY_BASE + 0x72290)
#define _SPBKEYMINVAL		(VLV_DISPLAY_BASE + 0x72294)
#define _SPBKEYMSK		(VLV_DISPLAY_BASE + 0x72298)
#define _SPBSURF		(VLV_DISPLAY_BASE + 0x7229c)
#define _SPBKEYMAXVAL		(VLV_DISPLAY_BASE + 0x722a0)
#define _SPBTILEOFF		(VLV_DISPLAY_BASE + 0x722a4)
#define _SPBCONSTALPHA		(VLV_DISPLAY_BASE + 0x722a8)
#define _SPBGAMC		(VLV_DISPLAY_BASE + 0x722f4)

#define _MMIO_VLV_SPR(pipe, plane_id, reg_a, reg_b) \
	_MMIO_PIPE((pipe) * 2 + (plane_id) - PLANE_SPRITE0, (reg_a), (reg_b))

#define SPCNTR(pipe, plane_id)		_MMIO_VLV_SPR((pipe), (plane_id), _SPACNTR, _SPBCNTR)
#define SPLINOFF(pipe, plane_id)	_MMIO_VLV_SPR((pipe), (plane_id), _SPALINOFF, _SPBLINOFF)
#define SPSTRIDE(pipe, plane_id)	_MMIO_VLV_SPR((pipe), (plane_id), _SPASTRIDE, _SPBSTRIDE)
#define SPPOS(pipe, plane_id)		_MMIO_VLV_SPR((pipe), (plane_id), _SPAPOS, _SPBPOS)
#define SPSIZE(pipe, plane_id)		_MMIO_VLV_SPR((pipe), (plane_id), _SPASIZE, _SPBSIZE)
#define SPKEYMINVAL(pipe, plane_id)	_MMIO_VLV_SPR((pipe), (plane_id), _SPAKEYMINVAL, _SPBKEYMINVAL)
#define SPKEYMSK(pipe, plane_id)	_MMIO_VLV_SPR((pipe), (plane_id), _SPAKEYMSK, _SPBKEYMSK)
#define SPSURF(pipe, plane_id)		_MMIO_VLV_SPR((pipe), (plane_id), _SPASURF, _SPBSURF)
#define SPKEYMAXVAL(pipe, plane_id)	_MMIO_VLV_SPR((pipe), (plane_id), _SPAKEYMAXVAL, _SPBKEYMAXVAL)
#define SPTILEOFF(pipe, plane_id)	_MMIO_VLV_SPR((pipe), (plane_id), _SPATILEOFF, _SPBTILEOFF)
#define SPCONSTALPHA(pipe, plane_id)	_MMIO_VLV_SPR((pipe), (plane_id), _SPACONSTALPHA, _SPBCONSTALPHA)
#define SPGAMC(pipe, plane_id)		_MMIO_VLV_SPR((pipe), (plane_id), _SPAGAMC, _SPBGAMC)

/*
 * CHV pipe B sprite CSC
 *
 * |cr|   |c0 c1 c2|   |cr + cr_ioff|   |cr_ooff|
 * |yg| = |c3 c4 c5| x |yg + yg_ioff| + |yg_ooff|
 * |cb|   |c6 c7 c8|   |cb + cr_ioff|   |cb_ooff|
 */
#define _MMIO_CHV_SPCSC(plane_id, reg) \
	_MMIO(VLV_DISPLAY_BASE + ((plane_id) - PLANE_SPRITE0) * 0x1000 + (reg))

#define SPCSCYGOFF(plane_id)	_MMIO_CHV_SPCSC(plane_id, 0x6d900)
#define SPCSCCBOFF(plane_id)	_MMIO_CHV_SPCSC(plane_id, 0x6d904)
#define SPCSCCROFF(plane_id)	_MMIO_CHV_SPCSC(plane_id, 0x6d908)
#define  SPCSC_OOFF(x)		(((x) & 0x7ff) << 16) /* s11 */
#define  SPCSC_IOFF(x)		(((x) & 0x7ff) << 0) /* s11 */

#define SPCSCC01(plane_id)	_MMIO_CHV_SPCSC(plane_id, 0x6d90c)
#define SPCSCC23(plane_id)	_MMIO_CHV_SPCSC(plane_id, 0x6d910)
#define SPCSCC45(plane_id)	_MMIO_CHV_SPCSC(plane_id, 0x6d914)
#define SPCSCC67(plane_id)	_MMIO_CHV_SPCSC(plane_id, 0x6d918)
#define SPCSCC8(plane_id)	_MMIO_CHV_SPCSC(plane_id, 0x6d91c)
#define  SPCSC_C1(x)		(((x) & 0x7fff) << 16) /* s3.12 */
#define  SPCSC_C0(x)		(((x) & 0x7fff) << 0) /* s3.12 */

#define SPCSCYGICLAMP(plane_id)	_MMIO_CHV_SPCSC(plane_id, 0x6d920)
#define SPCSCCBICLAMP(plane_id)	_MMIO_CHV_SPCSC(plane_id, 0x6d924)
#define SPCSCCRICLAMP(plane_id)	_MMIO_CHV_SPCSC(plane_id, 0x6d928)
#define  SPCSC_IMAX(x)		(((x) & 0x7ff) << 16) /* s11 */
#define  SPCSC_IMIN(x)		(((x) & 0x7ff) << 0) /* s11 */

#define SPCSCYGOCLAMP(plane_id)	_MMIO_CHV_SPCSC(plane_id, 0x6d92c)
#define SPCSCCBOCLAMP(plane_id)	_MMIO_CHV_SPCSC(plane_id, 0x6d930)
#define SPCSCCROCLAMP(plane_id)	_MMIO_CHV_SPCSC(plane_id, 0x6d934)
#define  SPCSC_OMAX(x)		((x) << 16) /* u10 */
#define  SPCSC_OMIN(x)		((x) << 0) /* u10 */

/* Skylake plane registers */

#define _PLANE_CTL_1_A				0x70180
#define _PLANE_CTL_2_A				0x70280
#define _PLANE_CTL_3_A				0x70380
#define   PLANE_CTL_ENABLE			(1 << 31)
#define   PLANE_CTL_PIPE_GAMMA_ENABLE		(1 << 30)
#define   PLANE_CTL_FORMAT_MASK			(0xf << 24)
#define   PLANE_CTL_FORMAT_YUV422		(  0 << 24)
#define   PLANE_CTL_FORMAT_NV12			(  1 << 24)
#define   PLANE_CTL_FORMAT_XRGB_2101010		(  2 << 24)
#define   PLANE_CTL_FORMAT_XRGB_8888		(  4 << 24)
#define   PLANE_CTL_FORMAT_XRGB_16161616F	(  6 << 24)
#define   PLANE_CTL_FORMAT_AYUV			(  8 << 24)
#define   PLANE_CTL_FORMAT_INDEXED		( 12 << 24)
#define   PLANE_CTL_FORMAT_RGB_565		( 14 << 24)
#define   PLANE_CTL_PIPE_CSC_ENABLE		(1 << 23)
#define   PLANE_CTL_KEY_ENABLE_MASK		(0x3 << 21)
#define   PLANE_CTL_KEY_ENABLE_SOURCE		(  1 << 21)
#define   PLANE_CTL_KEY_ENABLE_DESTINATION	(  2 << 21)
#define   PLANE_CTL_ORDER_BGRX			(0 << 20)
#define   PLANE_CTL_ORDER_RGBX			(1 << 20)
#define   PLANE_CTL_YUV422_ORDER_MASK		(0x3 << 16)
#define   PLANE_CTL_YUV422_YUYV			(  0 << 16)
#define   PLANE_CTL_YUV422_UYVY			(  1 << 16)
#define   PLANE_CTL_YUV422_YVYU			(  2 << 16)
#define   PLANE_CTL_YUV422_VYUY			(  3 << 16)
#define   PLANE_CTL_DECOMPRESSION_ENABLE	(1 << 15)
#define   PLANE_CTL_TRICKLE_FEED_DISABLE	(1 << 14)
#define   PLANE_CTL_PLANE_GAMMA_DISABLE		(1 << 13)
#define   PLANE_CTL_TILED_MASK			(0x7 << 10)
#define   PLANE_CTL_TILED_LINEAR		(  0 << 10)
#define   PLANE_CTL_TILED_X			(  1 << 10)
#define   PLANE_CTL_TILED_Y			(  4 << 10)
#define   PLANE_CTL_TILED_YF			(  5 << 10)
#define   PLANE_CTL_ALPHA_MASK			(0x3 << 4)
#define   PLANE_CTL_ALPHA_DISABLE		(  0 << 4)
#define   PLANE_CTL_ALPHA_SW_PREMULTIPLY	(  2 << 4)
#define   PLANE_CTL_ALPHA_HW_PREMULTIPLY	(  3 << 4)
#define   PLANE_CTL_ROTATE_MASK			0x3
#define   PLANE_CTL_ROTATE_0			0x0
#define   PLANE_CTL_ROTATE_90			0x1
#define   PLANE_CTL_ROTATE_180			0x2
#define   PLANE_CTL_ROTATE_270			0x3
#define _PLANE_STRIDE_1_A			0x70188
#define _PLANE_STRIDE_2_A			0x70288
#define _PLANE_STRIDE_3_A			0x70388
#define _PLANE_POS_1_A				0x7018c
#define _PLANE_POS_2_A				0x7028c
#define _PLANE_POS_3_A				0x7038c
#define _PLANE_SIZE_1_A				0x70190
#define _PLANE_SIZE_2_A				0x70290
#define _PLANE_SIZE_3_A				0x70390
#define _PLANE_SURF_1_A				0x7019c
#define _PLANE_SURF_2_A				0x7029c
#define _PLANE_SURF_3_A				0x7039c
#define _PLANE_OFFSET_1_A			0x701a4
#define _PLANE_OFFSET_2_A			0x702a4
#define _PLANE_OFFSET_3_A			0x703a4
#define _PLANE_KEYVAL_1_A			0x70194
#define _PLANE_KEYVAL_2_A			0x70294
#define _PLANE_KEYMSK_1_A			0x70198
#define _PLANE_KEYMSK_2_A			0x70298
#define _PLANE_KEYMAX_1_A			0x701a0
#define _PLANE_KEYMAX_2_A			0x702a0
#define _PLANE_BUF_CFG_1_A			0x7027c
#define _PLANE_BUF_CFG_2_A			0x7037c
#define _PLANE_NV12_BUF_CFG_1_A		0x70278
#define _PLANE_NV12_BUF_CFG_2_A		0x70378

#define _PLANE_CTL_1_B				0x71180
#define _PLANE_CTL_2_B				0x71280
#define _PLANE_CTL_3_B				0x71380
#define _PLANE_CTL_1(pipe)	_PIPE(pipe, _PLANE_CTL_1_A, _PLANE_CTL_1_B)
#define _PLANE_CTL_2(pipe)	_PIPE(pipe, _PLANE_CTL_2_A, _PLANE_CTL_2_B)
#define _PLANE_CTL_3(pipe)	_PIPE(pipe, _PLANE_CTL_3_A, _PLANE_CTL_3_B)
#define PLANE_CTL(pipe, plane)	\
	_MMIO_PLANE(plane, _PLANE_CTL_1(pipe), _PLANE_CTL_2(pipe))

#define _PLANE_STRIDE_1_B			0x71188
#define _PLANE_STRIDE_2_B			0x71288
#define _PLANE_STRIDE_3_B			0x71388
#define _PLANE_STRIDE_1(pipe)	\
	_PIPE(pipe, _PLANE_STRIDE_1_A, _PLANE_STRIDE_1_B)
#define _PLANE_STRIDE_2(pipe)	\
	_PIPE(pipe, _PLANE_STRIDE_2_A, _PLANE_STRIDE_2_B)
#define _PLANE_STRIDE_3(pipe)	\
	_PIPE(pipe, _PLANE_STRIDE_3_A, _PLANE_STRIDE_3_B)
#define PLANE_STRIDE(pipe, plane)	\
	_MMIO_PLANE(plane, _PLANE_STRIDE_1(pipe), _PLANE_STRIDE_2(pipe))

#define _PLANE_POS_1_B				0x7118c
#define _PLANE_POS_2_B				0x7128c
#define _PLANE_POS_3_B				0x7138c
#define _PLANE_POS_1(pipe)	_PIPE(pipe, _PLANE_POS_1_A, _PLANE_POS_1_B)
#define _PLANE_POS_2(pipe)	_PIPE(pipe, _PLANE_POS_2_A, _PLANE_POS_2_B)
#define _PLANE_POS_3(pipe)	_PIPE(pipe, _PLANE_POS_3_A, _PLANE_POS_3_B)
#define PLANE_POS(pipe, plane)	\
	_MMIO_PLANE(plane, _PLANE_POS_1(pipe), _PLANE_POS_2(pipe))

#define _PLANE_SIZE_1_B				0x71190
#define _PLANE_SIZE_2_B				0x71290
#define _PLANE_SIZE_3_B				0x71390
#define _PLANE_SIZE_1(pipe)	_PIPE(pipe, _PLANE_SIZE_1_A, _PLANE_SIZE_1_B)
#define _PLANE_SIZE_2(pipe)	_PIPE(pipe, _PLANE_SIZE_2_A, _PLANE_SIZE_2_B)
#define _PLANE_SIZE_3(pipe)	_PIPE(pipe, _PLANE_SIZE_3_A, _PLANE_SIZE_3_B)
#define PLANE_SIZE(pipe, plane)	\
	_MMIO_PLANE(plane, _PLANE_SIZE_1(pipe), _PLANE_SIZE_2(pipe))

#define _PLANE_SURF_1_B				0x7119c
#define _PLANE_SURF_2_B				0x7129c
#define _PLANE_SURF_3_B				0x7139c
#define _PLANE_SURF_1(pipe)	_PIPE(pipe, _PLANE_SURF_1_A, _PLANE_SURF_1_B)
#define _PLANE_SURF_2(pipe)	_PIPE(pipe, _PLANE_SURF_2_A, _PLANE_SURF_2_B)
#define _PLANE_SURF_3(pipe)	_PIPE(pipe, _PLANE_SURF_3_A, _PLANE_SURF_3_B)
#define PLANE_SURF(pipe, plane)	\
	_MMIO_PLANE(plane, _PLANE_SURF_1(pipe), _PLANE_SURF_2(pipe))

#define _PLANE_OFFSET_1_B			0x711a4
#define _PLANE_OFFSET_2_B			0x712a4
#define _PLANE_OFFSET_1(pipe) _PIPE(pipe, _PLANE_OFFSET_1_A, _PLANE_OFFSET_1_B)
#define _PLANE_OFFSET_2(pipe) _PIPE(pipe, _PLANE_OFFSET_2_A, _PLANE_OFFSET_2_B)
#define PLANE_OFFSET(pipe, plane)	\
	_MMIO_PLANE(plane, _PLANE_OFFSET_1(pipe), _PLANE_OFFSET_2(pipe))

#define _PLANE_KEYVAL_1_B			0x71194
#define _PLANE_KEYVAL_2_B			0x71294
#define _PLANE_KEYVAL_1(pipe) _PIPE(pipe, _PLANE_KEYVAL_1_A, _PLANE_KEYVAL_1_B)
#define _PLANE_KEYVAL_2(pipe) _PIPE(pipe, _PLANE_KEYVAL_2_A, _PLANE_KEYVAL_2_B)
#define PLANE_KEYVAL(pipe, plane)	\
	_MMIO_PLANE(plane, _PLANE_KEYVAL_1(pipe), _PLANE_KEYVAL_2(pipe))

#define _PLANE_KEYMSK_1_B			0x71198
#define _PLANE_KEYMSK_2_B			0x71298
#define _PLANE_KEYMSK_1(pipe) _PIPE(pipe, _PLANE_KEYMSK_1_A, _PLANE_KEYMSK_1_B)
#define _PLANE_KEYMSK_2(pipe) _PIPE(pipe, _PLANE_KEYMSK_2_A, _PLANE_KEYMSK_2_B)
#define PLANE_KEYMSK(pipe, plane)	\
	_MMIO_PLANE(plane, _PLANE_KEYMSK_1(pipe), _PLANE_KEYMSK_2(pipe))

#define _PLANE_KEYMAX_1_B			0x711a0
#define _PLANE_KEYMAX_2_B			0x712a0
#define _PLANE_KEYMAX_1(pipe) _PIPE(pipe, _PLANE_KEYMAX_1_A, _PLANE_KEYMAX_1_B)
#define _PLANE_KEYMAX_2(pipe) _PIPE(pipe, _PLANE_KEYMAX_2_A, _PLANE_KEYMAX_2_B)
#define PLANE_KEYMAX(pipe, plane)	\
	_MMIO_PLANE(plane, _PLANE_KEYMAX_1(pipe), _PLANE_KEYMAX_2(pipe))

#define _PLANE_BUF_CFG_1_B			0x7127c
#define _PLANE_BUF_CFG_2_B			0x7137c
#define _PLANE_BUF_CFG_1(pipe)	\
	_PIPE(pipe, _PLANE_BUF_CFG_1_A, _PLANE_BUF_CFG_1_B)
#define _PLANE_BUF_CFG_2(pipe)	\
	_PIPE(pipe, _PLANE_BUF_CFG_2_A, _PLANE_BUF_CFG_2_B)
#define PLANE_BUF_CFG(pipe, plane)	\
	_MMIO_PLANE(plane, _PLANE_BUF_CFG_1(pipe), _PLANE_BUF_CFG_2(pipe))

#define _PLANE_NV12_BUF_CFG_1_B		0x71278
#define _PLANE_NV12_BUF_CFG_2_B		0x71378
#define _PLANE_NV12_BUF_CFG_1(pipe)	\
	_PIPE(pipe, _PLANE_NV12_BUF_CFG_1_A, _PLANE_NV12_BUF_CFG_1_B)
#define _PLANE_NV12_BUF_CFG_2(pipe)	\
	_PIPE(pipe, _PLANE_NV12_BUF_CFG_2_A, _PLANE_NV12_BUF_CFG_2_B)
#define PLANE_NV12_BUF_CFG(pipe, plane)	\
	_MMIO_PLANE(plane, _PLANE_NV12_BUF_CFG_1(pipe), _PLANE_NV12_BUF_CFG_2(pipe))

/* SKL new cursor registers */
#define _CUR_BUF_CFG_A				0x7017c
#define _CUR_BUF_CFG_B				0x7117c
#define CUR_BUF_CFG(pipe)	_MMIO_PIPE(pipe, _CUR_BUF_CFG_A, _CUR_BUF_CFG_B)

/* SKL aux buffer registers (used for NV12 and RBC) */
#define PLANE_AUX_DIST_1_A             0x701c0
#define PLANE_AUX_DIST_2_A             0x702c0
#define PLANE_AUX_DIST_1_B             0x711c0
#define PLANE_AUX_DIST_2_B             0x712c0
#define _PLANE_AUX_DIST_1(pipe)        \
   _PIPE(pipe, PLANE_AUX_DIST_1_A, PLANE_AUX_DIST_1_B)
#define _PLANE_AUX_DIST_2(pipe)        \
   _PIPE(pipe, PLANE_AUX_DIST_2_A, PLANE_AUX_DIST_2_B)
#define PLANE_AUX_DIST(pipe, plane)    \
       _MMIO_PLANE(plane, _PLANE_AUX_DIST_1(pipe), _PLANE_AUX_DIST_2(pipe))

#define PLANE_AUX_OFFSET_1_A           0x701c4
#define PLANE_AUX_OFFSET_2_A           0x702c4
#define PLANE_AUX_OFFSET_1_B           0x711c4
#define PLANE_AUX_OFFSET_2_B           0x712c4
#define _PLANE_AUX_OFFSET_1(pipe)      \
	_PIPE(pipe, PLANE_AUX_OFFSET_1_A, PLANE_AUX_OFFSET_1_B)
#define _PLANE_AUX_OFFSET_2(pipe)      \
	_PIPE(pipe, PLANE_AUX_OFFSET_2_A, PLANE_AUX_OFFSET_2_B)
#define PLANE_AUX_OFFSET(pipe, plane)  \
	_MMIO_PLANE(plane, _PLANE_AUX_OFFSET_1(pipe), _PLANE_AUX_OFFSET_2(pipe))

/* VBIOS regs */
#define VGACNTRL		_MMIO(0x71400)
# define VGA_DISP_DISABLE			(1 << 31)
# define VGA_2X_MODE				(1 << 30)
# define VGA_PIPE_B_SELECT			(1 << 29)

#define VLV_VGACNTRL		_MMIO(VLV_DISPLAY_BASE + 0x71400)

/* Ironlake */

#define CPU_VGACNTRL	_MMIO(0x41000)

#define DIGITAL_PORT_HOTPLUG_CNTRL	_MMIO(0x44030)
#define  DIGITAL_PORTA_HOTPLUG_ENABLE		(1 << 4)
#define  DIGITAL_PORTA_PULSE_DURATION_2ms	(0 << 2) /* pre-HSW */
#define  DIGITAL_PORTA_PULSE_DURATION_4_5ms	(1 << 2) /* pre-HSW */
#define  DIGITAL_PORTA_PULSE_DURATION_6ms	(2 << 2) /* pre-HSW */
#define  DIGITAL_PORTA_PULSE_DURATION_100ms	(3 << 2) /* pre-HSW */
#define  DIGITAL_PORTA_PULSE_DURATION_MASK	(3 << 2) /* pre-HSW */
#define  DIGITAL_PORTA_HOTPLUG_STATUS_MASK	(3 << 0)
#define  DIGITAL_PORTA_HOTPLUG_NO_DETECT	(0 << 0)
#define  DIGITAL_PORTA_HOTPLUG_SHORT_DETECT	(1 << 0)
#define  DIGITAL_PORTA_HOTPLUG_LONG_DETECT	(2 << 0)

/* refresh rate hardware control */
#define RR_HW_CTL       _MMIO(0x45300)
#define  RR_HW_LOW_POWER_FRAMES_MASK    0xff
#define  RR_HW_HIGH_POWER_FRAMES_MASK   0xff00

#define FDI_PLL_BIOS_0  _MMIO(0x46000)
#define  FDI_PLL_FB_CLOCK_MASK  0xff
#define FDI_PLL_BIOS_1  _MMIO(0x46004)
#define FDI_PLL_BIOS_2  _MMIO(0x46008)
#define DISPLAY_PORT_PLL_BIOS_0         _MMIO(0x4600c)
#define DISPLAY_PORT_PLL_BIOS_1         _MMIO(0x46010)
#define DISPLAY_PORT_PLL_BIOS_2         _MMIO(0x46014)

#define PCH_3DCGDIS0		_MMIO(0x46020)
# define MARIUNIT_CLOCK_GATE_DISABLE		(1 << 18)
# define SVSMUNIT_CLOCK_GATE_DISABLE		(1 << 1)

#define PCH_3DCGDIS1		_MMIO(0x46024)
# define VFMUNIT_CLOCK_GATE_DISABLE		(1 << 11)

#define FDI_PLL_FREQ_CTL        _MMIO(0x46030)
#define  FDI_PLL_FREQ_CHANGE_REQUEST    (1<<24)
#define  FDI_PLL_FREQ_LOCK_LIMIT_MASK   0xfff00
#define  FDI_PLL_FREQ_DISABLE_COUNT_LIMIT_MASK  0xff


#define _PIPEA_DATA_M1		0x60030
#define  PIPE_DATA_M1_OFFSET    0
#define _PIPEA_DATA_N1		0x60034
#define  PIPE_DATA_N1_OFFSET    0

#define _PIPEA_DATA_M2		0x60038
#define  PIPE_DATA_M2_OFFSET    0
#define _PIPEA_DATA_N2		0x6003c
#define  PIPE_DATA_N2_OFFSET    0

#define _PIPEA_LINK_M1		0x60040
#define  PIPE_LINK_M1_OFFSET    0
#define _PIPEA_LINK_N1		0x60044
#define  PIPE_LINK_N1_OFFSET    0

#define _PIPEA_LINK_M2		0x60048
#define  PIPE_LINK_M2_OFFSET    0
#define _PIPEA_LINK_N2		0x6004c
#define  PIPE_LINK_N2_OFFSET    0

/* PIPEB timing regs are same start from 0x61000 */

#define _PIPEB_DATA_M1		0x61030
#define _PIPEB_DATA_N1		0x61034
#define _PIPEB_DATA_M2		0x61038
#define _PIPEB_DATA_N2		0x6103c
#define _PIPEB_LINK_M1		0x61040
#define _PIPEB_LINK_N1		0x61044
#define _PIPEB_LINK_M2		0x61048
#define _PIPEB_LINK_N2		0x6104c

#define PIPE_DATA_M1(tran) _MMIO_TRANS2(tran, _PIPEA_DATA_M1)
#define PIPE_DATA_N1(tran) _MMIO_TRANS2(tran, _PIPEA_DATA_N1)
#define PIPE_DATA_M2(tran) _MMIO_TRANS2(tran, _PIPEA_DATA_M2)
#define PIPE_DATA_N2(tran) _MMIO_TRANS2(tran, _PIPEA_DATA_N2)
#define PIPE_LINK_M1(tran) _MMIO_TRANS2(tran, _PIPEA_LINK_M1)
#define PIPE_LINK_N1(tran) _MMIO_TRANS2(tran, _PIPEA_LINK_N1)
#define PIPE_LINK_M2(tran) _MMIO_TRANS2(tran, _PIPEA_LINK_M2)
#define PIPE_LINK_N2(tran) _MMIO_TRANS2(tran, _PIPEA_LINK_N2)

/* CPU panel fitter */
/* IVB+ has 3 fitters, 0 is 7x5 capable, the other two only 3x3 */
#define _PFA_CTL_1               0x68080
#define _PFB_CTL_1               0x68880
#define  PF_ENABLE              (1<<31)
#define  PF_PIPE_SEL_MASK_IVB	(3<<29)
#define  PF_PIPE_SEL_IVB(pipe)	((pipe)<<29)
#define  PF_FILTER_MASK		(3<<23)
#define  PF_FILTER_PROGRAMMED	(0<<23)
#define  PF_FILTER_MED_3x3	(1<<23)
#define  PF_FILTER_EDGE_ENHANCE	(2<<23)
#define  PF_FILTER_EDGE_SOFTEN	(3<<23)
#define _PFA_WIN_SZ		0x68074
#define _PFB_WIN_SZ		0x68874
#define _PFA_WIN_POS		0x68070
#define _PFB_WIN_POS		0x68870
#define _PFA_VSCALE		0x68084
#define _PFB_VSCALE		0x68884
#define _PFA_HSCALE		0x68090
#define _PFB_HSCALE		0x68890

#define PF_CTL(pipe)		_MMIO_PIPE(pipe, _PFA_CTL_1, _PFB_CTL_1)
#define PF_WIN_SZ(pipe)		_MMIO_PIPE(pipe, _PFA_WIN_SZ, _PFB_WIN_SZ)
#define PF_WIN_POS(pipe)	_MMIO_PIPE(pipe, _PFA_WIN_POS, _PFB_WIN_POS)
#define PF_VSCALE(pipe)		_MMIO_PIPE(pipe, _PFA_VSCALE, _PFB_VSCALE)
#define PF_HSCALE(pipe)		_MMIO_PIPE(pipe, _PFA_HSCALE, _PFB_HSCALE)

#define _PSA_CTL		0x68180
#define _PSB_CTL		0x68980
#define PS_ENABLE		(1<<31)
#define _PSA_WIN_SZ		0x68174
#define _PSB_WIN_SZ		0x68974
#define _PSA_WIN_POS		0x68170
#define _PSB_WIN_POS		0x68970

#define PS_CTL(pipe)		_MMIO_PIPE(pipe, _PSA_CTL, _PSB_CTL)
#define PS_WIN_SZ(pipe)		_MMIO_PIPE(pipe, _PSA_WIN_SZ, _PSB_WIN_SZ)
#define PS_WIN_POS(pipe)	_MMIO_PIPE(pipe, _PSA_WIN_POS, _PSB_WIN_POS)

/*
 * Skylake scalers
 */
#define _PS_1A_CTRL      0x68180
#define _PS_2A_CTRL      0x68280
#define _PS_1B_CTRL      0x68980
#define _PS_2B_CTRL      0x68A80
#define _PS_1C_CTRL      0x69180
#define PS_SCALER_EN        (1 << 31)
#define PS_SCALER_MODE_MASK (3 << 28)
#define PS_SCALER_MODE_DYN  (0 << 28)
#define PS_SCALER_MODE_HQ  (1 << 28)
#define PS_PLANE_SEL_MASK  (7 << 25)
#define PS_PLANE_SEL(plane) (((plane) + 1) << 25)
#define PS_FILTER_MASK         (3 << 23)
#define PS_FILTER_MEDIUM       (0 << 23)
#define PS_FILTER_EDGE_ENHANCE (2 << 23)
#define PS_FILTER_BILINEAR     (3 << 23)
#define PS_VERT3TAP            (1 << 21)
#define PS_VERT_INT_INVERT_FIELD1 (0 << 20)
#define PS_VERT_INT_INVERT_FIELD0 (1 << 20)
#define PS_PWRUP_PROGRESS         (1 << 17)
#define PS_V_FILTER_BYPASS        (1 << 8)
#define PS_VADAPT_EN              (1 << 7)
#define PS_VADAPT_MODE_MASK        (3 << 5)
#define PS_VADAPT_MODE_LEAST_ADAPT (0 << 5)
#define PS_VADAPT_MODE_MOD_ADAPT   (1 << 5)
#define PS_VADAPT_MODE_MOST_ADAPT  (3 << 5)

#define _PS_PWR_GATE_1A     0x68160
#define _PS_PWR_GATE_2A     0x68260
#define _PS_PWR_GATE_1B     0x68960
#define _PS_PWR_GATE_2B     0x68A60
#define _PS_PWR_GATE_1C     0x69160
#define PS_PWR_GATE_DIS_OVERRIDE       (1 << 31)
#define PS_PWR_GATE_SETTLING_TIME_32   (0 << 3)
#define PS_PWR_GATE_SETTLING_TIME_64   (1 << 3)
#define PS_PWR_GATE_SETTLING_TIME_96   (2 << 3)
#define PS_PWR_GATE_SETTLING_TIME_128  (3 << 3)
#define PS_PWR_GATE_SLPEN_8             0
#define PS_PWR_GATE_SLPEN_16            1
#define PS_PWR_GATE_SLPEN_24            2
#define PS_PWR_GATE_SLPEN_32            3

#define _PS_WIN_POS_1A      0x68170
#define _PS_WIN_POS_2A      0x68270
#define _PS_WIN_POS_1B      0x68970
#define _PS_WIN_POS_2B      0x68A70
#define _PS_WIN_POS_1C      0x69170

#define _PS_WIN_SZ_1A       0x68174
#define _PS_WIN_SZ_2A       0x68274
#define _PS_WIN_SZ_1B       0x68974
#define _PS_WIN_SZ_2B       0x68A74
#define _PS_WIN_SZ_1C       0x69174

#define _PS_VSCALE_1A       0x68184
#define _PS_VSCALE_2A       0x68284
#define _PS_VSCALE_1B       0x68984
#define _PS_VSCALE_2B       0x68A84
#define _PS_VSCALE_1C       0x69184

#define _PS_HSCALE_1A       0x68190
#define _PS_HSCALE_2A       0x68290
#define _PS_HSCALE_1B       0x68990
#define _PS_HSCALE_2B       0x68A90
#define _PS_HSCALE_1C       0x69190

#define _PS_VPHASE_1A       0x68188
#define _PS_VPHASE_2A       0x68288
#define _PS_VPHASE_1B       0x68988
#define _PS_VPHASE_2B       0x68A88
#define _PS_VPHASE_1C       0x69188

#define _PS_HPHASE_1A       0x68194
#define _PS_HPHASE_2A       0x68294
#define _PS_HPHASE_1B       0x68994
#define _PS_HPHASE_2B       0x68A94
#define _PS_HPHASE_1C       0x69194

#define _PS_ECC_STAT_1A     0x681D0
#define _PS_ECC_STAT_2A     0x682D0
#define _PS_ECC_STAT_1B     0x689D0
#define _PS_ECC_STAT_2B     0x68AD0
#define _PS_ECC_STAT_1C     0x691D0

#define _ID(id, a, b) ((a) + (id)*((b)-(a)))
#define SKL_PS_CTRL(pipe, id) _MMIO_PIPE(pipe,        \
			_ID(id, _PS_1A_CTRL, _PS_2A_CTRL),       \
			_ID(id, _PS_1B_CTRL, _PS_2B_CTRL))
#define SKL_PS_PWR_GATE(pipe, id) _MMIO_PIPE(pipe,    \
			_ID(id, _PS_PWR_GATE_1A, _PS_PWR_GATE_2A), \
			_ID(id, _PS_PWR_GATE_1B, _PS_PWR_GATE_2B))
#define SKL_PS_WIN_POS(pipe, id) _MMIO_PIPE(pipe,     \
			_ID(id, _PS_WIN_POS_1A, _PS_WIN_POS_2A), \
			_ID(id, _PS_WIN_POS_1B, _PS_WIN_POS_2B))
#define SKL_PS_WIN_SZ(pipe, id)  _MMIO_PIPE(pipe,     \
			_ID(id, _PS_WIN_SZ_1A, _PS_WIN_SZ_2A),   \
			_ID(id, _PS_WIN_SZ_1B, _PS_WIN_SZ_2B))
#define SKL_PS_VSCALE(pipe, id)  _MMIO_PIPE(pipe,     \
			_ID(id, _PS_VSCALE_1A, _PS_VSCALE_2A),   \
			_ID(id, _PS_VSCALE_1B, _PS_VSCALE_2B))
#define SKL_PS_HSCALE(pipe, id)  _MMIO_PIPE(pipe,     \
			_ID(id, _PS_HSCALE_1A, _PS_HSCALE_2A),   \
			_ID(id, _PS_HSCALE_1B, _PS_HSCALE_2B))
#define SKL_PS_VPHASE(pipe, id)  _MMIO_PIPE(pipe,     \
			_ID(id, _PS_VPHASE_1A, _PS_VPHASE_2A),   \
			_ID(id, _PS_VPHASE_1B, _PS_VPHASE_2B))
#define SKL_PS_HPHASE(pipe, id)  _MMIO_PIPE(pipe,     \
			_ID(id, _PS_HPHASE_1A, _PS_HPHASE_2A),   \
			_ID(id, _PS_HPHASE_1B, _PS_HPHASE_2B))
#define SKL_PS_ECC_STAT(pipe, id)  _MMIO_PIPE(pipe,     \
			_ID(id, _PS_ECC_STAT_1A, _PS_ECC_STAT_2A),   \
			_ID(id, _PS_ECC_STAT_1B, _PS_ECC_STAT_2B))

/* legacy palette */
#define _LGC_PALETTE_A           0x4a000
#define _LGC_PALETTE_B           0x4a800
#define LGC_PALETTE(pipe, i) _MMIO(_PIPE(pipe, _LGC_PALETTE_A, _LGC_PALETTE_B) + (i) * 4)

#define _GAMMA_MODE_A		0x4a480
#define _GAMMA_MODE_B		0x4ac80
#define GAMMA_MODE(pipe) _MMIO_PIPE(pipe, _GAMMA_MODE_A, _GAMMA_MODE_B)
#define GAMMA_MODE_MODE_MASK	(3 << 0)
#define GAMMA_MODE_MODE_8BIT	(0 << 0)
#define GAMMA_MODE_MODE_10BIT	(1 << 0)
#define GAMMA_MODE_MODE_12BIT	(2 << 0)
#define GAMMA_MODE_MODE_SPLIT	(3 << 0)

/* DMC/CSR */
#define CSR_PROGRAM(i)		_MMIO(0x80000 + (i) * 4)
#define CSR_SSP_BASE_ADDR_GEN9	0x00002FC0
#define CSR_HTP_ADDR_SKL	0x00500034
#define CSR_SSP_BASE		_MMIO(0x8F074)
#define CSR_HTP_SKL		_MMIO(0x8F004)
#define CSR_LAST_WRITE		_MMIO(0x8F034)
#define CSR_LAST_WRITE_VALUE	0xc003b400
/* MMIO address range for CSR program (0x80000 - 0x82FFF) */
#define CSR_MMIO_START_RANGE	0x80000
#define CSR_MMIO_END_RANGE	0x8FFFF
#define SKL_CSR_DC3_DC5_COUNT	_MMIO(0x80030)
#define SKL_CSR_DC5_DC6_COUNT	_MMIO(0x8002C)
#define BXT_CSR_DC3_DC5_COUNT	_MMIO(0x80038)

/* interrupts */
#define DE_MASTER_IRQ_CONTROL   (1 << 31)
#define DE_SPRITEB_FLIP_DONE    (1 << 29)
#define DE_SPRITEA_FLIP_DONE    (1 << 28)
#define DE_PLANEB_FLIP_DONE     (1 << 27)
#define DE_PLANEA_FLIP_DONE     (1 << 26)
#define DE_PLANE_FLIP_DONE(plane) (1 << (26 + (plane)))
#define DE_PCU_EVENT            (1 << 25)
#define DE_GTT_FAULT            (1 << 24)
#define DE_POISON               (1 << 23)
#define DE_PERFORM_COUNTER      (1 << 22)
#define DE_PCH_EVENT            (1 << 21)
#define DE_AUX_CHANNEL_A        (1 << 20)
#define DE_DP_A_HOTPLUG         (1 << 19)
#define DE_GSE                  (1 << 18)
#define DE_PIPEB_VBLANK         (1 << 15)
#define DE_PIPEB_EVEN_FIELD     (1 << 14)
#define DE_PIPEB_ODD_FIELD      (1 << 13)
#define DE_PIPEB_LINE_COMPARE   (1 << 12)
#define DE_PIPEB_VSYNC          (1 << 11)
#define DE_PIPEB_CRC_DONE	(1 << 10)
#define DE_PIPEB_FIFO_UNDERRUN  (1 << 8)
#define DE_PIPEA_VBLANK         (1 << 7)
#define DE_PIPE_VBLANK(pipe)    (1 << (7 + 8*(pipe)))
#define DE_PIPEA_EVEN_FIELD     (1 << 6)
#define DE_PIPEA_ODD_FIELD      (1 << 5)
#define DE_PIPEA_LINE_COMPARE   (1 << 4)
#define DE_PIPEA_VSYNC          (1 << 3)
#define DE_PIPEA_CRC_DONE	(1 << 2)
#define DE_PIPE_CRC_DONE(pipe)	(1 << (2 + 8*(pipe)))
#define DE_PIPEA_FIFO_UNDERRUN  (1 << 0)
#define DE_PIPE_FIFO_UNDERRUN(pipe)  (1 << (8*(pipe)))

/* More Ivybridge lolz */
#define DE_ERR_INT_IVB			(1<<30)
#define DE_GSE_IVB			(1<<29)
#define DE_PCH_EVENT_IVB		(1<<28)
#define DE_DP_A_HOTPLUG_IVB		(1<<27)
#define DE_AUX_CHANNEL_A_IVB		(1<<26)
#define DE_SPRITEC_FLIP_DONE_IVB	(1<<14)
#define DE_PLANEC_FLIP_DONE_IVB		(1<<13)
#define DE_PIPEC_VBLANK_IVB		(1<<10)
#define DE_SPRITEB_FLIP_DONE_IVB	(1<<9)
#define DE_PLANEB_FLIP_DONE_IVB		(1<<8)
#define DE_PIPEB_VBLANK_IVB		(1<<5)
#define DE_SPRITEA_FLIP_DONE_IVB	(1<<4)
#define DE_PLANEA_FLIP_DONE_IVB		(1<<3)
#define DE_PLANE_FLIP_DONE_IVB(plane)	(1<< (3 + 5*(plane)))
#define DE_PIPEA_VBLANK_IVB		(1<<0)
#define DE_PIPE_VBLANK_IVB(pipe)	(1 << ((pipe) * 5))

#define VLV_MASTER_IER			_MMIO(0x4400c) /* Gunit master IER */
#define   MASTER_INTERRUPT_ENABLE	(1<<31)

#define DEISR   _MMIO(0x44000)
#define DEIMR   _MMIO(0x44004)
#define DEIIR   _MMIO(0x44008)
#define DEIER   _MMIO(0x4400c)

#define GTISR   _MMIO(0x44010)
#define GTIMR   _MMIO(0x44014)
#define GTIIR   _MMIO(0x44018)
#define GTIER   _MMIO(0x4401c)

#define GEN8_MASTER_IRQ			_MMIO(0x44200)
#define  GEN8_MASTER_IRQ_CONTROL	(1<<31)
#define  GEN8_PCU_IRQ			(1<<30)
#define  GEN8_DE_PCH_IRQ		(1<<23)
#define  GEN8_DE_MISC_IRQ		(1<<22)
#define  GEN8_DE_PORT_IRQ		(1<<20)
#define  GEN8_DE_PIPE_C_IRQ		(1<<18)
#define  GEN8_DE_PIPE_B_IRQ		(1<<17)
#define  GEN8_DE_PIPE_A_IRQ		(1<<16)
#define  GEN8_DE_PIPE_IRQ(pipe)		(1<<(16+(pipe)))
#define  GEN8_GT_VECS_IRQ		(1<<6)
#define  GEN8_GT_GUC_IRQ		(1<<5)
#define  GEN8_GT_PM_IRQ			(1<<4)
#define  GEN8_GT_VCS2_IRQ		(1<<3)
#define  GEN8_GT_VCS1_IRQ		(1<<2)
#define  GEN8_GT_BCS_IRQ		(1<<1)
#define  GEN8_GT_RCS_IRQ		(1<<0)

#define GEN8_GT_ISR(which) _MMIO(0x44300 + (0x10 * (which)))
#define GEN8_GT_IMR(which) _MMIO(0x44304 + (0x10 * (which)))
#define GEN8_GT_IIR(which) _MMIO(0x44308 + (0x10 * (which)))
#define GEN8_GT_IER(which) _MMIO(0x4430c + (0x10 * (which)))

#define GEN9_GUC_TO_HOST_INT_EVENT	(1<<31)
#define GEN9_GUC_EXEC_ERROR_EVENT	(1<<30)
#define GEN9_GUC_DISPLAY_EVENT		(1<<29)
#define GEN9_GUC_SEMA_SIGNAL_EVENT	(1<<28)
#define GEN9_GUC_IOMMU_MSG_EVENT	(1<<27)
#define GEN9_GUC_DB_RING_EVENT		(1<<26)
#define GEN9_GUC_DMA_DONE_EVENT		(1<<25)
#define GEN9_GUC_FATAL_ERROR_EVENT	(1<<24)
#define GEN9_GUC_NOTIFICATION_EVENT	(1<<23)

#define GEN8_RCS_IRQ_SHIFT 0
#define GEN8_BCS_IRQ_SHIFT 16
#define GEN8_VCS1_IRQ_SHIFT 0
#define GEN8_VCS2_IRQ_SHIFT 16
#define GEN8_VECS_IRQ_SHIFT 0
#define GEN8_WD_IRQ_SHIFT 16

#define GEN8_DE_PIPE_ISR(pipe) _MMIO(0x44400 + (0x10 * (pipe)))
#define GEN8_DE_PIPE_IMR(pipe) _MMIO(0x44404 + (0x10 * (pipe)))
#define GEN8_DE_PIPE_IIR(pipe) _MMIO(0x44408 + (0x10 * (pipe)))
#define GEN8_DE_PIPE_IER(pipe) _MMIO(0x4440c + (0x10 * (pipe)))
#define  GEN8_PIPE_FIFO_UNDERRUN	(1 << 31)
#define  GEN8_PIPE_CDCLK_CRC_ERROR	(1 << 29)
#define  GEN8_PIPE_CDCLK_CRC_DONE	(1 << 28)
#define  GEN8_PIPE_CURSOR_FAULT		(1 << 10)
#define  GEN8_PIPE_SPRITE_FAULT		(1 << 9)
#define  GEN8_PIPE_PRIMARY_FAULT	(1 << 8)
#define  GEN8_PIPE_SPRITE_FLIP_DONE	(1 << 5)
#define  GEN8_PIPE_PRIMARY_FLIP_DONE	(1 << 4)
#define  GEN8_PIPE_SCAN_LINE_EVENT	(1 << 2)
#define  GEN8_PIPE_VSYNC		(1 << 1)
#define  GEN8_PIPE_VBLANK		(1 << 0)
#define  GEN9_PIPE_CURSOR_FAULT		(1 << 11)
#define  GEN9_PIPE_PLANE4_FAULT		(1 << 10)
#define  GEN9_PIPE_PLANE3_FAULT		(1 << 9)
#define  GEN9_PIPE_PLANE2_FAULT		(1 << 8)
#define  GEN9_PIPE_PLANE1_FAULT		(1 << 7)
#define  GEN9_PIPE_PLANE4_FLIP_DONE	(1 << 6)
#define  GEN9_PIPE_PLANE3_FLIP_DONE	(1 << 5)
#define  GEN9_PIPE_PLANE2_FLIP_DONE	(1 << 4)
#define  GEN9_PIPE_PLANE1_FLIP_DONE	(1 << 3)
#define  GEN9_PIPE_PLANE_FLIP_DONE(p)	(1 << (3 + (p)))
#define GEN8_DE_PIPE_IRQ_FAULT_ERRORS \
	(GEN8_PIPE_CURSOR_FAULT | \
	 GEN8_PIPE_SPRITE_FAULT | \
	 GEN8_PIPE_PRIMARY_FAULT)
#define GEN9_DE_PIPE_IRQ_FAULT_ERRORS \
	(GEN9_PIPE_CURSOR_FAULT | \
	 GEN9_PIPE_PLANE4_FAULT | \
	 GEN9_PIPE_PLANE3_FAULT | \
	 GEN9_PIPE_PLANE2_FAULT | \
	 GEN9_PIPE_PLANE1_FAULT)

#define GEN8_DE_PORT_ISR _MMIO(0x44440)
#define GEN8_DE_PORT_IMR _MMIO(0x44444)
#define GEN8_DE_PORT_IIR _MMIO(0x44448)
#define GEN8_DE_PORT_IER _MMIO(0x4444c)
#define  GEN9_AUX_CHANNEL_D		(1 << 27)
#define  GEN9_AUX_CHANNEL_C		(1 << 26)
#define  GEN9_AUX_CHANNEL_B		(1 << 25)
#define  BXT_DE_PORT_HP_DDIC		(1 << 5)
#define  BXT_DE_PORT_HP_DDIB		(1 << 4)
#define  BXT_DE_PORT_HP_DDIA		(1 << 3)
#define  BXT_DE_PORT_HOTPLUG_MASK	(BXT_DE_PORT_HP_DDIA | \
					 BXT_DE_PORT_HP_DDIB | \
					 BXT_DE_PORT_HP_DDIC)
#define  GEN8_PORT_DP_A_HOTPLUG		(1 << 3)
#define  BXT_DE_PORT_GMBUS		(1 << 1)
#define  GEN8_AUX_CHANNEL_A		(1 << 0)

#define GEN8_DE_MISC_ISR _MMIO(0x44460)
#define GEN8_DE_MISC_IMR _MMIO(0x44464)
#define GEN8_DE_MISC_IIR _MMIO(0x44468)
#define GEN8_DE_MISC_IER _MMIO(0x4446c)
#define  GEN8_DE_MISC_GSE		(1 << 27)

#define GEN8_PCU_ISR _MMIO(0x444e0)
#define GEN8_PCU_IMR _MMIO(0x444e4)
#define GEN8_PCU_IIR _MMIO(0x444e8)
#define GEN8_PCU_IER _MMIO(0x444ec)

#define GEN8_OA_IMR  0x2b20

#define ILK_DISPLAY_CHICKEN2	_MMIO(0x42004)
/* Required on all Ironlake and Sandybridge according to the B-Spec. */
#define  ILK_ELPIN_409_SELECT	(1 << 25)
#define  ILK_DPARB_GATE	(1<<22)
#define  ILK_VSDPFD_FULL	(1<<21)
#define FUSE_STRAP			_MMIO(0x42014)
#define  ILK_INTERNAL_GRAPHICS_DISABLE	(1 << 31)
#define  ILK_INTERNAL_DISPLAY_DISABLE	(1 << 30)
#define  ILK_DISPLAY_DEBUG_DISABLE	(1 << 29)
#define  IVB_PIPE_C_DISABLE		(1 << 28)
#define  ILK_HDCP_DISABLE		(1 << 25)
#define  ILK_eDP_A_DISABLE		(1 << 24)
#define  HSW_CDCLK_LIMIT		(1 << 24)
#define  ILK_DESKTOP			(1 << 23)

#define ILK_DSPCLK_GATE_D			_MMIO(0x42020)
#define   ILK_VRHUNIT_CLOCK_GATE_DISABLE	(1 << 28)
#define   ILK_DPFCUNIT_CLOCK_GATE_DISABLE	(1 << 9)
#define   ILK_DPFCRUNIT_CLOCK_GATE_DISABLE	(1 << 8)
#define   ILK_DPFDUNIT_CLOCK_GATE_ENABLE	(1 << 7)
#define   ILK_DPARBUNIT_CLOCK_GATE_ENABLE	(1 << 5)

#define IVB_CHICKEN3	_MMIO(0x4200c)
# define CHICKEN3_DGMG_REQ_OUT_FIX_DISABLE	(1 << 5)
# define CHICKEN3_DGMG_DONE_FIX_DISABLE		(1 << 2)

#define CHICKEN_PAR1_1		_MMIO(0x42080)
#define  DPA_MASK_VBLANK_SRD	(1 << 15)
#define  FORCE_ARB_IDLE_PLANES	(1 << 14)
#define  SKL_EDP_PSR_FIX_RDWRAP	(1 << 3)

#define CHICKEN_PAR2_1		_MMIO(0x42090)
#define  KVM_CONFIG_CHANGE_NOTIFICATION_SELECT	(1 << 14)

#define _CHICKEN_PIPESL_1_A	0x420b0
#define _CHICKEN_PIPESL_1_B	0x420b4
#define  HSW_FBCQ_DIS			(1 << 22)
#define  BDW_DPRS_MASK_VBLANK_SRD	(1 << 0)
#define CHICKEN_PIPESL_1(pipe) _MMIO_PIPE(pipe, _CHICKEN_PIPESL_1_A, _CHICKEN_PIPESL_1_B)

#define CHICKEN_TRANS_A         0x420c0
#define CHICKEN_TRANS_B         0x420c4
#define CHICKEN_TRANS(trans) _MMIO_TRANS(trans, CHICKEN_TRANS_A, CHICKEN_TRANS_B)
#define PSR2_VSC_ENABLE_PROG_HEADER    (1<<12)
#define PSR2_ADD_VERTICAL_LINE_COUNT   (1<<15)

#define DISP_ARB_CTL	_MMIO(0x45000)
#define  DISP_FBC_MEMORY_WAKE		(1<<31)
#define  DISP_TILE_SURFACE_SWIZZLING	(1<<13)
#define  DISP_FBC_WM_DIS		(1<<15)
#define DISP_ARB_CTL2	_MMIO(0x45004)
#define  DISP_DATA_PARTITION_5_6	(1<<6)
#define  DISP_ENABLE_IPC		(1<<3)
#define DBUF_CTL	_MMIO(0x45008)
#define  DBUF_POWER_REQUEST		(1<<31)
#define  DBUF_POWER_STATE		(1<<30)
#define GEN7_MSG_CTL	_MMIO(0x45010)
#define  WAIT_FOR_PCH_RESET_ACK		(1<<1)
#define  WAIT_FOR_PCH_FLR_ACK		(1<<0)
#define HSW_NDE_RSTWRN_OPT	_MMIO(0x46408)
#define  RESET_PCH_HANDSHAKE_ENABLE	(1<<4)

#define GEN8_CHICKEN_DCPR_1		_MMIO(0x46430)
#define   MASK_WAKEMEM			(1<<13)

#define SKL_DFSM			_MMIO(0x51000)
#define SKL_DFSM_CDCLK_LIMIT_MASK	(3 << 23)
#define SKL_DFSM_CDCLK_LIMIT_675	(0 << 23)
#define SKL_DFSM_CDCLK_LIMIT_540	(1 << 23)
#define SKL_DFSM_CDCLK_LIMIT_450	(2 << 23)
#define SKL_DFSM_CDCLK_LIMIT_337_5	(3 << 23)
#define SKL_DFSM_PIPE_A_DISABLE		(1 << 30)
#define SKL_DFSM_PIPE_B_DISABLE		(1 << 21)
#define SKL_DFSM_PIPE_C_DISABLE		(1 << 28)

#define GEN7_FF_SLICE_CS_CHICKEN1	_MMIO(0x20e0)
#define   GEN9_FFSC_PERCTX_PREEMPT_CTRL	(1<<14)

#define FF_SLICE_CS_CHICKEN2			_MMIO(0x20e4)
#define  GEN9_TSG_BARRIER_ACK_DISABLE		(1<<8)
#define  GEN9_POOLED_EU_LOAD_BALANCING_FIX_DISABLE  (1<<10)

#define GEN9_CS_DEBUG_MODE1		_MMIO(0x20ec)
#define GEN9_CTX_PREEMPT_REG		_MMIO(0x2248)
#define GEN8_CS_CHICKEN1		_MMIO(0x2580)

/* GEN7 chicken */
#define GEN7_COMMON_SLICE_CHICKEN1		_MMIO(0x7010)
# define GEN7_CSC1_RHWO_OPT_DISABLE_IN_RCC	((1<<10) | (1<<26))
# define GEN9_RHWO_OPTIMIZATION_DISABLE		(1<<14)
#define COMMON_SLICE_CHICKEN2			_MMIO(0x7014)
# define GEN9_DISABLE_GATHER_AT_SET_SHADER_COMMON_SLICE (1<<12)
# define GEN8_SBE_DISABLE_REPLAY_BUF_OPTIMIZATION (1<<8)
# define GEN8_CSC2_SBE_VUE_CACHE_CONSERVATIVE	(1<<0)

#define HIZ_CHICKEN					_MMIO(0x7018)
# define CHV_HZ_8X8_MODE_IN_1X				(1<<15)
# define BDW_HIZ_POWER_COMPILER_CLOCK_GATING_DISABLE	(1<<3)

#define GEN9_SLICE_COMMON_ECO_CHICKEN0		_MMIO(0x7308)
#define  DISABLE_PIXEL_MASK_CAMMING		(1<<14)

#define GEN7_L3SQCREG1				_MMIO(0xB010)
#define  VLV_B0_WA_L3SQCREG1_VALUE		0x00D30000

#define GEN8_L3SQCREG1				_MMIO(0xB100)
/*
 * Note that on CHV the following has an off-by-one error wrt. to BSpec.
 * Using the formula in BSpec leads to a hang, while the formula here works
 * fine and matches the formulas for all other platforms. A BSpec change
 * request has been filed to clarify this.
 */
#define  L3_GENERAL_PRIO_CREDITS(x)		(((x) >> 1) << 19)
#define  L3_HIGH_PRIO_CREDITS(x)		(((x) >> 1) << 14)

#define GEN7_L3CNTLREG1				_MMIO(0xB01C)
#define  GEN7_WA_FOR_GEN7_L3_CONTROL			0x3C47FF8C
#define  GEN7_L3AGDIS				(1<<19)
#define GEN7_L3CNTLREG2				_MMIO(0xB020)
#define GEN7_L3CNTLREG3				_MMIO(0xB024)

#define GEN7_L3_CHICKEN_MODE_REGISTER		_MMIO(0xB030)
#define  GEN7_WA_L3_CHICKEN_MODE				0x20000000

#define GEN7_L3SQCREG4				_MMIO(0xb034)
#define  L3SQ_URB_READ_CAM_MATCH_DISABLE	(1<<27)

#define GEN8_L3SQCREG4				_MMIO(0xb118)
#define  GEN8_LQSC_RO_PERF_DIS			(1<<27)
#define  GEN8_LQSC_FLUSH_COHERENT_LINES		(1<<21)

/* GEN8 chicken */
#define HDC_CHICKEN0				_MMIO(0x7300)
#define  HDC_FORCE_CSR_NON_COHERENT_OVR_DISABLE	(1<<15)
#define  HDC_FENCE_DEST_SLM_DISABLE		(1<<14)
#define  HDC_DONOT_FETCH_MEM_WHEN_MASKED	(1<<11)
#define  HDC_FORCE_CONTEXT_SAVE_RESTORE_NON_COHERENT	(1<<5)
#define  HDC_FORCE_NON_COHERENT			(1<<4)
#define  HDC_BARRIER_PERFORMANCE_DISABLE	(1<<10)

#define GEN8_HDC_CHICKEN1			_MMIO(0x7304)

/* GEN9 chicken */
#define SLICE_ECO_CHICKEN0			_MMIO(0x7308)
#define   PIXEL_MASK_CAMMING_DISABLE		(1 << 14)

/* WaCatErrorRejectionIssue */
#define GEN7_SQ_CHICKEN_MBCUNIT_CONFIG		_MMIO(0x9030)
#define  GEN7_SQ_CHICKEN_MBCUNIT_SQINTMOB	(1<<11)

#define HSW_SCRATCH1				_MMIO(0xb038)
#define  HSW_SCRATCH1_L3_DATA_ATOMICS_DISABLE	(1<<27)

#define BDW_SCRATCH1					_MMIO(0xb11c)
#define  GEN9_LBS_SLA_RETRY_TIMER_DECREMENT_ENABLE	(1<<2)

/* PCH */

/* south display engine interrupt: IBX */
#define SDE_AUDIO_POWER_D	(1 << 27)
#define SDE_AUDIO_POWER_C	(1 << 26)
#define SDE_AUDIO_POWER_B	(1 << 25)
#define SDE_AUDIO_POWER_SHIFT	(25)
#define SDE_AUDIO_POWER_MASK	(7 << SDE_AUDIO_POWER_SHIFT)
#define SDE_GMBUS		(1 << 24)
#define SDE_AUDIO_HDCP_TRANSB	(1 << 23)
#define SDE_AUDIO_HDCP_TRANSA	(1 << 22)
#define SDE_AUDIO_HDCP_MASK	(3 << 22)
#define SDE_AUDIO_TRANSB	(1 << 21)
#define SDE_AUDIO_TRANSA	(1 << 20)
#define SDE_AUDIO_TRANS_MASK	(3 << 20)
#define SDE_POISON		(1 << 19)
/* 18 reserved */
#define SDE_FDI_RXB		(1 << 17)
#define SDE_FDI_RXA		(1 << 16)
#define SDE_FDI_MASK		(3 << 16)
#define SDE_AUXD		(1 << 15)
#define SDE_AUXC		(1 << 14)
#define SDE_AUXB		(1 << 13)
#define SDE_AUX_MASK		(7 << 13)
/* 12 reserved */
#define SDE_CRT_HOTPLUG         (1 << 11)
#define SDE_PORTD_HOTPLUG       (1 << 10)
#define SDE_PORTC_HOTPLUG       (1 << 9)
#define SDE_PORTB_HOTPLUG       (1 << 8)
#define SDE_SDVOB_HOTPLUG       (1 << 6)
#define SDE_HOTPLUG_MASK        (SDE_CRT_HOTPLUG | \
				 SDE_SDVOB_HOTPLUG |	\
				 SDE_PORTB_HOTPLUG |	\
				 SDE_PORTC_HOTPLUG |	\
				 SDE_PORTD_HOTPLUG)
#define SDE_TRANSB_CRC_DONE	(1 << 5)
#define SDE_TRANSB_CRC_ERR	(1 << 4)
#define SDE_TRANSB_FIFO_UNDER	(1 << 3)
#define SDE_TRANSA_CRC_DONE	(1 << 2)
#define SDE_TRANSA_CRC_ERR	(1 << 1)
#define SDE_TRANSA_FIFO_UNDER	(1 << 0)
#define SDE_TRANS_MASK		(0x3f)

/* south display engine interrupt: CPT/PPT */
#define SDE_AUDIO_POWER_D_CPT	(1 << 31)
#define SDE_AUDIO_POWER_C_CPT	(1 << 30)
#define SDE_AUDIO_POWER_B_CPT	(1 << 29)
#define SDE_AUDIO_POWER_SHIFT_CPT   29
#define SDE_AUDIO_POWER_MASK_CPT    (7 << 29)
#define SDE_AUXD_CPT		(1 << 27)
#define SDE_AUXC_CPT		(1 << 26)
#define SDE_AUXB_CPT		(1 << 25)
#define SDE_AUX_MASK_CPT	(7 << 25)
#define SDE_PORTE_HOTPLUG_SPT	(1 << 25)
#define SDE_PORTA_HOTPLUG_SPT	(1 << 24)
#define SDE_PORTD_HOTPLUG_CPT	(1 << 23)
#define SDE_PORTC_HOTPLUG_CPT	(1 << 22)
#define SDE_PORTB_HOTPLUG_CPT	(1 << 21)
#define SDE_CRT_HOTPLUG_CPT	(1 << 19)
#define SDE_SDVOB_HOTPLUG_CPT	(1 << 18)
#define SDE_HOTPLUG_MASK_CPT	(SDE_CRT_HOTPLUG_CPT |		\
				 SDE_SDVOB_HOTPLUG_CPT |	\
				 SDE_PORTD_HOTPLUG_CPT |	\
				 SDE_PORTC_HOTPLUG_CPT |	\
				 SDE_PORTB_HOTPLUG_CPT)
#define SDE_HOTPLUG_MASK_SPT	(SDE_PORTE_HOTPLUG_SPT |	\
				 SDE_PORTD_HOTPLUG_CPT |	\
				 SDE_PORTC_HOTPLUG_CPT |	\
				 SDE_PORTB_HOTPLUG_CPT |	\
				 SDE_PORTA_HOTPLUG_SPT)
#define SDE_GMBUS_CPT		(1 << 17)
#define SDE_ERROR_CPT		(1 << 16)
#define SDE_AUDIO_CP_REQ_C_CPT	(1 << 10)
#define SDE_AUDIO_CP_CHG_C_CPT	(1 << 9)
#define SDE_FDI_RXC_CPT		(1 << 8)
#define SDE_AUDIO_CP_REQ_B_CPT	(1 << 6)
#define SDE_AUDIO_CP_CHG_B_CPT	(1 << 5)
#define SDE_FDI_RXB_CPT		(1 << 4)
#define SDE_AUDIO_CP_REQ_A_CPT	(1 << 2)
#define SDE_AUDIO_CP_CHG_A_CPT	(1 << 1)
#define SDE_FDI_RXA_CPT		(1 << 0)
#define SDE_AUDIO_CP_REQ_CPT	(SDE_AUDIO_CP_REQ_C_CPT | \
				 SDE_AUDIO_CP_REQ_B_CPT | \
				 SDE_AUDIO_CP_REQ_A_CPT)
#define SDE_AUDIO_CP_CHG_CPT	(SDE_AUDIO_CP_CHG_C_CPT | \
				 SDE_AUDIO_CP_CHG_B_CPT | \
				 SDE_AUDIO_CP_CHG_A_CPT)
#define SDE_FDI_MASK_CPT	(SDE_FDI_RXC_CPT | \
				 SDE_FDI_RXB_CPT | \
				 SDE_FDI_RXA_CPT)

#define SDEISR  _MMIO(0xc4000)
#define SDEIMR  _MMIO(0xc4004)
#define SDEIIR  _MMIO(0xc4008)
#define SDEIER  _MMIO(0xc400c)

#define SERR_INT			_MMIO(0xc4040)
#define  SERR_INT_POISON		(1<<31)
#define  SERR_INT_TRANS_C_FIFO_UNDERRUN	(1<<6)
#define  SERR_INT_TRANS_B_FIFO_UNDERRUN	(1<<3)
#define  SERR_INT_TRANS_A_FIFO_UNDERRUN	(1<<0)
#define  SERR_INT_TRANS_FIFO_UNDERRUN(pipe)	(1<<((pipe)*3))

/* digital port hotplug */
#define PCH_PORT_HOTPLUG		_MMIO(0xc4030)	/* SHOTPLUG_CTL */
#define  PORTA_HOTPLUG_ENABLE		(1 << 28) /* LPT:LP+ & BXT */
#define  BXT_DDIA_HPD_INVERT            (1 << 27)
#define  PORTA_HOTPLUG_STATUS_MASK	(3 << 24) /* SPT+ & BXT */
#define  PORTA_HOTPLUG_NO_DETECT	(0 << 24) /* SPT+ & BXT */
#define  PORTA_HOTPLUG_SHORT_DETECT	(1 << 24) /* SPT+ & BXT */
#define  PORTA_HOTPLUG_LONG_DETECT	(2 << 24) /* SPT+ & BXT */
#define  PORTD_HOTPLUG_ENABLE		(1 << 20)
#define  PORTD_PULSE_DURATION_2ms	(0 << 18) /* pre-LPT */
#define  PORTD_PULSE_DURATION_4_5ms	(1 << 18) /* pre-LPT */
#define  PORTD_PULSE_DURATION_6ms	(2 << 18) /* pre-LPT */
#define  PORTD_PULSE_DURATION_100ms	(3 << 18) /* pre-LPT */
#define  PORTD_PULSE_DURATION_MASK	(3 << 18) /* pre-LPT */
#define  PORTD_HOTPLUG_STATUS_MASK	(3 << 16)
#define  PORTD_HOTPLUG_NO_DETECT	(0 << 16)
#define  PORTD_HOTPLUG_SHORT_DETECT	(1 << 16)
#define  PORTD_HOTPLUG_LONG_DETECT	(2 << 16)
#define  PORTC_HOTPLUG_ENABLE		(1 << 12)
#define  BXT_DDIC_HPD_INVERT            (1 << 11)
#define  PORTC_PULSE_DURATION_2ms	(0 << 10) /* pre-LPT */
#define  PORTC_PULSE_DURATION_4_5ms	(1 << 10) /* pre-LPT */
#define  PORTC_PULSE_DURATION_6ms	(2 << 10) /* pre-LPT */
#define  PORTC_PULSE_DURATION_100ms	(3 << 10) /* pre-LPT */
#define  PORTC_PULSE_DURATION_MASK	(3 << 10) /* pre-LPT */
#define  PORTC_HOTPLUG_STATUS_MASK	(3 << 8)
#define  PORTC_HOTPLUG_NO_DETECT	(0 << 8)
#define  PORTC_HOTPLUG_SHORT_DETECT	(1 << 8)
#define  PORTC_HOTPLUG_LONG_DETECT	(2 << 8)
#define  PORTB_HOTPLUG_ENABLE		(1 << 4)
#define  BXT_DDIB_HPD_INVERT            (1 << 3)
#define  PORTB_PULSE_DURATION_2ms	(0 << 2) /* pre-LPT */
#define  PORTB_PULSE_DURATION_4_5ms	(1 << 2) /* pre-LPT */
#define  PORTB_PULSE_DURATION_6ms	(2 << 2) /* pre-LPT */
#define  PORTB_PULSE_DURATION_100ms	(3 << 2) /* pre-LPT */
#define  PORTB_PULSE_DURATION_MASK	(3 << 2) /* pre-LPT */
#define  PORTB_HOTPLUG_STATUS_MASK	(3 << 0)
#define  PORTB_HOTPLUG_NO_DETECT	(0 << 0)
#define  PORTB_HOTPLUG_SHORT_DETECT	(1 << 0)
#define  PORTB_HOTPLUG_LONG_DETECT	(2 << 0)
#define  BXT_DDI_HPD_INVERT_MASK	(BXT_DDIA_HPD_INVERT | \
					BXT_DDIB_HPD_INVERT | \
					BXT_DDIC_HPD_INVERT)

#define PCH_PORT_HOTPLUG2		_MMIO(0xc403C)	/* SHOTPLUG_CTL2 SPT+ */
#define  PORTE_HOTPLUG_ENABLE		(1 << 4)
#define  PORTE_HOTPLUG_STATUS_MASK	(3 << 0)
#define  PORTE_HOTPLUG_NO_DETECT	(0 << 0)
#define  PORTE_HOTPLUG_SHORT_DETECT	(1 << 0)
#define  PORTE_HOTPLUG_LONG_DETECT	(2 << 0)

#define PCH_GPIOA               _MMIO(0xc5010)
#define PCH_GPIOB               _MMIO(0xc5014)
#define PCH_GPIOC               _MMIO(0xc5018)
#define PCH_GPIOD               _MMIO(0xc501c)
#define PCH_GPIOE               _MMIO(0xc5020)
#define PCH_GPIOF               _MMIO(0xc5024)

#define PCH_GMBUS0		_MMIO(0xc5100)
#define PCH_GMBUS1		_MMIO(0xc5104)
#define PCH_GMBUS2		_MMIO(0xc5108)
#define PCH_GMBUS3		_MMIO(0xc510c)
#define PCH_GMBUS4		_MMIO(0xc5110)
#define PCH_GMBUS5		_MMIO(0xc5120)

#define _PCH_DPLL_A              0xc6014
#define _PCH_DPLL_B              0xc6018
#define PCH_DPLL(pll) _MMIO(pll == 0 ? _PCH_DPLL_A : _PCH_DPLL_B)

#define _PCH_FPA0                0xc6040
#define  FP_CB_TUNE		(0x3<<22)
#define _PCH_FPA1                0xc6044
#define _PCH_FPB0                0xc6048
#define _PCH_FPB1                0xc604c
#define PCH_FP0(pll) _MMIO(pll == 0 ? _PCH_FPA0 : _PCH_FPB0)
#define PCH_FP1(pll) _MMIO(pll == 0 ? _PCH_FPA1 : _PCH_FPB1)

#define PCH_DPLL_TEST           _MMIO(0xc606c)

#define PCH_DREF_CONTROL        _MMIO(0xC6200)
#define  DREF_CONTROL_MASK      0x7fc3
#define  DREF_CPU_SOURCE_OUTPUT_DISABLE         (0<<13)
#define  DREF_CPU_SOURCE_OUTPUT_DOWNSPREAD      (2<<13)
#define  DREF_CPU_SOURCE_OUTPUT_NONSPREAD       (3<<13)
#define  DREF_CPU_SOURCE_OUTPUT_MASK		(3<<13)
#define  DREF_SSC_SOURCE_DISABLE                (0<<11)
#define  DREF_SSC_SOURCE_ENABLE                 (2<<11)
#define  DREF_SSC_SOURCE_MASK			(3<<11)
#define  DREF_NONSPREAD_SOURCE_DISABLE          (0<<9)
#define  DREF_NONSPREAD_CK505_ENABLE		(1<<9)
#define  DREF_NONSPREAD_SOURCE_ENABLE           (2<<9)
#define  DREF_NONSPREAD_SOURCE_MASK		(3<<9)
#define  DREF_SUPERSPREAD_SOURCE_DISABLE        (0<<7)
#define  DREF_SUPERSPREAD_SOURCE_ENABLE         (2<<7)
#define  DREF_SUPERSPREAD_SOURCE_MASK		(3<<7)
#define  DREF_SSC4_DOWNSPREAD                   (0<<6)
#define  DREF_SSC4_CENTERSPREAD                 (1<<6)
#define  DREF_SSC1_DISABLE                      (0<<1)
#define  DREF_SSC1_ENABLE                       (1<<1)
#define  DREF_SSC4_DISABLE                      (0)
#define  DREF_SSC4_ENABLE                       (1)

#define PCH_RAWCLK_FREQ         _MMIO(0xc6204)
#define  FDL_TP1_TIMER_SHIFT    12
#define  FDL_TP1_TIMER_MASK     (3<<12)
#define  FDL_TP2_TIMER_SHIFT    10
#define  FDL_TP2_TIMER_MASK     (3<<10)
#define  RAWCLK_FREQ_MASK       0x3ff

#define PCH_DPLL_TMR_CFG        _MMIO(0xc6208)

#define PCH_SSC4_PARMS          _MMIO(0xc6210)
#define PCH_SSC4_AUX_PARMS      _MMIO(0xc6214)

#define PCH_DPLL_SEL		_MMIO(0xc7000)
#define	 TRANS_DPLLB_SEL(pipe)		(1 << ((pipe) * 4))
#define	 TRANS_DPLLA_SEL(pipe)		0
#define  TRANS_DPLL_ENABLE(pipe)	(1 << ((pipe) * 4 + 3))

/* transcoder */

#define _PCH_TRANS_HTOTAL_A		0xe0000
#define  TRANS_HTOTAL_SHIFT		16
#define  TRANS_HACTIVE_SHIFT		0
#define _PCH_TRANS_HBLANK_A		0xe0004
#define  TRANS_HBLANK_END_SHIFT		16
#define  TRANS_HBLANK_START_SHIFT	0
#define _PCH_TRANS_HSYNC_A		0xe0008
#define  TRANS_HSYNC_END_SHIFT		16
#define  TRANS_HSYNC_START_SHIFT	0
#define _PCH_TRANS_VTOTAL_A		0xe000c
#define  TRANS_VTOTAL_SHIFT		16
#define  TRANS_VACTIVE_SHIFT		0
#define _PCH_TRANS_VBLANK_A		0xe0010
#define  TRANS_VBLANK_END_SHIFT		16
#define  TRANS_VBLANK_START_SHIFT	0
#define _PCH_TRANS_VSYNC_A		0xe0014
#define  TRANS_VSYNC_END_SHIFT	 	16
#define  TRANS_VSYNC_START_SHIFT	0
#define _PCH_TRANS_VSYNCSHIFT_A		0xe0028

#define _PCH_TRANSA_DATA_M1	0xe0030
#define _PCH_TRANSA_DATA_N1	0xe0034
#define _PCH_TRANSA_DATA_M2	0xe0038
#define _PCH_TRANSA_DATA_N2	0xe003c
#define _PCH_TRANSA_LINK_M1	0xe0040
#define _PCH_TRANSA_LINK_N1	0xe0044
#define _PCH_TRANSA_LINK_M2	0xe0048
#define _PCH_TRANSA_LINK_N2	0xe004c

/* Per-transcoder DIP controls (PCH) */
#define _VIDEO_DIP_CTL_A         0xe0200
#define _VIDEO_DIP_DATA_A        0xe0208
#define _VIDEO_DIP_GCP_A         0xe0210
#define  GCP_COLOR_INDICATION		(1 << 2)
#define  GCP_DEFAULT_PHASE_ENABLE	(1 << 1)
#define  GCP_AV_MUTE			(1 << 0)

#define _VIDEO_DIP_CTL_B         0xe1200
#define _VIDEO_DIP_DATA_B        0xe1208
#define _VIDEO_DIP_GCP_B         0xe1210

#define TVIDEO_DIP_CTL(pipe) _MMIO_PIPE(pipe, _VIDEO_DIP_CTL_A, _VIDEO_DIP_CTL_B)
#define TVIDEO_DIP_DATA(pipe) _MMIO_PIPE(pipe, _VIDEO_DIP_DATA_A, _VIDEO_DIP_DATA_B)
#define TVIDEO_DIP_GCP(pipe) _MMIO_PIPE(pipe, _VIDEO_DIP_GCP_A, _VIDEO_DIP_GCP_B)

/* Per-transcoder DIP controls (VLV) */
#define _VLV_VIDEO_DIP_CTL_A		(VLV_DISPLAY_BASE + 0x60200)
#define _VLV_VIDEO_DIP_DATA_A		(VLV_DISPLAY_BASE + 0x60208)
#define _VLV_VIDEO_DIP_GDCP_PAYLOAD_A	(VLV_DISPLAY_BASE + 0x60210)

#define _VLV_VIDEO_DIP_CTL_B		(VLV_DISPLAY_BASE + 0x61170)
#define _VLV_VIDEO_DIP_DATA_B		(VLV_DISPLAY_BASE + 0x61174)
#define _VLV_VIDEO_DIP_GDCP_PAYLOAD_B	(VLV_DISPLAY_BASE + 0x61178)

#define _CHV_VIDEO_DIP_CTL_C		(VLV_DISPLAY_BASE + 0x611f0)
#define _CHV_VIDEO_DIP_DATA_C		(VLV_DISPLAY_BASE + 0x611f4)
#define _CHV_VIDEO_DIP_GDCP_PAYLOAD_C	(VLV_DISPLAY_BASE + 0x611f8)

#define VLV_TVIDEO_DIP_CTL(pipe) \
	_MMIO_PIPE3((pipe), _VLV_VIDEO_DIP_CTL_A, \
	       _VLV_VIDEO_DIP_CTL_B, _CHV_VIDEO_DIP_CTL_C)
#define VLV_TVIDEO_DIP_DATA(pipe) \
	_MMIO_PIPE3((pipe), _VLV_VIDEO_DIP_DATA_A, \
	       _VLV_VIDEO_DIP_DATA_B, _CHV_VIDEO_DIP_DATA_C)
#define VLV_TVIDEO_DIP_GCP(pipe) \
	_MMIO_PIPE3((pipe), _VLV_VIDEO_DIP_GDCP_PAYLOAD_A, \
		_VLV_VIDEO_DIP_GDCP_PAYLOAD_B, _CHV_VIDEO_DIP_GDCP_PAYLOAD_C)

/* Haswell DIP controls */

#define _HSW_VIDEO_DIP_CTL_A		0x60200
#define _HSW_VIDEO_DIP_AVI_DATA_A	0x60220
#define _HSW_VIDEO_DIP_VS_DATA_A	0x60260
#define _HSW_VIDEO_DIP_SPD_DATA_A	0x602A0
#define _HSW_VIDEO_DIP_GMP_DATA_A	0x602E0
#define _HSW_VIDEO_DIP_VSC_DATA_A	0x60320
#define _HSW_VIDEO_DIP_AVI_ECC_A	0x60240
#define _HSW_VIDEO_DIP_VS_ECC_A		0x60280
#define _HSW_VIDEO_DIP_SPD_ECC_A	0x602C0
#define _HSW_VIDEO_DIP_GMP_ECC_A	0x60300
#define _HSW_VIDEO_DIP_VSC_ECC_A	0x60344
#define _HSW_VIDEO_DIP_GCP_A		0x60210

#define _HSW_VIDEO_DIP_CTL_B		0x61200
#define _HSW_VIDEO_DIP_AVI_DATA_B	0x61220
#define _HSW_VIDEO_DIP_VS_DATA_B	0x61260
#define _HSW_VIDEO_DIP_SPD_DATA_B	0x612A0
#define _HSW_VIDEO_DIP_GMP_DATA_B	0x612E0
#define _HSW_VIDEO_DIP_VSC_DATA_B	0x61320
#define _HSW_VIDEO_DIP_BVI_ECC_B	0x61240
#define _HSW_VIDEO_DIP_VS_ECC_B		0x61280
#define _HSW_VIDEO_DIP_SPD_ECC_B	0x612C0
#define _HSW_VIDEO_DIP_GMP_ECC_B	0x61300
#define _HSW_VIDEO_DIP_VSC_ECC_B	0x61344
#define _HSW_VIDEO_DIP_GCP_B		0x61210

#define HSW_TVIDEO_DIP_CTL(trans)		_MMIO_TRANS2(trans, _HSW_VIDEO_DIP_CTL_A)
#define HSW_TVIDEO_DIP_AVI_DATA(trans, i)	_MMIO_TRANS2(trans, _HSW_VIDEO_DIP_AVI_DATA_A + (i) * 4)
#define HSW_TVIDEO_DIP_VS_DATA(trans, i)	_MMIO_TRANS2(trans, _HSW_VIDEO_DIP_VS_DATA_A + (i) * 4)
#define HSW_TVIDEO_DIP_SPD_DATA(trans, i)	_MMIO_TRANS2(trans, _HSW_VIDEO_DIP_SPD_DATA_A + (i) * 4)
#define HSW_TVIDEO_DIP_GCP(trans)		_MMIO_TRANS2(trans, _HSW_VIDEO_DIP_GCP_A)
#define HSW_TVIDEO_DIP_VSC_DATA(trans, i)	_MMIO_TRANS2(trans, _HSW_VIDEO_DIP_VSC_DATA_A + (i) * 4)

#define _HSW_STEREO_3D_CTL_A		0x70020
#define   S3D_ENABLE			(1<<31)
#define _HSW_STEREO_3D_CTL_B		0x71020

#define HSW_STEREO_3D_CTL(trans)	_MMIO_PIPE2(trans, _HSW_STEREO_3D_CTL_A)

#define _PCH_TRANS_HTOTAL_B          0xe1000
#define _PCH_TRANS_HBLANK_B          0xe1004
#define _PCH_TRANS_HSYNC_B           0xe1008
#define _PCH_TRANS_VTOTAL_B          0xe100c
#define _PCH_TRANS_VBLANK_B          0xe1010
#define _PCH_TRANS_VSYNC_B           0xe1014
#define _PCH_TRANS_VSYNCSHIFT_B 0xe1028

#define PCH_TRANS_HTOTAL(pipe)		_MMIO_PIPE(pipe, _PCH_TRANS_HTOTAL_A, _PCH_TRANS_HTOTAL_B)
#define PCH_TRANS_HBLANK(pipe)		_MMIO_PIPE(pipe, _PCH_TRANS_HBLANK_A, _PCH_TRANS_HBLANK_B)
#define PCH_TRANS_HSYNC(pipe)		_MMIO_PIPE(pipe, _PCH_TRANS_HSYNC_A, _PCH_TRANS_HSYNC_B)
#define PCH_TRANS_VTOTAL(pipe)		_MMIO_PIPE(pipe, _PCH_TRANS_VTOTAL_A, _PCH_TRANS_VTOTAL_B)
#define PCH_TRANS_VBLANK(pipe)		_MMIO_PIPE(pipe, _PCH_TRANS_VBLANK_A, _PCH_TRANS_VBLANK_B)
#define PCH_TRANS_VSYNC(pipe)		_MMIO_PIPE(pipe, _PCH_TRANS_VSYNC_A, _PCH_TRANS_VSYNC_B)
#define PCH_TRANS_VSYNCSHIFT(pipe)	_MMIO_PIPE(pipe, _PCH_TRANS_VSYNCSHIFT_A, _PCH_TRANS_VSYNCSHIFT_B)

#define _PCH_TRANSB_DATA_M1	0xe1030
#define _PCH_TRANSB_DATA_N1	0xe1034
#define _PCH_TRANSB_DATA_M2	0xe1038
#define _PCH_TRANSB_DATA_N2	0xe103c
#define _PCH_TRANSB_LINK_M1	0xe1040
#define _PCH_TRANSB_LINK_N1	0xe1044
#define _PCH_TRANSB_LINK_M2	0xe1048
#define _PCH_TRANSB_LINK_N2	0xe104c

#define PCH_TRANS_DATA_M1(pipe)	_MMIO_PIPE(pipe, _PCH_TRANSA_DATA_M1, _PCH_TRANSB_DATA_M1)
#define PCH_TRANS_DATA_N1(pipe)	_MMIO_PIPE(pipe, _PCH_TRANSA_DATA_N1, _PCH_TRANSB_DATA_N1)
#define PCH_TRANS_DATA_M2(pipe)	_MMIO_PIPE(pipe, _PCH_TRANSA_DATA_M2, _PCH_TRANSB_DATA_M2)
#define PCH_TRANS_DATA_N2(pipe)	_MMIO_PIPE(pipe, _PCH_TRANSA_DATA_N2, _PCH_TRANSB_DATA_N2)
#define PCH_TRANS_LINK_M1(pipe)	_MMIO_PIPE(pipe, _PCH_TRANSA_LINK_M1, _PCH_TRANSB_LINK_M1)
#define PCH_TRANS_LINK_N1(pipe)	_MMIO_PIPE(pipe, _PCH_TRANSA_LINK_N1, _PCH_TRANSB_LINK_N1)
#define PCH_TRANS_LINK_M2(pipe)	_MMIO_PIPE(pipe, _PCH_TRANSA_LINK_M2, _PCH_TRANSB_LINK_M2)
#define PCH_TRANS_LINK_N2(pipe)	_MMIO_PIPE(pipe, _PCH_TRANSA_LINK_N2, _PCH_TRANSB_LINK_N2)

#define _PCH_TRANSACONF              0xf0008
#define _PCH_TRANSBCONF              0xf1008
#define PCH_TRANSCONF(pipe)	_MMIO_PIPE(pipe, _PCH_TRANSACONF, _PCH_TRANSBCONF)
#define LPT_TRANSCONF		PCH_TRANSCONF(PIPE_A) /* lpt has only one transcoder */
#define  TRANS_DISABLE          (0<<31)
#define  TRANS_ENABLE           (1<<31)
#define  TRANS_STATE_MASK       (1<<30)
#define  TRANS_STATE_DISABLE    (0<<30)
#define  TRANS_STATE_ENABLE     (1<<30)
#define  TRANS_FSYNC_DELAY_HB1  (0<<27)
#define  TRANS_FSYNC_DELAY_HB2  (1<<27)
#define  TRANS_FSYNC_DELAY_HB3  (2<<27)
#define  TRANS_FSYNC_DELAY_HB4  (3<<27)
#define  TRANS_INTERLACE_MASK   (7<<21)
#define  TRANS_PROGRESSIVE      (0<<21)
#define  TRANS_INTERLACED       (3<<21)
#define  TRANS_LEGACY_INTERLACED_ILK (2<<21)
#define  TRANS_8BPC             (0<<5)
#define  TRANS_10BPC            (1<<5)
#define  TRANS_6BPC             (2<<5)
#define  TRANS_12BPC            (3<<5)

#define _TRANSA_CHICKEN1	 0xf0060
#define _TRANSB_CHICKEN1	 0xf1060
#define TRANS_CHICKEN1(pipe)	_MMIO_PIPE(pipe, _TRANSA_CHICKEN1, _TRANSB_CHICKEN1)
#define  TRANS_CHICKEN1_HDMIUNIT_GC_DISABLE	(1<<10)
#define  TRANS_CHICKEN1_DP0UNIT_GC_DISABLE	(1<<4)
#define _TRANSA_CHICKEN2	 0xf0064
#define _TRANSB_CHICKEN2	 0xf1064
#define TRANS_CHICKEN2(pipe)	_MMIO_PIPE(pipe, _TRANSA_CHICKEN2, _TRANSB_CHICKEN2)
#define  TRANS_CHICKEN2_TIMING_OVERRIDE			(1<<31)
#define  TRANS_CHICKEN2_FDI_POLARITY_REVERSED		(1<<29)
#define  TRANS_CHICKEN2_FRAME_START_DELAY_MASK		(3<<27)
#define  TRANS_CHICKEN2_DISABLE_DEEP_COLOR_COUNTER	(1<<26)
#define  TRANS_CHICKEN2_DISABLE_DEEP_COLOR_MODESWITCH	(1<<25)

#define SOUTH_CHICKEN1		_MMIO(0xc2000)
#define  FDIA_PHASE_SYNC_SHIFT_OVR	19
#define  FDIA_PHASE_SYNC_SHIFT_EN	18
#define  FDI_PHASE_SYNC_OVR(pipe) (1<<(FDIA_PHASE_SYNC_SHIFT_OVR - ((pipe) * 2)))
#define  FDI_PHASE_SYNC_EN(pipe) (1<<(FDIA_PHASE_SYNC_SHIFT_EN - ((pipe) * 2)))
#define  FDI_BC_BIFURCATION_SELECT	(1 << 12)
#define  SPT_PWM_GRANULARITY		(1<<0)
#define SOUTH_CHICKEN2		_MMIO(0xc2004)
#define  FDI_MPHY_IOSFSB_RESET_STATUS	(1<<13)
#define  FDI_MPHY_IOSFSB_RESET_CTL	(1<<12)
#define  LPT_PWM_GRANULARITY		(1<<5)
#define  DPLS_EDP_PPS_FIX_DIS		(1<<0)

#define _FDI_RXA_CHICKEN        0xc200c
#define _FDI_RXB_CHICKEN        0xc2010
#define  FDI_RX_PHASE_SYNC_POINTER_OVR	(1<<1)
#define  FDI_RX_PHASE_SYNC_POINTER_EN	(1<<0)
#define FDI_RX_CHICKEN(pipe)	_MMIO_PIPE(pipe, _FDI_RXA_CHICKEN, _FDI_RXB_CHICKEN)

#define SOUTH_DSPCLK_GATE_D	_MMIO(0xc2020)
#define  PCH_DPLUNIT_CLOCK_GATE_DISABLE (1<<30)
#define  PCH_DPLSUNIT_CLOCK_GATE_DISABLE (1<<29)
#define  PCH_CPUNIT_CLOCK_GATE_DISABLE (1<<14)
#define  PCH_LP_PARTITION_LEVEL_DISABLE  (1<<12)

/* CPU: FDI_TX */
#define _FDI_TXA_CTL            0x60100
#define _FDI_TXB_CTL            0x61100
#define FDI_TX_CTL(pipe)	_MMIO_PIPE(pipe, _FDI_TXA_CTL, _FDI_TXB_CTL)
#define  FDI_TX_DISABLE         (0<<31)
#define  FDI_TX_ENABLE          (1<<31)
#define  FDI_LINK_TRAIN_PATTERN_1       (0<<28)
#define  FDI_LINK_TRAIN_PATTERN_2       (1<<28)
#define  FDI_LINK_TRAIN_PATTERN_IDLE    (2<<28)
#define  FDI_LINK_TRAIN_NONE            (3<<28)
#define  FDI_LINK_TRAIN_VOLTAGE_0_4V    (0<<25)
#define  FDI_LINK_TRAIN_VOLTAGE_0_6V    (1<<25)
#define  FDI_LINK_TRAIN_VOLTAGE_0_8V    (2<<25)
#define  FDI_LINK_TRAIN_VOLTAGE_1_2V    (3<<25)
#define  FDI_LINK_TRAIN_PRE_EMPHASIS_NONE (0<<22)
#define  FDI_LINK_TRAIN_PRE_EMPHASIS_1_5X (1<<22)
#define  FDI_LINK_TRAIN_PRE_EMPHASIS_2X   (2<<22)
#define  FDI_LINK_TRAIN_PRE_EMPHASIS_3X   (3<<22)
/* ILK always use 400mV 0dB for voltage swing and pre-emphasis level.
   SNB has different settings. */
/* SNB A-stepping */
#define  FDI_LINK_TRAIN_400MV_0DB_SNB_A		(0x38<<22)
#define  FDI_LINK_TRAIN_400MV_6DB_SNB_A		(0x02<<22)
#define  FDI_LINK_TRAIN_600MV_3_5DB_SNB_A	(0x01<<22)
#define  FDI_LINK_TRAIN_800MV_0DB_SNB_A		(0x0<<22)
/* SNB B-stepping */
#define  FDI_LINK_TRAIN_400MV_0DB_SNB_B		(0x0<<22)
#define  FDI_LINK_TRAIN_400MV_6DB_SNB_B		(0x3a<<22)
#define  FDI_LINK_TRAIN_600MV_3_5DB_SNB_B	(0x39<<22)
#define  FDI_LINK_TRAIN_800MV_0DB_SNB_B		(0x38<<22)
#define  FDI_LINK_TRAIN_VOL_EMP_MASK		(0x3f<<22)
#define  FDI_DP_PORT_WIDTH_SHIFT		19
#define  FDI_DP_PORT_WIDTH_MASK			(7 << FDI_DP_PORT_WIDTH_SHIFT)
#define  FDI_DP_PORT_WIDTH(width)           (((width) - 1) << FDI_DP_PORT_WIDTH_SHIFT)
#define  FDI_TX_ENHANCE_FRAME_ENABLE    (1<<18)
/* Ironlake: hardwired to 1 */
#define  FDI_TX_PLL_ENABLE              (1<<14)

/* Ivybridge has different bits for lolz */
#define  FDI_LINK_TRAIN_PATTERN_1_IVB       (0<<8)
#define  FDI_LINK_TRAIN_PATTERN_2_IVB       (1<<8)
#define  FDI_LINK_TRAIN_PATTERN_IDLE_IVB    (2<<8)
#define  FDI_LINK_TRAIN_NONE_IVB            (3<<8)

/* both Tx and Rx */
#define  FDI_COMPOSITE_SYNC		(1<<11)
#define  FDI_LINK_TRAIN_AUTO		(1<<10)
#define  FDI_SCRAMBLING_ENABLE          (0<<7)
#define  FDI_SCRAMBLING_DISABLE         (1<<7)

/* FDI_RX, FDI_X is hard-wired to Transcoder_X */
#define _FDI_RXA_CTL             0xf000c
#define _FDI_RXB_CTL             0xf100c
#define FDI_RX_CTL(pipe)	_MMIO_PIPE(pipe, _FDI_RXA_CTL, _FDI_RXB_CTL)
#define  FDI_RX_ENABLE          (1<<31)
/* train, dp width same as FDI_TX */
#define  FDI_FS_ERRC_ENABLE		(1<<27)
#define  FDI_FE_ERRC_ENABLE		(1<<26)
#define  FDI_RX_POLARITY_REVERSED_LPT	(1<<16)
#define  FDI_8BPC                       (0<<16)
#define  FDI_10BPC                      (1<<16)
#define  FDI_6BPC                       (2<<16)
#define  FDI_12BPC                      (3<<16)
#define  FDI_RX_LINK_REVERSAL_OVERRIDE  (1<<15)
#define  FDI_DMI_LINK_REVERSE_MASK      (1<<14)
#define  FDI_RX_PLL_ENABLE              (1<<13)
#define  FDI_FS_ERR_CORRECT_ENABLE      (1<<11)
#define  FDI_FE_ERR_CORRECT_ENABLE      (1<<10)
#define  FDI_FS_ERR_REPORT_ENABLE       (1<<9)
#define  FDI_FE_ERR_REPORT_ENABLE       (1<<8)
#define  FDI_RX_ENHANCE_FRAME_ENABLE    (1<<6)
#define  FDI_PCDCLK	                (1<<4)
/* CPT */
#define  FDI_AUTO_TRAINING			(1<<10)
#define  FDI_LINK_TRAIN_PATTERN_1_CPT		(0<<8)
#define  FDI_LINK_TRAIN_PATTERN_2_CPT		(1<<8)
#define  FDI_LINK_TRAIN_PATTERN_IDLE_CPT	(2<<8)
#define  FDI_LINK_TRAIN_NORMAL_CPT		(3<<8)
#define  FDI_LINK_TRAIN_PATTERN_MASK_CPT	(3<<8)

#define _FDI_RXA_MISC			0xf0010
#define _FDI_RXB_MISC			0xf1010
#define  FDI_RX_PWRDN_LANE1_MASK	(3<<26)
#define  FDI_RX_PWRDN_LANE1_VAL(x)	((x)<<26)
#define  FDI_RX_PWRDN_LANE0_MASK	(3<<24)
#define  FDI_RX_PWRDN_LANE0_VAL(x)	((x)<<24)
#define  FDI_RX_TP1_TO_TP2_48		(2<<20)
#define  FDI_RX_TP1_TO_TP2_64		(3<<20)
#define  FDI_RX_FDI_DELAY_90		(0x90<<0)
#define FDI_RX_MISC(pipe)	_MMIO_PIPE(pipe, _FDI_RXA_MISC, _FDI_RXB_MISC)

#define _FDI_RXA_TUSIZE1        0xf0030
#define _FDI_RXA_TUSIZE2        0xf0038
#define _FDI_RXB_TUSIZE1        0xf1030
#define _FDI_RXB_TUSIZE2        0xf1038
#define FDI_RX_TUSIZE1(pipe)	_MMIO_PIPE(pipe, _FDI_RXA_TUSIZE1, _FDI_RXB_TUSIZE1)
#define FDI_RX_TUSIZE2(pipe)	_MMIO_PIPE(pipe, _FDI_RXA_TUSIZE2, _FDI_RXB_TUSIZE2)

/* FDI_RX interrupt register format */
#define FDI_RX_INTER_LANE_ALIGN         (1<<10)
#define FDI_RX_SYMBOL_LOCK              (1<<9) /* train 2 */
#define FDI_RX_BIT_LOCK                 (1<<8) /* train 1 */
#define FDI_RX_TRAIN_PATTERN_2_FAIL     (1<<7)
#define FDI_RX_FS_CODE_ERR              (1<<6)
#define FDI_RX_FE_CODE_ERR              (1<<5)
#define FDI_RX_SYMBOL_ERR_RATE_ABOVE    (1<<4)
#define FDI_RX_HDCP_LINK_FAIL           (1<<3)
#define FDI_RX_PIXEL_FIFO_OVERFLOW      (1<<2)
#define FDI_RX_CROSS_CLOCK_OVERFLOW     (1<<1)
#define FDI_RX_SYMBOL_QUEUE_OVERFLOW    (1<<0)

#define _FDI_RXA_IIR            0xf0014
#define _FDI_RXA_IMR            0xf0018
#define _FDI_RXB_IIR            0xf1014
#define _FDI_RXB_IMR            0xf1018
#define FDI_RX_IIR(pipe)	_MMIO_PIPE(pipe, _FDI_RXA_IIR, _FDI_RXB_IIR)
#define FDI_RX_IMR(pipe)	_MMIO_PIPE(pipe, _FDI_RXA_IMR, _FDI_RXB_IMR)

#define FDI_PLL_CTL_1           _MMIO(0xfe000)
#define FDI_PLL_CTL_2           _MMIO(0xfe004)

#define PCH_LVDS	_MMIO(0xe1180)
#define  LVDS_DETECTED	(1 << 1)

#define _PCH_DP_B		0xe4100
#define PCH_DP_B		_MMIO(_PCH_DP_B)
#define _PCH_DPB_AUX_CH_CTL	0xe4110
#define _PCH_DPB_AUX_CH_DATA1	0xe4114
#define _PCH_DPB_AUX_CH_DATA2	0xe4118
#define _PCH_DPB_AUX_CH_DATA3	0xe411c
#define _PCH_DPB_AUX_CH_DATA4	0xe4120
#define _PCH_DPB_AUX_CH_DATA5	0xe4124

#define _PCH_DP_C		0xe4200
#define PCH_DP_C		_MMIO(_PCH_DP_C)
#define _PCH_DPC_AUX_CH_CTL	0xe4210
#define _PCH_DPC_AUX_CH_DATA1	0xe4214
#define _PCH_DPC_AUX_CH_DATA2	0xe4218
#define _PCH_DPC_AUX_CH_DATA3	0xe421c
#define _PCH_DPC_AUX_CH_DATA4	0xe4220
#define _PCH_DPC_AUX_CH_DATA5	0xe4224

#define _PCH_DP_D		0xe4300
#define PCH_DP_D		_MMIO(_PCH_DP_D)
#define _PCH_DPD_AUX_CH_CTL	0xe4310
#define _PCH_DPD_AUX_CH_DATA1	0xe4314
#define _PCH_DPD_AUX_CH_DATA2	0xe4318
#define _PCH_DPD_AUX_CH_DATA3	0xe431c
#define _PCH_DPD_AUX_CH_DATA4	0xe4320
#define _PCH_DPD_AUX_CH_DATA5	0xe4324

#define PCH_DP_AUX_CH_CTL(port)		_MMIO_PORT((port) - PORT_B, _PCH_DPB_AUX_CH_CTL, _PCH_DPC_AUX_CH_CTL)
#define PCH_DP_AUX_CH_DATA(port, i)	_MMIO(_PORT((port) - PORT_B, _PCH_DPB_AUX_CH_DATA1, _PCH_DPC_AUX_CH_DATA1) + (i) * 4) /* 5 registers */

/* CPT */
#define  PORT_TRANS_A_SEL_CPT	0
#define  PORT_TRANS_B_SEL_CPT	(1<<29)
#define  PORT_TRANS_C_SEL_CPT	(2<<29)
#define  PORT_TRANS_SEL_MASK	(3<<29)
#define  PORT_TRANS_SEL_CPT(pipe)	((pipe) << 29)
#define  PORT_TO_PIPE(val)	(((val) & (1<<30)) >> 30)
#define  PORT_TO_PIPE_CPT(val)	(((val) & PORT_TRANS_SEL_MASK) >> 29)
#define  SDVO_PORT_TO_PIPE_CHV(val)	(((val) & (3<<24)) >> 24)
#define  DP_PORT_TO_PIPE_CHV(val)	(((val) & (3<<16)) >> 16)

#define _TRANS_DP_CTL_A		0xe0300
#define _TRANS_DP_CTL_B		0xe1300
#define _TRANS_DP_CTL_C		0xe2300
#define TRANS_DP_CTL(pipe)	_MMIO_PIPE(pipe, _TRANS_DP_CTL_A, _TRANS_DP_CTL_B)
#define  TRANS_DP_OUTPUT_ENABLE	(1<<31)
#define  TRANS_DP_PORT_SEL_B	(0<<29)
#define  TRANS_DP_PORT_SEL_C	(1<<29)
#define  TRANS_DP_PORT_SEL_D	(2<<29)
#define  TRANS_DP_PORT_SEL_NONE	(3<<29)
#define  TRANS_DP_PORT_SEL_MASK	(3<<29)
#define  TRANS_DP_PIPE_TO_PORT(val)	((((val) & TRANS_DP_PORT_SEL_MASK) >> 29) + PORT_B)
#define  TRANS_DP_AUDIO_ONLY	(1<<26)
#define  TRANS_DP_ENH_FRAMING	(1<<18)
#define  TRANS_DP_8BPC		(0<<9)
#define  TRANS_DP_10BPC		(1<<9)
#define  TRANS_DP_6BPC		(2<<9)
#define  TRANS_DP_12BPC		(3<<9)
#define  TRANS_DP_BPC_MASK	(3<<9)
#define  TRANS_DP_VSYNC_ACTIVE_HIGH	(1<<4)
#define  TRANS_DP_VSYNC_ACTIVE_LOW	0
#define  TRANS_DP_HSYNC_ACTIVE_HIGH	(1<<3)
#define  TRANS_DP_HSYNC_ACTIVE_LOW	0
#define  TRANS_DP_SYNC_MASK	(3<<3)

/* SNB eDP training params */
/* SNB A-stepping */
#define  EDP_LINK_TRAIN_400MV_0DB_SNB_A		(0x38<<22)
#define  EDP_LINK_TRAIN_400MV_6DB_SNB_A		(0x02<<22)
#define  EDP_LINK_TRAIN_600MV_3_5DB_SNB_A	(0x01<<22)
#define  EDP_LINK_TRAIN_800MV_0DB_SNB_A		(0x0<<22)
/* SNB B-stepping */
#define  EDP_LINK_TRAIN_400_600MV_0DB_SNB_B	(0x0<<22)
#define  EDP_LINK_TRAIN_400MV_3_5DB_SNB_B	(0x1<<22)
#define  EDP_LINK_TRAIN_400_600MV_6DB_SNB_B	(0x3a<<22)
#define  EDP_LINK_TRAIN_600_800MV_3_5DB_SNB_B	(0x39<<22)
#define  EDP_LINK_TRAIN_800_1200MV_0DB_SNB_B	(0x38<<22)
#define  EDP_LINK_TRAIN_VOL_EMP_MASK_SNB	(0x3f<<22)

/* IVB */
#define EDP_LINK_TRAIN_400MV_0DB_IVB		(0x24 <<22)
#define EDP_LINK_TRAIN_400MV_3_5DB_IVB		(0x2a <<22)
#define EDP_LINK_TRAIN_400MV_6DB_IVB		(0x2f <<22)
#define EDP_LINK_TRAIN_600MV_0DB_IVB		(0x30 <<22)
#define EDP_LINK_TRAIN_600MV_3_5DB_IVB		(0x36 <<22)
#define EDP_LINK_TRAIN_800MV_0DB_IVB		(0x38 <<22)
#define EDP_LINK_TRAIN_800MV_3_5DB_IVB		(0x3e <<22)

/* legacy values */
#define EDP_LINK_TRAIN_500MV_0DB_IVB		(0x00 <<22)
#define EDP_LINK_TRAIN_1000MV_0DB_IVB		(0x20 <<22)
#define EDP_LINK_TRAIN_500MV_3_5DB_IVB		(0x02 <<22)
#define EDP_LINK_TRAIN_1000MV_3_5DB_IVB		(0x22 <<22)
#define EDP_LINK_TRAIN_1000MV_6DB_IVB		(0x23 <<22)

#define  EDP_LINK_TRAIN_VOL_EMP_MASK_IVB	(0x3f<<22)

#define  VLV_PMWGICZ				_MMIO(0x1300a4)

#define  RC6_LOCATION				_MMIO(0xD40)
#define	   RC6_CTX_IN_DRAM			(1 << 0)
#define  RC6_CTX_BASE				_MMIO(0xD48)
#define    RC6_CTX_BASE_MASK			0xFFFFFFF0
#define  PWRCTX_MAXCNT_RCSUNIT			_MMIO(0x2054)
#define  PWRCTX_MAXCNT_VCSUNIT0			_MMIO(0x12054)
#define  PWRCTX_MAXCNT_BCSUNIT			_MMIO(0x22054)
#define  PWRCTX_MAXCNT_VECSUNIT			_MMIO(0x1A054)
#define  PWRCTX_MAXCNT_VCSUNIT1			_MMIO(0x1C054)
#define    IDLE_TIME_MASK			0xFFFFF
#define  FORCEWAKE				_MMIO(0xA18C)
#define  FORCEWAKE_VLV				_MMIO(0x1300b0)
#define  FORCEWAKE_ACK_VLV			_MMIO(0x1300b4)
#define  FORCEWAKE_MEDIA_VLV			_MMIO(0x1300b8)
#define  FORCEWAKE_ACK_MEDIA_VLV		_MMIO(0x1300bc)
#define  FORCEWAKE_ACK_HSW			_MMIO(0x130044)
#define  FORCEWAKE_ACK				_MMIO(0x130090)
#define  VLV_GTLC_WAKE_CTRL			_MMIO(0x130090)
#define   VLV_GTLC_RENDER_CTX_EXISTS		(1 << 25)
#define   VLV_GTLC_MEDIA_CTX_EXISTS		(1 << 24)
#define   VLV_GTLC_ALLOWWAKEREQ			(1 << 0)

#define  VLV_GTLC_PW_STATUS			_MMIO(0x130094)
#define   VLV_GTLC_ALLOWWAKEACK			(1 << 0)
#define   VLV_GTLC_ALLOWWAKEERR			(1 << 1)
#define   VLV_GTLC_PW_MEDIA_STATUS_MASK		(1 << 5)
#define   VLV_GTLC_PW_RENDER_STATUS_MASK	(1 << 7)
#define  FORCEWAKE_MT				_MMIO(0xa188) /* multi-threaded */
#define  FORCEWAKE_MEDIA_GEN9			_MMIO(0xa270)
#define  FORCEWAKE_RENDER_GEN9			_MMIO(0xa278)
#define  FORCEWAKE_BLITTER_GEN9			_MMIO(0xa188)
#define  FORCEWAKE_ACK_MEDIA_GEN9		_MMIO(0x0D88)
#define  FORCEWAKE_ACK_RENDER_GEN9		_MMIO(0x0D84)
#define  FORCEWAKE_ACK_BLITTER_GEN9		_MMIO(0x130044)
#define   FORCEWAKE_KERNEL			0x1
#define   FORCEWAKE_USER			0x2
#define  FORCEWAKE_MT_ACK			_MMIO(0x130040)
#define  ECOBUS					_MMIO(0xa180)
#define    FORCEWAKE_MT_ENABLE			(1<<5)
#define  VLV_SPAREG2H				_MMIO(0xA194)
#define  GEN9_PWRGT_DOMAIN_STATUS		_MMIO(0xA2A0)
#define   GEN9_PWRGT_MEDIA_STATUS_MASK		(1 << 0)
#define   GEN9_PWRGT_RENDER_STATUS_MASK		(1 << 1)

#define  GTFIFODBG				_MMIO(0x120000)
#define    GT_FIFO_SBDEDICATE_FREE_ENTRY_CHV	(0x1f << 20)
#define    GT_FIFO_FREE_ENTRIES_CHV		(0x7f << 13)
#define    GT_FIFO_SBDROPERR			(1<<6)
#define    GT_FIFO_BLOBDROPERR			(1<<5)
#define    GT_FIFO_SB_READ_ABORTERR		(1<<4)
#define    GT_FIFO_DROPERR			(1<<3)
#define    GT_FIFO_OVFERR			(1<<2)
#define    GT_FIFO_IAWRERR			(1<<1)
#define    GT_FIFO_IARDERR			(1<<0)

#define  GTFIFOCTL				_MMIO(0x120008)
#define    GT_FIFO_FREE_ENTRIES_MASK		0x7f
#define    GT_FIFO_NUM_RESERVED_ENTRIES		20
#define    GT_FIFO_CTL_BLOCK_ALL_POLICY_STALL	(1 << 12)
#define    GT_FIFO_CTL_RC6_POLICY_STALL		(1 << 11)

#define  HSW_IDICR				_MMIO(0x9008)
#define    IDIHASHMSK(x)			(((x) & 0x3f) << 16)
#define  HSW_EDRAM_CAP				_MMIO(0x120010)
#define    EDRAM_ENABLED			0x1
#define    EDRAM_NUM_BANKS(cap)			(((cap) >> 1) & 0xf)
#define    EDRAM_WAYS_IDX(cap)			(((cap) >> 5) & 0x7)
#define    EDRAM_SETS_IDX(cap)			(((cap) >> 8) & 0x3)

#define GEN6_UCGCTL1				_MMIO(0x9400)
# define GEN6_GAMUNIT_CLOCK_GATE_DISABLE		(1 << 22)
# define GEN6_EU_TCUNIT_CLOCK_GATE_DISABLE		(1 << 16)
# define GEN6_BLBUNIT_CLOCK_GATE_DISABLE		(1 << 5)
# define GEN6_CSUNIT_CLOCK_GATE_DISABLE			(1 << 7)

#define GEN6_UCGCTL2				_MMIO(0x9404)
# define GEN6_VFUNIT_CLOCK_GATE_DISABLE			(1 << 31)
# define GEN7_VDSUNIT_CLOCK_GATE_DISABLE		(1 << 30)
# define GEN7_TDLUNIT_CLOCK_GATE_DISABLE		(1 << 22)
# define GEN6_RCZUNIT_CLOCK_GATE_DISABLE		(1 << 13)
# define GEN6_RCPBUNIT_CLOCK_GATE_DISABLE		(1 << 12)
# define GEN6_RCCUNIT_CLOCK_GATE_DISABLE		(1 << 11)

#define GEN6_UCGCTL3				_MMIO(0x9408)
# define GEN6_OACSUNIT_CLOCK_GATE_DISABLE		(1 << 20)

#define GEN7_UCGCTL4				_MMIO(0x940c)
#define  GEN7_L3BANK2X_CLOCK_GATE_DISABLE	(1<<25)
#define  GEN8_EU_GAUNIT_CLOCK_GATE_DISABLE	(1<<14)

#define GEN6_RCGCTL1				_MMIO(0x9410)
#define GEN6_RCGCTL2				_MMIO(0x9414)
#define GEN6_RSTCTL				_MMIO(0x9420)

#define GEN8_UCGCTL6				_MMIO(0x9430)
#define   GEN8_GAPSUNIT_CLOCK_GATE_DISABLE	(1<<24)
#define   GEN8_SDEUNIT_CLOCK_GATE_DISABLE	(1<<14)
#define   GEN8_HDCUNIT_CLOCK_GATE_DISABLE_HDCREQ (1<<28)

#define GEN6_GFXPAUSE				_MMIO(0xA000)
#define GEN6_RPNSWREQ				_MMIO(0xA008)
#define   GEN6_TURBO_DISABLE			(1<<31)
#define   GEN6_FREQUENCY(x)			((x)<<25)
#define   HSW_FREQUENCY(x)			((x)<<24)
#define   GEN9_FREQUENCY(x)			((x)<<23)
#define   GEN6_OFFSET(x)			((x)<<19)
#define   GEN6_AGGRESSIVE_TURBO			(0<<15)
#define GEN6_RC_VIDEO_FREQ			_MMIO(0xA00C)
#define GEN6_RC_CONTROL				_MMIO(0xA090)
#define   GEN6_RC_CTL_RC6pp_ENABLE		(1<<16)
#define   GEN6_RC_CTL_RC6p_ENABLE		(1<<17)
#define   GEN6_RC_CTL_RC6_ENABLE		(1<<18)
#define   GEN6_RC_CTL_RC1e_ENABLE		(1<<20)
#define   GEN6_RC_CTL_RC7_ENABLE		(1<<22)
#define   VLV_RC_CTL_CTX_RST_PARALLEL		(1<<24)
#define   GEN7_RC_CTL_TO_MODE			(1<<28)
#define   GEN6_RC_CTL_EI_MODE(x)		((x)<<27)
#define   GEN6_RC_CTL_HW_ENABLE			(1<<31)
#define GEN6_RP_DOWN_TIMEOUT			_MMIO(0xA010)
#define GEN6_RP_INTERRUPT_LIMITS		_MMIO(0xA014)
#define GEN6_RPSTAT1				_MMIO(0xA01C)
#define   GEN6_CAGF_SHIFT			8
#define   HSW_CAGF_SHIFT			7
#define   GEN9_CAGF_SHIFT			23
#define   GEN6_CAGF_MASK			(0x7f << GEN6_CAGF_SHIFT)
#define   HSW_CAGF_MASK				(0x7f << HSW_CAGF_SHIFT)
#define   GEN9_CAGF_MASK			(0x1ff << GEN9_CAGF_SHIFT)
#define GEN6_RP_CONTROL				_MMIO(0xA024)
#define   GEN6_RP_MEDIA_TURBO			(1<<11)
#define   GEN6_RP_MEDIA_MODE_MASK		(3<<9)
#define   GEN6_RP_MEDIA_HW_TURBO_MODE		(3<<9)
#define   GEN6_RP_MEDIA_HW_NORMAL_MODE		(2<<9)
#define   GEN6_RP_MEDIA_HW_MODE			(1<<9)
#define   GEN6_RP_MEDIA_SW_MODE			(0<<9)
#define   GEN6_RP_MEDIA_IS_GFX			(1<<8)
#define   GEN6_RP_ENABLE			(1<<7)
#define   GEN6_RP_UP_IDLE_MIN			(0x1<<3)
#define   GEN6_RP_UP_BUSY_AVG			(0x2<<3)
#define   GEN6_RP_UP_BUSY_CONT			(0x4<<3)
#define   GEN6_RP_DOWN_IDLE_AVG			(0x2<<0)
#define   GEN6_RP_DOWN_IDLE_CONT		(0x1<<0)
#define GEN6_RP_UP_THRESHOLD			_MMIO(0xA02C)
#define GEN6_RP_DOWN_THRESHOLD			_MMIO(0xA030)
#define GEN6_RP_CUR_UP_EI			_MMIO(0xA050)
#define   GEN6_RP_EI_MASK			0xffffff
#define   GEN6_CURICONT_MASK			GEN6_RP_EI_MASK
#define GEN6_RP_CUR_UP				_MMIO(0xA054)
#define   GEN6_CURBSYTAVG_MASK			GEN6_RP_EI_MASK
#define GEN6_RP_PREV_UP				_MMIO(0xA058)
#define GEN6_RP_CUR_DOWN_EI			_MMIO(0xA05C)
#define   GEN6_CURIAVG_MASK			GEN6_RP_EI_MASK
#define GEN6_RP_CUR_DOWN			_MMIO(0xA060)
#define GEN6_RP_PREV_DOWN			_MMIO(0xA064)
#define GEN6_RP_UP_EI				_MMIO(0xA068)
#define GEN6_RP_DOWN_EI				_MMIO(0xA06C)
#define GEN6_RP_IDLE_HYSTERSIS			_MMIO(0xA070)
#define GEN6_RPDEUHWTC				_MMIO(0xA080)
#define GEN6_RPDEUC				_MMIO(0xA084)
#define GEN6_RPDEUCSW				_MMIO(0xA088)
#define GEN6_RC_STATE				_MMIO(0xA094)
#define   RC6_STATE                             (1 << 18)
#define   RC_SW_TARGET_STATE_SHIFT		16
#define   RC_SW_TARGET_STATE_MASK		(7 << RC_SW_TARGET_STATE_SHIFT)
#define GEN6_RC1_WAKE_RATE_LIMIT		_MMIO(0xA098)
#define GEN6_RC6_WAKE_RATE_LIMIT		_MMIO(0xA09C)
#define GEN6_RC6pp_WAKE_RATE_LIMIT		_MMIO(0xA0A0)
#define GEN6_RC_EVALUATION_INTERVAL		_MMIO(0xA0A8)
#define GEN6_RC_IDLE_HYSTERSIS			_MMIO(0xA0AC)
#define GEN6_RC_SLEEP				_MMIO(0xA0B0)
#define GEN6_RCUBMABDTMR			_MMIO(0xA0B0)
#define GEN6_RC1e_THRESHOLD			_MMIO(0xA0B4)
#define GEN6_RC6_THRESHOLD			_MMIO(0xA0B8)
#define GEN6_RC6p_THRESHOLD			_MMIO(0xA0BC)
#define VLV_RCEDATA				_MMIO(0xA0BC)
#define GEN6_RC6pp_THRESHOLD			_MMIO(0xA0C0)
#define GEN6_PMINTRMSK				_MMIO(0xA168)
#define   GEN8_PMINTR_REDIRECT_TO_GUC		(1<<31)
#define   ARAT_EXPIRED_INTRMSK			(1<<9)
#define GEN8_MISC_CTRL0				_MMIO(0xA180)
#define VLV_PWRDWNUPCTL				_MMIO(0xA294)
#define GEN9_MEDIA_PG_IDLE_HYSTERESIS		_MMIO(0xA0C4)
#define GEN9_RENDER_PG_IDLE_HYSTERESIS		_MMIO(0xA0C8)
#define GEN9_PG_ENABLE				_MMIO(0xA210)
#define GEN9_RENDER_PG_ENABLE			(1<<0)
#define GEN9_MEDIA_PG_ENABLE			(1<<1)
#define GEN8_PUSHBUS_CONTROL			_MMIO(0xA248)
#define GEN8_PUSHBUS_ENABLE			_MMIO(0xA250)
#define GEN8_PUSHBUS_SHIFT			_MMIO(0xA25C)

#define VLV_CHICKEN_3				_MMIO(VLV_DISPLAY_BASE + 0x7040C)
#define  PIXEL_OVERLAP_CNT_MASK			(3 << 30)
#define  PIXEL_OVERLAP_CNT_SHIFT		30

#define GEN6_PMISR				_MMIO(0x44020)
#define GEN6_PMIMR				_MMIO(0x44024) /* rps_lock */
#define GEN6_PMIIR				_MMIO(0x44028)
#define GEN6_PMIER				_MMIO(0x4402C)
#define  GEN6_PM_MBOX_EVENT			(1<<25)
#define  GEN6_PM_THERMAL_EVENT			(1<<24)
#define  GEN6_PM_RP_DOWN_TIMEOUT		(1<<6)
#define  GEN6_PM_RP_UP_THRESHOLD		(1<<5)
#define  GEN6_PM_RP_DOWN_THRESHOLD		(1<<4)
#define  GEN6_PM_RP_UP_EI_EXPIRED		(1<<2)
#define  GEN6_PM_RP_DOWN_EI_EXPIRED		(1<<1)
#define  GEN6_PM_RPS_EVENTS			(GEN6_PM_RP_UP_THRESHOLD | \
						 GEN6_PM_RP_DOWN_THRESHOLD | \
						 GEN6_PM_RP_DOWN_TIMEOUT)

#define GEN7_GT_SCRATCH(i)			_MMIO(0x4F100 + (i) * 4)
#define GEN7_GT_SCRATCH_REG_NUM			8

#define VLV_GTLC_SURVIVABILITY_REG              _MMIO(0x130098)
#define VLV_GFX_CLK_STATUS_BIT			(1<<3)
#define VLV_GFX_CLK_FORCE_ON_BIT		(1<<2)

#define GEN6_GT_GFX_RC6_LOCKED			_MMIO(0x138104)
#define VLV_COUNTER_CONTROL			_MMIO(0x138104)
#define   VLV_COUNT_RANGE_HIGH			(1<<15)
#define   VLV_MEDIA_RC0_COUNT_EN		(1<<5)
#define   VLV_RENDER_RC0_COUNT_EN		(1<<4)
#define   VLV_MEDIA_RC6_COUNT_EN		(1<<1)
#define   VLV_RENDER_RC6_COUNT_EN		(1<<0)
#define GEN6_GT_GFX_RC6				_MMIO(0x138108)
#define VLV_GT_RENDER_RC6			_MMIO(0x138108)
#define VLV_GT_MEDIA_RC6			_MMIO(0x13810C)

#define GEN6_GT_GFX_RC6p			_MMIO(0x13810C)
#define GEN6_GT_GFX_RC6pp			_MMIO(0x138110)
#define VLV_RENDER_C0_COUNT			_MMIO(0x138118)
#define VLV_MEDIA_C0_COUNT			_MMIO(0x13811C)

#define GEN6_PCODE_MAILBOX			_MMIO(0x138124)
#define   GEN6_PCODE_READY			(1<<31)
#define   GEN6_PCODE_ERROR_MASK			0xFF
#define     GEN6_PCODE_SUCCESS			0x0
#define     GEN6_PCODE_ILLEGAL_CMD		0x1
#define     GEN6_PCODE_MIN_FREQ_TABLE_GT_RATIO_OUT_OF_RANGE 0x2
#define     GEN6_PCODE_TIMEOUT			0x3
#define     GEN6_PCODE_UNIMPLEMENTED_CMD	0xFF
#define     GEN7_PCODE_TIMEOUT			0x2
#define     GEN7_PCODE_ILLEGAL_DATA		0x3
#define     GEN7_PCODE_MIN_FREQ_TABLE_GT_RATIO_OUT_OF_RANGE 0x10
#define	  GEN6_PCODE_WRITE_RC6VIDS		0x4
#define	  GEN6_PCODE_READ_RC6VIDS		0x5
#define     GEN6_ENCODE_RC6_VID(mv)		(((mv) - 245) / 5)
#define     GEN6_DECODE_RC6_VID(vids)		(((vids) * 5) + 245)
#define   BDW_PCODE_DISPLAY_FREQ_CHANGE_REQ	0x18
#define   GEN9_PCODE_READ_MEM_LATENCY		0x6
#define     GEN9_MEM_LATENCY_LEVEL_MASK		0xFF
#define     GEN9_MEM_LATENCY_LEVEL_1_5_SHIFT	8
#define     GEN9_MEM_LATENCY_LEVEL_2_6_SHIFT	16
#define     GEN9_MEM_LATENCY_LEVEL_3_7_SHIFT	24
#define   SKL_PCODE_CDCLK_CONTROL		0x7
#define     SKL_CDCLK_PREPARE_FOR_CHANGE	0x3
#define     SKL_CDCLK_READY_FOR_CHANGE		0x1
#define   GEN6_PCODE_WRITE_MIN_FREQ_TABLE	0x8
#define   GEN6_PCODE_READ_MIN_FREQ_TABLE	0x9
#define   GEN6_READ_OC_PARAMS			0xc
#define   GEN6_PCODE_READ_D_COMP		0x10
#define   GEN6_PCODE_WRITE_D_COMP		0x11
#define   HSW_PCODE_DE_WRITE_FREQ_REQ		0x17
#define   DISPLAY_IPS_CONTROL			0x19
#define	  HSW_PCODE_DYNAMIC_DUTY_CYCLE_CONTROL	0x1A
#define   GEN9_PCODE_SAGV_CONTROL		0x21
#define     GEN9_SAGV_DISABLE			0x0
#define     GEN9_SAGV_IS_DISABLED		0x1
#define     GEN9_SAGV_ENABLE			0x3
#define GEN6_PCODE_DATA				_MMIO(0x138128)
#define   GEN6_PCODE_FREQ_IA_RATIO_SHIFT	8
#define   GEN6_PCODE_FREQ_RING_RATIO_SHIFT	16
#define GEN6_PCODE_DATA1			_MMIO(0x13812C)

#define GEN6_GT_CORE_STATUS		_MMIO(0x138060)
#define   GEN6_CORE_CPD_STATE_MASK	(7<<4)
#define   GEN6_RCn_MASK			7
#define   GEN6_RC0			0
#define   GEN6_RC3			2
#define   GEN6_RC6			3
#define   GEN6_RC7			4

#define GEN8_GT_SLICE_INFO		_MMIO(0x138064)
#define   GEN8_LSLICESTAT_MASK		0x7

#define CHV_POWER_SS0_SIG1		_MMIO(0xa720)
#define CHV_POWER_SS1_SIG1		_MMIO(0xa728)
#define   CHV_SS_PG_ENABLE		(1<<1)
#define   CHV_EU08_PG_ENABLE		(1<<9)
#define   CHV_EU19_PG_ENABLE		(1<<17)
#define   CHV_EU210_PG_ENABLE		(1<<25)

#define CHV_POWER_SS0_SIG2		_MMIO(0xa724)
#define CHV_POWER_SS1_SIG2		_MMIO(0xa72c)
#define   CHV_EU311_PG_ENABLE		(1<<1)

#define GEN9_SLICE_PGCTL_ACK(slice)	_MMIO(0x804c + (slice)*0x4)
#define   GEN9_PGCTL_SLICE_ACK		(1 << 0)
#define   GEN9_PGCTL_SS_ACK(subslice)	(1 << (2 + (subslice)*2))

#define GEN9_SS01_EU_PGCTL_ACK(slice)	_MMIO(0x805c + (slice)*0x8)
#define GEN9_SS23_EU_PGCTL_ACK(slice)	_MMIO(0x8060 + (slice)*0x8)
#define   GEN9_PGCTL_SSA_EU08_ACK	(1 << 0)
#define   GEN9_PGCTL_SSA_EU19_ACK	(1 << 2)
#define   GEN9_PGCTL_SSA_EU210_ACK	(1 << 4)
#define   GEN9_PGCTL_SSA_EU311_ACK	(1 << 6)
#define   GEN9_PGCTL_SSB_EU08_ACK	(1 << 8)
#define   GEN9_PGCTL_SSB_EU19_ACK	(1 << 10)
#define   GEN9_PGCTL_SSB_EU210_ACK	(1 << 12)
#define   GEN9_PGCTL_SSB_EU311_ACK	(1 << 14)

#define GEN7_MISCCPCTL				_MMIO(0x9424)
#define   GEN7_DOP_CLOCK_GATE_ENABLE		(1<<0)
#define   GEN8_DOP_CLOCK_GATE_CFCLK_ENABLE	(1<<2)
#define   GEN8_DOP_CLOCK_GATE_GUC_ENABLE	(1<<4)
#define   GEN8_DOP_CLOCK_GATE_MEDIA_ENABLE     (1<<6)

#define GEN8_GARBCNTL                   _MMIO(0xB004)
#define   GEN9_GAPS_TSV_CREDIT_DISABLE  (1<<7)

/* IVYBRIDGE DPF */
#define GEN7_L3CDERRST1(slice)		_MMIO(0xB008 + (slice) * 0x200) /* L3CD Error Status 1 */
#define   GEN7_L3CDERRST1_ROW_MASK	(0x7ff<<14)
#define   GEN7_PARITY_ERROR_VALID	(1<<13)
#define   GEN7_L3CDERRST1_BANK_MASK	(3<<11)
#define   GEN7_L3CDERRST1_SUBBANK_MASK	(7<<8)
#define GEN7_PARITY_ERROR_ROW(reg) \
		((reg & GEN7_L3CDERRST1_ROW_MASK) >> 14)
#define GEN7_PARITY_ERROR_BANK(reg) \
		((reg & GEN7_L3CDERRST1_BANK_MASK) >> 11)
#define GEN7_PARITY_ERROR_SUBBANK(reg) \
		((reg & GEN7_L3CDERRST1_SUBBANK_MASK) >> 8)
#define   GEN7_L3CDERRST1_ENABLE	(1<<7)

#define GEN7_L3LOG(slice, i)		_MMIO(0xB070 + (slice) * 0x200 + (i) * 4)
#define GEN7_L3LOG_SIZE			0x80

#define GEN7_HALF_SLICE_CHICKEN1	_MMIO(0xe100) /* IVB GT1 + VLV */
#define GEN7_HALF_SLICE_CHICKEN1_GT2	_MMIO(0xf100)
#define   GEN7_MAX_PS_THREAD_DEP		(8<<12)
#define   GEN7_SINGLE_SUBSCAN_DISPATCH_ENABLE	(1<<10)
#define   GEN7_SBE_SS_CACHE_DISPATCH_PORT_SHARING_DISABLE	(1<<4)
#define   GEN7_PSD_SINGLE_PORT_DISPATCH_ENABLE	(1<<3)

#define GEN9_HALF_SLICE_CHICKEN5	_MMIO(0xe188)
#define   GEN9_DG_MIRROR_FIX_ENABLE	(1<<5)
#define   GEN9_CCS_TLB_PREFETCH_ENABLE	(1<<3)

#define GEN8_ROW_CHICKEN		_MMIO(0xe4f0)
#define   FLOW_CONTROL_ENABLE		(1<<15)
#define   PARTIAL_INSTRUCTION_SHOOTDOWN_DISABLE	(1<<8)
#define   STALL_DOP_GATING_DISABLE		(1<<5)

#define GEN7_ROW_CHICKEN2		_MMIO(0xe4f4)
#define GEN7_ROW_CHICKEN2_GT2		_MMIO(0xf4f4)
#define   DOP_CLOCK_GATING_DISABLE	(1<<0)

#define HSW_ROW_CHICKEN3		_MMIO(0xe49c)
#define  HSW_ROW_CHICKEN3_L3_GLOBAL_ATOMICS_DISABLE    (1 << 6)

#define HALF_SLICE_CHICKEN2		_MMIO(0xe180)
#define   GEN8_ST_PO_DISABLE		(1<<13)

#define HALF_SLICE_CHICKEN3		_MMIO(0xe184)
#define   HSW_SAMPLE_C_PERFORMANCE	(1<<9)
#define   GEN8_CENTROID_PIXEL_OPT_DIS	(1<<8)
#define   GEN9_DISABLE_OCL_OOB_SUPPRESS_LOGIC	(1<<5)
#define   GEN8_SAMPLER_POWER_BYPASS_DIS	(1<<1)

#define GEN9_HALF_SLICE_CHICKEN7	_MMIO(0xe194)
#define   GEN9_ENABLE_YV12_BUGFIX	(1<<4)
#define   GEN9_ENABLE_GPGPU_PREEMPTION	(1<<2)

/* Audio */
#define G4X_AUD_VID_DID			_MMIO(dev_priv->info.display_mmio_offset + 0x62020)
#define   INTEL_AUDIO_DEVCL		0x808629FB
#define   INTEL_AUDIO_DEVBLC		0x80862801
#define   INTEL_AUDIO_DEVCTG		0x80862802

#define G4X_AUD_CNTL_ST			_MMIO(0x620B4)
#define   G4X_ELDV_DEVCL_DEVBLC		(1 << 13)
#define   G4X_ELDV_DEVCTG		(1 << 14)
#define   G4X_ELD_ADDR_MASK		(0xf << 5)
#define   G4X_ELD_ACK			(1 << 4)
#define G4X_HDMIW_HDMIEDID		_MMIO(0x6210C)

#define _IBX_HDMIW_HDMIEDID_A		0xE2050
#define _IBX_HDMIW_HDMIEDID_B		0xE2150
#define IBX_HDMIW_HDMIEDID(pipe)	_MMIO_PIPE(pipe, _IBX_HDMIW_HDMIEDID_A, \
						  _IBX_HDMIW_HDMIEDID_B)
#define _IBX_AUD_CNTL_ST_A		0xE20B4
#define _IBX_AUD_CNTL_ST_B		0xE21B4
#define IBX_AUD_CNTL_ST(pipe)		_MMIO_PIPE(pipe, _IBX_AUD_CNTL_ST_A, \
						  _IBX_AUD_CNTL_ST_B)
#define   IBX_ELD_BUFFER_SIZE_MASK	(0x1f << 10)
#define   IBX_ELD_ADDRESS_MASK		(0x1f << 5)
#define   IBX_ELD_ACK			(1 << 4)
#define IBX_AUD_CNTL_ST2		_MMIO(0xE20C0)
#define   IBX_CP_READY(port)		((1 << 1) << (((port) - 1) * 4))
#define   IBX_ELD_VALID(port)		((1 << 0) << (((port) - 1) * 4))

#define _CPT_HDMIW_HDMIEDID_A		0xE5050
#define _CPT_HDMIW_HDMIEDID_B		0xE5150
#define CPT_HDMIW_HDMIEDID(pipe)	_MMIO_PIPE(pipe, _CPT_HDMIW_HDMIEDID_A, _CPT_HDMIW_HDMIEDID_B)
#define _CPT_AUD_CNTL_ST_A		0xE50B4
#define _CPT_AUD_CNTL_ST_B		0xE51B4
#define CPT_AUD_CNTL_ST(pipe)		_MMIO_PIPE(pipe, _CPT_AUD_CNTL_ST_A, _CPT_AUD_CNTL_ST_B)
#define CPT_AUD_CNTRL_ST2		_MMIO(0xE50C0)

#define _VLV_HDMIW_HDMIEDID_A		(VLV_DISPLAY_BASE + 0x62050)
#define _VLV_HDMIW_HDMIEDID_B		(VLV_DISPLAY_BASE + 0x62150)
#define VLV_HDMIW_HDMIEDID(pipe)	_MMIO_PIPE(pipe, _VLV_HDMIW_HDMIEDID_A, _VLV_HDMIW_HDMIEDID_B)
#define _VLV_AUD_CNTL_ST_A		(VLV_DISPLAY_BASE + 0x620B4)
#define _VLV_AUD_CNTL_ST_B		(VLV_DISPLAY_BASE + 0x621B4)
#define VLV_AUD_CNTL_ST(pipe)		_MMIO_PIPE(pipe, _VLV_AUD_CNTL_ST_A, _VLV_AUD_CNTL_ST_B)
#define VLV_AUD_CNTL_ST2		_MMIO(VLV_DISPLAY_BASE + 0x620C0)

/* These are the 4 32-bit write offset registers for each stream
 * output buffer.  It determines the offset from the
 * 3DSTATE_SO_BUFFERs that the next streamed vertex output goes to.
 */
#define GEN7_SO_WRITE_OFFSET(n)		_MMIO(0x5280 + (n) * 4)

#define _IBX_AUD_CONFIG_A		0xe2000
#define _IBX_AUD_CONFIG_B		0xe2100
#define IBX_AUD_CFG(pipe)		_MMIO_PIPE(pipe, _IBX_AUD_CONFIG_A, _IBX_AUD_CONFIG_B)
#define _CPT_AUD_CONFIG_A		0xe5000
#define _CPT_AUD_CONFIG_B		0xe5100
#define CPT_AUD_CFG(pipe)		_MMIO_PIPE(pipe, _CPT_AUD_CONFIG_A, _CPT_AUD_CONFIG_B)
#define _VLV_AUD_CONFIG_A		(VLV_DISPLAY_BASE + 0x62000)
#define _VLV_AUD_CONFIG_B		(VLV_DISPLAY_BASE + 0x62100)
#define VLV_AUD_CFG(pipe)		_MMIO_PIPE(pipe, _VLV_AUD_CONFIG_A, _VLV_AUD_CONFIG_B)

#define   AUD_CONFIG_N_VALUE_INDEX		(1 << 29)
#define   AUD_CONFIG_N_PROG_ENABLE		(1 << 28)
#define   AUD_CONFIG_UPPER_N_SHIFT		20
#define   AUD_CONFIG_UPPER_N_MASK		(0xff << 20)
#define   AUD_CONFIG_LOWER_N_SHIFT		4
#define   AUD_CONFIG_LOWER_N_MASK		(0xfff << 4)
#define   AUD_CONFIG_N_MASK			(AUD_CONFIG_UPPER_N_MASK | AUD_CONFIG_LOWER_N_MASK)
#define   AUD_CONFIG_N(n) \
	(((((n) >> 12) & 0xff) << AUD_CONFIG_UPPER_N_SHIFT) |	\
	 (((n) & 0xfff) << AUD_CONFIG_LOWER_N_SHIFT))
#define   AUD_CONFIG_PIXEL_CLOCK_HDMI_SHIFT	16
#define   AUD_CONFIG_PIXEL_CLOCK_HDMI_MASK	(0xf << 16)
#define   AUD_CONFIG_PIXEL_CLOCK_HDMI_25175	(0 << 16)
#define   AUD_CONFIG_PIXEL_CLOCK_HDMI_25200	(1 << 16)
#define   AUD_CONFIG_PIXEL_CLOCK_HDMI_27000	(2 << 16)
#define   AUD_CONFIG_PIXEL_CLOCK_HDMI_27027	(3 << 16)
#define   AUD_CONFIG_PIXEL_CLOCK_HDMI_54000	(4 << 16)
#define   AUD_CONFIG_PIXEL_CLOCK_HDMI_54054	(5 << 16)
#define   AUD_CONFIG_PIXEL_CLOCK_HDMI_74176	(6 << 16)
#define   AUD_CONFIG_PIXEL_CLOCK_HDMI_74250	(7 << 16)
#define   AUD_CONFIG_PIXEL_CLOCK_HDMI_148352	(8 << 16)
#define   AUD_CONFIG_PIXEL_CLOCK_HDMI_148500	(9 << 16)
#define   AUD_CONFIG_DISABLE_NCTS		(1 << 3)

/* HSW Audio */
#define _HSW_AUD_CONFIG_A		0x65000
#define _HSW_AUD_CONFIG_B		0x65100
#define HSW_AUD_CFG(pipe)		_MMIO_PIPE(pipe, _HSW_AUD_CONFIG_A, _HSW_AUD_CONFIG_B)

#define _HSW_AUD_MISC_CTRL_A		0x65010
#define _HSW_AUD_MISC_CTRL_B		0x65110
#define HSW_AUD_MISC_CTRL(pipe)		_MMIO_PIPE(pipe, _HSW_AUD_MISC_CTRL_A, _HSW_AUD_MISC_CTRL_B)

#define _HSW_AUD_M_CTS_ENABLE_A		0x65028
#define _HSW_AUD_M_CTS_ENABLE_B		0x65128
#define HSW_AUD_M_CTS_ENABLE(pipe)	_MMIO_PIPE(pipe, _HSW_AUD_M_CTS_ENABLE_A, _HSW_AUD_M_CTS_ENABLE_B)
#define   AUD_M_CTS_M_VALUE_INDEX	(1 << 21)
#define   AUD_M_CTS_M_PROG_ENABLE	(1 << 20)
#define   AUD_CONFIG_M_MASK		0xfffff

#define _HSW_AUD_DIP_ELD_CTRL_ST_A	0x650b4
#define _HSW_AUD_DIP_ELD_CTRL_ST_B	0x651b4
#define HSW_AUD_DIP_ELD_CTRL(pipe)	_MMIO_PIPE(pipe, _HSW_AUD_DIP_ELD_CTRL_ST_A, _HSW_AUD_DIP_ELD_CTRL_ST_B)

/* Audio Digital Converter */
#define _HSW_AUD_DIG_CNVT_1		0x65080
#define _HSW_AUD_DIG_CNVT_2		0x65180
#define AUD_DIG_CNVT(pipe)		_MMIO_PIPE(pipe, _HSW_AUD_DIG_CNVT_1, _HSW_AUD_DIG_CNVT_2)
#define DIP_PORT_SEL_MASK		0x3

#define _HSW_AUD_EDID_DATA_A		0x65050
#define _HSW_AUD_EDID_DATA_B		0x65150
#define HSW_AUD_EDID_DATA(pipe)		_MMIO_PIPE(pipe, _HSW_AUD_EDID_DATA_A, _HSW_AUD_EDID_DATA_B)

#define HSW_AUD_PIPE_CONV_CFG		_MMIO(0x6507c)
#define HSW_AUD_PIN_ELD_CP_VLD		_MMIO(0x650c0)
#define   AUDIO_INACTIVE(trans)		((1 << 3) << ((trans) * 4))
#define   AUDIO_OUTPUT_ENABLE(trans)	((1 << 2) << ((trans) * 4))
#define   AUDIO_CP_READY(trans)		((1 << 1) << ((trans) * 4))
#define   AUDIO_ELD_VALID(trans)	((1 << 0) << ((trans) * 4))

#define HSW_AUD_CHICKENBIT			_MMIO(0x65f10)
#define   SKL_AUD_CODEC_WAKE_SIGNAL		(1 << 15)

/* HSW Power Wells */
#define HSW_PWR_WELL_BIOS			_MMIO(0x45400) /* CTL1 */
#define HSW_PWR_WELL_DRIVER			_MMIO(0x45404) /* CTL2 */
#define HSW_PWR_WELL_KVMR			_MMIO(0x45408) /* CTL3 */
#define HSW_PWR_WELL_DEBUG			_MMIO(0x4540C) /* CTL4 */
#define   HSW_PWR_WELL_ENABLE_REQUEST		(1<<31)
#define   HSW_PWR_WELL_STATE_ENABLED		(1<<30)
#define HSW_PWR_WELL_CTL5			_MMIO(0x45410)
#define   HSW_PWR_WELL_ENABLE_SINGLE_STEP	(1<<31)
#define   HSW_PWR_WELL_PWR_GATE_OVERRIDE	(1<<20)
#define   HSW_PWR_WELL_FORCE_ON			(1<<19)
#define HSW_PWR_WELL_CTL6			_MMIO(0x45414)

/* SKL Fuse Status */
#define SKL_FUSE_STATUS				_MMIO(0x42000)
#define  SKL_FUSE_DOWNLOAD_STATUS              (1<<31)
#define  SKL_FUSE_PG0_DIST_STATUS              (1<<27)
#define  SKL_FUSE_PG1_DIST_STATUS              (1<<26)
#define  SKL_FUSE_PG2_DIST_STATUS              (1<<25)

/* Decoupled MMIO register pair for kernel driver */
#define GEN9_DECOUPLED_REG0_DW0			_MMIO(0xF00)
#define GEN9_DECOUPLED_REG0_DW1			_MMIO(0xF04)
#define GEN9_DECOUPLED_DW1_GO			(1<<31)
#define GEN9_DECOUPLED_PD_SHIFT			28
#define GEN9_DECOUPLED_OP_SHIFT			24

/* Per-pipe DDI Function Control */
#define _TRANS_DDI_FUNC_CTL_A		0x60400
#define _TRANS_DDI_FUNC_CTL_B		0x61400
#define _TRANS_DDI_FUNC_CTL_C		0x62400
#define _TRANS_DDI_FUNC_CTL_EDP		0x6F400
#define TRANS_DDI_FUNC_CTL(tran) _MMIO_TRANS2(tran, _TRANS_DDI_FUNC_CTL_A)

#define  TRANS_DDI_FUNC_ENABLE		(1<<31)
/* Those bits are ignored by pipe EDP since it can only connect to DDI A */
#define  TRANS_DDI_PORT_MASK		(7<<28)
#define  TRANS_DDI_PORT_SHIFT		28
#define  TRANS_DDI_SELECT_PORT(x)	((x)<<28)
#define  TRANS_DDI_PORT_NONE		(0<<28)
#define  TRANS_DDI_MODE_SELECT_MASK	(7<<24)
#define  TRANS_DDI_MODE_SELECT_HDMI	(0<<24)
#define  TRANS_DDI_MODE_SELECT_DVI	(1<<24)
#define  TRANS_DDI_MODE_SELECT_DP_SST	(2<<24)
#define  TRANS_DDI_MODE_SELECT_DP_MST	(3<<24)
#define  TRANS_DDI_MODE_SELECT_FDI	(4<<24)
#define  TRANS_DDI_BPC_MASK		(7<<20)
#define  TRANS_DDI_BPC_8		(0<<20)
#define  TRANS_DDI_BPC_10		(1<<20)
#define  TRANS_DDI_BPC_6		(2<<20)
#define  TRANS_DDI_BPC_12		(3<<20)
#define  TRANS_DDI_PVSYNC		(1<<17)
#define  TRANS_DDI_PHSYNC		(1<<16)
#define  TRANS_DDI_EDP_INPUT_MASK	(7<<12)
#define  TRANS_DDI_EDP_INPUT_A_ON	(0<<12)
#define  TRANS_DDI_EDP_INPUT_A_ONOFF	(4<<12)
#define  TRANS_DDI_EDP_INPUT_B_ONOFF	(5<<12)
#define  TRANS_DDI_EDP_INPUT_C_ONOFF	(6<<12)
#define  TRANS_DDI_DP_VC_PAYLOAD_ALLOC	(1<<8)
#define  TRANS_DDI_BFI_ENABLE		(1<<4)

/* DisplayPort Transport Control */
#define _DP_TP_CTL_A			0x64040
#define _DP_TP_CTL_B			0x64140
#define DP_TP_CTL(port) _MMIO_PORT(port, _DP_TP_CTL_A, _DP_TP_CTL_B)
#define  DP_TP_CTL_ENABLE			(1<<31)
#define  DP_TP_CTL_MODE_SST			(0<<27)
#define  DP_TP_CTL_MODE_MST			(1<<27)
#define  DP_TP_CTL_FORCE_ACT			(1<<25)
#define  DP_TP_CTL_ENHANCED_FRAME_ENABLE	(1<<18)
#define  DP_TP_CTL_FDI_AUTOTRAIN		(1<<15)
#define  DP_TP_CTL_LINK_TRAIN_MASK		(7<<8)
#define  DP_TP_CTL_LINK_TRAIN_PAT1		(0<<8)
#define  DP_TP_CTL_LINK_TRAIN_PAT2		(1<<8)
#define  DP_TP_CTL_LINK_TRAIN_PAT3		(4<<8)
#define  DP_TP_CTL_LINK_TRAIN_IDLE		(2<<8)
#define  DP_TP_CTL_LINK_TRAIN_NORMAL		(3<<8)
#define  DP_TP_CTL_SCRAMBLE_DISABLE		(1<<7)

/* DisplayPort Transport Status */
#define _DP_TP_STATUS_A			0x64044
#define _DP_TP_STATUS_B			0x64144
#define DP_TP_STATUS(port) _MMIO_PORT(port, _DP_TP_STATUS_A, _DP_TP_STATUS_B)
#define  DP_TP_STATUS_IDLE_DONE			(1<<25)
#define  DP_TP_STATUS_ACT_SENT			(1<<24)
#define  DP_TP_STATUS_MODE_STATUS_MST		(1<<23)
#define  DP_TP_STATUS_AUTOTRAIN_DONE		(1<<12)
#define  DP_TP_STATUS_PAYLOAD_MAPPING_VC2	(3 << 8)
#define  DP_TP_STATUS_PAYLOAD_MAPPING_VC1	(3 << 4)
#define  DP_TP_STATUS_PAYLOAD_MAPPING_VC0	(3 << 0)

/* DDI Buffer Control */
#define _DDI_BUF_CTL_A				0x64000
#define _DDI_BUF_CTL_B				0x64100
#define DDI_BUF_CTL(port) _MMIO_PORT(port, _DDI_BUF_CTL_A, _DDI_BUF_CTL_B)
#define  DDI_BUF_CTL_ENABLE			(1<<31)
#define  DDI_BUF_TRANS_SELECT(n)	((n) << 24)
#define  DDI_BUF_EMP_MASK			(0xf<<24)
#define  DDI_BUF_PORT_REVERSAL			(1<<16)
#define  DDI_BUF_IS_IDLE			(1<<7)
#define  DDI_A_4_LANES				(1<<4)
#define  DDI_PORT_WIDTH(width)			(((width) - 1) << 1)
#define  DDI_PORT_WIDTH_MASK			(7 << 1)
#define  DDI_PORT_WIDTH_SHIFT			1
#define  DDI_INIT_DISPLAY_DETECTED		(1<<0)

/* DDI Buffer Translations */
#define _DDI_BUF_TRANS_A		0x64E00
#define _DDI_BUF_TRANS_B		0x64E60
#define DDI_BUF_TRANS_LO(port, i)	_MMIO(_PORT(port, _DDI_BUF_TRANS_A, _DDI_BUF_TRANS_B) + (i) * 8)
#define  DDI_BUF_BALANCE_LEG_ENABLE	(1 << 31)
#define DDI_BUF_TRANS_HI(port, i)	_MMIO(_PORT(port, _DDI_BUF_TRANS_A, _DDI_BUF_TRANS_B) + (i) * 8 + 4)

/* Sideband Interface (SBI) is programmed indirectly, via
 * SBI_ADDR, which contains the register offset; and SBI_DATA,
 * which contains the payload */
#define SBI_ADDR			_MMIO(0xC6000)
#define SBI_DATA			_MMIO(0xC6004)
#define SBI_CTL_STAT			_MMIO(0xC6008)
#define  SBI_CTL_DEST_ICLK		(0x0<<16)
#define  SBI_CTL_DEST_MPHY		(0x1<<16)
#define  SBI_CTL_OP_IORD		(0x2<<8)
#define  SBI_CTL_OP_IOWR		(0x3<<8)
#define  SBI_CTL_OP_CRRD		(0x6<<8)
#define  SBI_CTL_OP_CRWR		(0x7<<8)
#define  SBI_RESPONSE_FAIL		(0x1<<1)
#define  SBI_RESPONSE_SUCCESS		(0x0<<1)
#define  SBI_BUSY			(0x1<<0)
#define  SBI_READY			(0x0<<0)

/* SBI offsets */
#define  SBI_SSCDIVINTPHASE			0x0200
#define  SBI_SSCDIVINTPHASE6			0x0600
#define   SBI_SSCDIVINTPHASE_DIVSEL_SHIFT	1
#define   SBI_SSCDIVINTPHASE_DIVSEL_MASK	(0x7f<<1)
#define   SBI_SSCDIVINTPHASE_DIVSEL(x)		((x)<<1)
#define   SBI_SSCDIVINTPHASE_INCVAL_SHIFT	8
#define   SBI_SSCDIVINTPHASE_INCVAL_MASK	(0x7f<<8)
#define   SBI_SSCDIVINTPHASE_INCVAL(x)		((x)<<8)
#define   SBI_SSCDIVINTPHASE_DIR(x)		((x)<<15)
#define   SBI_SSCDIVINTPHASE_PROPAGATE		(1<<0)
#define  SBI_SSCDITHPHASE			0x0204
#define  SBI_SSCCTL				0x020c
#define  SBI_SSCCTL6				0x060C
#define   SBI_SSCCTL_PATHALT			(1<<3)
#define   SBI_SSCCTL_DISABLE			(1<<0)
#define  SBI_SSCAUXDIV6				0x0610
#define   SBI_SSCAUXDIV_FINALDIV2SEL_SHIFT	4
#define   SBI_SSCAUXDIV_FINALDIV2SEL_MASK	(1<<4)
#define   SBI_SSCAUXDIV_FINALDIV2SEL(x)		((x)<<4)
#define  SBI_DBUFF0				0x2a00
#define  SBI_GEN0				0x1f00
#define   SBI_GEN0_CFG_BUFFENABLE_DISABLE	(1<<0)

/* LPT PIXCLK_GATE */
#define PIXCLK_GATE			_MMIO(0xC6020)
#define  PIXCLK_GATE_UNGATE		(1<<0)
#define  PIXCLK_GATE_GATE		(0<<0)

/* SPLL */
#define SPLL_CTL			_MMIO(0x46020)
#define  SPLL_PLL_ENABLE		(1<<31)
#define  SPLL_PLL_SSC			(1<<28)
#define  SPLL_PLL_NON_SSC		(2<<28)
#define  SPLL_PLL_LCPLL			(3<<28)
#define  SPLL_PLL_REF_MASK		(3<<28)
#define  SPLL_PLL_FREQ_810MHz		(0<<26)
#define  SPLL_PLL_FREQ_1350MHz		(1<<26)
#define  SPLL_PLL_FREQ_2700MHz		(2<<26)
#define  SPLL_PLL_FREQ_MASK		(3<<26)

/* WRPLL */
#define _WRPLL_CTL1			0x46040
#define _WRPLL_CTL2			0x46060
#define WRPLL_CTL(pll)			_MMIO_PIPE(pll, _WRPLL_CTL1, _WRPLL_CTL2)
#define  WRPLL_PLL_ENABLE		(1<<31)
#define  WRPLL_PLL_SSC			(1<<28)
#define  WRPLL_PLL_NON_SSC		(2<<28)
#define  WRPLL_PLL_LCPLL		(3<<28)
#define  WRPLL_PLL_REF_MASK		(3<<28)
/* WRPLL divider programming */
#define  WRPLL_DIVIDER_REFERENCE(x)	((x)<<0)
#define  WRPLL_DIVIDER_REF_MASK		(0xff)
#define  WRPLL_DIVIDER_POST(x)		((x)<<8)
#define  WRPLL_DIVIDER_POST_MASK	(0x3f<<8)
#define  WRPLL_DIVIDER_POST_SHIFT	8
#define  WRPLL_DIVIDER_FEEDBACK(x)	((x)<<16)
#define  WRPLL_DIVIDER_FB_SHIFT		16
#define  WRPLL_DIVIDER_FB_MASK		(0xff<<16)

/* Port clock selection */
#define _PORT_CLK_SEL_A			0x46100
#define _PORT_CLK_SEL_B			0x46104
#define PORT_CLK_SEL(port) _MMIO_PORT(port, _PORT_CLK_SEL_A, _PORT_CLK_SEL_B)
#define  PORT_CLK_SEL_LCPLL_2700	(0<<29)
#define  PORT_CLK_SEL_LCPLL_1350	(1<<29)
#define  PORT_CLK_SEL_LCPLL_810		(2<<29)
#define  PORT_CLK_SEL_SPLL		(3<<29)
#define  PORT_CLK_SEL_WRPLL(pll)	(((pll)+4)<<29)
#define  PORT_CLK_SEL_WRPLL1		(4<<29)
#define  PORT_CLK_SEL_WRPLL2		(5<<29)
#define  PORT_CLK_SEL_NONE		(7<<29)
#define  PORT_CLK_SEL_MASK		(7<<29)

/* Transcoder clock selection */
#define _TRANS_CLK_SEL_A		0x46140
#define _TRANS_CLK_SEL_B		0x46144
#define TRANS_CLK_SEL(tran) _MMIO_TRANS(tran, _TRANS_CLK_SEL_A, _TRANS_CLK_SEL_B)
/* For each transcoder, we need to select the corresponding port clock */
#define  TRANS_CLK_SEL_DISABLED		(0x0<<29)
#define  TRANS_CLK_SEL_PORT(x)		(((x)+1)<<29)

#define CDCLK_FREQ			_MMIO(0x46200)

#define _TRANSA_MSA_MISC		0x60410
#define _TRANSB_MSA_MISC		0x61410
#define _TRANSC_MSA_MISC		0x62410
#define _TRANS_EDP_MSA_MISC		0x6f410
#define TRANS_MSA_MISC(tran) _MMIO_TRANS2(tran, _TRANSA_MSA_MISC)

#define  TRANS_MSA_SYNC_CLK		(1<<0)
#define  TRANS_MSA_6_BPC		(0<<5)
#define  TRANS_MSA_8_BPC		(1<<5)
#define  TRANS_MSA_10_BPC		(2<<5)
#define  TRANS_MSA_12_BPC		(3<<5)
#define  TRANS_MSA_16_BPC		(4<<5)

/* LCPLL Control */
#define LCPLL_CTL			_MMIO(0x130040)
#define  LCPLL_PLL_DISABLE		(1<<31)
#define  LCPLL_PLL_LOCK			(1<<30)
#define  LCPLL_CLK_FREQ_MASK		(3<<26)
#define  LCPLL_CLK_FREQ_450		(0<<26)
#define  LCPLL_CLK_FREQ_54O_BDW		(1<<26)
#define  LCPLL_CLK_FREQ_337_5_BDW	(2<<26)
#define  LCPLL_CLK_FREQ_675_BDW		(3<<26)
#define  LCPLL_CD_CLOCK_DISABLE		(1<<25)
#define  LCPLL_ROOT_CD_CLOCK_DISABLE	(1<<24)
#define  LCPLL_CD2X_CLOCK_DISABLE	(1<<23)
#define  LCPLL_POWER_DOWN_ALLOW		(1<<22)
#define  LCPLL_CD_SOURCE_FCLK		(1<<21)
#define  LCPLL_CD_SOURCE_FCLK_DONE	(1<<19)

/*
 * SKL Clocks
 */

/* CDCLK_CTL */
#define CDCLK_CTL			_MMIO(0x46000)
#define  CDCLK_FREQ_SEL_MASK		(3<<26)
#define  CDCLK_FREQ_450_432		(0<<26)
#define  CDCLK_FREQ_540			(1<<26)
#define  CDCLK_FREQ_337_308		(2<<26)
#define  CDCLK_FREQ_675_617		(3<<26)
#define  BXT_CDCLK_CD2X_DIV_SEL_MASK	(3<<22)
#define  BXT_CDCLK_CD2X_DIV_SEL_1	(0<<22)
#define  BXT_CDCLK_CD2X_DIV_SEL_1_5	(1<<22)
#define  BXT_CDCLK_CD2X_DIV_SEL_2	(2<<22)
#define  BXT_CDCLK_CD2X_DIV_SEL_4	(3<<22)
#define  BXT_CDCLK_CD2X_PIPE(pipe)	((pipe)<<20)
#define  BXT_CDCLK_CD2X_PIPE_NONE	BXT_CDCLK_CD2X_PIPE(3)
#define  BXT_CDCLK_SSA_PRECHARGE_ENABLE	(1<<16)
#define  CDCLK_FREQ_DECIMAL_MASK	(0x7ff)

/* LCPLL_CTL */
#define LCPLL1_CTL		_MMIO(0x46010)
#define LCPLL2_CTL		_MMIO(0x46014)
#define  LCPLL_PLL_ENABLE	(1<<31)

/* DPLL control1 */
#define DPLL_CTRL1		_MMIO(0x6C058)
#define  DPLL_CTRL1_HDMI_MODE(id)		(1<<((id)*6+5))
#define  DPLL_CTRL1_SSC(id)			(1<<((id)*6+4))
#define  DPLL_CTRL1_LINK_RATE_MASK(id)		(7<<((id)*6+1))
#define  DPLL_CTRL1_LINK_RATE_SHIFT(id)		((id)*6+1)
#define  DPLL_CTRL1_LINK_RATE(linkrate, id)	((linkrate)<<((id)*6+1))
#define  DPLL_CTRL1_OVERRIDE(id)		(1<<((id)*6))
#define  DPLL_CTRL1_LINK_RATE_2700		0
#define  DPLL_CTRL1_LINK_RATE_1350		1
#define  DPLL_CTRL1_LINK_RATE_810		2
#define  DPLL_CTRL1_LINK_RATE_1620		3
#define  DPLL_CTRL1_LINK_RATE_1080		4
#define  DPLL_CTRL1_LINK_RATE_2160		5

/* DPLL control2 */
#define DPLL_CTRL2				_MMIO(0x6C05C)
#define  DPLL_CTRL2_DDI_CLK_OFF(port)		(1<<((port)+15))
#define  DPLL_CTRL2_DDI_CLK_SEL_MASK(port)	(3<<((port)*3+1))
#define  DPLL_CTRL2_DDI_CLK_SEL_SHIFT(port)    ((port)*3+1)
#define  DPLL_CTRL2_DDI_CLK_SEL(clk, port)	((clk)<<((port)*3+1))
#define  DPLL_CTRL2_DDI_SEL_OVERRIDE(port)     (1<<((port)*3))

/* DPLL Status */
#define DPLL_STATUS	_MMIO(0x6C060)
#define  DPLL_LOCK(id) (1<<((id)*8))

/* DPLL cfg */
#define _DPLL1_CFGCR1	0x6C040
#define _DPLL2_CFGCR1	0x6C048
#define _DPLL3_CFGCR1	0x6C050
#define  DPLL_CFGCR1_FREQ_ENABLE	(1<<31)
#define  DPLL_CFGCR1_DCO_FRACTION_MASK	(0x7fff<<9)
#define  DPLL_CFGCR1_DCO_FRACTION(x)	((x)<<9)
#define  DPLL_CFGCR1_DCO_INTEGER_MASK	(0x1ff)

#define _DPLL1_CFGCR2	0x6C044
#define _DPLL2_CFGCR2	0x6C04C
#define _DPLL3_CFGCR2	0x6C054
#define  DPLL_CFGCR2_QDIV_RATIO_MASK	(0xff<<8)
#define  DPLL_CFGCR2_QDIV_RATIO(x)	((x)<<8)
#define  DPLL_CFGCR2_QDIV_MODE(x)	((x)<<7)
#define  DPLL_CFGCR2_KDIV_MASK		(3<<5)
#define  DPLL_CFGCR2_KDIV(x)		((x)<<5)
#define  DPLL_CFGCR2_KDIV_5 (0<<5)
#define  DPLL_CFGCR2_KDIV_2 (1<<5)
#define  DPLL_CFGCR2_KDIV_3 (2<<5)
#define  DPLL_CFGCR2_KDIV_1 (3<<5)
#define  DPLL_CFGCR2_PDIV_MASK		(7<<2)
#define  DPLL_CFGCR2_PDIV(x)		((x)<<2)
#define  DPLL_CFGCR2_PDIV_1 (0<<2)
#define  DPLL_CFGCR2_PDIV_2 (1<<2)
#define  DPLL_CFGCR2_PDIV_3 (2<<2)
#define  DPLL_CFGCR2_PDIV_7 (4<<2)
#define  DPLL_CFGCR2_CENTRAL_FREQ_MASK	(3)

#define DPLL_CFGCR1(id)	_MMIO_PIPE((id) - SKL_DPLL1, _DPLL1_CFGCR1, _DPLL2_CFGCR1)
#define DPLL_CFGCR2(id)	_MMIO_PIPE((id) - SKL_DPLL1, _DPLL1_CFGCR2, _DPLL2_CFGCR2)

/* BXT display engine PLL */
#define BXT_DE_PLL_CTL			_MMIO(0x6d000)
#define   BXT_DE_PLL_RATIO(x)		(x)	/* {60,65,100} * 19.2MHz */
#define   BXT_DE_PLL_RATIO_MASK		0xff

#define BXT_DE_PLL_ENABLE		_MMIO(0x46070)
#define   BXT_DE_PLL_PLL_ENABLE		(1 << 31)
#define   BXT_DE_PLL_LOCK		(1 << 30)

/* GEN9 DC */
#define DC_STATE_EN			_MMIO(0x45504)
#define  DC_STATE_DISABLE		0
#define  DC_STATE_EN_UPTO_DC5		(1<<0)
#define  DC_STATE_EN_DC9		(1<<3)
#define  DC_STATE_EN_UPTO_DC6		(2<<0)
#define  DC_STATE_EN_UPTO_DC5_DC6_MASK   0x3

#define  DC_STATE_DEBUG                  _MMIO(0x45520)
#define  DC_STATE_DEBUG_MASK_CORES	(1<<0)
#define  DC_STATE_DEBUG_MASK_MEMORY_UP	(1<<1)

/* Please see hsw_read_dcomp() and hsw_write_dcomp() before using this register,
 * since on HSW we can't write to it using I915_WRITE. */
#define D_COMP_HSW			_MMIO(MCHBAR_MIRROR_BASE_SNB + 0x5F0C)
#define D_COMP_BDW			_MMIO(0x138144)
#define  D_COMP_RCOMP_IN_PROGRESS	(1<<9)
#define  D_COMP_COMP_FORCE		(1<<8)
#define  D_COMP_COMP_DISABLE		(1<<0)

/* Pipe WM_LINETIME - watermark line time */
#define _PIPE_WM_LINETIME_A		0x45270
#define _PIPE_WM_LINETIME_B		0x45274
#define PIPE_WM_LINETIME(pipe) _MMIO_PIPE(pipe, _PIPE_WM_LINETIME_A, _PIPE_WM_LINETIME_B)
#define   PIPE_WM_LINETIME_MASK			(0x1ff)
#define   PIPE_WM_LINETIME_TIME(x)		((x))
#define   PIPE_WM_LINETIME_IPS_LINETIME_MASK	(0x1ff<<16)
#define   PIPE_WM_LINETIME_IPS_LINETIME(x)	((x)<<16)

/* SFUSE_STRAP */
#define SFUSE_STRAP			_MMIO(0xc2014)
#define  SFUSE_STRAP_FUSE_LOCK		(1<<13)
#define  SFUSE_STRAP_DISPLAY_DISABLED	(1<<7)
#define  SFUSE_STRAP_CRT_DISABLED	(1<<6)
#define  SFUSE_STRAP_DDIB_DETECTED	(1<<2)
#define  SFUSE_STRAP_DDIC_DETECTED	(1<<1)
#define  SFUSE_STRAP_DDID_DETECTED	(1<<0)

#define WM_MISC				_MMIO(0x45260)
#define  WM_MISC_DATA_PARTITION_5_6	(1 << 0)

#define WM_DBG				_MMIO(0x45280)
#define  WM_DBG_DISALLOW_MULTIPLE_LP	(1<<0)
#define  WM_DBG_DISALLOW_MAXFIFO	(1<<1)
#define  WM_DBG_DISALLOW_SPRITE		(1<<2)

/* pipe CSC */
#define _PIPE_A_CSC_COEFF_RY_GY	0x49010
#define _PIPE_A_CSC_COEFF_BY	0x49014
#define _PIPE_A_CSC_COEFF_RU_GU	0x49018
#define _PIPE_A_CSC_COEFF_BU	0x4901c
#define _PIPE_A_CSC_COEFF_RV_GV	0x49020
#define _PIPE_A_CSC_COEFF_BV	0x49024
#define _PIPE_A_CSC_MODE	0x49028
#define   CSC_BLACK_SCREEN_OFFSET	(1 << 2)
#define   CSC_POSITION_BEFORE_GAMMA	(1 << 1)
#define   CSC_MODE_YUV_TO_RGB		(1 << 0)
#define _PIPE_A_CSC_PREOFF_HI	0x49030
#define _PIPE_A_CSC_PREOFF_ME	0x49034
#define _PIPE_A_CSC_PREOFF_LO	0x49038
#define _PIPE_A_CSC_POSTOFF_HI	0x49040
#define _PIPE_A_CSC_POSTOFF_ME	0x49044
#define _PIPE_A_CSC_POSTOFF_LO	0x49048

#define _PIPE_B_CSC_COEFF_RY_GY	0x49110
#define _PIPE_B_CSC_COEFF_BY	0x49114
#define _PIPE_B_CSC_COEFF_RU_GU	0x49118
#define _PIPE_B_CSC_COEFF_BU	0x4911c
#define _PIPE_B_CSC_COEFF_RV_GV	0x49120
#define _PIPE_B_CSC_COEFF_BV	0x49124
#define _PIPE_B_CSC_MODE	0x49128
#define _PIPE_B_CSC_PREOFF_HI	0x49130
#define _PIPE_B_CSC_PREOFF_ME	0x49134
#define _PIPE_B_CSC_PREOFF_LO	0x49138
#define _PIPE_B_CSC_POSTOFF_HI	0x49140
#define _PIPE_B_CSC_POSTOFF_ME	0x49144
#define _PIPE_B_CSC_POSTOFF_LO	0x49148

#define PIPE_CSC_COEFF_RY_GY(pipe)	_MMIO_PIPE(pipe, _PIPE_A_CSC_COEFF_RY_GY, _PIPE_B_CSC_COEFF_RY_GY)
#define PIPE_CSC_COEFF_BY(pipe)		_MMIO_PIPE(pipe, _PIPE_A_CSC_COEFF_BY, _PIPE_B_CSC_COEFF_BY)
#define PIPE_CSC_COEFF_RU_GU(pipe)	_MMIO_PIPE(pipe, _PIPE_A_CSC_COEFF_RU_GU, _PIPE_B_CSC_COEFF_RU_GU)
#define PIPE_CSC_COEFF_BU(pipe)		_MMIO_PIPE(pipe, _PIPE_A_CSC_COEFF_BU, _PIPE_B_CSC_COEFF_BU)
#define PIPE_CSC_COEFF_RV_GV(pipe)	_MMIO_PIPE(pipe, _PIPE_A_CSC_COEFF_RV_GV, _PIPE_B_CSC_COEFF_RV_GV)
#define PIPE_CSC_COEFF_BV(pipe)		_MMIO_PIPE(pipe, _PIPE_A_CSC_COEFF_BV, _PIPE_B_CSC_COEFF_BV)
#define PIPE_CSC_MODE(pipe)		_MMIO_PIPE(pipe, _PIPE_A_CSC_MODE, _PIPE_B_CSC_MODE)
#define PIPE_CSC_PREOFF_HI(pipe)	_MMIO_PIPE(pipe, _PIPE_A_CSC_PREOFF_HI, _PIPE_B_CSC_PREOFF_HI)
#define PIPE_CSC_PREOFF_ME(pipe)	_MMIO_PIPE(pipe, _PIPE_A_CSC_PREOFF_ME, _PIPE_B_CSC_PREOFF_ME)
#define PIPE_CSC_PREOFF_LO(pipe)	_MMIO_PIPE(pipe, _PIPE_A_CSC_PREOFF_LO, _PIPE_B_CSC_PREOFF_LO)
#define PIPE_CSC_POSTOFF_HI(pipe)	_MMIO_PIPE(pipe, _PIPE_A_CSC_POSTOFF_HI, _PIPE_B_CSC_POSTOFF_HI)
#define PIPE_CSC_POSTOFF_ME(pipe)	_MMIO_PIPE(pipe, _PIPE_A_CSC_POSTOFF_ME, _PIPE_B_CSC_POSTOFF_ME)
#define PIPE_CSC_POSTOFF_LO(pipe)	_MMIO_PIPE(pipe, _PIPE_A_CSC_POSTOFF_LO, _PIPE_B_CSC_POSTOFF_LO)

/* pipe degamma/gamma LUTs on IVB+ */
#define _PAL_PREC_INDEX_A	0x4A400
#define _PAL_PREC_INDEX_B	0x4AC00
#define _PAL_PREC_INDEX_C	0x4B400
#define   PAL_PREC_10_12_BIT		(0 << 31)
#define   PAL_PREC_SPLIT_MODE		(1 << 31)
#define   PAL_PREC_AUTO_INCREMENT	(1 << 15)
#define _PAL_PREC_DATA_A	0x4A404
#define _PAL_PREC_DATA_B	0x4AC04
#define _PAL_PREC_DATA_C	0x4B404
#define _PAL_PREC_GC_MAX_A	0x4A410
#define _PAL_PREC_GC_MAX_B	0x4AC10
#define _PAL_PREC_GC_MAX_C	0x4B410
#define _PAL_PREC_EXT_GC_MAX_A	0x4A420
#define _PAL_PREC_EXT_GC_MAX_B	0x4AC20
#define _PAL_PREC_EXT_GC_MAX_C	0x4B420

#define PREC_PAL_INDEX(pipe)		_MMIO_PIPE(pipe, _PAL_PREC_INDEX_A, _PAL_PREC_INDEX_B)
#define PREC_PAL_DATA(pipe)		_MMIO_PIPE(pipe, _PAL_PREC_DATA_A, _PAL_PREC_DATA_B)
#define PREC_PAL_GC_MAX(pipe, i)	_MMIO(_PIPE(pipe, _PAL_PREC_GC_MAX_A, _PAL_PREC_GC_MAX_B) + (i) * 4)
#define PREC_PAL_EXT_GC_MAX(pipe, i)	_MMIO(_PIPE(pipe, _PAL_PREC_EXT_GC_MAX_A, _PAL_PREC_EXT_GC_MAX_B) + (i) * 4)

/* pipe CSC & degamma/gamma LUTs on CHV */
#define _CGM_PIPE_A_CSC_COEFF01	(VLV_DISPLAY_BASE + 0x67900)
#define _CGM_PIPE_A_CSC_COEFF23	(VLV_DISPLAY_BASE + 0x67904)
#define _CGM_PIPE_A_CSC_COEFF45	(VLV_DISPLAY_BASE + 0x67908)
#define _CGM_PIPE_A_CSC_COEFF67	(VLV_DISPLAY_BASE + 0x6790C)
#define _CGM_PIPE_A_CSC_COEFF8	(VLV_DISPLAY_BASE + 0x67910)
#define _CGM_PIPE_A_DEGAMMA	(VLV_DISPLAY_BASE + 0x66000)
#define _CGM_PIPE_A_GAMMA	(VLV_DISPLAY_BASE + 0x67000)
#define _CGM_PIPE_A_MODE	(VLV_DISPLAY_BASE + 0x67A00)
#define   CGM_PIPE_MODE_GAMMA	(1 << 2)
#define   CGM_PIPE_MODE_CSC	(1 << 1)
#define   CGM_PIPE_MODE_DEGAMMA	(1 << 0)

#define _CGM_PIPE_B_CSC_COEFF01	(VLV_DISPLAY_BASE + 0x69900)
#define _CGM_PIPE_B_CSC_COEFF23	(VLV_DISPLAY_BASE + 0x69904)
#define _CGM_PIPE_B_CSC_COEFF45	(VLV_DISPLAY_BASE + 0x69908)
#define _CGM_PIPE_B_CSC_COEFF67	(VLV_DISPLAY_BASE + 0x6990C)
#define _CGM_PIPE_B_CSC_COEFF8	(VLV_DISPLAY_BASE + 0x69910)
#define _CGM_PIPE_B_DEGAMMA	(VLV_DISPLAY_BASE + 0x68000)
#define _CGM_PIPE_B_GAMMA	(VLV_DISPLAY_BASE + 0x69000)
#define _CGM_PIPE_B_MODE	(VLV_DISPLAY_BASE + 0x69A00)

#define CGM_PIPE_CSC_COEFF01(pipe)	_MMIO_PIPE(pipe, _CGM_PIPE_A_CSC_COEFF01, _CGM_PIPE_B_CSC_COEFF01)
#define CGM_PIPE_CSC_COEFF23(pipe)	_MMIO_PIPE(pipe, _CGM_PIPE_A_CSC_COEFF23, _CGM_PIPE_B_CSC_COEFF23)
#define CGM_PIPE_CSC_COEFF45(pipe)	_MMIO_PIPE(pipe, _CGM_PIPE_A_CSC_COEFF45, _CGM_PIPE_B_CSC_COEFF45)
#define CGM_PIPE_CSC_COEFF67(pipe)	_MMIO_PIPE(pipe, _CGM_PIPE_A_CSC_COEFF67, _CGM_PIPE_B_CSC_COEFF67)
#define CGM_PIPE_CSC_COEFF8(pipe)	_MMIO_PIPE(pipe, _CGM_PIPE_A_CSC_COEFF8, _CGM_PIPE_B_CSC_COEFF8)
#define CGM_PIPE_DEGAMMA(pipe, i, w)	_MMIO(_PIPE(pipe, _CGM_PIPE_A_DEGAMMA, _CGM_PIPE_B_DEGAMMA) + (i) * 8 + (w) * 4)
#define CGM_PIPE_GAMMA(pipe, i, w)	_MMIO(_PIPE(pipe, _CGM_PIPE_A_GAMMA, _CGM_PIPE_B_GAMMA) + (i) * 8 + (w) * 4)
#define CGM_PIPE_MODE(pipe)		_MMIO_PIPE(pipe, _CGM_PIPE_A_MODE, _CGM_PIPE_B_MODE)

/* MIPI DSI registers */

#define _MIPI_PORT(port, a, c)	_PORT3(port, a, 0, c)	/* ports A and C only */
#define _MMIO_MIPI(port, a, c)	_MMIO(_MIPI_PORT(port, a, c))

/* BXT MIPI clock controls */
#define BXT_MAX_VAR_OUTPUT_KHZ			39500

#define BXT_MIPI_CLOCK_CTL			_MMIO(0x46090)
#define  BXT_MIPI1_DIV_SHIFT			26
#define  BXT_MIPI2_DIV_SHIFT			10
#define  BXT_MIPI_DIV_SHIFT(port)		\
			_MIPI_PORT(port, BXT_MIPI1_DIV_SHIFT, \
					BXT_MIPI2_DIV_SHIFT)

/* TX control divider to select actual TX clock output from (8x/var) */
#define  BXT_MIPI1_TX_ESCLK_SHIFT		26
#define  BXT_MIPI2_TX_ESCLK_SHIFT		10
#define  BXT_MIPI_TX_ESCLK_SHIFT(port)		\
			_MIPI_PORT(port, BXT_MIPI1_TX_ESCLK_SHIFT, \
					BXT_MIPI2_TX_ESCLK_SHIFT)
#define  BXT_MIPI1_TX_ESCLK_FIXDIV_MASK		(0x3F << 26)
#define  BXT_MIPI2_TX_ESCLK_FIXDIV_MASK		(0x3F << 10)
#define  BXT_MIPI_TX_ESCLK_FIXDIV_MASK(port)	\
			_MIPI_PORT(port, BXT_MIPI1_TX_ESCLK_FIXDIV_MASK, \
					BXT_MIPI2_TX_ESCLK_FIXDIV_MASK)
#define  BXT_MIPI_TX_ESCLK_DIVIDER(port, val)	\
		((val & 0x3F) << BXT_MIPI_TX_ESCLK_SHIFT(port))
/* RX upper control divider to select actual RX clock output from 8x */
#define  BXT_MIPI1_RX_ESCLK_UPPER_SHIFT		21
#define  BXT_MIPI2_RX_ESCLK_UPPER_SHIFT		5
#define  BXT_MIPI_RX_ESCLK_UPPER_SHIFT(port)		\
			_MIPI_PORT(port, BXT_MIPI1_RX_ESCLK_UPPER_SHIFT, \
					BXT_MIPI2_RX_ESCLK_UPPER_SHIFT)
#define  BXT_MIPI1_RX_ESCLK_UPPER_FIXDIV_MASK		(3 << 21)
#define  BXT_MIPI2_RX_ESCLK_UPPER_FIXDIV_MASK		(3 << 5)
#define  BXT_MIPI_RX_ESCLK_UPPER_FIXDIV_MASK(port)	\
			_MIPI_PORT(port, BXT_MIPI1_RX_ESCLK_UPPER_FIXDIV_MASK, \
					BXT_MIPI2_RX_ESCLK_UPPER_FIXDIV_MASK)
#define  BXT_MIPI_RX_ESCLK_UPPER_DIVIDER(port, val)	\
		((val & 3) << BXT_MIPI_RX_ESCLK_UPPER_SHIFT(port))
/* 8/3X divider to select the actual 8/3X clock output from 8x */
#define  BXT_MIPI1_8X_BY3_SHIFT                19
#define  BXT_MIPI2_8X_BY3_SHIFT                3
#define  BXT_MIPI_8X_BY3_SHIFT(port)          \
			_MIPI_PORT(port, BXT_MIPI1_8X_BY3_SHIFT, \
					BXT_MIPI2_8X_BY3_SHIFT)
#define  BXT_MIPI1_8X_BY3_DIVIDER_MASK         (3 << 19)
#define  BXT_MIPI2_8X_BY3_DIVIDER_MASK         (3 << 3)
#define  BXT_MIPI_8X_BY3_DIVIDER_MASK(port)    \
			_MIPI_PORT(port, BXT_MIPI1_8X_BY3_DIVIDER_MASK, \
						BXT_MIPI2_8X_BY3_DIVIDER_MASK)
#define  BXT_MIPI_8X_BY3_DIVIDER(port, val)    \
			((val & 3) << BXT_MIPI_8X_BY3_SHIFT(port))
/* RX lower control divider to select actual RX clock output from 8x */
#define  BXT_MIPI1_RX_ESCLK_LOWER_SHIFT		16
#define  BXT_MIPI2_RX_ESCLK_LOWER_SHIFT		0
#define  BXT_MIPI_RX_ESCLK_LOWER_SHIFT(port)		\
			_MIPI_PORT(port, BXT_MIPI1_RX_ESCLK_LOWER_SHIFT, \
					BXT_MIPI2_RX_ESCLK_LOWER_SHIFT)
#define  BXT_MIPI1_RX_ESCLK_LOWER_FIXDIV_MASK		(3 << 16)
#define  BXT_MIPI2_RX_ESCLK_LOWER_FIXDIV_MASK		(3 << 0)
#define  BXT_MIPI_RX_ESCLK_LOWER_FIXDIV_MASK(port)	\
			_MIPI_PORT(port, BXT_MIPI1_RX_ESCLK_LOWER_FIXDIV_MASK, \
					BXT_MIPI2_RX_ESCLK_LOWER_FIXDIV_MASK)
#define  BXT_MIPI_RX_ESCLK_LOWER_DIVIDER(port, val)	\
		((val & 3) << BXT_MIPI_RX_ESCLK_LOWER_SHIFT(port))

#define RX_DIVIDER_BIT_1_2                     0x3
#define RX_DIVIDER_BIT_3_4                     0xC

/* BXT MIPI mode configure */
#define  _BXT_MIPIA_TRANS_HACTIVE			0x6B0F8
#define  _BXT_MIPIC_TRANS_HACTIVE			0x6B8F8
#define  BXT_MIPI_TRANS_HACTIVE(tc)	_MMIO_MIPI(tc, \
		_BXT_MIPIA_TRANS_HACTIVE, _BXT_MIPIC_TRANS_HACTIVE)

#define  _BXT_MIPIA_TRANS_VACTIVE			0x6B0FC
#define  _BXT_MIPIC_TRANS_VACTIVE			0x6B8FC
#define  BXT_MIPI_TRANS_VACTIVE(tc)	_MMIO_MIPI(tc, \
		_BXT_MIPIA_TRANS_VACTIVE, _BXT_MIPIC_TRANS_VACTIVE)

#define  _BXT_MIPIA_TRANS_VTOTAL			0x6B100
#define  _BXT_MIPIC_TRANS_VTOTAL			0x6B900
#define  BXT_MIPI_TRANS_VTOTAL(tc)	_MMIO_MIPI(tc, \
		_BXT_MIPIA_TRANS_VTOTAL, _BXT_MIPIC_TRANS_VTOTAL)

#define BXT_DSI_PLL_CTL			_MMIO(0x161000)
#define  BXT_DSI_PLL_PVD_RATIO_SHIFT	16
#define  BXT_DSI_PLL_PVD_RATIO_MASK	(3 << BXT_DSI_PLL_PVD_RATIO_SHIFT)
#define  BXT_DSI_PLL_PVD_RATIO_1	(1 << BXT_DSI_PLL_PVD_RATIO_SHIFT)
#define  BXT_DSIC_16X_BY2		(1 << 10)
#define  BXT_DSIC_16X_BY3		(2 << 10)
#define  BXT_DSIC_16X_BY4		(3 << 10)
#define  BXT_DSIC_16X_MASK		(3 << 10)
#define  BXT_DSIA_16X_BY2		(1 << 8)
#define  BXT_DSIA_16X_BY3		(2 << 8)
#define  BXT_DSIA_16X_BY4		(3 << 8)
#define  BXT_DSIA_16X_MASK		(3 << 8)
#define  BXT_DSI_FREQ_SEL_SHIFT		8
#define  BXT_DSI_FREQ_SEL_MASK		(0xF << BXT_DSI_FREQ_SEL_SHIFT)

#define BXT_DSI_PLL_RATIO_MAX		0x7D
#define BXT_DSI_PLL_RATIO_MIN		0x22
#define BXT_DSI_PLL_RATIO_MASK		0xFF
#define BXT_REF_CLOCK_KHZ		19200

#define BXT_DSI_PLL_ENABLE		_MMIO(0x46080)
#define  BXT_DSI_PLL_DO_ENABLE		(1 << 31)
#define  BXT_DSI_PLL_LOCKED		(1 << 30)

#define _MIPIA_PORT_CTRL			(VLV_DISPLAY_BASE + 0x61190)
#define _MIPIC_PORT_CTRL			(VLV_DISPLAY_BASE + 0x61700)
#define MIPI_PORT_CTRL(port)	_MMIO_MIPI(port, _MIPIA_PORT_CTRL, _MIPIC_PORT_CTRL)

 /* BXT port control */
#define _BXT_MIPIA_PORT_CTRL				0x6B0C0
#define _BXT_MIPIC_PORT_CTRL				0x6B8C0
#define BXT_MIPI_PORT_CTRL(tc)	_MMIO_MIPI(tc, _BXT_MIPIA_PORT_CTRL, _BXT_MIPIC_PORT_CTRL)

#define  DPI_ENABLE					(1 << 31) /* A + C */
#define  MIPIA_MIPI4DPHY_DELAY_COUNT_SHIFT		27
#define  MIPIA_MIPI4DPHY_DELAY_COUNT_MASK		(0xf << 27)
#define  DUAL_LINK_MODE_SHIFT				26
#define  DUAL_LINK_MODE_MASK				(1 << 26)
#define  DUAL_LINK_MODE_FRONT_BACK			(0 << 26)
#define  DUAL_LINK_MODE_PIXEL_ALTERNATIVE		(1 << 26)
#define  DITHERING_ENABLE				(1 << 25) /* A + C */
#define  FLOPPED_HSTX					(1 << 23)
#define  DE_INVERT					(1 << 19) /* XXX */
#define  MIPIA_FLISDSI_DELAY_COUNT_SHIFT		18
#define  MIPIA_FLISDSI_DELAY_COUNT_MASK			(0xf << 18)
#define  AFE_LATCHOUT					(1 << 17)
#define  LP_OUTPUT_HOLD					(1 << 16)
#define  MIPIC_FLISDSI_DELAY_COUNT_HIGH_SHIFT		15
#define  MIPIC_FLISDSI_DELAY_COUNT_HIGH_MASK		(1 << 15)
#define  MIPIC_MIPI4DPHY_DELAY_COUNT_SHIFT		11
#define  MIPIC_MIPI4DPHY_DELAY_COUNT_MASK		(0xf << 11)
#define  CSB_SHIFT					9
#define  CSB_MASK					(3 << 9)
#define  CSB_20MHZ					(0 << 9)
#define  CSB_10MHZ					(1 << 9)
#define  CSB_40MHZ					(2 << 9)
#define  BANDGAP_MASK					(1 << 8)
#define  BANDGAP_PNW_CIRCUIT				(0 << 8)
#define  BANDGAP_LNC_CIRCUIT				(1 << 8)
#define  MIPIC_FLISDSI_DELAY_COUNT_LOW_SHIFT		5
#define  MIPIC_FLISDSI_DELAY_COUNT_LOW_MASK		(7 << 5)
#define  TEARING_EFFECT_DELAY				(1 << 4) /* A + C */
#define  TEARING_EFFECT_SHIFT				2 /* A + C */
#define  TEARING_EFFECT_MASK				(3 << 2)
#define  TEARING_EFFECT_OFF				(0 << 2)
#define  TEARING_EFFECT_DSI				(1 << 2)
#define  TEARING_EFFECT_GPIO				(2 << 2)
#define  LANE_CONFIGURATION_SHIFT			0
#define  LANE_CONFIGURATION_MASK			(3 << 0)
#define  LANE_CONFIGURATION_4LANE			(0 << 0)
#define  LANE_CONFIGURATION_DUAL_LINK_A			(1 << 0)
#define  LANE_CONFIGURATION_DUAL_LINK_B			(2 << 0)

#define _MIPIA_TEARING_CTRL			(VLV_DISPLAY_BASE + 0x61194)
#define _MIPIC_TEARING_CTRL			(VLV_DISPLAY_BASE + 0x61704)
#define MIPI_TEARING_CTRL(port)			_MMIO_MIPI(port, _MIPIA_TEARING_CTRL, _MIPIC_TEARING_CTRL)
#define  TEARING_EFFECT_DELAY_SHIFT			0
#define  TEARING_EFFECT_DELAY_MASK			(0xffff << 0)

/* XXX: all bits reserved */
#define _MIPIA_AUTOPWG			(VLV_DISPLAY_BASE + 0x611a0)

/* MIPI DSI Controller and D-PHY registers */

#define _MIPIA_DEVICE_READY		(dev_priv->mipi_mmio_base + 0xb000)
#define _MIPIC_DEVICE_READY		(dev_priv->mipi_mmio_base + 0xb800)
#define MIPI_DEVICE_READY(port)		_MMIO_MIPI(port, _MIPIA_DEVICE_READY, _MIPIC_DEVICE_READY)
#define  BUS_POSSESSION					(1 << 3) /* set to give bus to receiver */
#define  ULPS_STATE_MASK				(3 << 1)
#define  ULPS_STATE_ENTER				(2 << 1)
#define  ULPS_STATE_EXIT				(1 << 1)
#define  ULPS_STATE_NORMAL_OPERATION			(0 << 1)
#define  DEVICE_READY					(1 << 0)

#define _MIPIA_INTR_STAT		(dev_priv->mipi_mmio_base + 0xb004)
#define _MIPIC_INTR_STAT		(dev_priv->mipi_mmio_base + 0xb804)
#define MIPI_INTR_STAT(port)		_MMIO_MIPI(port, _MIPIA_INTR_STAT, _MIPIC_INTR_STAT)
#define _MIPIA_INTR_EN			(dev_priv->mipi_mmio_base + 0xb008)
#define _MIPIC_INTR_EN			(dev_priv->mipi_mmio_base + 0xb808)
#define MIPI_INTR_EN(port)		_MMIO_MIPI(port, _MIPIA_INTR_EN, _MIPIC_INTR_EN)
#define  TEARING_EFFECT					(1 << 31)
#define  SPL_PKT_SENT_INTERRUPT				(1 << 30)
#define  GEN_READ_DATA_AVAIL				(1 << 29)
#define  LP_GENERIC_WR_FIFO_FULL			(1 << 28)
#define  HS_GENERIC_WR_FIFO_FULL			(1 << 27)
#define  RX_PROT_VIOLATION				(1 << 26)
#define  RX_INVALID_TX_LENGTH				(1 << 25)
#define  ACK_WITH_NO_ERROR				(1 << 24)
#define  TURN_AROUND_ACK_TIMEOUT			(1 << 23)
#define  LP_RX_TIMEOUT					(1 << 22)
#define  HS_TX_TIMEOUT					(1 << 21)
#define  DPI_FIFO_UNDERRUN				(1 << 20)
#define  LOW_CONTENTION					(1 << 19)
#define  HIGH_CONTENTION				(1 << 18)
#define  TXDSI_VC_ID_INVALID				(1 << 17)
#define  TXDSI_DATA_TYPE_NOT_RECOGNISED			(1 << 16)
#define  TXCHECKSUM_ERROR				(1 << 15)
#define  TXECC_MULTIBIT_ERROR				(1 << 14)
#define  TXECC_SINGLE_BIT_ERROR				(1 << 13)
#define  TXFALSE_CONTROL_ERROR				(1 << 12)
#define  RXDSI_VC_ID_INVALID				(1 << 11)
#define  RXDSI_DATA_TYPE_NOT_REGOGNISED			(1 << 10)
#define  RXCHECKSUM_ERROR				(1 << 9)
#define  RXECC_MULTIBIT_ERROR				(1 << 8)
#define  RXECC_SINGLE_BIT_ERROR				(1 << 7)
#define  RXFALSE_CONTROL_ERROR				(1 << 6)
#define  RXHS_RECEIVE_TIMEOUT_ERROR			(1 << 5)
#define  RX_LP_TX_SYNC_ERROR				(1 << 4)
#define  RXEXCAPE_MODE_ENTRY_ERROR			(1 << 3)
#define  RXEOT_SYNC_ERROR				(1 << 2)
#define  RXSOT_SYNC_ERROR				(1 << 1)
#define  RXSOT_ERROR					(1 << 0)

#define _MIPIA_DSI_FUNC_PRG		(dev_priv->mipi_mmio_base + 0xb00c)
#define _MIPIC_DSI_FUNC_PRG		(dev_priv->mipi_mmio_base + 0xb80c)
#define MIPI_DSI_FUNC_PRG(port)		_MMIO_MIPI(port, _MIPIA_DSI_FUNC_PRG, _MIPIC_DSI_FUNC_PRG)
#define  CMD_MODE_DATA_WIDTH_MASK			(7 << 13)
#define  CMD_MODE_NOT_SUPPORTED				(0 << 13)
#define  CMD_MODE_DATA_WIDTH_16_BIT			(1 << 13)
#define  CMD_MODE_DATA_WIDTH_9_BIT			(2 << 13)
#define  CMD_MODE_DATA_WIDTH_8_BIT			(3 << 13)
#define  CMD_MODE_DATA_WIDTH_OPTION1			(4 << 13)
#define  CMD_MODE_DATA_WIDTH_OPTION2			(5 << 13)
#define  VID_MODE_FORMAT_MASK				(0xf << 7)
#define  VID_MODE_NOT_SUPPORTED				(0 << 7)
#define  VID_MODE_FORMAT_RGB565				(1 << 7)
#define  VID_MODE_FORMAT_RGB666_PACKED			(2 << 7)
#define  VID_MODE_FORMAT_RGB666				(3 << 7)
#define  VID_MODE_FORMAT_RGB888				(4 << 7)
#define  CMD_MODE_CHANNEL_NUMBER_SHIFT			5
#define  CMD_MODE_CHANNEL_NUMBER_MASK			(3 << 5)
#define  VID_MODE_CHANNEL_NUMBER_SHIFT			3
#define  VID_MODE_CHANNEL_NUMBER_MASK			(3 << 3)
#define  DATA_LANES_PRG_REG_SHIFT			0
#define  DATA_LANES_PRG_REG_MASK			(7 << 0)

#define _MIPIA_HS_TX_TIMEOUT		(dev_priv->mipi_mmio_base + 0xb010)
#define _MIPIC_HS_TX_TIMEOUT		(dev_priv->mipi_mmio_base + 0xb810)
#define MIPI_HS_TX_TIMEOUT(port)	_MMIO_MIPI(port, _MIPIA_HS_TX_TIMEOUT, _MIPIC_HS_TX_TIMEOUT)
#define  HIGH_SPEED_TX_TIMEOUT_COUNTER_MASK		0xffffff

#define _MIPIA_LP_RX_TIMEOUT		(dev_priv->mipi_mmio_base + 0xb014)
#define _MIPIC_LP_RX_TIMEOUT		(dev_priv->mipi_mmio_base + 0xb814)
#define MIPI_LP_RX_TIMEOUT(port)	_MMIO_MIPI(port, _MIPIA_LP_RX_TIMEOUT, _MIPIC_LP_RX_TIMEOUT)
#define  LOW_POWER_RX_TIMEOUT_COUNTER_MASK		0xffffff

#define _MIPIA_TURN_AROUND_TIMEOUT	(dev_priv->mipi_mmio_base + 0xb018)
#define _MIPIC_TURN_AROUND_TIMEOUT	(dev_priv->mipi_mmio_base + 0xb818)
#define MIPI_TURN_AROUND_TIMEOUT(port)	_MMIO_MIPI(port, _MIPIA_TURN_AROUND_TIMEOUT, _MIPIC_TURN_AROUND_TIMEOUT)
#define  TURN_AROUND_TIMEOUT_MASK			0x3f

#define _MIPIA_DEVICE_RESET_TIMER	(dev_priv->mipi_mmio_base + 0xb01c)
#define _MIPIC_DEVICE_RESET_TIMER	(dev_priv->mipi_mmio_base + 0xb81c)
#define MIPI_DEVICE_RESET_TIMER(port)	_MMIO_MIPI(port, _MIPIA_DEVICE_RESET_TIMER, _MIPIC_DEVICE_RESET_TIMER)
#define  DEVICE_RESET_TIMER_MASK			0xffff

#define _MIPIA_DPI_RESOLUTION		(dev_priv->mipi_mmio_base + 0xb020)
#define _MIPIC_DPI_RESOLUTION		(dev_priv->mipi_mmio_base + 0xb820)
#define MIPI_DPI_RESOLUTION(port)	_MMIO_MIPI(port, _MIPIA_DPI_RESOLUTION, _MIPIC_DPI_RESOLUTION)
#define  VERTICAL_ADDRESS_SHIFT				16
#define  VERTICAL_ADDRESS_MASK				(0xffff << 16)
#define  HORIZONTAL_ADDRESS_SHIFT			0
#define  HORIZONTAL_ADDRESS_MASK			0xffff

#define _MIPIA_DBI_FIFO_THROTTLE	(dev_priv->mipi_mmio_base + 0xb024)
#define _MIPIC_DBI_FIFO_THROTTLE	(dev_priv->mipi_mmio_base + 0xb824)
#define MIPI_DBI_FIFO_THROTTLE(port)	_MMIO_MIPI(port, _MIPIA_DBI_FIFO_THROTTLE, _MIPIC_DBI_FIFO_THROTTLE)
#define  DBI_FIFO_EMPTY_HALF				(0 << 0)
#define  DBI_FIFO_EMPTY_QUARTER				(1 << 0)
#define  DBI_FIFO_EMPTY_7_LOCATIONS			(2 << 0)

/* regs below are bits 15:0 */
#define _MIPIA_HSYNC_PADDING_COUNT	(dev_priv->mipi_mmio_base + 0xb028)
#define _MIPIC_HSYNC_PADDING_COUNT	(dev_priv->mipi_mmio_base + 0xb828)
#define MIPI_HSYNC_PADDING_COUNT(port)	_MMIO_MIPI(port, _MIPIA_HSYNC_PADDING_COUNT, _MIPIC_HSYNC_PADDING_COUNT)

#define _MIPIA_HBP_COUNT		(dev_priv->mipi_mmio_base + 0xb02c)
#define _MIPIC_HBP_COUNT		(dev_priv->mipi_mmio_base + 0xb82c)
#define MIPI_HBP_COUNT(port)		_MMIO_MIPI(port, _MIPIA_HBP_COUNT, _MIPIC_HBP_COUNT)

#define _MIPIA_HFP_COUNT		(dev_priv->mipi_mmio_base + 0xb030)
#define _MIPIC_HFP_COUNT		(dev_priv->mipi_mmio_base + 0xb830)
#define MIPI_HFP_COUNT(port)		_MMIO_MIPI(port, _MIPIA_HFP_COUNT, _MIPIC_HFP_COUNT)

#define _MIPIA_HACTIVE_AREA_COUNT	(dev_priv->mipi_mmio_base + 0xb034)
#define _MIPIC_HACTIVE_AREA_COUNT	(dev_priv->mipi_mmio_base + 0xb834)
#define MIPI_HACTIVE_AREA_COUNT(port)	_MMIO_MIPI(port, _MIPIA_HACTIVE_AREA_COUNT, _MIPIC_HACTIVE_AREA_COUNT)

#define _MIPIA_VSYNC_PADDING_COUNT	(dev_priv->mipi_mmio_base + 0xb038)
#define _MIPIC_VSYNC_PADDING_COUNT	(dev_priv->mipi_mmio_base + 0xb838)
#define MIPI_VSYNC_PADDING_COUNT(port)	_MMIO_MIPI(port, _MIPIA_VSYNC_PADDING_COUNT, _MIPIC_VSYNC_PADDING_COUNT)

#define _MIPIA_VBP_COUNT		(dev_priv->mipi_mmio_base + 0xb03c)
#define _MIPIC_VBP_COUNT		(dev_priv->mipi_mmio_base + 0xb83c)
#define MIPI_VBP_COUNT(port)		_MMIO_MIPI(port, _MIPIA_VBP_COUNT, _MIPIC_VBP_COUNT)

#define _MIPIA_VFP_COUNT		(dev_priv->mipi_mmio_base + 0xb040)
#define _MIPIC_VFP_COUNT		(dev_priv->mipi_mmio_base + 0xb840)
#define MIPI_VFP_COUNT(port)		_MMIO_MIPI(port, _MIPIA_VFP_COUNT, _MIPIC_VFP_COUNT)

#define _MIPIA_HIGH_LOW_SWITCH_COUNT	(dev_priv->mipi_mmio_base + 0xb044)
#define _MIPIC_HIGH_LOW_SWITCH_COUNT	(dev_priv->mipi_mmio_base + 0xb844)
#define MIPI_HIGH_LOW_SWITCH_COUNT(port)	_MMIO_MIPI(port,	_MIPIA_HIGH_LOW_SWITCH_COUNT, _MIPIC_HIGH_LOW_SWITCH_COUNT)

/* regs above are bits 15:0 */

#define _MIPIA_DPI_CONTROL		(dev_priv->mipi_mmio_base + 0xb048)
#define _MIPIC_DPI_CONTROL		(dev_priv->mipi_mmio_base + 0xb848)
#define MIPI_DPI_CONTROL(port)		_MMIO_MIPI(port, _MIPIA_DPI_CONTROL, _MIPIC_DPI_CONTROL)
#define  DPI_LP_MODE					(1 << 6)
#define  BACKLIGHT_OFF					(1 << 5)
#define  BACKLIGHT_ON					(1 << 4)
#define  COLOR_MODE_OFF					(1 << 3)
#define  COLOR_MODE_ON					(1 << 2)
#define  TURN_ON					(1 << 1)
#define  SHUTDOWN					(1 << 0)

#define _MIPIA_DPI_DATA			(dev_priv->mipi_mmio_base + 0xb04c)
#define _MIPIC_DPI_DATA			(dev_priv->mipi_mmio_base + 0xb84c)
#define MIPI_DPI_DATA(port)		_MMIO_MIPI(port, _MIPIA_DPI_DATA, _MIPIC_DPI_DATA)
#define  COMMAND_BYTE_SHIFT				0
#define  COMMAND_BYTE_MASK				(0x3f << 0)

#define _MIPIA_INIT_COUNT		(dev_priv->mipi_mmio_base + 0xb050)
#define _MIPIC_INIT_COUNT		(dev_priv->mipi_mmio_base + 0xb850)
#define MIPI_INIT_COUNT(port)		_MMIO_MIPI(port, _MIPIA_INIT_COUNT, _MIPIC_INIT_COUNT)
#define  MASTER_INIT_TIMER_SHIFT			0
#define  MASTER_INIT_TIMER_MASK				(0xffff << 0)

#define _MIPIA_MAX_RETURN_PKT_SIZE	(dev_priv->mipi_mmio_base + 0xb054)
#define _MIPIC_MAX_RETURN_PKT_SIZE	(dev_priv->mipi_mmio_base + 0xb854)
#define MIPI_MAX_RETURN_PKT_SIZE(port)	_MMIO_MIPI(port, \
			_MIPIA_MAX_RETURN_PKT_SIZE, _MIPIC_MAX_RETURN_PKT_SIZE)
#define  MAX_RETURN_PKT_SIZE_SHIFT			0
#define  MAX_RETURN_PKT_SIZE_MASK			(0x3ff << 0)

#define _MIPIA_VIDEO_MODE_FORMAT	(dev_priv->mipi_mmio_base + 0xb058)
#define _MIPIC_VIDEO_MODE_FORMAT	(dev_priv->mipi_mmio_base + 0xb858)
#define MIPI_VIDEO_MODE_FORMAT(port)	_MMIO_MIPI(port, _MIPIA_VIDEO_MODE_FORMAT, _MIPIC_VIDEO_MODE_FORMAT)
#define  RANDOM_DPI_DISPLAY_RESOLUTION			(1 << 4)
#define  DISABLE_VIDEO_BTA				(1 << 3)
#define  IP_TG_CONFIG					(1 << 2)
#define  VIDEO_MODE_NON_BURST_WITH_SYNC_PULSE		(1 << 0)
#define  VIDEO_MODE_NON_BURST_WITH_SYNC_EVENTS		(2 << 0)
#define  VIDEO_MODE_BURST				(3 << 0)

#define _MIPIA_EOT_DISABLE		(dev_priv->mipi_mmio_base + 0xb05c)
#define _MIPIC_EOT_DISABLE		(dev_priv->mipi_mmio_base + 0xb85c)
#define MIPI_EOT_DISABLE(port)		_MMIO_MIPI(port, _MIPIA_EOT_DISABLE, _MIPIC_EOT_DISABLE)
#define  BXT_DEFEATURE_DPI_FIFO_CTR			(1 << 9)
#define  BXT_DPHY_DEFEATURE_EN				(1 << 8)
#define  LP_RX_TIMEOUT_ERROR_RECOVERY_DISABLE		(1 << 7)
#define  HS_RX_TIMEOUT_ERROR_RECOVERY_DISABLE		(1 << 6)
#define  LOW_CONTENTION_RECOVERY_DISABLE		(1 << 5)
#define  HIGH_CONTENTION_RECOVERY_DISABLE		(1 << 4)
#define  TXDSI_TYPE_NOT_RECOGNISED_ERROR_RECOVERY_DISABLE (1 << 3)
#define  TXECC_MULTIBIT_ERROR_RECOVERY_DISABLE		(1 << 2)
#define  CLOCKSTOP					(1 << 1)
#define  EOT_DISABLE					(1 << 0)

#define _MIPIA_LP_BYTECLK		(dev_priv->mipi_mmio_base + 0xb060)
#define _MIPIC_LP_BYTECLK		(dev_priv->mipi_mmio_base + 0xb860)
#define MIPI_LP_BYTECLK(port)		_MMIO_MIPI(port, _MIPIA_LP_BYTECLK, _MIPIC_LP_BYTECLK)
#define  LP_BYTECLK_SHIFT				0
#define  LP_BYTECLK_MASK				(0xffff << 0)

/* bits 31:0 */
#define _MIPIA_LP_GEN_DATA		(dev_priv->mipi_mmio_base + 0xb064)
#define _MIPIC_LP_GEN_DATA		(dev_priv->mipi_mmio_base + 0xb864)
#define MIPI_LP_GEN_DATA(port)		_MMIO_MIPI(port, _MIPIA_LP_GEN_DATA, _MIPIC_LP_GEN_DATA)

/* bits 31:0 */
#define _MIPIA_HS_GEN_DATA		(dev_priv->mipi_mmio_base + 0xb068)
#define _MIPIC_HS_GEN_DATA		(dev_priv->mipi_mmio_base + 0xb868)
#define MIPI_HS_GEN_DATA(port)		_MMIO_MIPI(port, _MIPIA_HS_GEN_DATA, _MIPIC_HS_GEN_DATA)

#define _MIPIA_LP_GEN_CTRL		(dev_priv->mipi_mmio_base + 0xb06c)
#define _MIPIC_LP_GEN_CTRL		(dev_priv->mipi_mmio_base + 0xb86c)
#define MIPI_LP_GEN_CTRL(port)		_MMIO_MIPI(port, _MIPIA_LP_GEN_CTRL, _MIPIC_LP_GEN_CTRL)
#define _MIPIA_HS_GEN_CTRL		(dev_priv->mipi_mmio_base + 0xb070)
#define _MIPIC_HS_GEN_CTRL		(dev_priv->mipi_mmio_base + 0xb870)
#define MIPI_HS_GEN_CTRL(port)		_MMIO_MIPI(port, _MIPIA_HS_GEN_CTRL, _MIPIC_HS_GEN_CTRL)
#define  LONG_PACKET_WORD_COUNT_SHIFT			8
#define  LONG_PACKET_WORD_COUNT_MASK			(0xffff << 8)
#define  SHORT_PACKET_PARAM_SHIFT			8
#define  SHORT_PACKET_PARAM_MASK			(0xffff << 8)
#define  VIRTUAL_CHANNEL_SHIFT				6
#define  VIRTUAL_CHANNEL_MASK				(3 << 6)
#define  DATA_TYPE_SHIFT				0
#define  DATA_TYPE_MASK					(0x3f << 0)
/* data type values, see include/video/mipi_display.h */

#define _MIPIA_GEN_FIFO_STAT		(dev_priv->mipi_mmio_base + 0xb074)
#define _MIPIC_GEN_FIFO_STAT		(dev_priv->mipi_mmio_base + 0xb874)
#define MIPI_GEN_FIFO_STAT(port)	_MMIO_MIPI(port, _MIPIA_GEN_FIFO_STAT, _MIPIC_GEN_FIFO_STAT)
#define  DPI_FIFO_EMPTY					(1 << 28)
#define  DBI_FIFO_EMPTY					(1 << 27)
#define  LP_CTRL_FIFO_EMPTY				(1 << 26)
#define  LP_CTRL_FIFO_HALF_EMPTY			(1 << 25)
#define  LP_CTRL_FIFO_FULL				(1 << 24)
#define  HS_CTRL_FIFO_EMPTY				(1 << 18)
#define  HS_CTRL_FIFO_HALF_EMPTY			(1 << 17)
#define  HS_CTRL_FIFO_FULL				(1 << 16)
#define  LP_DATA_FIFO_EMPTY				(1 << 10)
#define  LP_DATA_FIFO_HALF_EMPTY			(1 << 9)
#define  LP_DATA_FIFO_FULL				(1 << 8)
#define  HS_DATA_FIFO_EMPTY				(1 << 2)
#define  HS_DATA_FIFO_HALF_EMPTY			(1 << 1)
#define  HS_DATA_FIFO_FULL				(1 << 0)

#define _MIPIA_HS_LS_DBI_ENABLE		(dev_priv->mipi_mmio_base + 0xb078)
#define _MIPIC_HS_LS_DBI_ENABLE		(dev_priv->mipi_mmio_base + 0xb878)
#define MIPI_HS_LP_DBI_ENABLE(port)	_MMIO_MIPI(port, _MIPIA_HS_LS_DBI_ENABLE, _MIPIC_HS_LS_DBI_ENABLE)
#define  DBI_HS_LP_MODE_MASK				(1 << 0)
#define  DBI_LP_MODE					(1 << 0)
#define  DBI_HS_MODE					(0 << 0)

#define _MIPIA_DPHY_PARAM		(dev_priv->mipi_mmio_base + 0xb080)
#define _MIPIC_DPHY_PARAM		(dev_priv->mipi_mmio_base + 0xb880)
#define MIPI_DPHY_PARAM(port)		_MMIO_MIPI(port, _MIPIA_DPHY_PARAM, _MIPIC_DPHY_PARAM)
#define  EXIT_ZERO_COUNT_SHIFT				24
#define  EXIT_ZERO_COUNT_MASK				(0x3f << 24)
#define  TRAIL_COUNT_SHIFT				16
#define  TRAIL_COUNT_MASK				(0x1f << 16)
#define  CLK_ZERO_COUNT_SHIFT				8
#define  CLK_ZERO_COUNT_MASK				(0xff << 8)
#define  PREPARE_COUNT_SHIFT				0
#define  PREPARE_COUNT_MASK				(0x3f << 0)

/* bits 31:0 */
#define _MIPIA_DBI_BW_CTRL		(dev_priv->mipi_mmio_base + 0xb084)
#define _MIPIC_DBI_BW_CTRL		(dev_priv->mipi_mmio_base + 0xb884)
#define MIPI_DBI_BW_CTRL(port)		_MMIO_MIPI(port, _MIPIA_DBI_BW_CTRL, _MIPIC_DBI_BW_CTRL)

#define _MIPIA_CLK_LANE_SWITCH_TIME_CNT		(dev_priv->mipi_mmio_base + 0xb088)
#define _MIPIC_CLK_LANE_SWITCH_TIME_CNT		(dev_priv->mipi_mmio_base + 0xb888)
#define MIPI_CLK_LANE_SWITCH_TIME_CNT(port)	_MMIO_MIPI(port, _MIPIA_CLK_LANE_SWITCH_TIME_CNT, _MIPIC_CLK_LANE_SWITCH_TIME_CNT)
#define  LP_HS_SSW_CNT_SHIFT				16
#define  LP_HS_SSW_CNT_MASK				(0xffff << 16)
#define  HS_LP_PWR_SW_CNT_SHIFT				0
#define  HS_LP_PWR_SW_CNT_MASK				(0xffff << 0)

#define _MIPIA_STOP_STATE_STALL		(dev_priv->mipi_mmio_base + 0xb08c)
#define _MIPIC_STOP_STATE_STALL		(dev_priv->mipi_mmio_base + 0xb88c)
#define MIPI_STOP_STATE_STALL(port)	_MMIO_MIPI(port, _MIPIA_STOP_STATE_STALL, _MIPIC_STOP_STATE_STALL)
#define  STOP_STATE_STALL_COUNTER_SHIFT			0
#define  STOP_STATE_STALL_COUNTER_MASK			(0xff << 0)

#define _MIPIA_INTR_STAT_REG_1		(dev_priv->mipi_mmio_base + 0xb090)
#define _MIPIC_INTR_STAT_REG_1		(dev_priv->mipi_mmio_base + 0xb890)
#define MIPI_INTR_STAT_REG_1(port)	_MMIO_MIPI(port, _MIPIA_INTR_STAT_REG_1, _MIPIC_INTR_STAT_REG_1)
#define _MIPIA_INTR_EN_REG_1		(dev_priv->mipi_mmio_base + 0xb094)
#define _MIPIC_INTR_EN_REG_1		(dev_priv->mipi_mmio_base + 0xb894)
#define MIPI_INTR_EN_REG_1(port)	_MMIO_MIPI(port, _MIPIA_INTR_EN_REG_1, _MIPIC_INTR_EN_REG_1)
#define  RX_CONTENTION_DETECTED				(1 << 0)

/* XXX: only pipe A ?!? */
#define MIPIA_DBI_TYPEC_CTRL		(dev_priv->mipi_mmio_base + 0xb100)
#define  DBI_TYPEC_ENABLE				(1 << 31)
#define  DBI_TYPEC_WIP					(1 << 30)
#define  DBI_TYPEC_OPTION_SHIFT				28
#define  DBI_TYPEC_OPTION_MASK				(3 << 28)
#define  DBI_TYPEC_FREQ_SHIFT				24
#define  DBI_TYPEC_FREQ_MASK				(0xf << 24)
#define  DBI_TYPEC_OVERRIDE				(1 << 8)
#define  DBI_TYPEC_OVERRIDE_COUNTER_SHIFT		0
#define  DBI_TYPEC_OVERRIDE_COUNTER_MASK		(0xff << 0)


/* MIPI adapter registers */

#define _MIPIA_CTRL			(dev_priv->mipi_mmio_base + 0xb104)
#define _MIPIC_CTRL			(dev_priv->mipi_mmio_base + 0xb904)
#define MIPI_CTRL(port)			_MMIO_MIPI(port, _MIPIA_CTRL, _MIPIC_CTRL)
#define  ESCAPE_CLOCK_DIVIDER_SHIFT			5 /* A only */
#define  ESCAPE_CLOCK_DIVIDER_MASK			(3 << 5)
#define  ESCAPE_CLOCK_DIVIDER_1				(0 << 5)
#define  ESCAPE_CLOCK_DIVIDER_2				(1 << 5)
#define  ESCAPE_CLOCK_DIVIDER_4				(2 << 5)
#define  READ_REQUEST_PRIORITY_SHIFT			3
#define  READ_REQUEST_PRIORITY_MASK			(3 << 3)
#define  READ_REQUEST_PRIORITY_LOW			(0 << 3)
#define  READ_REQUEST_PRIORITY_HIGH			(3 << 3)
#define  RGB_FLIP_TO_BGR				(1 << 2)

#define  BXT_PIPE_SELECT_SHIFT				7
#define  BXT_PIPE_SELECT_MASK				(7 << 7)
#define  BXT_PIPE_SELECT(pipe)				((pipe) << 7)
#define  GLK_PHY_STATUS_PORT_READY			(1 << 31) /* RO */
#define  GLK_ULPS_NOT_ACTIVE				(1 << 30) /* RO */
#define  GLK_MIPIIO_RESET_RELEASED			(1 << 28)
#define  GLK_CLOCK_LANE_STOP_STATE			(1 << 27) /* RO */
#define  GLK_DATA_LANE_STOP_STATE			(1 << 26) /* RO */
#define  GLK_LP_WAKE					(1 << 22)
#define  GLK_LP11_LOW_PWR_MODE				(1 << 21)
#define  GLK_LP00_LOW_PWR_MODE				(1 << 20)
#define  GLK_FIREWALL_ENABLE				(1 << 16)
#define  BXT_PIXEL_OVERLAP_CNT_MASK			(0xf << 10)
#define  BXT_PIXEL_OVERLAP_CNT_SHIFT			10
#define  BXT_DSC_ENABLE					(1 << 3)
#define  BXT_RGB_FLIP					(1 << 2)
#define  GLK_MIPIIO_PORT_POWERED			(1 << 1) /* RO */
#define  GLK_MIPIIO_ENABLE				(1 << 0)

#define _MIPIA_DATA_ADDRESS		(dev_priv->mipi_mmio_base + 0xb108)
#define _MIPIC_DATA_ADDRESS		(dev_priv->mipi_mmio_base + 0xb908)
#define MIPI_DATA_ADDRESS(port)		_MMIO_MIPI(port, _MIPIA_DATA_ADDRESS, _MIPIC_DATA_ADDRESS)
#define  DATA_MEM_ADDRESS_SHIFT				5
#define  DATA_MEM_ADDRESS_MASK				(0x7ffffff << 5)
#define  DATA_VALID					(1 << 0)

#define _MIPIA_DATA_LENGTH		(dev_priv->mipi_mmio_base + 0xb10c)
#define _MIPIC_DATA_LENGTH		(dev_priv->mipi_mmio_base + 0xb90c)
#define MIPI_DATA_LENGTH(port)		_MMIO_MIPI(port, _MIPIA_DATA_LENGTH, _MIPIC_DATA_LENGTH)
#define  DATA_LENGTH_SHIFT				0
#define  DATA_LENGTH_MASK				(0xfffff << 0)

#define _MIPIA_COMMAND_ADDRESS		(dev_priv->mipi_mmio_base + 0xb110)
#define _MIPIC_COMMAND_ADDRESS		(dev_priv->mipi_mmio_base + 0xb910)
#define MIPI_COMMAND_ADDRESS(port)	_MMIO_MIPI(port, _MIPIA_COMMAND_ADDRESS, _MIPIC_COMMAND_ADDRESS)
#define  COMMAND_MEM_ADDRESS_SHIFT			5
#define  COMMAND_MEM_ADDRESS_MASK			(0x7ffffff << 5)
#define  AUTO_PWG_ENABLE				(1 << 2)
#define  MEMORY_WRITE_DATA_FROM_PIPE_RENDERING		(1 << 1)
#define  COMMAND_VALID					(1 << 0)

#define _MIPIA_COMMAND_LENGTH		(dev_priv->mipi_mmio_base + 0xb114)
#define _MIPIC_COMMAND_LENGTH		(dev_priv->mipi_mmio_base + 0xb914)
#define MIPI_COMMAND_LENGTH(port)	_MMIO_MIPI(port, _MIPIA_COMMAND_LENGTH, _MIPIC_COMMAND_LENGTH)
#define  COMMAND_LENGTH_SHIFT(n)			(8 * (n)) /* n: 0...3 */
#define  COMMAND_LENGTH_MASK(n)				(0xff << (8 * (n)))

#define _MIPIA_READ_DATA_RETURN0	(dev_priv->mipi_mmio_base + 0xb118)
#define _MIPIC_READ_DATA_RETURN0	(dev_priv->mipi_mmio_base + 0xb918)
#define MIPI_READ_DATA_RETURN(port, n) _MMIO(_MIPI(port, _MIPIA_READ_DATA_RETURN0, _MIPIC_READ_DATA_RETURN0) + 4 * (n)) /* n: 0...7 */

#define _MIPIA_READ_DATA_VALID		(dev_priv->mipi_mmio_base + 0xb138)
#define _MIPIC_READ_DATA_VALID		(dev_priv->mipi_mmio_base + 0xb938)
#define MIPI_READ_DATA_VALID(port)	_MMIO_MIPI(port, _MIPIA_READ_DATA_VALID, _MIPIC_READ_DATA_VALID)
#define  READ_DATA_VALID(n)				(1 << (n))

/* For UMS only (deprecated): */
#define _PALETTE_A (dev_priv->info.display_mmio_offset + 0xa000)
#define _PALETTE_B (dev_priv->info.display_mmio_offset + 0xa800)

/* MOCS (Memory Object Control State) registers */
#define GEN9_LNCFCMOCS(i)	_MMIO(0xb020 + (i) * 4)	/* L3 Cache Control */

#define GEN9_GFX_MOCS(i)	_MMIO(0xc800 + (i) * 4)	/* Graphics MOCS registers */
#define GEN9_MFX0_MOCS(i)	_MMIO(0xc900 + (i) * 4)	/* Media 0 MOCS registers */
#define GEN9_MFX1_MOCS(i)	_MMIO(0xca00 + (i) * 4)	/* Media 1 MOCS registers */
#define GEN9_VEBOX_MOCS(i)	_MMIO(0xcb00 + (i) * 4)	/* Video MOCS registers */
#define GEN9_BLT_MOCS(i)	_MMIO(0xcc00 + (i) * 4)	/* Blitter MOCS registers */

/* gamt regs */
#define GEN8_L3_LRA_1_GPGPU _MMIO(0x4dd4)
#define   GEN8_L3_LRA_1_GPGPU_DEFAULT_VALUE_BDW  0x67F1427F /* max/min for LRA1/2 */
#define   GEN8_L3_LRA_1_GPGPU_DEFAULT_VALUE_CHV  0x5FF101FF /* max/min for LRA1/2 */
#define   GEN9_L3_LRA_1_GPGPU_DEFAULT_VALUE_SKL  0x67F1427F /*    "        " */
#define   GEN9_L3_LRA_1_GPGPU_DEFAULT_VALUE_BXT  0x5FF101FF /*    "        " */

#endif /* _I915_REG_H_ */<|MERGE_RESOLUTION|>--- conflicted
+++ resolved
@@ -5013,17 +5013,6 @@
 #define   PIPEMISC_DITHER_TYPE_SP	(0<<2)
 #define PIPEMISC(pipe)			_MMIO_PIPE2(pipe, _PIPE_MISC_A)
 
-<<<<<<< HEAD
-#define _PIPE_BOTTOM_COLOR_A           0x70034
-#define _PIPE_BOTTOM_COLOR_B           0x71034
-#define _PIPE_BOTTOM_COLOR_C           0x72034
-#define   PIPE_BOTTOM_GAMMA_ENABLE     (1<<31)
-#define   PIPE_BOTTOM_CSC_ENABLE       (1<<30)
-#define   PIPE_BOTTOM_COLOR_MASK       0x3FFFFFFF
-#define PIPE_BOTTOM_COLOR(pipe) _MMIO_PIPE3(pipe, _PIPE_BOTTOM_COLOR_A, \
-					    _PIPE_BOTTOM_COLOR_B, \
-					    _PIPE_BOTTOM_COLOR_C)
-=======
 /* Skylake pipe bottom color */
 #define _PIPE_BOTTOM_COLOR_A        0x70034
 #define _PIPE_BOTTOM_COLOR_B        0x71034
@@ -5032,7 +5021,6 @@
 #define PIPE_BOTTOM_CSC_ENABLE     (1 << 30)
 #define PIPE_BOTTOM_COLOR_MASK     0x3FFFFFFF
 #define PIPE_BOTTOM_COLOR(pipe) _MMIO_PIPE(pipe, _PIPE_BOTTOM_COLOR_A, _PIPE_BOTTOM_COLOR_B)
->>>>>>> f0098890
 
 #define VLV_DPFLIPSTAT				_MMIO(VLV_DISPLAY_BASE + 0x70028)
 #define   PIPEB_LINE_COMPARE_INT_EN		(1<<29)
