/*
 * Copyright © 2014 Intel Corporation
 *
 * Permission is hereby granted, free of charge, to any person obtaining a
 * copy of this software and associated documentation files (the "Software"),
 * to deal in the Software without restriction, including without limitation
 * the rights to use, copy, modify, merge, publish, distribute, sublicense,
 * and/or sell copies of the Software, and to permit persons to whom the
 * Software is furnished to do so, subject to the following conditions:
 *
 * The above copyright notice and this permission notice (including the next
 * paragraph) shall be included in all copies or substantial portions of the
 * Software.
 *
 * THE SOFTWARE IS PROVIDED "AS IS", WITHOUT WARRANTY OF ANY KIND, EXPRESS OR
 * IMPLIED, INCLUDING BUT NOT LIMITED TO THE WARRANTIES OF MERCHANTABILITY,
 * FITNESS FOR A PARTICULAR PURPOSE AND NONINFRINGEMENT.  IN NO EVENT SHALL
 * THE AUTHORS OR COPYRIGHT HOLDERS BE LIABLE FOR ANY CLAIM, DAMAGES OR OTHER
 * LIABILITY, WHETHER IN AN ACTION OF CONTRACT, TORT OR OTHERWISE, ARISING
 * FROM, OUT OF OR IN CONNECTION WITH THE SOFTWARE OR THE USE OR OTHER DEALINGS
 * IN THE SOFTWARE.
 *
 * Please try to maintain the following order within this file unless it makes
 * sense to do otherwise. From top to bottom:
 * 1. typedefs
 * 2. #defines, and macros
 * 3. structure definitions
 * 4. function prototypes
 *
 * Within each section, please try to order by generation in ascending order,
 * from top to bottom (ie. gen6 on the top, gen8 on the bottom).
 */

#ifndef __I915_GEM_GTT_H__
#define __I915_GEM_GTT_H__

#include <linux/io-mapping.h>
#include <linux/mm.h>

#include "i915_gem_timeline.h"
#include "i915_gem_request.h"

#define I915_GTT_PAGE_SIZE 4096UL
#define I915_GTT_MIN_ALIGNMENT I915_GTT_PAGE_SIZE

#define I915_FENCE_REG_NONE -1
#define I915_MAX_NUM_FENCES 32
/* 32 fences + sign bit for FENCE_REG_NONE */
#define I915_MAX_NUM_FENCE_BITS 6

struct drm_i915_file_private;
struct drm_i915_fence_reg;

typedef uint32_t gen6_pte_t;
typedef uint64_t gen8_pte_t;
typedef uint64_t gen8_pde_t;
typedef uint64_t gen8_ppgtt_pdpe_t;
typedef uint64_t gen8_ppgtt_pml4e_t;

#define ggtt_total_entries(ggtt) ((ggtt)->base.total >> PAGE_SHIFT)

/* gen6-hsw has bit 11-4 for physical addr bit 39-32 */
#define GEN6_GTT_ADDR_ENCODE(addr)	((addr) | (((addr) >> 28) & 0xff0))
#define GEN6_PTE_ADDR_ENCODE(addr)	GEN6_GTT_ADDR_ENCODE(addr)
#define GEN6_PDE_ADDR_ENCODE(addr)	GEN6_GTT_ADDR_ENCODE(addr)
#define GEN6_PTE_CACHE_LLC		(2 << 1)
#define GEN6_PTE_UNCACHED		(1 << 1)
#define GEN6_PTE_VALID			(1 << 0)

#define I915_PTES(pte_len)		(PAGE_SIZE / (pte_len))
#define I915_PTE_MASK(pte_len)		(I915_PTES(pte_len) - 1)
#define I915_PDES			512
#define I915_PDE_MASK			(I915_PDES - 1)
#define NUM_PTE(pde_shift)     (1 << (pde_shift - PAGE_SHIFT))

#define GEN6_PTES			I915_PTES(sizeof(gen6_pte_t))
#define GEN6_PD_SIZE		        (I915_PDES * PAGE_SIZE)
#define GEN6_PD_ALIGN			(PAGE_SIZE * 16)
#define GEN6_PDE_SHIFT			22
#define GEN6_PDE_VALID			(1 << 0)

#define GEN7_PTE_CACHE_L3_LLC		(3 << 1)

#define BYT_PTE_SNOOPED_BY_CPU_CACHES	(1 << 2)
#define BYT_PTE_WRITEABLE		(1 << 1)

/* Cacheability Control is a 4-bit value. The low three bits are stored in bits
 * 3:1 of the PTE, while the fourth bit is stored in bit 11 of the PTE.
 */
#define HSW_CACHEABILITY_CONTROL(bits)	((((bits) & 0x7) << 1) | \
					 (((bits) & 0x8) << (11 - 3)))
#define HSW_WB_LLC_AGE3			HSW_CACHEABILITY_CONTROL(0x2)
#define HSW_WB_LLC_AGE0			HSW_CACHEABILITY_CONTROL(0x3)
#define HSW_WB_ELLC_LLC_AGE3		HSW_CACHEABILITY_CONTROL(0x8)
#define HSW_WB_ELLC_LLC_AGE0		HSW_CACHEABILITY_CONTROL(0xb)
#define HSW_WT_ELLC_LLC_AGE3		HSW_CACHEABILITY_CONTROL(0x7)
#define HSW_WT_ELLC_LLC_AGE0		HSW_CACHEABILITY_CONTROL(0x6)
#define HSW_PTE_UNCACHED		(0)
#define HSW_GTT_ADDR_ENCODE(addr)	((addr) | (((addr) >> 28) & 0x7f0))
#define HSW_PTE_ADDR_ENCODE(addr)	HSW_GTT_ADDR_ENCODE(addr)

/* GEN8 legacy style address is defined as a 3 level page table:
 * 31:30 | 29:21 | 20:12 |  11:0
 * PDPE  |  PDE  |  PTE  | offset
 * The difference as compared to normal x86 3 level page table is the PDPEs are
 * programmed via register.
 *
 * GEN8 48b legacy style address is defined as a 4 level page table:
 * 47:39 | 38:30 | 29:21 | 20:12 |  11:0
 * PML4E | PDPE  |  PDE  |  PTE  | offset
 */
#define GEN8_PML4ES_PER_PML4		512
#define GEN8_PML4E_SHIFT		39
#define GEN8_PML4E_MASK			(GEN8_PML4ES_PER_PML4 - 1)
#define GEN8_PDPE_SHIFT			30
/* NB: GEN8_PDPE_MASK is untrue for 32b platforms, but it has no impact on 32b page
 * tables */
#define GEN8_PDPE_MASK			0x1ff
#define GEN8_PDE_SHIFT			21
#define GEN8_PDE_MASK			0x1ff
#define GEN8_PTE_SHIFT			12
#define GEN8_PTE_MASK			0x1ff
#define GEN8_LEGACY_PDPES		4
#define GEN8_PTES			I915_PTES(sizeof(gen8_pte_t))

#define I915_PDPES_PER_PDP(dev_priv)	(USES_FULL_48BIT_PPGTT(dev_priv) ?\
					GEN8_PML4ES_PER_PML4 : GEN8_LEGACY_PDPES)

#define PPAT_UNCACHED_INDEX		(_PAGE_PWT | _PAGE_PCD)
#define PPAT_CACHED_PDE_INDEX		0 /* WB LLC */
#define PPAT_CACHED_INDEX		_PAGE_PAT /* WB LLCeLLC */
#define PPAT_DISPLAY_ELLC_INDEX		_PAGE_PCD /* WT eLLC */

#define CHV_PPAT_SNOOP			(1<<6)
#define GEN8_PPAT_AGE(x)		(x<<4)
#define GEN8_PPAT_LLCeLLC		(3<<2)
#define GEN8_PPAT_LLCELLC		(2<<2)
#define GEN8_PPAT_LLC			(1<<2)
#define GEN8_PPAT_WB			(3<<0)
#define GEN8_PPAT_WT			(2<<0)
#define GEN8_PPAT_WC			(1<<0)
#define GEN8_PPAT_UC			(0<<0)
#define GEN8_PPAT_ELLC_OVERRIDE		(0<<2)
#define GEN8_PPAT(i, x)			((uint64_t) (x) << ((i) * 8))

struct sg_table;

struct intel_rotation_info {
	struct intel_rotation_plane_info {
		/* tiles */
		unsigned int width, height, stride, offset;
	} plane[2];
} __packed;

static inline void assert_intel_rotation_info_is_packed(void)
{
	BUILD_BUG_ON(sizeof(struct intel_rotation_info) != 8*sizeof(unsigned int));
}

struct intel_partial_info {
	u64 offset;
	unsigned int size;
} __packed;

static inline void assert_intel_partial_info_is_packed(void)
{
	BUILD_BUG_ON(sizeof(struct intel_partial_info) != sizeof(u64) + sizeof(unsigned int));
}

enum i915_ggtt_view_type {
	I915_GGTT_VIEW_NORMAL = 0,
	I915_GGTT_VIEW_ROTATED = sizeof(struct intel_rotation_info),
	I915_GGTT_VIEW_PARTIAL = sizeof(struct intel_partial_info),
};

static inline void assert_i915_ggtt_view_type_is_unique(void)
{
	/* As we encode the size of each branch inside the union into its type,
	 * we have to be careful that each branch has a unique size.
	 */
	switch ((enum i915_ggtt_view_type)0) {
	case I915_GGTT_VIEW_NORMAL:
	case I915_GGTT_VIEW_PARTIAL:
	case I915_GGTT_VIEW_ROTATED:
		/* gcc complains if these are identical cases */
		break;
	}
}

struct i915_ggtt_view {
	enum i915_ggtt_view_type type;
	union {
		/* Members need to contain no holes/padding */
		struct intel_partial_info partial;
		struct intel_rotation_info rotated;
	};
};

enum i915_cache_level;

struct i915_vma;

struct i915_page_dma {
	struct page *page;
	union {
		dma_addr_t daddr;

		/* For gen6/gen7 only. This is the offset in the GGTT
		 * where the page directory entries for PPGTT begin
		 */
		uint32_t ggtt_offset;
	};
};

#define px_base(px) (&(px)->base)
#define px_page(px) (px_base(px)->page)
#define px_dma(px) (px_base(px)->daddr)

struct i915_page_table {
	struct i915_page_dma base;

	unsigned long *used_ptes;
};

<<<<<<< HEAD
struct i915_page_table {
	struct page *page;
	dma_addr_t daddr;
=======
struct i915_page_directory {
	struct i915_page_dma base;
>>>>>>> 5e4b7c10

	unsigned long *used_pdes;
	struct i915_page_table *page_table[I915_PDES]; /* PDEs */
};

<<<<<<< HEAD
struct i915_page_directory {
	struct page *page; /* NULL for GEN6-GEN7 */
	union {
		uint32_t pd_offset;
		dma_addr_t daddr;
	};

	struct i915_page_table *page_table[I915_PDES]; /* PDEs */
};

struct i915_page_directory_pointer {
	/* struct page *page; */
	struct i915_page_directory *page_directory[GEN8_LEGACY_PDPES];
=======
struct i915_page_directory_pointer {
	struct i915_page_dma base;

	unsigned long *used_pdpes;
	struct i915_page_directory **page_directory;
};

struct i915_pml4 {
	struct i915_page_dma base;

	DECLARE_BITMAP(used_pml4es, GEN8_PML4ES_PER_PML4);
	struct i915_page_directory_pointer *pdps[GEN8_PML4ES_PER_PML4];
>>>>>>> 5e4b7c10
};

struct i915_address_space {
	struct drm_mm mm;
	struct i915_gem_timeline timeline;
	struct drm_i915_private *i915;
	/* Every address space belongs to a struct file - except for the global
	 * GTT that is owned by the driver (and so @file is set to NULL). In
	 * principle, no information should leak from one context to another
	 * (or between files/processes etc) unless explicitly shared by the
	 * owner. Tracking the owner is important in order to free up per-file
	 * objects along with the file, to aide resource tracking, and to
	 * assign blame.
	 */
	struct drm_i915_file_private *file;
	struct list_head global_link;
	u64 start;		/* Start offset always 0 for dri2 */
	u64 total;		/* size addr space maps (ex. 2GB for ggtt) */

	bool closed;

	struct i915_page_dma scratch_page;
	struct i915_page_table *scratch_pt;
	struct i915_page_directory *scratch_pd;
	struct i915_page_directory_pointer *scratch_pdp; /* GEN8+ & 48b PPGTT */

	/**
	 * List of objects currently involved in rendering.
	 *
	 * Includes buffers having the contents of their GPU caches
	 * flushed, not necessarily primitives. last_read_req
	 * represents when the rendering involved will be completed.
	 *
	 * A reference is held on the buffer while on this list.
	 */
	struct list_head active_list;

	/**
	 * LRU list of objects which are not in the ringbuffer and
	 * are ready to unbind, but are still in the GTT.
	 *
	 * last_read_req is NULL while an object is in this list.
	 *
	 * A reference is not held on the buffer while on this list,
	 * as merely being GTT-bound shouldn't prevent its being
	 * freed, and we'll pull it off the list in the free path.
	 */
	struct list_head inactive_list;

	/**
	 * List of vma that have been unbound.
	 *
	 * A reference is not held on the buffer while on this list.
	 */
	struct list_head unbound_list;

	/* FIXME: Need a more generic return type */
	gen6_pte_t (*pte_encode)(dma_addr_t addr,
				 enum i915_cache_level level,
				 u32 flags); /* Create a valid PTE */
	/* flags for pte_encode */
#define PTE_READ_ONLY	(1<<0)
	int (*allocate_va_range)(struct i915_address_space *vm,
				 uint64_t start,
				 uint64_t length);
	void (*clear_range)(struct i915_address_space *vm,
			    uint64_t start,
			    uint64_t length);
	void (*insert_page)(struct i915_address_space *vm,
			    dma_addr_t addr,
			    uint64_t offset,
			    enum i915_cache_level cache_level,
			    u32 flags);
	void (*insert_entries)(struct i915_address_space *vm,
			       struct sg_table *st,
			       uint64_t start,
			       enum i915_cache_level cache_level, u32 flags);
	void (*cleanup)(struct i915_address_space *vm);
	/** Unmap an object from an address space. This usually consists of
	 * setting the valid PTE entries to a reserved scratch page. */
	void (*unbind_vma)(struct i915_vma *vma);
	/* Map an object into an address space with the given cache flags. */
	int (*bind_vma)(struct i915_vma *vma,
			enum i915_cache_level cache_level,
			u32 flags);
};

#define i915_is_ggtt(V) (!(V)->file)

/* The Graphics Translation Table is the way in which GEN hardware translates a
 * Graphics Virtual Address into a Physical Address. In addition to the normal
 * collateral associated with any va->pa translations GEN hardware also has a
 * portion of the GTT which can be mapped by the CPU and remain both coherent
 * and correct (in cases like swizzling). That region is referred to as GMADR in
 * the spec.
 */
struct i915_ggtt {
	struct i915_address_space base;
	struct io_mapping mappable;	/* Mapping to our CPU mappable region */

	phys_addr_t mappable_base;	/* PA of our GMADR */
	u64 mappable_end;		/* End offset that we can CPU map */

	/* Stolen memory is segmented in hardware with different portions
	 * offlimits to certain functions.
	 *
	 * The drm_mm is initialised to the total accessible range, as found
	 * from the PCI config. On Broadwell+, this is further restricted to
	 * avoid the first page! The upper end of stolen memory is reserved for
	 * hardware functions and similarly removed from the accessible range.
	 */
	u32 stolen_size;		/* Total size of stolen memory */
	u32 stolen_usable_size;	/* Total size minus reserved ranges */
	u32 stolen_reserved_base;
	u32 stolen_reserved_size;

	/** "Graphics Stolen Memory" holds the global PTEs */
	void __iomem *gsm;
	void (*invalidate)(struct drm_i915_private *dev_priv);

	bool do_idle_maps;

	int mtrr;

	struct drm_mm_node error_capture;
};

struct i915_hw_ppgtt {
	struct i915_address_space base;
	struct kref ref;
	struct drm_mm_node node;
	unsigned long pd_dirty_rings;
	union {
<<<<<<< HEAD
		struct i915_page_directory_pointer pdp;
		struct i915_page_directory pd;
	};

	struct i915_page_table *scratch_pt;

	struct drm_i915_file_private *file_priv;

=======
		struct i915_pml4 pml4;		/* GEN8+ & 48b PPGTT */
		struct i915_page_directory_pointer pdp;	/* GEN8+ */
		struct i915_page_directory pd;		/* GEN6-7 */
	};

>>>>>>> 5e4b7c10
	gen6_pte_t __iomem *pd_addr;

	int (*enable)(struct i915_hw_ppgtt *ppgtt);
	int (*switch_mm)(struct i915_hw_ppgtt *ppgtt,
			 struct drm_i915_gem_request *req);
	void (*debug_dump)(struct i915_hw_ppgtt *ppgtt, struct seq_file *m);
};

/*
 * gen6_for_each_pde() iterates over every pde from start until start+length.
 * If start and start+length are not perfectly divisible, the macro will round
 * down and up as needed. Start=0 and length=2G effectively iterates over
 * every PDE in the system. The macro modifies ALL its parameters except 'pd',
 * so each of the other parameters should preferably be a simple variable, or
 * at most an lvalue with no side-effects!
 */
#define gen6_for_each_pde(pt, pd, start, length, iter)			\
	for (iter = gen6_pde_index(start);				\
	     length > 0 && iter < I915_PDES &&				\
		(pt = (pd)->page_table[iter], true);			\
	     ({ u32 temp = ALIGN(start+1, 1 << GEN6_PDE_SHIFT);		\
		    temp = min(temp - start, length);			\
		    start += temp, length -= temp; }), ++iter)

#define gen6_for_all_pdes(pt, pd, iter)					\
	for (iter = 0;							\
	     iter < I915_PDES &&					\
		(pt = (pd)->page_table[iter], true);			\
	     ++iter)

static inline uint32_t i915_pte_index(uint64_t address, uint32_t pde_shift)
{
	const uint32_t mask = NUM_PTE(pde_shift) - 1;

	return (address >> PAGE_SHIFT) & mask;
}

/* Helper to counts the number of PTEs within the given length. This count
 * does not cross a page table boundary, so the max value would be
 * GEN6_PTES for GEN6, and GEN8_PTES for GEN8.
*/
static inline uint32_t i915_pte_count(uint64_t addr, size_t length,
				      uint32_t pde_shift)
{
	const uint64_t mask = ~((1ULL << pde_shift) - 1);
	uint64_t end;

	WARN_ON(length == 0);
	WARN_ON(offset_in_page(addr|length));

	end = addr + length;

	if ((addr & mask) != (end & mask))
		return NUM_PTE(pde_shift) - i915_pte_index(addr, pde_shift);

	return i915_pte_index(end, pde_shift) - i915_pte_index(addr, pde_shift);
}

static inline uint32_t i915_pde_index(uint64_t addr, uint32_t shift)
{
	return (addr >> shift) & I915_PDE_MASK;
}

static inline uint32_t gen6_pte_index(uint32_t addr)
{
	return i915_pte_index(addr, GEN6_PDE_SHIFT);
}

static inline size_t gen6_pte_count(uint32_t addr, uint32_t length)
{
	return i915_pte_count(addr, length, GEN6_PDE_SHIFT);
}

static inline uint32_t gen6_pde_index(uint32_t addr)
{
	return i915_pde_index(addr, GEN6_PDE_SHIFT);
}

/* Equivalent to the gen6 version, For each pde iterates over every pde
 * between from start until start + length. On gen8+ it simply iterates
 * over every page directory entry in a page directory.
 */
#define gen8_for_each_pde(pt, pd, start, length, iter)			\
	for (iter = gen8_pde_index(start);				\
	     length > 0 && iter < I915_PDES &&				\
		(pt = (pd)->page_table[iter], true);			\
	     ({ u64 temp = ALIGN(start+1, 1 << GEN8_PDE_SHIFT);		\
		    temp = min(temp - start, length);			\
		    start += temp, length -= temp; }), ++iter)

#define gen8_for_each_pdpe(pd, pdp, start, length, iter)		\
	for (iter = gen8_pdpe_index(start);				\
	     length > 0 && iter < I915_PDPES_PER_PDP(dev) &&		\
		(pd = (pdp)->page_directory[iter], true);		\
	     ({ u64 temp = ALIGN(start+1, 1 << GEN8_PDPE_SHIFT);	\
		    temp = min(temp - start, length);			\
		    start += temp, length -= temp; }), ++iter)

#define gen8_for_each_pml4e(pdp, pml4, start, length, iter)		\
	for (iter = gen8_pml4e_index(start);				\
	     length > 0 && iter < GEN8_PML4ES_PER_PML4 &&		\
		(pdp = (pml4)->pdps[iter], true);			\
	     ({ u64 temp = ALIGN(start+1, 1ULL << GEN8_PML4E_SHIFT);	\
		    temp = min(temp - start, length);			\
		    start += temp, length -= temp; }), ++iter)

static inline uint32_t gen8_pte_index(uint64_t address)
{
	return i915_pte_index(address, GEN8_PDE_SHIFT);
}

static inline uint32_t gen8_pde_index(uint64_t address)
{
	return i915_pde_index(address, GEN8_PDE_SHIFT);
}

static inline uint32_t gen8_pdpe_index(uint64_t address)
{
	return (address >> GEN8_PDPE_SHIFT) & GEN8_PDPE_MASK;
}

static inline uint32_t gen8_pml4e_index(uint64_t address)
{
	return (address >> GEN8_PML4E_SHIFT) & GEN8_PML4E_MASK;
}

static inline size_t gen8_pte_count(uint64_t address, uint64_t length)
{
	return i915_pte_count(address, length, GEN8_PDE_SHIFT);
}

static inline dma_addr_t
i915_page_dir_dma_addr(const struct i915_hw_ppgtt *ppgtt, const unsigned n)
{
	return test_bit(n, ppgtt->pdp.used_pdpes) ?
		px_dma(ppgtt->pdp.page_directory[n]) :
		px_dma(ppgtt->base.scratch_pd);
}

static inline struct i915_ggtt *
i915_vm_to_ggtt(struct i915_address_space *vm)
{
	GEM_BUG_ON(!i915_is_ggtt(vm));
	return container_of(vm, struct i915_ggtt, base);
}

int i915_ggtt_probe_hw(struct drm_i915_private *dev_priv);
int i915_ggtt_init_hw(struct drm_i915_private *dev_priv);
int i915_ggtt_enable_hw(struct drm_i915_private *dev_priv);
void i915_ggtt_enable_guc(struct drm_i915_private *i915);
void i915_ggtt_disable_guc(struct drm_i915_private *i915);
int i915_gem_init_ggtt(struct drm_i915_private *dev_priv);
void i915_ggtt_cleanup_hw(struct drm_i915_private *dev_priv);

int i915_ppgtt_init_hw(struct drm_i915_private *dev_priv);
void i915_ppgtt_release(struct kref *kref);
struct i915_hw_ppgtt *i915_ppgtt_create(struct drm_i915_private *dev_priv,
					struct drm_i915_file_private *fpriv,
					const char *name);
void i915_ppgtt_close(struct i915_address_space *vm);
static inline void i915_ppgtt_get(struct i915_hw_ppgtt *ppgtt)
{
	if (ppgtt)
		kref_get(&ppgtt->ref);
}
static inline void i915_ppgtt_put(struct i915_hw_ppgtt *ppgtt)
{
	if (ppgtt)
		kref_put(&ppgtt->ref, i915_ppgtt_release);
}

void i915_check_and_clear_faults(struct drm_i915_private *dev_priv);
void i915_gem_suspend_gtt_mappings(struct drm_i915_private *dev_priv);
void i915_gem_restore_gtt_mappings(struct drm_i915_private *dev_priv);

int __must_check i915_gem_gtt_prepare_pages(struct drm_i915_gem_object *obj,
					    struct sg_table *pages);
void i915_gem_gtt_finish_pages(struct drm_i915_gem_object *obj,
			       struct sg_table *pages);

int i915_gem_gtt_reserve(struct i915_address_space *vm,
			 struct drm_mm_node *node,
			 u64 size, u64 offset, unsigned long color,
			 unsigned int flags);

int i915_gem_gtt_insert(struct i915_address_space *vm,
			struct drm_mm_node *node,
			u64 size, u64 alignment, unsigned long color,
			u64 start, u64 end, unsigned int flags);

/* Flags used by pin/bind&friends. */
#define PIN_NONBLOCK		BIT(0)
#define PIN_MAPPABLE		BIT(1)
#define PIN_ZONE_4G		BIT(2)
#define PIN_NONFAULT		BIT(3)

#define PIN_MBZ			BIT(5) /* I915_VMA_PIN_OVERFLOW */
#define PIN_GLOBAL		BIT(6) /* I915_VMA_GLOBAL_BIND */
#define PIN_USER		BIT(7) /* I915_VMA_LOCAL_BIND */
#define PIN_UPDATE		BIT(8)

#define PIN_HIGH		BIT(9)
#define PIN_OFFSET_BIAS		BIT(10)
#define PIN_OFFSET_FIXED	BIT(11)
#define PIN_OFFSET_MASK		(-I915_GTT_PAGE_SIZE)

#endif<|MERGE_RESOLUTION|>--- conflicted
+++ resolved
@@ -222,34 +222,13 @@
 	unsigned long *used_ptes;
 };
 
-<<<<<<< HEAD
-struct i915_page_table {
-	struct page *page;
-	dma_addr_t daddr;
-=======
 struct i915_page_directory {
 	struct i915_page_dma base;
->>>>>>> 5e4b7c10
 
 	unsigned long *used_pdes;
 	struct i915_page_table *page_table[I915_PDES]; /* PDEs */
 };
 
-<<<<<<< HEAD
-struct i915_page_directory {
-	struct page *page; /* NULL for GEN6-GEN7 */
-	union {
-		uint32_t pd_offset;
-		dma_addr_t daddr;
-	};
-
-	struct i915_page_table *page_table[I915_PDES]; /* PDEs */
-};
-
-struct i915_page_directory_pointer {
-	/* struct page *page; */
-	struct i915_page_directory *page_directory[GEN8_LEGACY_PDPES];
-=======
 struct i915_page_directory_pointer {
 	struct i915_page_dma base;
 
@@ -262,7 +241,6 @@
 
 	DECLARE_BITMAP(used_pml4es, GEN8_PML4ES_PER_PML4);
 	struct i915_page_directory_pointer *pdps[GEN8_PML4ES_PER_PML4];
->>>>>>> 5e4b7c10
 };
 
 struct i915_address_space {
@@ -396,22 +374,11 @@
 	struct drm_mm_node node;
 	unsigned long pd_dirty_rings;
 	union {
-<<<<<<< HEAD
-		struct i915_page_directory_pointer pdp;
-		struct i915_page_directory pd;
-	};
-
-	struct i915_page_table *scratch_pt;
-
-	struct drm_i915_file_private *file_priv;
-
-=======
 		struct i915_pml4 pml4;		/* GEN8+ & 48b PPGTT */
 		struct i915_page_directory_pointer pdp;	/* GEN8+ */
 		struct i915_page_directory pd;		/* GEN6-7 */
 	};
 
->>>>>>> 5e4b7c10
 	gen6_pte_t __iomem *pd_addr;
 
 	int (*enable)(struct i915_hw_ppgtt *ppgtt);
