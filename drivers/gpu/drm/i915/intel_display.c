--- conflicted
+++ resolved
@@ -15499,17 +15499,10 @@
 			to_intel_plane(crtc->base.primary);
 		struct intel_crtc *plane_crtc;
 		enum pipe pipe;
-<<<<<<< HEAD
 
 		if (!plane->get_hw_state(plane, &pipe))
 			continue;
 
-=======
-
-		if (!plane->get_hw_state(plane, &pipe))
-			continue;
-
->>>>>>> 73aa1c86
 		if (pipe == crtc->pipe)
 			continue;
 
