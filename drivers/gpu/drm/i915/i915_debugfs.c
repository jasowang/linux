/*
 * Copyright © 2008 Intel Corporation
 *
 * Permission is hereby granted, free of charge, to any person obtaining a
 * copy of this software and associated documentation files (the "Software"),
 * to deal in the Software without restriction, including without limitation
 * the rights to use, copy, modify, merge, publish, distribute, sublicense,
 * and/or sell copies of the Software, and to permit persons to whom the
 * Software is furnished to do so, subject to the following conditions:
 *
 * The above copyright notice and this permission notice (including the next
 * paragraph) shall be included in all copies or substantial portions of the
 * Software.
 *
 * THE SOFTWARE IS PROVIDED "AS IS", WITHOUT WARRANTY OF ANY KIND, EXPRESS OR
 * IMPLIED, INCLUDING BUT NOT LIMITED TO THE WARRANTIES OF MERCHANTABILITY,
 * FITNESS FOR A PARTICULAR PURPOSE AND NONINFRINGEMENT.  IN NO EVENT SHALL
 * THE AUTHORS OR COPYRIGHT HOLDERS BE LIABLE FOR ANY CLAIM, DAMAGES OR OTHER
 * LIABILITY, WHETHER IN AN ACTION OF CONTRACT, TORT OR OTHERWISE, ARISING
 * FROM, OUT OF OR IN CONNECTION WITH THE SOFTWARE OR THE USE OR OTHER DEALINGS
 * IN THE SOFTWARE.
 *
 * Authors:
 *    Eric Anholt <eric@anholt.net>
 *    Keith Packard <keithp@keithp.com>
 *
 */

#include <linux/debugfs.h>
#include <linux/list_sort.h>
#include "intel_drv.h"

static inline struct drm_i915_private *node_to_i915(struct drm_info_node *node)
{
	return to_i915(node->minor->dev);
}

enum {
	LRC_CONTEXT_DUMP,       /* First 1536 bytes of register state ctx */
	FULL_CONTEXT_DUMP,      /* Full context (HW status + reg state ctx) */
};

/* As the drm_debugfs_init() routines are called before dev->dev_private is
 * allocated we need to hook into the minor for release. */
static int
drm_add_fake_info_node(struct drm_minor *minor,
		       struct dentry *ent,
		       const void *key)
{
	struct drm_info_node *node;

	node = kmalloc(sizeof(*node), GFP_KERNEL);
	if (node == NULL) {
		debugfs_remove(ent);
		return -ENOMEM;
	}

	node->minor = minor;
	node->dent = ent;
	node->info_ent = (void *)key;

	mutex_lock(&minor->debugfs_lock);
	list_add(&node->list, &minor->debugfs_list);
	mutex_unlock(&minor->debugfs_lock);

	return 0;
}

static int i915_capabilities(struct seq_file *m, void *data)
{
	struct drm_i915_private *dev_priv = node_to_i915(m->private);
	const struct intel_device_info *info = INTEL_INFO(dev_priv);

	seq_printf(m, "gen: %d\n", INTEL_GEN(dev_priv));
	seq_printf(m, "platform: %s\n", intel_platform_name(info->platform));
	seq_printf(m, "pch: %d\n", INTEL_PCH_TYPE(dev_priv));
#define PRINT_FLAG(x)  seq_printf(m, #x ": %s\n", yesno(info->x))
	DEV_INFO_FOR_EACH_FLAG(PRINT_FLAG);
#undef PRINT_FLAG

	return 0;
}

static char get_active_flag(struct drm_i915_gem_object *obj)
{
	return i915_gem_object_is_active(obj) ? '*' : ' ';
}

static char get_pin_flag(struct drm_i915_gem_object *obj)
{
	return obj->pin_display ? 'p' : ' ';
}

static char get_tiling_flag(struct drm_i915_gem_object *obj)
{
	switch (i915_gem_object_get_tiling(obj)) {
	default:
	case I915_TILING_NONE: return ' ';
	case I915_TILING_X: return 'X';
	case I915_TILING_Y: return 'Y';
	}
}

static char get_global_flag(struct drm_i915_gem_object *obj)
{
	return !list_empty(&obj->userfault_link) ? 'g' : ' ';
}

static char get_pin_mapped_flag(struct drm_i915_gem_object *obj)
{
	return obj->mm.mapping ? 'M' : ' ';
}

static u64 i915_gem_obj_total_ggtt_size(struct drm_i915_gem_object *obj)
{
	u64 size = 0;
	struct i915_vma *vma;

	list_for_each_entry(vma, &obj->vma_list, obj_link) {
		if (i915_vma_is_ggtt(vma) && drm_mm_node_allocated(&vma->node))
			size += vma->node.size;
	}

	return size;
}

static void
describe_obj(struct seq_file *m, struct drm_i915_gem_object *obj)
{
	struct drm_i915_private *dev_priv = to_i915(obj->base.dev);
	struct intel_engine_cs *engine;
	struct i915_vma *vma;
	unsigned int frontbuffer_bits;
	int pin_count = 0;

	lockdep_assert_held(&obj->base.dev->struct_mutex);

	seq_printf(m, "%pK: %c%c%c%c%c %8zdKiB %02x %02x %s%s%s",
		   &obj->base,
		   get_active_flag(obj),
		   get_pin_flag(obj),
		   get_tiling_flag(obj),
		   get_global_flag(obj),
		   get_pin_mapped_flag(obj),
		   obj->base.size / 1024,
		   obj->base.read_domains,
		   obj->base.write_domain,
		   i915_cache_level_str(dev_priv, obj->cache_level),
		   obj->mm.dirty ? " dirty" : "",
		   obj->mm.madv == I915_MADV_DONTNEED ? " purgeable" : "");
	if (obj->base.name)
		seq_printf(m, " (name: %d)", obj->base.name);
	list_for_each_entry(vma, &obj->vma_list, obj_link) {
		if (i915_vma_is_pinned(vma))
			pin_count++;
	}
	seq_printf(m, " (pinned x %d)", pin_count);
	if (obj->pin_display)
		seq_printf(m, " (display)");
	list_for_each_entry(vma, &obj->vma_list, obj_link) {
		if (!drm_mm_node_allocated(&vma->node))
			continue;

		seq_printf(m, " (%sgtt offset: %08llx, size: %08llx",
			   i915_vma_is_ggtt(vma) ? "g" : "pp",
			   vma->node.start, vma->node.size);
		if (i915_vma_is_ggtt(vma)) {
			switch (vma->ggtt_view.type) {
			case I915_GGTT_VIEW_NORMAL:
				seq_puts(m, ", normal");
				break;

			case I915_GGTT_VIEW_PARTIAL:
				seq_printf(m, ", partial [%08llx+%x]",
					   vma->ggtt_view.partial.offset << PAGE_SHIFT,
					   vma->ggtt_view.partial.size << PAGE_SHIFT);
				break;

			case I915_GGTT_VIEW_ROTATED:
				seq_printf(m, ", rotated [(%ux%u, stride=%u, offset=%u), (%ux%u, stride=%u, offset=%u)]",
					   vma->ggtt_view.rotated.plane[0].width,
					   vma->ggtt_view.rotated.plane[0].height,
					   vma->ggtt_view.rotated.plane[0].stride,
					   vma->ggtt_view.rotated.plane[0].offset,
					   vma->ggtt_view.rotated.plane[1].width,
					   vma->ggtt_view.rotated.plane[1].height,
					   vma->ggtt_view.rotated.plane[1].stride,
					   vma->ggtt_view.rotated.plane[1].offset);
				break;

			default:
				MISSING_CASE(vma->ggtt_view.type);
				break;
			}
		}
		if (vma->fence)
			seq_printf(m, " , fence: %d%s",
				   vma->fence->id,
				   i915_gem_active_isset(&vma->last_fence) ? "*" : "");
		seq_puts(m, ")");
	}
	if (obj->stolen)
		seq_printf(m, " (stolen: %08llx)", obj->stolen->base.start);

	engine = i915_gem_object_last_write_engine(obj);
	if (engine)
		seq_printf(m, " (%s)", engine->name);

	frontbuffer_bits = atomic_read(&obj->frontbuffer_bits);
	if (frontbuffer_bits)
		seq_printf(m, " (frontbuffer: 0x%03x)", frontbuffer_bits);
}

static int obj_rank_by_stolen(void *priv,
			      struct list_head *A, struct list_head *B)
{
	struct drm_i915_gem_object *a =
		container_of(A, struct drm_i915_gem_object, obj_exec_link);
	struct drm_i915_gem_object *b =
		container_of(B, struct drm_i915_gem_object, obj_exec_link);

	if (a->stolen->base.start < b->stolen->base.start)
		return -1;
	if (a->stolen->base.start > b->stolen->base.start)
		return 1;
	return 0;
}

static int i915_gem_stolen_list_info(struct seq_file *m, void *data)
{
	struct drm_i915_private *dev_priv = node_to_i915(m->private);
	struct drm_device *dev = &dev_priv->drm;
	struct drm_i915_gem_object *obj;
	u64 total_obj_size, total_gtt_size;
	LIST_HEAD(stolen);
	int count, ret;

	ret = mutex_lock_interruptible(&dev->struct_mutex);
	if (ret)
		return ret;

	total_obj_size = total_gtt_size = count = 0;
	list_for_each_entry(obj, &dev_priv->mm.bound_list, global_link) {
		if (obj->stolen == NULL)
			continue;

		list_add(&obj->obj_exec_link, &stolen);

		total_obj_size += obj->base.size;
		total_gtt_size += i915_gem_obj_total_ggtt_size(obj);
		count++;
	}
	list_for_each_entry(obj, &dev_priv->mm.unbound_list, global_link) {
		if (obj->stolen == NULL)
			continue;

		list_add(&obj->obj_exec_link, &stolen);

		total_obj_size += obj->base.size;
		count++;
	}
	list_sort(NULL, &stolen, obj_rank_by_stolen);
	seq_puts(m, "Stolen:\n");
	while (!list_empty(&stolen)) {
		obj = list_first_entry(&stolen, typeof(*obj), obj_exec_link);
		seq_puts(m, "   ");
		describe_obj(m, obj);
		seq_putc(m, '\n');
		list_del_init(&obj->obj_exec_link);
	}
	mutex_unlock(&dev->struct_mutex);

	seq_printf(m, "Total %d objects, %llu bytes, %llu GTT size\n",
		   count, total_obj_size, total_gtt_size);
	return 0;
}

struct file_stats {
	struct drm_i915_file_private *file_priv;
	unsigned long count;
	u64 total, unbound;
	u64 global, shared;
	u64 active, inactive;
};

static int per_file_stats(int id, void *ptr, void *data)
{
	struct drm_i915_gem_object *obj = ptr;
	struct file_stats *stats = data;
	struct i915_vma *vma;

	stats->count++;
	stats->total += obj->base.size;
	if (!obj->bind_count)
		stats->unbound += obj->base.size;
	if (obj->base.name || obj->base.dma_buf)
		stats->shared += obj->base.size;

	list_for_each_entry(vma, &obj->vma_list, obj_link) {
		if (!drm_mm_node_allocated(&vma->node))
			continue;

		if (i915_vma_is_ggtt(vma)) {
			stats->global += vma->node.size;
		} else {
			struct i915_hw_ppgtt *ppgtt = i915_vm_to_ppgtt(vma->vm);

			if (ppgtt->base.file != stats->file_priv)
				continue;
		}

		if (i915_vma_is_active(vma))
			stats->active += vma->node.size;
		else
			stats->inactive += vma->node.size;
	}

	return 0;
}

#define print_file_stats(m, name, stats) do { \
	if (stats.count) \
		seq_printf(m, "%s: %lu objects, %llu bytes (%llu active, %llu inactive, %llu global, %llu shared, %llu unbound)\n", \
			   name, \
			   stats.count, \
			   stats.total, \
			   stats.active, \
			   stats.inactive, \
			   stats.global, \
			   stats.shared, \
			   stats.unbound); \
} while (0)

static void print_batch_pool_stats(struct seq_file *m,
				   struct drm_i915_private *dev_priv)
{
	struct drm_i915_gem_object *obj;
	struct file_stats stats;
	struct intel_engine_cs *engine;
	enum intel_engine_id id;
	int j;

	memset(&stats, 0, sizeof(stats));

	for_each_engine(engine, dev_priv, id) {
		for (j = 0; j < ARRAY_SIZE(engine->batch_pool.cache_list); j++) {
			list_for_each_entry(obj,
					    &engine->batch_pool.cache_list[j],
					    batch_pool_link)
				per_file_stats(0, obj, &stats);
		}
	}

	print_file_stats(m, "[k]batch pool", stats);
}

static int per_file_ctx_stats(int id, void *ptr, void *data)
{
	struct i915_gem_context *ctx = ptr;
	int n;

	for (n = 0; n < ARRAY_SIZE(ctx->engine); n++) {
		if (ctx->engine[n].state)
			per_file_stats(0, ctx->engine[n].state->obj, data);
		if (ctx->engine[n].ring)
			per_file_stats(0, ctx->engine[n].ring->vma->obj, data);
	}

	return 0;
}

static void print_context_stats(struct seq_file *m,
				struct drm_i915_private *dev_priv)
{
	struct drm_device *dev = &dev_priv->drm;
	struct file_stats stats;
	struct drm_file *file;

	memset(&stats, 0, sizeof(stats));

	mutex_lock(&dev->struct_mutex);
	if (dev_priv->kernel_context)
		per_file_ctx_stats(0, dev_priv->kernel_context, &stats);

	list_for_each_entry(file, &dev->filelist, lhead) {
		struct drm_i915_file_private *fpriv = file->driver_priv;
		idr_for_each(&fpriv->context_idr, per_file_ctx_stats, &stats);
	}
	mutex_unlock(&dev->struct_mutex);

	print_file_stats(m, "[k]contexts", stats);
}

static int i915_gem_object_info(struct seq_file *m, void *data)
{
	struct drm_i915_private *dev_priv = node_to_i915(m->private);
	struct drm_device *dev = &dev_priv->drm;
	struct i915_ggtt *ggtt = &dev_priv->ggtt;
	u32 count, mapped_count, purgeable_count, dpy_count;
	u64 size, mapped_size, purgeable_size, dpy_size;
	struct drm_i915_gem_object *obj;
	struct drm_file *file;
	int ret;

	ret = mutex_lock_interruptible(&dev->struct_mutex);
	if (ret)
		return ret;

	seq_printf(m, "%u objects, %llu bytes\n",
		   dev_priv->mm.object_count,
		   dev_priv->mm.object_memory);

	size = count = 0;
	mapped_size = mapped_count = 0;
	purgeable_size = purgeable_count = 0;
	list_for_each_entry(obj, &dev_priv->mm.unbound_list, global_link) {
		size += obj->base.size;
		++count;

		if (obj->mm.madv == I915_MADV_DONTNEED) {
			purgeable_size += obj->base.size;
			++purgeable_count;
		}

		if (obj->mm.mapping) {
			mapped_count++;
			mapped_size += obj->base.size;
		}
	}
	seq_printf(m, "%u unbound objects, %llu bytes\n", count, size);

	size = count = dpy_size = dpy_count = 0;
	list_for_each_entry(obj, &dev_priv->mm.bound_list, global_link) {
		size += obj->base.size;
		++count;

		if (obj->pin_display) {
			dpy_size += obj->base.size;
			++dpy_count;
		}

		if (obj->mm.madv == I915_MADV_DONTNEED) {
			purgeable_size += obj->base.size;
			++purgeable_count;
		}

		if (obj->mm.mapping) {
			mapped_count++;
			mapped_size += obj->base.size;
		}
	}
	seq_printf(m, "%u bound objects, %llu bytes\n",
		   count, size);
	seq_printf(m, "%u purgeable objects, %llu bytes\n",
		   purgeable_count, purgeable_size);
	seq_printf(m, "%u mapped objects, %llu bytes\n",
		   mapped_count, mapped_size);
	seq_printf(m, "%u display objects (pinned), %llu bytes\n",
		   dpy_count, dpy_size);

	seq_printf(m, "%llu [%llu] gtt total\n",
		   ggtt->base.total, ggtt->mappable_end - ggtt->base.start);

	seq_putc(m, '\n');
	print_batch_pool_stats(m, dev_priv);
	mutex_unlock(&dev->struct_mutex);

	mutex_lock(&dev->filelist_mutex);
	print_context_stats(m, dev_priv);
	list_for_each_entry_reverse(file, &dev->filelist, lhead) {
		struct file_stats stats;
		struct drm_i915_file_private *file_priv = file->driver_priv;
		struct drm_i915_gem_request *request;
		struct task_struct *task;

		memset(&stats, 0, sizeof(stats));
		stats.file_priv = file->driver_priv;
		spin_lock(&file->table_lock);
		idr_for_each(&file->object_idr, per_file_stats, &stats);
		spin_unlock(&file->table_lock);
		/*
		 * Although we have a valid reference on file->pid, that does
		 * not guarantee that the task_struct who called get_pid() is
		 * still alive (e.g. get_pid(current) => fork() => exit()).
		 * Therefore, we need to protect this ->comm access using RCU.
		 */
		mutex_lock(&dev->struct_mutex);
		request = list_first_entry_or_null(&file_priv->mm.request_list,
						   struct drm_i915_gem_request,
						   client_list);
		rcu_read_lock();
		task = pid_task(request && request->ctx->pid ?
				request->ctx->pid : file->pid,
				PIDTYPE_PID);
		print_file_stats(m, task ? task->comm : "<unknown>", stats);
		rcu_read_unlock();
		mutex_unlock(&dev->struct_mutex);
	}
	mutex_unlock(&dev->filelist_mutex);

	return 0;
}

static int vma_rank_by_ggtt(void *priv,
			    struct list_head *A,
			    struct list_head *B)
{
	struct i915_vma *a = list_entry(A, typeof(*a), exec_list);
	struct i915_vma *b = list_entry(B, typeof(*b), exec_list);

	return a->node.start - b->node.start;
}

static u32 __fence_size(struct drm_i915_private *dev_priv, u32 start, u32 end)
{
	u32 size = end - start;
	u32 fence_size;

	if (INTEL_INFO(dev_priv)->gen < 4) {
		u32 fence_max;
		u32 fence_next;

		if (IS_GEN3(dev_priv)) {
			fence_max = I830_FENCE_MAX_SIZE_VAL << 20;
			fence_next = 1024*1024;
		} else {
			fence_max = I830_FENCE_MAX_SIZE_VAL << 19;
			fence_next = 512*1024;
		}

		fence_max = min(fence_max, size);
		fence_size = 0;
		/* Find fence_size less than fence_max and power of 2 */
		while (fence_next <= fence_max) {
			u32 base = ALIGN(start, fence_next);
			if (base + fence_next > end)
				break;

			fence_size = fence_next;
			fence_next <<= 1;
		}
	} else {
		fence_size = size;
	}

	return fence_size;
}

static int i915_gem_aperture_info(struct seq_file *m, void *data)
{
	struct drm_info_node *node = m->private;
	struct drm_device *dev = node->minor->dev;
	struct drm_i915_private *dev_priv = dev->dev_private;
	struct i915_ggtt *ggtt = &dev_priv->ggtt;
	struct drm_i915_gem_get_aperture arg;
	struct i915_vma *vma;
	struct list_head map_list;
	const uint64_t map_limit = ggtt->mappable_end;
	uint64_t map_space, map_largest, fence_space, fence_largest;
	uint64_t last, hole_size, stolen_free, stolen_largest;
	int ret;

	INIT_LIST_HEAD(&map_list);

	map_space = map_largest = 0;
	fence_space = fence_largest = 0;

	ret = i915_gem_get_aperture_ioctl(node->minor->dev, &arg, NULL);
	if (ret)
		return ret;

	mutex_lock(&dev->struct_mutex);

	i915_gem_stolen_size_info(dev_priv, &stolen_free,
				  &stolen_largest);

	list_for_each_entry(vma, &ggtt->base.active_list, vm_link)
		if (i915_vma_is_pinned(vma) &&
			(vma->node.start + vma->node.size) <= map_limit)
			list_add(&vma->exec_list, &map_list);
	list_for_each_entry(vma, &ggtt->base.inactive_list, vm_link)
		if (i915_vma_is_pinned(vma) &&
			(vma->node.start + vma->node.size) <= map_limit)
			list_add(&vma->exec_list, &map_list);

	last = 0;
	list_sort(NULL, &map_list, vma_rank_by_ggtt);
	while (!list_empty(&map_list)) {
		vma = list_first_entry(&map_list, typeof(*vma), exec_list);
		list_del_init(&vma->exec_list);

		if (last == 0)
			goto skip_first;

		hole_size = vma->node.start - last;
		if (hole_size > map_largest)
			map_largest = hole_size;
		map_space += hole_size;

		hole_size = __fence_size(dev_priv, last, vma->node.start);
		if (hole_size > fence_largest)
			fence_largest = hole_size;
		fence_space += hole_size;

skip_first:
		last = vma->node.start + vma->node.size;
	}
	if (last < map_limit) {
		hole_size = map_limit - last;
		if (hole_size > map_largest)
			map_largest = hole_size;
		map_space += hole_size;

		hole_size = __fence_size(dev_priv, last, map_limit);
		if (hole_size > fence_largest)
			fence_largest = hole_size;
		fence_space += hole_size;
	}

	mutex_unlock(&dev->struct_mutex);

	seq_printf(m, "Total size of the GTT: %llu bytes\n",
		   arg.aper_size);
	seq_printf(m, "Available space in the GTT: %llu bytes\n",
		   arg.aper_available_size);
	seq_printf(m, "Total space in the mappable aperture: %llu bytes\n",
		   arg.map_total_size);
	seq_printf(m, "Available space in the mappable aperture: %llu bytes\n",
		   map_space);
	seq_printf(m, "Single largest space in the mappable aperture: %llu bytes\n",
		   map_largest);
	seq_printf(m, "Available space for fences: %llu bytes\n",
		   fence_space);
	seq_printf(m, "Single largest fence available: %llu bytes\n",
		   fence_largest);
	seq_printf(m, "Total size of the stolen region: %llu bytes\n",
		   arg.stolen_total_size);
	seq_printf(m, "Available size of the stolen region: %llu bytes\n",
		   stolen_free);
	seq_printf(m, "Single largest area in the stolen region: %llu bytes\n",
		   stolen_largest);

	return 0;
}

static int i915_gem_gtt_info(struct seq_file *m, void *data)
{
	struct drm_info_node *node = m->private;
	struct drm_i915_private *dev_priv = node_to_i915(node);
	struct drm_device *dev = &dev_priv->drm;
	bool show_pin_display_only = !!node->info_ent->data;
	struct drm_i915_gem_object *obj;
	u64 total_obj_size, total_gtt_size;
	int count, ret;

	ret = mutex_lock_interruptible(&dev->struct_mutex);
	if (ret)
		return ret;

	total_obj_size = total_gtt_size = count = 0;
	list_for_each_entry(obj, &dev_priv->mm.bound_list, global_link) {
		if (show_pin_display_only && !obj->pin_display)
			continue;

		seq_puts(m, "   ");
		describe_obj(m, obj);
		seq_putc(m, '\n');
		total_obj_size += obj->base.size;
		total_gtt_size += i915_gem_obj_total_ggtt_size(obj);
		count++;
	}

	mutex_unlock(&dev->struct_mutex);

	seq_printf(m, "Total %d objects, %llu bytes, %llu GTT size\n",
		   count, total_obj_size, total_gtt_size);

	return 0;
}

static int i915_gem_pageflip_info(struct seq_file *m, void *data)
{
	struct drm_i915_private *dev_priv = node_to_i915(m->private);
	struct drm_device *dev = &dev_priv->drm;
	struct intel_crtc *crtc;
	int ret;

	ret = mutex_lock_interruptible(&dev->struct_mutex);
	if (ret)
		return ret;

	for_each_intel_crtc(dev, crtc) {
		const char pipe = pipe_name(crtc->pipe);
		const char plane = plane_name(crtc->plane);
		struct intel_flip_work *work;

		spin_lock_irq(&dev->event_lock);
		work = crtc->flip_work;
		if (work == NULL) {
			seq_printf(m, "No flip due on pipe %c (plane %c)\n",
				   pipe, plane);
		} else {
			u32 pending;
			u32 addr;

			pending = atomic_read(&work->pending);
			if (pending) {
				seq_printf(m, "Flip ioctl preparing on pipe %c (plane %c)\n",
					   pipe, plane);
			} else {
				seq_printf(m, "Flip pending (waiting for vsync) on pipe %c (plane %c)\n",
					   pipe, plane);
			}
			if (work->flip_queued_req) {
				struct intel_engine_cs *engine = work->flip_queued_req->engine;

				seq_printf(m, "Flip queued on %s at seqno %x, last submitted seqno %x [current breadcrumb %x], completed? %d\n",
					   engine->name,
					   work->flip_queued_req->global_seqno,
					   intel_engine_last_submit(engine),
					   intel_engine_get_seqno(engine),
					   i915_gem_request_completed(work->flip_queued_req));
			} else
				seq_printf(m, "Flip not associated with any ring\n");
			seq_printf(m, "Flip queued on frame %d, (was ready on frame %d), now %d\n",
				   work->flip_queued_vblank,
				   work->flip_ready_vblank,
				   intel_crtc_get_vblank_counter(crtc));
			seq_printf(m, "%d prepares\n", atomic_read(&work->pending));

			if (INTEL_GEN(dev_priv) >= 4)
				addr = I915_HI_DISPBASE(I915_READ(DSPSURF(crtc->plane)));
			else
				addr = I915_READ(DSPADDR(crtc->plane));
			seq_printf(m, "Current scanout address 0x%08x\n", addr);

			if (work->pending_flip_obj) {
				seq_printf(m, "New framebuffer address 0x%08lx\n", (long)work->gtt_offset);
				seq_printf(m, "MMIO update completed? %d\n",  addr == work->gtt_offset);
			}
		}
		spin_unlock_irq(&dev->event_lock);
	}

	mutex_unlock(&dev->struct_mutex);

	return 0;
}

static int i915_gem_batch_pool_info(struct seq_file *m, void *data)
{
	struct drm_i915_private *dev_priv = node_to_i915(m->private);
	struct drm_device *dev = &dev_priv->drm;
	struct drm_i915_gem_object *obj;
	struct intel_engine_cs *engine;
	enum intel_engine_id id;
	int total = 0;
	int ret, j;

	ret = mutex_lock_interruptible(&dev->struct_mutex);
	if (ret)
		return ret;

	for_each_engine(engine, dev_priv, id) {
		for (j = 0; j < ARRAY_SIZE(engine->batch_pool.cache_list); j++) {
			int count;

			count = 0;
			list_for_each_entry(obj,
					    &engine->batch_pool.cache_list[j],
					    batch_pool_link)
				count++;
			seq_printf(m, "%s cache[%d]: %d objects\n",
				   engine->name, j, count);

			list_for_each_entry(obj,
					    &engine->batch_pool.cache_list[j],
					    batch_pool_link) {
				seq_puts(m, "   ");
				describe_obj(m, obj);
				seq_putc(m, '\n');
			}

			total += count;
		}
	}

	seq_printf(m, "total: %d\n", total);

	mutex_unlock(&dev->struct_mutex);

	return 0;
}

static void print_request(struct seq_file *m,
			  struct drm_i915_gem_request *rq,
			  const char *prefix)
{
	seq_printf(m, "%s%x [%x:%x] prio=%d @ %dms: %s\n", prefix,
		   rq->global_seqno, rq->ctx->hw_id, rq->fence.seqno,
		   rq->priotree.priority,
		   jiffies_to_msecs(jiffies - rq->emitted_jiffies),
		   rq->timeline->common->name);
}

static int i915_gem_request_info(struct seq_file *m, void *data)
{
	struct drm_i915_private *dev_priv = node_to_i915(m->private);
	struct drm_device *dev = &dev_priv->drm;
	struct drm_i915_gem_request *req;
	struct intel_engine_cs *engine;
	enum intel_engine_id id;
	int ret, any;

	ret = mutex_lock_interruptible(&dev->struct_mutex);
	if (ret)
		return ret;

	any = 0;
	for_each_engine(engine, dev_priv, id) {
		int count;

		count = 0;
		list_for_each_entry(req, &engine->timeline->requests, link)
			count++;
		if (count == 0)
			continue;

		seq_printf(m, "%s requests: %d\n", engine->name, count);
		list_for_each_entry(req, &engine->timeline->requests, link)
			print_request(m, req, "    ");

		any++;
	}
	mutex_unlock(&dev->struct_mutex);

	if (any == 0)
		seq_puts(m, "No requests\n");

	return 0;
}

static void i915_ring_seqno_info(struct seq_file *m,
				 struct intel_engine_cs *engine)
{
	struct intel_breadcrumbs *b = &engine->breadcrumbs;
	struct rb_node *rb;

	seq_printf(m, "Current sequence (%s): %x\n",
		   engine->name, intel_engine_get_seqno(engine));

	spin_lock_irq(&b->lock);
	for (rb = rb_first(&b->waiters); rb; rb = rb_next(rb)) {
		struct intel_wait *w = rb_entry(rb, typeof(*w), node);

		seq_printf(m, "Waiting (%s): %s [%d] on %x\n",
			   engine->name, w->tsk->comm, w->tsk->pid, w->seqno);
	}
	spin_unlock_irq(&b->lock);
}

static int i915_gem_seqno_info(struct seq_file *m, void *data)
{
	struct drm_i915_private *dev_priv = node_to_i915(m->private);
	struct intel_engine_cs *engine;
	enum intel_engine_id id;

	for_each_engine(engine, dev_priv, id)
		i915_ring_seqno_info(m, engine);

	return 0;
}


static int i915_interrupt_info(struct seq_file *m, void *data)
{
	struct drm_i915_private *dev_priv = node_to_i915(m->private);
	struct intel_engine_cs *engine;
	enum intel_engine_id id;
	int i, pipe;

	intel_runtime_pm_get(dev_priv);

	if (IS_CHERRYVIEW(dev_priv)) {
		seq_printf(m, "Master Interrupt Control:\t%08x\n",
			   I915_READ(GEN8_MASTER_IRQ));

		seq_printf(m, "Display IER:\t%08x\n",
			   I915_READ(VLV_IER));
		seq_printf(m, "Display IIR:\t%08x\n",
			   I915_READ(VLV_IIR));
		seq_printf(m, "Display IIR_RW:\t%08x\n",
			   I915_READ(VLV_IIR_RW));
		seq_printf(m, "Display IMR:\t%08x\n",
			   I915_READ(VLV_IMR));
		for_each_pipe(dev_priv, pipe) {
			enum intel_display_power_domain power_domain;

			power_domain = POWER_DOMAIN_PIPE(pipe);
			if (!intel_display_power_get_if_enabled(dev_priv,
								power_domain)) {
				seq_printf(m, "Pipe %c power disabled\n",
					   pipe_name(pipe));
				continue;
			}

			seq_printf(m, "Pipe %c stat:\t%08x\n",
				   pipe_name(pipe),
				   I915_READ(PIPESTAT(pipe)));

			intel_display_power_put(dev_priv, power_domain);
		}

		intel_display_power_get(dev_priv, POWER_DOMAIN_INIT);
		seq_printf(m, "Port hotplug:\t%08x\n",
			   I915_READ(PORT_HOTPLUG_EN));
		seq_printf(m, "DPFLIPSTAT:\t%08x\n",
			   I915_READ(VLV_DPFLIPSTAT));
		seq_printf(m, "DPINVGTT:\t%08x\n",
			   I915_READ(DPINVGTT));
		intel_display_power_put(dev_priv, POWER_DOMAIN_INIT);

		for (i = 0; i < 4; i++) {
			seq_printf(m, "GT Interrupt IMR %d:\t%08x\n",
				   i, I915_READ(GEN8_GT_IMR(i)));
			seq_printf(m, "GT Interrupt IIR %d:\t%08x\n",
				   i, I915_READ(GEN8_GT_IIR(i)));
			seq_printf(m, "GT Interrupt IER %d:\t%08x\n",
				   i, I915_READ(GEN8_GT_IER(i)));
		}

		seq_printf(m, "PCU interrupt mask:\t%08x\n",
			   I915_READ(GEN8_PCU_IMR));
		seq_printf(m, "PCU interrupt identity:\t%08x\n",
			   I915_READ(GEN8_PCU_IIR));
		seq_printf(m, "PCU interrupt enable:\t%08x\n",
			   I915_READ(GEN8_PCU_IER));
	} else if (INTEL_GEN(dev_priv) >= 8) {
		seq_printf(m, "Master Interrupt Control:\t%08x\n",
			   I915_READ(GEN8_MASTER_IRQ));

		for (i = 0; i < 4; i++) {
			seq_printf(m, "GT Interrupt IMR %d:\t%08x\n",
				   i, I915_READ(GEN8_GT_IMR(i)));
			seq_printf(m, "GT Interrupt IIR %d:\t%08x\n",
				   i, I915_READ(GEN8_GT_IIR(i)));
			seq_printf(m, "GT Interrupt IER %d:\t%08x\n",
				   i, I915_READ(GEN8_GT_IER(i)));
		}

		for_each_pipe(dev_priv, pipe) {
			enum intel_display_power_domain power_domain;

			power_domain = POWER_DOMAIN_PIPE(pipe);
			if (!intel_display_power_get_if_enabled(dev_priv,
								power_domain)) {
				seq_printf(m, "Pipe %c power disabled\n",
					   pipe_name(pipe));
				continue;
			}
			seq_printf(m, "Pipe %c IMR:\t%08x\n",
				   pipe_name(pipe),
				   I915_READ(GEN8_DE_PIPE_IMR(pipe)));
			seq_printf(m, "Pipe %c IIR:\t%08x\n",
				   pipe_name(pipe),
				   I915_READ(GEN8_DE_PIPE_IIR(pipe)));
			seq_printf(m, "Pipe %c IER:\t%08x\n",
				   pipe_name(pipe),
				   I915_READ(GEN8_DE_PIPE_IER(pipe)));

			intel_display_power_put(dev_priv, power_domain);
		}

		seq_printf(m, "Display Engine port interrupt mask:\t%08x\n",
			   I915_READ(GEN8_DE_PORT_IMR));
		seq_printf(m, "Display Engine port interrupt identity:\t%08x\n",
			   I915_READ(GEN8_DE_PORT_IIR));
		seq_printf(m, "Display Engine port interrupt enable:\t%08x\n",
			   I915_READ(GEN8_DE_PORT_IER));

		seq_printf(m, "Display Engine misc interrupt mask:\t%08x\n",
			   I915_READ(GEN8_DE_MISC_IMR));
		seq_printf(m, "Display Engine misc interrupt identity:\t%08x\n",
			   I915_READ(GEN8_DE_MISC_IIR));
		seq_printf(m, "Display Engine misc interrupt enable:\t%08x\n",
			   I915_READ(GEN8_DE_MISC_IER));

		seq_printf(m, "PCU interrupt mask:\t%08x\n",
			   I915_READ(GEN8_PCU_IMR));
		seq_printf(m, "PCU interrupt identity:\t%08x\n",
			   I915_READ(GEN8_PCU_IIR));
		seq_printf(m, "PCU interrupt enable:\t%08x\n",
			   I915_READ(GEN8_PCU_IER));
	} else if (IS_VALLEYVIEW(dev_priv)) {
		seq_printf(m, "Display IER:\t%08x\n",
			   I915_READ(VLV_IER));
		seq_printf(m, "Display IIR:\t%08x\n",
			   I915_READ(VLV_IIR));
		seq_printf(m, "Display IIR_RW:\t%08x\n",
			   I915_READ(VLV_IIR_RW));
		seq_printf(m, "Display IMR:\t%08x\n",
			   I915_READ(VLV_IMR));
		for_each_pipe(dev_priv, pipe)
			seq_printf(m, "Pipe %c stat:\t%08x\n",
				   pipe_name(pipe),
				   I915_READ(PIPESTAT(pipe)));

		seq_printf(m, "Master IER:\t%08x\n",
			   I915_READ(VLV_MASTER_IER));

		seq_printf(m, "Render IER:\t%08x\n",
			   I915_READ(GTIER));
		seq_printf(m, "Render IIR:\t%08x\n",
			   I915_READ(GTIIR));
		seq_printf(m, "Render IMR:\t%08x\n",
			   I915_READ(GTIMR));

		seq_printf(m, "PM IER:\t\t%08x\n",
			   I915_READ(GEN6_PMIER));
		seq_printf(m, "PM IIR:\t\t%08x\n",
			   I915_READ(GEN6_PMIIR));
		seq_printf(m, "PM IMR:\t\t%08x\n",
			   I915_READ(GEN6_PMIMR));

		seq_printf(m, "Port hotplug:\t%08x\n",
			   I915_READ(PORT_HOTPLUG_EN));
		seq_printf(m, "DPFLIPSTAT:\t%08x\n",
			   I915_READ(VLV_DPFLIPSTAT));
		seq_printf(m, "DPINVGTT:\t%08x\n",
			   I915_READ(DPINVGTT));

	} else if (!HAS_PCH_SPLIT(dev_priv)) {
		seq_printf(m, "Interrupt enable:    %08x\n",
			   I915_READ(IER));
		seq_printf(m, "Interrupt identity:  %08x\n",
			   I915_READ(IIR));
		seq_printf(m, "Interrupt mask:      %08x\n",
			   I915_READ(IMR));
		for_each_pipe(dev_priv, pipe)
			seq_printf(m, "Pipe %c stat:         %08x\n",
				   pipe_name(pipe),
				   I915_READ(PIPESTAT(pipe)));
	} else {
		seq_printf(m, "North Display Interrupt enable:		%08x\n",
			   I915_READ(DEIER));
		seq_printf(m, "North Display Interrupt identity:	%08x\n",
			   I915_READ(DEIIR));
		seq_printf(m, "North Display Interrupt mask:		%08x\n",
			   I915_READ(DEIMR));
		seq_printf(m, "South Display Interrupt enable:		%08x\n",
			   I915_READ(SDEIER));
		seq_printf(m, "South Display Interrupt identity:	%08x\n",
			   I915_READ(SDEIIR));
		seq_printf(m, "South Display Interrupt mask:		%08x\n",
			   I915_READ(SDEIMR));
		seq_printf(m, "Graphics Interrupt enable:		%08x\n",
			   I915_READ(GTIER));
		seq_printf(m, "Graphics Interrupt identity:		%08x\n",
			   I915_READ(GTIIR));
		seq_printf(m, "Graphics Interrupt mask:		%08x\n",
			   I915_READ(GTIMR));
	}
	for_each_engine(engine, dev_priv, id) {
		if (INTEL_GEN(dev_priv) >= 6) {
			seq_printf(m,
				   "Graphics Interrupt mask (%s):	%08x\n",
				   engine->name, I915_READ_IMR(engine));
		}
		i915_ring_seqno_info(m, engine);
	}
	intel_runtime_pm_put(dev_priv);

	return 0;
}

static int i915_gem_fence_regs_info(struct seq_file *m, void *data)
{
	struct drm_i915_private *dev_priv = node_to_i915(m->private);
	struct drm_device *dev = &dev_priv->drm;
	int i, ret;

	ret = mutex_lock_interruptible(&dev->struct_mutex);
	if (ret)
		return ret;

	seq_printf(m, "Total fences = %d\n", dev_priv->num_fence_regs);
	for (i = 0; i < dev_priv->num_fence_regs; i++) {
		struct i915_vma *vma = dev_priv->fence_regs[i].vma;

		seq_printf(m, "Fence %d, pin count = %d, object = ",
			   i, dev_priv->fence_regs[i].pin_count);
		if (!vma)
			seq_puts(m, "unused");
		else
			describe_obj(m, vma->obj);
		seq_putc(m, '\n');
	}

	mutex_unlock(&dev->struct_mutex);
	return 0;
}

#if IS_ENABLED(CONFIG_DRM_I915_CAPTURE_ERROR)

static ssize_t
i915_error_state_write(struct file *filp,
		       const char __user *ubuf,
		       size_t cnt,
		       loff_t *ppos)
{
	struct i915_error_state_file_priv *error_priv = filp->private_data;

	DRM_DEBUG_DRIVER("Resetting error state\n");
	i915_destroy_error_state(error_priv->i915);

	return cnt;
}

static int i915_error_state_open(struct inode *inode, struct file *file)
{
	struct drm_i915_private *dev_priv = inode->i_private;
	struct i915_error_state_file_priv *error_priv;

	error_priv = kzalloc(sizeof(*error_priv), GFP_KERNEL);
	if (!error_priv)
		return -ENOMEM;

	error_priv->i915 = dev_priv;

	i915_error_state_get(&dev_priv->drm, error_priv);

	file->private_data = error_priv;

	return 0;
}

static int i915_error_state_release(struct inode *inode, struct file *file)
{
	struct i915_error_state_file_priv *error_priv = file->private_data;

	i915_error_state_put(error_priv);
	kfree(error_priv);

	return 0;
}

static ssize_t i915_error_state_read(struct file *file, char __user *userbuf,
				     size_t count, loff_t *pos)
{
	struct i915_error_state_file_priv *error_priv = file->private_data;
	struct drm_i915_error_state_buf error_str;
	loff_t tmp_pos = 0;
	ssize_t ret_count = 0;
	int ret;

	ret = i915_error_state_buf_init(&error_str, error_priv->i915,
					count, *pos);
	if (ret)
		return ret;

	ret = i915_error_state_to_str(&error_str, error_priv);
	if (ret)
		goto out;

	ret_count = simple_read_from_buffer(userbuf, count, &tmp_pos,
					    error_str.buf,
					    error_str.bytes);

	if (ret_count < 0)
		ret = ret_count;
	else
		*pos = error_str.start + ret_count;
out:
	i915_error_state_buf_release(&error_str);
	return ret ?: ret_count;
}

static const struct file_operations i915_error_state_fops = {
	.owner = THIS_MODULE,
	.open = i915_error_state_open,
	.read = i915_error_state_read,
	.write = i915_error_state_write,
	.llseek = default_llseek,
	.release = i915_error_state_release,
};

#endif

static int
i915_next_seqno_get(void *data, u64 *val)
{
	struct drm_i915_private *dev_priv = data;

	*val = 1 + atomic_read(&dev_priv->gt.global_timeline.seqno);
	return 0;
}

static int
i915_next_seqno_set(void *data, u64 val)
{
	struct drm_i915_private *dev_priv = data;
	struct drm_device *dev = &dev_priv->drm;
	int ret;

	ret = mutex_lock_interruptible(&dev->struct_mutex);
	if (ret)
		return ret;

	ret = i915_gem_set_global_seqno(dev, val);
	mutex_unlock(&dev->struct_mutex);

	return ret;
}

DEFINE_SIMPLE_ATTRIBUTE(i915_next_seqno_fops,
			i915_next_seqno_get, i915_next_seqno_set,
			"0x%llx\n");

static int i915_frequency_info(struct seq_file *m, void *unused)
{
	struct drm_i915_private *dev_priv = node_to_i915(m->private);
	struct drm_device *dev = &dev_priv->drm;
	int ret = 0;

	intel_runtime_pm_get(dev_priv);

	if (IS_GEN5(dev_priv)) {
		u16 rgvswctl = I915_READ16(MEMSWCTL);
		u16 rgvstat = I915_READ16(MEMSTAT_ILK);

		seq_printf(m, "Requested P-state: %d\n", (rgvswctl >> 8) & 0xf);
		seq_printf(m, "Requested VID: %d\n", rgvswctl & 0x3f);
		seq_printf(m, "Current VID: %d\n", (rgvstat & MEMSTAT_VID_MASK) >>
			   MEMSTAT_VID_SHIFT);
		seq_printf(m, "Current P-state: %d\n",
			   (rgvstat & MEMSTAT_PSTATE_MASK) >> MEMSTAT_PSTATE_SHIFT);
	} else if (IS_VALLEYVIEW(dev_priv) || IS_CHERRYVIEW(dev_priv)) {
		u32 freq_sts;

		mutex_lock(&dev_priv->rps.hw_lock);
		freq_sts = vlv_punit_read(dev_priv, PUNIT_REG_GPU_FREQ_STS);
		seq_printf(m, "PUNIT_REG_GPU_FREQ_STS: 0x%08x\n", freq_sts);
		seq_printf(m, "DDR freq: %d MHz\n", dev_priv->mem_freq);

		seq_printf(m, "actual GPU freq: %d MHz\n",
			   intel_gpu_freq(dev_priv, (freq_sts >> 8) & 0xff));

		seq_printf(m, "current GPU freq: %d MHz\n",
			   intel_gpu_freq(dev_priv, dev_priv->rps.cur_freq));

		seq_printf(m, "max GPU freq: %d MHz\n",
			   intel_gpu_freq(dev_priv, dev_priv->rps.max_freq));

		seq_printf(m, "min GPU freq: %d MHz\n",
			   intel_gpu_freq(dev_priv, dev_priv->rps.min_freq));

		seq_printf(m, "idle GPU freq: %d MHz\n",
			   intel_gpu_freq(dev_priv, dev_priv->rps.idle_freq));

		seq_printf(m,
			   "efficient (RPe) frequency: %d MHz\n",
			   intel_gpu_freq(dev_priv, dev_priv->rps.efficient_freq));
		mutex_unlock(&dev_priv->rps.hw_lock);
	} else if (INTEL_GEN(dev_priv) >= 6) {
		u32 rp_state_limits;
		u32 gt_perf_status;
		u32 rp_state_cap;
		u32 rpmodectl, rpinclimit, rpdeclimit;
		u32 rpstat, cagf, reqf;
		u32 rpupei, rpcurup, rpprevup;
		u32 rpdownei, rpcurdown, rpprevdown;
		u32 pm_ier, pm_imr, pm_isr, pm_iir, pm_mask;
		int max_freq;

		rp_state_limits = I915_READ(GEN6_RP_STATE_LIMITS);
		if (IS_GEN9_LP(dev_priv)) {
			rp_state_cap = I915_READ(BXT_RP_STATE_CAP);
			gt_perf_status = I915_READ(BXT_GT_PERF_STATUS);
		} else {
			rp_state_cap = I915_READ(GEN6_RP_STATE_CAP);
			gt_perf_status = I915_READ(GEN6_GT_PERF_STATUS);
		}

		/* RPSTAT1 is in the GT power well */
		ret = mutex_lock_interruptible(&dev->struct_mutex);
		if (ret)
			goto out;

		intel_uncore_forcewake_get(dev_priv, FORCEWAKE_ALL);

		reqf = I915_READ(GEN6_RPNSWREQ);
		if (IS_GEN9(dev_priv))
			reqf >>= 23;
		else {
			reqf &= ~GEN6_TURBO_DISABLE;
			if (IS_HASWELL(dev_priv) || IS_BROADWELL(dev_priv))
				reqf >>= 24;
			else
				reqf >>= 25;
		}
		reqf = intel_gpu_freq(dev_priv, reqf);

		rpmodectl = I915_READ(GEN6_RP_CONTROL);
		rpinclimit = I915_READ(GEN6_RP_UP_THRESHOLD);
		rpdeclimit = I915_READ(GEN6_RP_DOWN_THRESHOLD);

		rpstat = I915_READ(GEN6_RPSTAT1);
		rpupei = I915_READ(GEN6_RP_CUR_UP_EI) & GEN6_CURICONT_MASK;
		rpcurup = I915_READ(GEN6_RP_CUR_UP) & GEN6_CURBSYTAVG_MASK;
		rpprevup = I915_READ(GEN6_RP_PREV_UP) & GEN6_CURBSYTAVG_MASK;
		rpdownei = I915_READ(GEN6_RP_CUR_DOWN_EI) & GEN6_CURIAVG_MASK;
		rpcurdown = I915_READ(GEN6_RP_CUR_DOWN) & GEN6_CURBSYTAVG_MASK;
		rpprevdown = I915_READ(GEN6_RP_PREV_DOWN) & GEN6_CURBSYTAVG_MASK;
		if (IS_GEN9(dev_priv))
			cagf = (rpstat & GEN9_CAGF_MASK) >> GEN9_CAGF_SHIFT;
		else if (IS_HASWELL(dev_priv) || IS_BROADWELL(dev_priv))
			cagf = (rpstat & HSW_CAGF_MASK) >> HSW_CAGF_SHIFT;
		else
			cagf = (rpstat & GEN6_CAGF_MASK) >> GEN6_CAGF_SHIFT;
		cagf = intel_gpu_freq(dev_priv, cagf);

		intel_uncore_forcewake_put(dev_priv, FORCEWAKE_ALL);
		mutex_unlock(&dev->struct_mutex);

		if (IS_GEN6(dev_priv) || IS_GEN7(dev_priv)) {
			pm_ier = I915_READ(GEN6_PMIER);
			pm_imr = I915_READ(GEN6_PMIMR);
			pm_isr = I915_READ(GEN6_PMISR);
			pm_iir = I915_READ(GEN6_PMIIR);
			pm_mask = I915_READ(GEN6_PMINTRMSK);
		} else {
			pm_ier = I915_READ(GEN8_GT_IER(2));
			pm_imr = I915_READ(GEN8_GT_IMR(2));
			pm_isr = I915_READ(GEN8_GT_ISR(2));
			pm_iir = I915_READ(GEN8_GT_IIR(2));
			pm_mask = I915_READ(GEN6_PMINTRMSK);
		}
		seq_printf(m, "PM IER=0x%08x IMR=0x%08x ISR=0x%08x IIR=0x%08x, MASK=0x%08x\n",
			   pm_ier, pm_imr, pm_isr, pm_iir, pm_mask);
		seq_printf(m, "pm_intr_keep: 0x%08x\n", dev_priv->rps.pm_intr_keep);
		seq_printf(m, "GT_PERF_STATUS: 0x%08x\n", gt_perf_status);
		seq_printf(m, "Render p-state ratio: %d\n",
			   (gt_perf_status & (IS_GEN9(dev_priv) ? 0x1ff00 : 0xff00)) >> 8);
		seq_printf(m, "Render p-state VID: %d\n",
			   gt_perf_status & 0xff);
		seq_printf(m, "Render p-state limit: %d\n",
			   rp_state_limits & 0xff);
		seq_printf(m, "RPSTAT1: 0x%08x\n", rpstat);
		seq_printf(m, "RPMODECTL: 0x%08x\n", rpmodectl);
		seq_printf(m, "RPINCLIMIT: 0x%08x\n", rpinclimit);
		seq_printf(m, "RPDECLIMIT: 0x%08x\n", rpdeclimit);
		seq_printf(m, "RPNSWREQ: %dMHz\n", reqf);
		seq_printf(m, "CAGF: %dMHz\n", cagf);
		seq_printf(m, "RP CUR UP EI: %d (%dus)\n",
			   rpupei, GT_PM_INTERVAL_TO_US(dev_priv, rpupei));
		seq_printf(m, "RP CUR UP: %d (%dus)\n",
			   rpcurup, GT_PM_INTERVAL_TO_US(dev_priv, rpcurup));
		seq_printf(m, "RP PREV UP: %d (%dus)\n",
			   rpprevup, GT_PM_INTERVAL_TO_US(dev_priv, rpprevup));
		seq_printf(m, "Up threshold: %d%%\n",
			   dev_priv->rps.up_threshold);

		seq_printf(m, "RP CUR DOWN EI: %d (%dus)\n",
			   rpdownei, GT_PM_INTERVAL_TO_US(dev_priv, rpdownei));
		seq_printf(m, "RP CUR DOWN: %d (%dus)\n",
			   rpcurdown, GT_PM_INTERVAL_TO_US(dev_priv, rpcurdown));
		seq_printf(m, "RP PREV DOWN: %d (%dus)\n",
			   rpprevdown, GT_PM_INTERVAL_TO_US(dev_priv, rpprevdown));
		seq_printf(m, "Down threshold: %d%%\n",
			   dev_priv->rps.down_threshold);

		max_freq = (IS_GEN9_LP(dev_priv) ? rp_state_cap >> 0 :
			    rp_state_cap >> 16) & 0xff;
		max_freq *= (IS_SKYLAKE(dev_priv) || IS_KABYLAKE(dev_priv) ?
			     GEN9_FREQ_SCALER : 1);
		seq_printf(m, "Lowest (RPN) frequency: %dMHz\n",
			   intel_gpu_freq(dev_priv, max_freq));

		max_freq = (rp_state_cap & 0xff00) >> 8;
		max_freq *= (IS_SKYLAKE(dev_priv) || IS_KABYLAKE(dev_priv) ?
			     GEN9_FREQ_SCALER : 1);
		seq_printf(m, "Nominal (RP1) frequency: %dMHz\n",
			   intel_gpu_freq(dev_priv, max_freq));

		max_freq = (IS_GEN9_LP(dev_priv) ? rp_state_cap >> 16 :
			    rp_state_cap >> 0) & 0xff;
		max_freq *= (IS_SKYLAKE(dev_priv) || IS_KABYLAKE(dev_priv) ?
			     GEN9_FREQ_SCALER : 1);
		seq_printf(m, "Max non-overclocked (RP0) frequency: %dMHz\n",
			   intel_gpu_freq(dev_priv, max_freq));
		seq_printf(m, "Max overclocked frequency: %dMHz\n",
			   intel_gpu_freq(dev_priv, dev_priv->rps.max_freq));

		seq_printf(m, "Current freq: %d MHz\n",
			   intel_gpu_freq(dev_priv, dev_priv->rps.cur_freq));
		seq_printf(m, "Actual freq: %d MHz\n", cagf);
		seq_printf(m, "Idle freq: %d MHz\n",
			   intel_gpu_freq(dev_priv, dev_priv->rps.idle_freq));
		seq_printf(m, "Min freq: %d MHz\n",
			   intel_gpu_freq(dev_priv, dev_priv->rps.min_freq));
		seq_printf(m, "Boost freq: %d MHz\n",
			   intel_gpu_freq(dev_priv, dev_priv->rps.boost_freq));
		seq_printf(m, "Max freq: %d MHz\n",
			   intel_gpu_freq(dev_priv, dev_priv->rps.max_freq));
		seq_printf(m,
			   "efficient (RPe) frequency: %d MHz\n",
			   intel_gpu_freq(dev_priv, dev_priv->rps.efficient_freq));
	} else {
		seq_puts(m, "no P-state info available\n");
	}

	seq_printf(m, "Current CD clock frequency: %d kHz\n", dev_priv->cdclk_freq);
	seq_printf(m, "Max CD clock frequency: %d kHz\n", dev_priv->max_cdclk_freq);
	seq_printf(m, "Max pixel clock frequency: %d kHz\n", dev_priv->max_dotclk_freq);

out:
	intel_runtime_pm_put(dev_priv);
	return ret;
}

static void i915_instdone_info(struct drm_i915_private *dev_priv,
			       struct seq_file *m,
			       struct intel_instdone *instdone)
{
	int slice;
	int subslice;

	seq_printf(m, "\t\tINSTDONE: 0x%08x\n",
		   instdone->instdone);

	if (INTEL_GEN(dev_priv) <= 3)
		return;

	seq_printf(m, "\t\tSC_INSTDONE: 0x%08x\n",
		   instdone->slice_common);

	if (INTEL_GEN(dev_priv) <= 6)
		return;

	for_each_instdone_slice_subslice(dev_priv, slice, subslice)
		seq_printf(m, "\t\tSAMPLER_INSTDONE[%d][%d]: 0x%08x\n",
			   slice, subslice, instdone->sampler[slice][subslice]);

	for_each_instdone_slice_subslice(dev_priv, slice, subslice)
		seq_printf(m, "\t\tROW_INSTDONE[%d][%d]: 0x%08x\n",
			   slice, subslice, instdone->row[slice][subslice]);
}

static int i915_hangcheck_info(struct seq_file *m, void *unused)
{
	struct drm_i915_private *dev_priv = node_to_i915(m->private);
	struct intel_engine_cs *engine;
	u64 acthd[I915_NUM_ENGINES];
	u32 seqno[I915_NUM_ENGINES];
	struct intel_instdone instdone;
	enum intel_engine_id id;

	if (test_bit(I915_WEDGED, &dev_priv->gpu_error.flags))
		seq_printf(m, "Wedged\n");
	if (test_bit(I915_RESET_IN_PROGRESS, &dev_priv->gpu_error.flags))
		seq_printf(m, "Reset in progress\n");
	if (waitqueue_active(&dev_priv->gpu_error.wait_queue))
		seq_printf(m, "Waiter holding struct mutex\n");
	if (waitqueue_active(&dev_priv->gpu_error.reset_queue))
		seq_printf(m, "struct_mutex blocked for reset\n");

	if (!i915.enable_hangcheck) {
		seq_printf(m, "Hangcheck disabled\n");
		return 0;
	}

	intel_runtime_pm_get(dev_priv);

	for_each_engine(engine, dev_priv, id) {
		acthd[id] = intel_engine_get_active_head(engine);
		seqno[id] = intel_engine_get_seqno(engine);
	}

	intel_engine_get_instdone(dev_priv->engine[RCS], &instdone);

	intel_runtime_pm_put(dev_priv);

	if (delayed_work_pending(&dev_priv->gpu_error.hangcheck_work)) {
		seq_printf(m, "Hangcheck active, fires in %dms\n",
			   jiffies_to_msecs(dev_priv->gpu_error.hangcheck_work.timer.expires -
					    jiffies));
	} else
		seq_printf(m, "Hangcheck inactive\n");

	for_each_engine(engine, dev_priv, id) {
		struct intel_breadcrumbs *b = &engine->breadcrumbs;
		struct rb_node *rb;

		seq_printf(m, "%s:\n", engine->name);
		seq_printf(m, "\tseqno = %x [current %x, last %x]\n",
			   engine->hangcheck.seqno, seqno[id],
			   intel_engine_last_submit(engine));
		seq_printf(m, "\twaiters? %s, fake irq active? %s, stalled? %s\n",
			   yesno(intel_engine_has_waiter(engine)),
			   yesno(test_bit(engine->id,
					  &dev_priv->gpu_error.missed_irq_rings)),
			   yesno(engine->hangcheck.stalled));

		spin_lock_irq(&b->lock);
		for (rb = rb_first(&b->waiters); rb; rb = rb_next(rb)) {
			struct intel_wait *w = rb_entry(rb, typeof(*w), node);

			seq_printf(m, "\t%s [%d] waiting for %x\n",
				   w->tsk->comm, w->tsk->pid, w->seqno);
		}
		spin_unlock_irq(&b->lock);

		seq_printf(m, "\tACTHD = 0x%08llx [current 0x%08llx]\n",
			   (long long)engine->hangcheck.acthd,
			   (long long)acthd[id]);
		seq_printf(m, "\taction = %s(%d) %d ms ago\n",
			   hangcheck_action_to_str(engine->hangcheck.action),
			   engine->hangcheck.action,
			   jiffies_to_msecs(jiffies -
					    engine->hangcheck.action_timestamp));

		if (engine->id == RCS) {
			seq_puts(m, "\tinstdone read =\n");

			i915_instdone_info(dev_priv, m, &instdone);

			seq_puts(m, "\tinstdone accu =\n");

			i915_instdone_info(dev_priv, m,
					   &engine->hangcheck.instdone);
		}
	}

	return 0;
}

static int ironlake_drpc_info(struct seq_file *m)
{
	struct drm_i915_private *dev_priv = node_to_i915(m->private);
	u32 rgvmodectl, rstdbyctl;
	u16 crstandvid;

	intel_runtime_pm_get(dev_priv);

	rgvmodectl = I915_READ(MEMMODECTL);
	rstdbyctl = I915_READ(RSTDBYCTL);
	crstandvid = I915_READ16(CRSTANDVID);

	intel_runtime_pm_put(dev_priv);

	seq_printf(m, "HD boost: %s\n", yesno(rgvmodectl & MEMMODE_BOOST_EN));
	seq_printf(m, "Boost freq: %d\n",
		   (rgvmodectl & MEMMODE_BOOST_FREQ_MASK) >>
		   MEMMODE_BOOST_FREQ_SHIFT);
	seq_printf(m, "HW control enabled: %s\n",
		   yesno(rgvmodectl & MEMMODE_HWIDLE_EN));
	seq_printf(m, "SW control enabled: %s\n",
		   yesno(rgvmodectl & MEMMODE_SWMODE_EN));
	seq_printf(m, "Gated voltage change: %s\n",
		   yesno(rgvmodectl & MEMMODE_RCLK_GATE));
	seq_printf(m, "Starting frequency: P%d\n",
		   (rgvmodectl & MEMMODE_FSTART_MASK) >> MEMMODE_FSTART_SHIFT);
	seq_printf(m, "Max P-state: P%d\n",
		   (rgvmodectl & MEMMODE_FMAX_MASK) >> MEMMODE_FMAX_SHIFT);
	seq_printf(m, "Min P-state: P%d\n", (rgvmodectl & MEMMODE_FMIN_MASK));
	seq_printf(m, "RS1 VID: %d\n", (crstandvid & 0x3f));
	seq_printf(m, "RS2 VID: %d\n", ((crstandvid >> 8) & 0x3f));
	seq_printf(m, "Render standby enabled: %s\n",
		   yesno(!(rstdbyctl & RCX_SW_EXIT)));
	seq_puts(m, "Current RS state: ");
	switch (rstdbyctl & RSX_STATUS_MASK) {
	case RSX_STATUS_ON:
		seq_puts(m, "on\n");
		break;
	case RSX_STATUS_RC1:
		seq_puts(m, "RC1\n");
		break;
	case RSX_STATUS_RC1E:
		seq_puts(m, "RC1E\n");
		break;
	case RSX_STATUS_RS1:
		seq_puts(m, "RS1\n");
		break;
	case RSX_STATUS_RS2:
		seq_puts(m, "RS2 (RC6)\n");
		break;
	case RSX_STATUS_RS3:
		seq_puts(m, "RC3 (RC6+)\n");
		break;
	default:
		seq_puts(m, "unknown\n");
		break;
	}

	return 0;
}

static int i915_forcewake_domains(struct seq_file *m, void *data)
{
	struct drm_i915_private *dev_priv = node_to_i915(m->private);
	struct intel_uncore_forcewake_domain *fw_domain;

	spin_lock_irq(&dev_priv->uncore.lock);
	for_each_fw_domain(fw_domain, dev_priv) {
		seq_printf(m, "%s.wake_count = %u\n",
			   intel_uncore_forcewake_domain_to_str(fw_domain->id),
			   fw_domain->wake_count);
	}
	spin_unlock_irq(&dev_priv->uncore.lock);

	return 0;
}

static int vlv_drpc_info(struct seq_file *m)
{
	struct drm_i915_private *dev_priv = node_to_i915(m->private);
	u32 rpmodectl1, rcctl1, pw_status;

	intel_runtime_pm_get(dev_priv);

	pw_status = I915_READ(VLV_GTLC_PW_STATUS);
	rpmodectl1 = I915_READ(GEN6_RP_CONTROL);
	rcctl1 = I915_READ(GEN6_RC_CONTROL);

	intel_runtime_pm_put(dev_priv);

	seq_printf(m, "Video Turbo Mode: %s\n",
		   yesno(rpmodectl1 & GEN6_RP_MEDIA_TURBO));
	seq_printf(m, "Turbo enabled: %s\n",
		   yesno(rpmodectl1 & GEN6_RP_ENABLE));
	seq_printf(m, "HW control enabled: %s\n",
		   yesno(rpmodectl1 & GEN6_RP_ENABLE));
	seq_printf(m, "SW control enabled: %s\n",
		   yesno((rpmodectl1 & GEN6_RP_MEDIA_MODE_MASK) ==
			  GEN6_RP_MEDIA_SW_MODE));
	seq_printf(m, "RC6 Enabled: %s\n",
		   yesno(rcctl1 & (GEN7_RC_CTL_TO_MODE |
					GEN6_RC_CTL_EI_MODE(1))));
	seq_printf(m, "Render Power Well: %s\n",
		   (pw_status & VLV_GTLC_PW_RENDER_STATUS_MASK) ? "Up" : "Down");
	seq_printf(m, "Media Power Well: %s\n",
		   (pw_status & VLV_GTLC_PW_MEDIA_STATUS_MASK) ? "Up" : "Down");

	seq_printf(m, "Render RC6 residency since boot: %u\n",
		   I915_READ(VLV_GT_RENDER_RC6));
	seq_printf(m, "Media RC6 residency since boot: %u\n",
		   I915_READ(VLV_GT_MEDIA_RC6));

	return i915_forcewake_domains(m, NULL);
}

static int gen6_drpc_info(struct seq_file *m)
{
	struct drm_i915_private *dev_priv = node_to_i915(m->private);
	struct drm_device *dev = &dev_priv->drm;
	u32 rpmodectl1, gt_core_status, rcctl1, rc6vids = 0;
	u32 gen9_powergate_enable = 0, gen9_powergate_status = 0;
	unsigned forcewake_count;
	int count = 0, ret;

	ret = mutex_lock_interruptible(&dev->struct_mutex);
	if (ret)
		return ret;
	intel_runtime_pm_get(dev_priv);

	spin_lock_irq(&dev_priv->uncore.lock);
	forcewake_count = dev_priv->uncore.fw_domain[FW_DOMAIN_ID_RENDER].wake_count;
	spin_unlock_irq(&dev_priv->uncore.lock);

	if (forcewake_count) {
		seq_puts(m, "RC information inaccurate because somebody "
			    "holds a forcewake reference \n");
	} else {
		/* NB: we cannot use forcewake, else we read the wrong values */
		while (count++ < 50 && (I915_READ_NOTRACE(FORCEWAKE_ACK) & 1))
			udelay(10);
		seq_printf(m, "RC information accurate: %s\n", yesno(count < 51));
	}

	gt_core_status = I915_READ_FW(GEN6_GT_CORE_STATUS);
	trace_i915_reg_rw(false, GEN6_GT_CORE_STATUS, gt_core_status, 4, true);

	rpmodectl1 = I915_READ(GEN6_RP_CONTROL);
	rcctl1 = I915_READ(GEN6_RC_CONTROL);
	if (INTEL_GEN(dev_priv) >= 9) {
		gen9_powergate_enable = I915_READ(GEN9_PG_ENABLE);
		gen9_powergate_status = I915_READ(GEN9_PWRGT_DOMAIN_STATUS);
	}
	mutex_unlock(&dev->struct_mutex);
	mutex_lock(&dev_priv->rps.hw_lock);
	sandybridge_pcode_read(dev_priv, GEN6_PCODE_READ_RC6VIDS, &rc6vids);
	mutex_unlock(&dev_priv->rps.hw_lock);

	intel_runtime_pm_put(dev_priv);

	seq_printf(m, "Video Turbo Mode: %s\n",
		   yesno(rpmodectl1 & GEN6_RP_MEDIA_TURBO));
	seq_printf(m, "HW control enabled: %s\n",
		   yesno(rpmodectl1 & GEN6_RP_ENABLE));
	seq_printf(m, "SW control enabled: %s\n",
		   yesno((rpmodectl1 & GEN6_RP_MEDIA_MODE_MASK) ==
			  GEN6_RP_MEDIA_SW_MODE));
	seq_printf(m, "RC1e Enabled: %s\n",
		   yesno(rcctl1 & GEN6_RC_CTL_RC1e_ENABLE));
	seq_printf(m, "RC6 Enabled: %s\n",
		   yesno(rcctl1 & GEN6_RC_CTL_RC6_ENABLE));
	if (INTEL_GEN(dev_priv) >= 9) {
		seq_printf(m, "Render Well Gating Enabled: %s\n",
			yesno(gen9_powergate_enable & GEN9_RENDER_PG_ENABLE));
		seq_printf(m, "Media Well Gating Enabled: %s\n",
			yesno(gen9_powergate_enable & GEN9_MEDIA_PG_ENABLE));
	}
	seq_printf(m, "Deep RC6 Enabled: %s\n",
		   yesno(rcctl1 & GEN6_RC_CTL_RC6p_ENABLE));
	seq_printf(m, "Deepest RC6 Enabled: %s\n",
		   yesno(rcctl1 & GEN6_RC_CTL_RC6pp_ENABLE));
	seq_puts(m, "Current RC state: ");
	switch (gt_core_status & GEN6_RCn_MASK) {
	case GEN6_RC0:
		if (gt_core_status & GEN6_CORE_CPD_STATE_MASK)
			seq_puts(m, "Core Power Down\n");
		else
			seq_puts(m, "on\n");
		break;
	case GEN6_RC3:
		seq_puts(m, "RC3\n");
		break;
	case GEN6_RC6:
		seq_puts(m, "RC6\n");
		break;
	case GEN6_RC7:
		seq_puts(m, "RC7\n");
		break;
	default:
		seq_puts(m, "Unknown\n");
		break;
	}

	seq_printf(m, "Core Power Down: %s\n",
		   yesno(gt_core_status & GEN6_CORE_CPD_STATE_MASK));
	if (INTEL_GEN(dev_priv) >= 9) {
		seq_printf(m, "Render Power Well: %s\n",
			(gen9_powergate_status &
			 GEN9_PWRGT_RENDER_STATUS_MASK) ? "Up" : "Down");
		seq_printf(m, "Media Power Well: %s\n",
			(gen9_powergate_status &
			 GEN9_PWRGT_MEDIA_STATUS_MASK) ? "Up" : "Down");
	}

	/* Not exactly sure what this is */
	seq_printf(m, "RC6 \"Locked to RPn\" residency since boot: %u\n",
		   I915_READ(GEN6_GT_GFX_RC6_LOCKED));
	seq_printf(m, "RC6 residency since boot: %u\n",
		   I915_READ(GEN6_GT_GFX_RC6));
	seq_printf(m, "RC6+ residency since boot: %u\n",
		   I915_READ(GEN6_GT_GFX_RC6p));
	seq_printf(m, "RC6++ residency since boot: %u\n",
		   I915_READ(GEN6_GT_GFX_RC6pp));

	seq_printf(m, "RC6   voltage: %dmV\n",
		   GEN6_DECODE_RC6_VID(((rc6vids >> 0) & 0xff)));
	seq_printf(m, "RC6+  voltage: %dmV\n",
		   GEN6_DECODE_RC6_VID(((rc6vids >> 8) & 0xff)));
	seq_printf(m, "RC6++ voltage: %dmV\n",
		   GEN6_DECODE_RC6_VID(((rc6vids >> 16) & 0xff)));
	return i915_forcewake_domains(m, NULL);
}

static int i915_drpc_info(struct seq_file *m, void *unused)
{
	struct drm_i915_private *dev_priv = node_to_i915(m->private);

	if (IS_VALLEYVIEW(dev_priv) || IS_CHERRYVIEW(dev_priv))
		return vlv_drpc_info(m);
	else if (INTEL_GEN(dev_priv) >= 6)
		return gen6_drpc_info(m);
	else
		return ironlake_drpc_info(m);
}

static int i915_frontbuffer_tracking(struct seq_file *m, void *unused)
{
	struct drm_i915_private *dev_priv = node_to_i915(m->private);

	seq_printf(m, "FB tracking busy bits: 0x%08x\n",
		   dev_priv->fb_tracking.busy_bits);

	seq_printf(m, "FB tracking flip bits: 0x%08x\n",
		   dev_priv->fb_tracking.flip_bits);

	return 0;
}

static int i915_fbc_status(struct seq_file *m, void *unused)
{
	struct drm_i915_private *dev_priv = node_to_i915(m->private);

	if (!HAS_FBC(dev_priv)) {
		seq_puts(m, "FBC unsupported on this chipset\n");
		return 0;
	}

	intel_runtime_pm_get(dev_priv);
	mutex_lock(&dev_priv->fbc.lock);

	if (intel_fbc_is_active(dev_priv))
		seq_puts(m, "FBC enabled\n");
	else
		seq_printf(m, "FBC disabled: %s\n",
			   dev_priv->fbc.no_fbc_reason);

	if (intel_fbc_is_active(dev_priv) && INTEL_GEN(dev_priv) >= 7) {
		uint32_t mask = INTEL_GEN(dev_priv) >= 8 ?
				BDW_FBC_COMPRESSION_MASK :
				IVB_FBC_COMPRESSION_MASK;
		seq_printf(m, "Compressing: %s\n",
			   yesno(I915_READ(FBC_STATUS2) & mask));
	}

	mutex_unlock(&dev_priv->fbc.lock);
	intel_runtime_pm_put(dev_priv);

	return 0;
}

static int i915_fbc_fc_get(void *data, u64 *val)
{
	struct drm_i915_private *dev_priv = data;

	if (INTEL_GEN(dev_priv) < 7 || !HAS_FBC(dev_priv))
		return -ENODEV;

	*val = dev_priv->fbc.false_color;

	return 0;
}

static int i915_fbc_fc_set(void *data, u64 val)
{
	struct drm_i915_private *dev_priv = data;
	u32 reg;

	if (INTEL_GEN(dev_priv) < 7 || !HAS_FBC(dev_priv))
		return -ENODEV;

	mutex_lock(&dev_priv->fbc.lock);

	reg = I915_READ(ILK_DPFC_CONTROL);
	dev_priv->fbc.false_color = val;

	I915_WRITE(ILK_DPFC_CONTROL, val ?
		   (reg | FBC_CTL_FALSE_COLOR) :
		   (reg & ~FBC_CTL_FALSE_COLOR));

	mutex_unlock(&dev_priv->fbc.lock);
	return 0;
}

DEFINE_SIMPLE_ATTRIBUTE(i915_fbc_fc_fops,
			i915_fbc_fc_get, i915_fbc_fc_set,
			"%llu\n");

static int i915_ips_status(struct seq_file *m, void *unused)
{
	struct drm_i915_private *dev_priv = node_to_i915(m->private);

	if (!HAS_IPS(dev_priv)) {
		seq_puts(m, "not supported\n");
		return 0;
	}

	intel_runtime_pm_get(dev_priv);

	seq_printf(m, "Enabled by kernel parameter: %s\n",
		   yesno(i915.enable_ips));

	if (INTEL_GEN(dev_priv) >= 8) {
		seq_puts(m, "Currently: unknown\n");
	} else {
		if (I915_READ(IPS_CTL) & IPS_ENABLE)
			seq_puts(m, "Currently: enabled\n");
		else
			seq_puts(m, "Currently: disabled\n");
	}

	intel_runtime_pm_put(dev_priv);

	return 0;
}

static int i915_sr_status(struct seq_file *m, void *unused)
{
	struct drm_i915_private *dev_priv = node_to_i915(m->private);
	bool sr_enabled = false;

	intel_runtime_pm_get(dev_priv);
	intel_display_power_get(dev_priv, POWER_DOMAIN_INIT);

	if (HAS_PCH_SPLIT(dev_priv))
		sr_enabled = I915_READ(WM1_LP_ILK) & WM1_LP_SR_EN;
	else if (IS_I965GM(dev_priv) || IS_G4X(dev_priv) ||
		 IS_I945G(dev_priv) || IS_I945GM(dev_priv))
		sr_enabled = I915_READ(FW_BLC_SELF) & FW_BLC_SELF_EN;
	else if (IS_I915GM(dev_priv))
		sr_enabled = I915_READ(INSTPM) & INSTPM_SELF_EN;
	else if (IS_PINEVIEW(dev_priv))
		sr_enabled = I915_READ(DSPFW3) & PINEVIEW_SELF_REFRESH_EN;
	else if (IS_VALLEYVIEW(dev_priv) || IS_CHERRYVIEW(dev_priv))
		sr_enabled = I915_READ(FW_BLC_SELF_VLV) & FW_CSPWRDWNEN;

	intel_display_power_put(dev_priv, POWER_DOMAIN_INIT);
	intel_runtime_pm_put(dev_priv);

	seq_printf(m, "self-refresh: %s\n", enableddisabled(sr_enabled));

	return 0;
}

static int i915_emon_status(struct seq_file *m, void *unused)
{
	struct drm_i915_private *dev_priv = node_to_i915(m->private);
	struct drm_device *dev = &dev_priv->drm;
	unsigned long temp, chipset, gfx;
	int ret;

	if (!IS_GEN5(dev_priv))
		return -ENODEV;

	ret = mutex_lock_interruptible(&dev->struct_mutex);
	if (ret)
		return ret;

	temp = i915_mch_val(dev_priv);
	chipset = i915_chipset_val(dev_priv);
	gfx = i915_gfx_val(dev_priv);
	mutex_unlock(&dev->struct_mutex);

	seq_printf(m, "GMCH temp: %ld\n", temp);
	seq_printf(m, "Chipset power: %ld\n", chipset);
	seq_printf(m, "GFX power: %ld\n", gfx);
	seq_printf(m, "Total power: %ld\n", chipset + gfx);

	return 0;
}

static int i915_ring_freq_table(struct seq_file *m, void *unused)
{
	struct drm_i915_private *dev_priv = node_to_i915(m->private);
	int ret = 0;
	int gpu_freq, ia_freq;
	unsigned int max_gpu_freq, min_gpu_freq;

	if (!HAS_LLC(dev_priv)) {
		seq_puts(m, "unsupported on this chipset\n");
		return 0;
	}

	intel_runtime_pm_get(dev_priv);

	ret = mutex_lock_interruptible(&dev_priv->rps.hw_lock);
	if (ret)
		goto out;

	if (IS_SKYLAKE(dev_priv) || IS_KABYLAKE(dev_priv)) {
		/* Convert GT frequency to 50 HZ units */
		min_gpu_freq =
			dev_priv->rps.min_freq_softlimit / GEN9_FREQ_SCALER;
		max_gpu_freq =
			dev_priv->rps.max_freq_softlimit / GEN9_FREQ_SCALER;
	} else {
		min_gpu_freq = dev_priv->rps.min_freq_softlimit;
		max_gpu_freq = dev_priv->rps.max_freq_softlimit;
	}

	seq_puts(m, "GPU freq (MHz)\tEffective CPU freq (MHz)\tEffective Ring freq (MHz)\n");

	for (gpu_freq = min_gpu_freq; gpu_freq <= max_gpu_freq; gpu_freq++) {
		ia_freq = gpu_freq;
		sandybridge_pcode_read(dev_priv,
				       GEN6_PCODE_READ_MIN_FREQ_TABLE,
				       &ia_freq);
		seq_printf(m, "%d\t\t%d\t\t\t\t%d\n",
			   intel_gpu_freq(dev_priv, (gpu_freq *
				(IS_SKYLAKE(dev_priv) || IS_KABYLAKE(dev_priv) ?
				 GEN9_FREQ_SCALER : 1))),
			   ((ia_freq >> 0) & 0xff) * 100,
			   ((ia_freq >> 8) & 0xff) * 100);
	}

	mutex_unlock(&dev_priv->rps.hw_lock);

out:
	intel_runtime_pm_put(dev_priv);
	return ret;
}

static int i915_opregion(struct seq_file *m, void *unused)
{
	struct drm_i915_private *dev_priv = node_to_i915(m->private);
	struct drm_device *dev = &dev_priv->drm;
	struct intel_opregion *opregion = &dev_priv->opregion;
	int ret;

	ret = mutex_lock_interruptible(&dev->struct_mutex);
	if (ret)
		goto out;

	if (opregion->header)
		seq_write(m, opregion->header, OPREGION_SIZE);

	mutex_unlock(&dev->struct_mutex);

out:
	return 0;
}

static int i915_vbt(struct seq_file *m, void *unused)
{
	struct intel_opregion *opregion = &node_to_i915(m->private)->opregion;

	if (opregion->vbt)
		seq_write(m, opregion->vbt, opregion->vbt_size);

	return 0;
}

static int i915_gem_framebuffer_info(struct seq_file *m, void *data)
{
	struct drm_i915_private *dev_priv = node_to_i915(m->private);
	struct drm_device *dev = &dev_priv->drm;
	struct intel_framebuffer *fbdev_fb = NULL;
	struct drm_framebuffer *drm_fb;
	int ret;

	ret = mutex_lock_interruptible(&dev->struct_mutex);
	if (ret)
		return ret;

#ifdef CONFIG_DRM_FBDEV_EMULATION
	if (dev_priv->fbdev) {
		fbdev_fb = to_intel_framebuffer(dev_priv->fbdev->helper.fb);

		seq_printf(m, "fbcon size: %d x %d, depth %d, %d bpp, modifier 0x%llx, refcount %d, obj ",
			   fbdev_fb->base.width,
			   fbdev_fb->base.height,
			   fbdev_fb->base.format->depth,
			   fbdev_fb->base.format->cpp[0] * 8,
			   fbdev_fb->base.modifier,
			   drm_framebuffer_read_refcount(&fbdev_fb->base));
		describe_obj(m, fbdev_fb->obj);
		seq_putc(m, '\n');
	}
#endif

	mutex_lock(&dev->mode_config.fb_lock);
	drm_for_each_fb(drm_fb, dev) {
		struct intel_framebuffer *fb = to_intel_framebuffer(drm_fb);
		if (fb == fbdev_fb)
			continue;

		seq_printf(m, "user size: %d x %d, depth %d, %d bpp, modifier 0x%llx, refcount %d, obj ",
			   fb->base.width,
			   fb->base.height,
			   fb->base.format->depth,
			   fb->base.format->cpp[0] * 8,
			   fb->base.modifier,
			   drm_framebuffer_read_refcount(&fb->base));
		describe_obj(m, fb->obj);
		seq_putc(m, '\n');
	}
	mutex_unlock(&dev->mode_config.fb_lock);
	mutex_unlock(&dev->struct_mutex);

	return 0;
}

static void describe_ctx_ring(struct seq_file *m, struct intel_ring *ring)
{
	seq_printf(m, " (ringbuffer, space: %d, head: %u, tail: %u, last head: %d)",
		   ring->space, ring->head, ring->tail,
		   ring->last_retired_head);
}

static int i915_context_status(struct seq_file *m, void *unused)
{
	struct drm_i915_private *dev_priv = node_to_i915(m->private);
	struct drm_device *dev = &dev_priv->drm;
	struct intel_engine_cs *engine;
	struct i915_gem_context *ctx;
	enum intel_engine_id id;
	int ret;

	ret = mutex_lock_interruptible(&dev->struct_mutex);
	if (ret)
		return ret;

	list_for_each_entry(ctx, &dev_priv->context_list, link) {
		seq_printf(m, "HW context %u ", ctx->hw_id);
		if (ctx->pid) {
			struct task_struct *task;

			task = get_pid_task(ctx->pid, PIDTYPE_PID);
			if (task) {
				seq_printf(m, "(%s [%d]) ",
					   task->comm, task->pid);
				put_task_struct(task);
			}
		} else if (IS_ERR(ctx->file_priv)) {
			seq_puts(m, "(deleted) ");
		} else {
			seq_puts(m, "(kernel) ");
		}

		seq_putc(m, ctx->remap_slice ? 'R' : 'r');
		seq_putc(m, '\n');

		for_each_engine(engine, dev_priv, id) {
			struct intel_context *ce = &ctx->engine[engine->id];

			seq_printf(m, "%s: ", engine->name);
			seq_putc(m, ce->initialised ? 'I' : 'i');
			if (ce->state)
				describe_obj(m, ce->state->obj);
			if (ce->ring)
				describe_ctx_ring(m, ce->ring);
			seq_putc(m, '\n');
		}

		seq_putc(m, '\n');
	}

	mutex_unlock(&dev->struct_mutex);

	return 0;
}

static void i915_dump_lrc_obj(struct seq_file *m,
			      struct i915_gem_context *ctx,
			      struct intel_engine_cs *engine,
			      unsigned long dump_flag)
{
	struct i915_vma *vma = ctx->engine[engine->id].state;
	struct page *page;
	struct sg_page_iter sg_iter;
	int i;

	seq_printf(m, "CONTEXT: %s %u\n", engine->name, ctx->hw_id);

	if (!vma) {
		seq_puts(m, "\tFake context\n");
		return;
	}

	if (vma->flags & I915_VMA_GLOBAL_BIND)
		seq_printf(m, "\tBound in GGTT at 0x%08x\n",
			   i915_ggtt_offset(vma));

	if (i915_gem_object_pin_pages(vma->obj)) {
		seq_puts(m, "\tFailed to get pages for context object\n\n");
		return;
	}

	i = 0;
	for_each_sg_page(vma->pages->sgl, &sg_iter,
			 vma->pages->nents, 0) {
		/* Dump only the first page of LRC state if requested */
		if (dump_flag == LRC_CONTEXT_DUMP && i != LRC_STATE_PN) {
			i++;
			continue;
		}

		page = sg_page_iter_page(&sg_iter);
		if (!WARN_ON(page == NULL)) {
			int j;
			uint32_t *reg_state;
			int run_length = 0;
			unsigned long page_offset = vma->node.start + i*PAGE_SIZE;

			reg_state = kmap_atomic(page);

			seq_printf(m, "Context object Page: %d\n", i);
			for (j = 0; j < PAGE_SIZE / sizeof(u32); j += 4) {
				if (reg_state[j + 0] == 0 && reg_state[j + 1] == 0 &&
				    reg_state[j + 2] == 0 && reg_state[j + 3] == 0) {
					run_length += 4;
					continue;
				}

				if (run_length > 0) {
					seq_printf(m, "\t[0x%08lx - 0x%08lx]: 0x00000000\n",
						   page_offset + (j * 4) - (run_length * 4),
						   page_offset + (j * 4) - 1);

					run_length = 0;
				}

				seq_printf(m, "\t[0x%08lx] 0x%08x 0x%08x 0x%08x 0x%08x\n",
					   page_offset + (j * 4),
					   reg_state[j + 0], reg_state[j + 1],
					   reg_state[j + 2], reg_state[j + 3]);
			}

			if (run_length > 0) {
				seq_printf(m, "\t[0x%08lx - 0x%08lx]: 0x00000000\n",
					   page_offset + (j * 4) - (run_length * 4),
					   page_offset + (j * 4) - 1);
				run_length = 0;
			}
			kunmap_atomic(reg_state);
		}
		++i;
	}

	i915_gem_object_unpin_pages(vma->obj);
	seq_putc(m, '\n');
}

static int i915_dump_lrc(struct seq_file *m, void *unused)
{
	struct drm_info_node *node = (struct drm_info_node *) m->private;
	struct drm_i915_private *dev_priv = node_to_i915(node);
	struct drm_device *dev = &dev_priv->drm;
	struct intel_engine_cs *engine;
	struct i915_gem_context *ctx;
	enum intel_engine_id id;
	uintptr_t dump_flag = (uintptr_t) node->info_ent->data;
	int ret;

	if (!i915.enable_execlists) {
		seq_printf(m, "Logical Ring Contexts are disabled\n");
		return 0;
	}

	ret = mutex_lock_interruptible(&dev->struct_mutex);
	if (ret)
		return ret;

	list_for_each_entry(ctx, &dev_priv->context_list, link)
		for_each_engine(engine, dev_priv, id) {
			struct i915_vma *ctx_obj = ctx->engine[id].state;
			if (ctx_obj == NULL) {
				seq_printf(m, "Context on %s with no gem object\n",
					   engine->name);
				continue;
			}

			if (ctx->file_priv) {
				seq_printf(m, "CONTEXT: %s (PID: %u, UH:%d)\n",
					   engine->name,
					   pid_nr(ctx->pid),
					   ctx->user_handle);
				i915_dump_lrc_obj(m, ctx, engine, dump_flag);
			}
		}

	mutex_unlock(&dev->struct_mutex);

	return 0;
}

static const char *swizzle_string(unsigned swizzle)
{
	switch (swizzle) {
	case I915_BIT_6_SWIZZLE_NONE:
		return "none";
	case I915_BIT_6_SWIZZLE_9:
		return "bit9";
	case I915_BIT_6_SWIZZLE_9_10:
		return "bit9/bit10";
	case I915_BIT_6_SWIZZLE_9_11:
		return "bit9/bit11";
	case I915_BIT_6_SWIZZLE_9_10_11:
		return "bit9/bit10/bit11";
	case I915_BIT_6_SWIZZLE_9_17:
		return "bit9/bit17";
	case I915_BIT_6_SWIZZLE_9_10_17:
		return "bit9/bit10/bit17";
	case I915_BIT_6_SWIZZLE_UNKNOWN:
		return "unknown";
	}

	return "bug";
}

static int i915_swizzle_info(struct seq_file *m, void *data)
{
	struct drm_i915_private *dev_priv = node_to_i915(m->private);

	intel_runtime_pm_get(dev_priv);

	seq_printf(m, "bit6 swizzle for X-tiling = %s\n",
		   swizzle_string(dev_priv->mm.bit_6_swizzle_x));
	seq_printf(m, "bit6 swizzle for Y-tiling = %s\n",
		   swizzle_string(dev_priv->mm.bit_6_swizzle_y));

	if (IS_GEN3(dev_priv) || IS_GEN4(dev_priv)) {
		seq_printf(m, "DDC = 0x%08x\n",
			   I915_READ(DCC));
		seq_printf(m, "DDC2 = 0x%08x\n",
			   I915_READ(DCC2));
		seq_printf(m, "C0DRB3 = 0x%04x\n",
			   I915_READ16(C0DRB3));
		seq_printf(m, "C1DRB3 = 0x%04x\n",
			   I915_READ16(C1DRB3));
	} else if (INTEL_GEN(dev_priv) >= 6) {
		seq_printf(m, "MAD_DIMM_C0 = 0x%08x\n",
			   I915_READ(MAD_DIMM_C0));
		seq_printf(m, "MAD_DIMM_C1 = 0x%08x\n",
			   I915_READ(MAD_DIMM_C1));
		seq_printf(m, "MAD_DIMM_C2 = 0x%08x\n",
			   I915_READ(MAD_DIMM_C2));
		seq_printf(m, "TILECTL = 0x%08x\n",
			   I915_READ(TILECTL));
		if (INTEL_GEN(dev_priv) >= 8)
			seq_printf(m, "GAMTARBMODE = 0x%08x\n",
				   I915_READ(GAMTARBMODE));
		else
			seq_printf(m, "ARB_MODE = 0x%08x\n",
				   I915_READ(ARB_MODE));
		seq_printf(m, "DISP_ARB_CTL = 0x%08x\n",
			   I915_READ(DISP_ARB_CTL));
	}

	if (dev_priv->quirks & QUIRK_PIN_SWIZZLED_PAGES)
		seq_puts(m, "L-shaped memory detected\n");

	intel_runtime_pm_put(dev_priv);

	return 0;
}

static int per_file_ctx(int id, void *ptr, void *data)
{
	struct i915_gem_context *ctx = ptr;
	struct seq_file *m = data;
	struct i915_hw_ppgtt *ppgtt = ctx->ppgtt;

	if (!ppgtt) {
		seq_printf(m, "  no ppgtt for context %d\n",
			   ctx->user_handle);
		return 0;
	}

	if (i915_gem_context_is_default(ctx))
		seq_puts(m, "  default context:\n");
	else
		seq_printf(m, "  context %d:\n", ctx->user_handle);
	ppgtt->debug_dump(ppgtt, m);

	return 0;
}

static void gen8_ppgtt_info(struct seq_file *m,
			    struct drm_i915_private *dev_priv)
{
	struct i915_hw_ppgtt *ppgtt = dev_priv->mm.aliasing_ppgtt;
	struct intel_engine_cs *engine;
	enum intel_engine_id id;
	int i;

	if (!ppgtt)
		return;

	for_each_engine(engine, dev_priv, id) {
		seq_printf(m, "%s\n", engine->name);
		for (i = 0; i < 4; i++) {
			u64 pdp = I915_READ(GEN8_RING_PDP_UDW(engine, i));
			pdp <<= 32;
			pdp |= I915_READ(GEN8_RING_PDP_LDW(engine, i));
			seq_printf(m, "\tPDP%d 0x%016llx\n", i, pdp);
		}
	}
}

static void gen6_ppgtt_info(struct seq_file *m,
			    struct drm_i915_private *dev_priv)
{
	struct intel_engine_cs *engine;
	enum intel_engine_id id;

	if (IS_GEN6(dev_priv))
		seq_printf(m, "GFX_MODE: 0x%08x\n", I915_READ(GFX_MODE));

	for_each_engine(engine, dev_priv, id) {
		seq_printf(m, "%s\n", engine->name);
		if (IS_GEN7(dev_priv))
			seq_printf(m, "GFX_MODE: 0x%08x\n",
				   I915_READ(RING_MODE_GEN7(engine)));
		seq_printf(m, "PP_DIR_BASE: 0x%08x\n",
			   I915_READ(RING_PP_DIR_BASE(engine)));
		seq_printf(m, "PP_DIR_BASE_READ: 0x%08x\n",
			   I915_READ(RING_PP_DIR_BASE_READ(engine)));
		seq_printf(m, "PP_DIR_DCLV: 0x%08x\n",
			   I915_READ(RING_PP_DIR_DCLV(engine)));
	}
	if (dev_priv->mm.aliasing_ppgtt) {
		struct i915_hw_ppgtt *ppgtt = dev_priv->mm.aliasing_ppgtt;

		seq_puts(m, "aliasing PPGTT:\n");
		seq_printf(m, "pd gtt offset: 0x%08x\n", ppgtt->pd.base.ggtt_offset);

		ppgtt->debug_dump(ppgtt, m);
	}

	seq_printf(m, "ECOCHK: 0x%08x\n", I915_READ(GAM_ECOCHK));
}

static int i915_ppgtt_info(struct seq_file *m, void *data)
{
	struct drm_i915_private *dev_priv = node_to_i915(m->private);
	struct drm_device *dev = &dev_priv->drm;
	struct drm_file *file;
	int ret;

	mutex_lock(&dev->filelist_mutex);
	ret = mutex_lock_interruptible(&dev->struct_mutex);
	if (ret)
		goto out_unlock;

	intel_runtime_pm_get(dev_priv);

	if (INTEL_GEN(dev_priv) >= 8)
		gen8_ppgtt_info(m, dev_priv);
	else if (INTEL_GEN(dev_priv) >= 6)
		gen6_ppgtt_info(m, dev_priv);

	list_for_each_entry_reverse(file, &dev->filelist, lhead) {
		struct drm_i915_file_private *file_priv = file->driver_priv;
		struct task_struct *task;

		task = get_pid_task(file->pid, PIDTYPE_PID);
		if (!task) {
			ret = -ESRCH;
			goto out_rpm;
		}
		seq_printf(m, "\nproc: %s\n", task->comm);
		put_task_struct(task);
		idr_for_each(&file_priv->context_idr, per_file_ctx,
			     (void *)(unsigned long)m);
	}

out_rpm:
	intel_runtime_pm_put(dev_priv);
	mutex_unlock(&dev->struct_mutex);
out_unlock:
	mutex_unlock(&dev->filelist_mutex);
	return ret;
}

static int count_irq_waiters(struct drm_i915_private *i915)
{
	struct intel_engine_cs *engine;
	enum intel_engine_id id;
	int count = 0;

	for_each_engine(engine, i915, id)
		count += intel_engine_has_waiter(engine);

	return count;
}

static const char *rps_power_to_str(unsigned int power)
{
	static const char * const strings[] = {
		[LOW_POWER] = "low power",
		[BETWEEN] = "mixed",
		[HIGH_POWER] = "high power",
	};

	if (power >= ARRAY_SIZE(strings) || !strings[power])
		return "unknown";

	return strings[power];
}

static int i915_rps_boost_info(struct seq_file *m, void *data)
{
	struct drm_i915_private *dev_priv = node_to_i915(m->private);
	struct drm_device *dev = &dev_priv->drm;
	struct drm_file *file;

	seq_printf(m, "RPS enabled? %d\n", dev_priv->rps.enabled);
	seq_printf(m, "GPU busy? %s [%d requests]\n",
		   yesno(dev_priv->gt.awake), dev_priv->gt.active_requests);
	seq_printf(m, "CPU waiting? %d\n", count_irq_waiters(dev_priv));
	seq_printf(m, "Frequency requested %d\n",
		   intel_gpu_freq(dev_priv, dev_priv->rps.cur_freq));
	seq_printf(m, "  min hard:%d, soft:%d; max soft:%d, hard:%d\n",
		   intel_gpu_freq(dev_priv, dev_priv->rps.min_freq),
		   intel_gpu_freq(dev_priv, dev_priv->rps.min_freq_softlimit),
		   intel_gpu_freq(dev_priv, dev_priv->rps.max_freq_softlimit),
		   intel_gpu_freq(dev_priv, dev_priv->rps.max_freq));
	seq_printf(m, "  idle:%d, efficient:%d, boost:%d\n",
		   intel_gpu_freq(dev_priv, dev_priv->rps.idle_freq),
		   intel_gpu_freq(dev_priv, dev_priv->rps.efficient_freq),
		   intel_gpu_freq(dev_priv, dev_priv->rps.boost_freq));

	mutex_lock(&dev->filelist_mutex);
	spin_lock(&dev_priv->rps.client_lock);
	list_for_each_entry_reverse(file, &dev->filelist, lhead) {
		struct drm_i915_file_private *file_priv = file->driver_priv;
		struct task_struct *task;

		rcu_read_lock();
		task = pid_task(file->pid, PIDTYPE_PID);
		seq_printf(m, "%s [%d]: %d boosts%s\n",
			   task ? task->comm : "<unknown>",
			   task ? task->pid : -1,
			   file_priv->rps.boosts,
			   list_empty(&file_priv->rps.link) ? "" : ", active");
		rcu_read_unlock();
	}
	seq_printf(m, "Kernel (anonymous) boosts: %d\n", dev_priv->rps.boosts);
	spin_unlock(&dev_priv->rps.client_lock);
	mutex_unlock(&dev->filelist_mutex);

	if (INTEL_GEN(dev_priv) >= 6 &&
	    dev_priv->rps.enabled &&
	    dev_priv->gt.active_requests) {
		u32 rpup, rpupei;
		u32 rpdown, rpdownei;

		intel_uncore_forcewake_get(dev_priv, FORCEWAKE_ALL);
		rpup = I915_READ_FW(GEN6_RP_CUR_UP) & GEN6_RP_EI_MASK;
		rpupei = I915_READ_FW(GEN6_RP_CUR_UP_EI) & GEN6_RP_EI_MASK;
		rpdown = I915_READ_FW(GEN6_RP_CUR_DOWN) & GEN6_RP_EI_MASK;
		rpdownei = I915_READ_FW(GEN6_RP_CUR_DOWN_EI) & GEN6_RP_EI_MASK;
		intel_uncore_forcewake_put(dev_priv, FORCEWAKE_ALL);

		seq_printf(m, "\nRPS Autotuning (current \"%s\" window):\n",
			   rps_power_to_str(dev_priv->rps.power));
		seq_printf(m, "  Avg. up: %d%% [above threshold? %d%%]\n",
			   100 * rpup / rpupei,
			   dev_priv->rps.up_threshold);
		seq_printf(m, "  Avg. down: %d%% [below threshold? %d%%]\n",
			   100 * rpdown / rpdownei,
			   dev_priv->rps.down_threshold);
	} else {
		seq_puts(m, "\nRPS Autotuning inactive\n");
	}

	return 0;
}

static int i915_timing_info(struct seq_file *m, void *data)
{
	struct drm_info_node *node = m->private;
	struct drm_device *dev = node->minor->dev;
	struct drm_i915_private *dev_priv = dev->dev_private;

	seq_printf(m, "Timing info\n");
	seq_printf(m, "  Total driver load time:      %lldms\n",
		   (dev_priv->profile.driver_load / 1000000));
	seq_printf(m, "    Hardware init time:                 %4lldms\n",
		   (dev_priv->profile.hardware_init / 1000000));
	seq_printf(m, "    Modeset init time:                  %4lldms\n",
		   (dev_priv->profile.modeset_init / 1000000));
	seq_printf(m, "        GMBUS init time:                    %4lldms\n",
		   (dev_priv->profile.gmbus_init / 1000000));
	seq_printf(m, "        Modeset init time:                  %4lldms\n",
		   (dev_priv->profile.modeset_init_2 / 1000000));
	seq_printf(m, "        HUC firmware init time:             %4lldms\n",
		   (dev_priv->profile.huc_init / 1000000));
	seq_printf(m, "        GUC firmware init time:             %4lldms\n",
		   (dev_priv->profile.guc_init / 1000000));
	seq_printf(m, "        GUC/HUC firmware load time:         %4lldms\n",
		   (dev_priv->profile.guc_huc_load / 1000000));
	seq_printf(m, "        Global GTT init time:               %4lldms\n",
		   (dev_priv->profile.gtt_init / 1000000));
	seq_printf(m, "        Modeset GEM init time:              %4lldms\n",
		   (dev_priv->profile.modeset_gem_init / 1000000));
	seq_printf(m, "    Register driver time:               %4lldms\n",
		   (dev_priv->profile.driver_register / 1000000));
	seq_printf(m, "  Frambuffer device load time: %4lldms\n",
		   (dev_priv->profile.fbdev_load / 1000000));
	seq_printf(m, "  CSR firmware load time:      %4lldms\n",
		   (dev_priv->profile.csr_load / 1000000));

	return 0;
}

static int i915_llc(struct seq_file *m, void *data)
{
	struct drm_i915_private *dev_priv = node_to_i915(m->private);
	const bool edram = INTEL_GEN(dev_priv) > 8;

	seq_printf(m, "LLC: %s\n", yesno(HAS_LLC(dev_priv)));
	seq_printf(m, "%s: %lluMB\n", edram ? "eDRAM" : "eLLC",
		   intel_uncore_edram_size(dev_priv)/1024/1024);

	return 0;
}

static int i915_huc_load_status_info(struct seq_file *m, void *data)
{
	struct drm_i915_private *dev_priv = node_to_i915(m->private);
	struct intel_uc_fw *huc_fw = &dev_priv->huc.fw;

	if (!HAS_HUC_UCODE(dev_priv))
		return 0;

	seq_puts(m, "HuC firmware status:\n");
	seq_printf(m, "\tpath: %s\n", huc_fw->path);
	seq_printf(m, "\tfetch: %s\n",
		intel_uc_fw_status_repr(huc_fw->fetch_status));
	seq_printf(m, "\tload: %s\n",
		intel_uc_fw_status_repr(huc_fw->load_status));
	seq_printf(m, "\tversion wanted: %d.%d\n",
		huc_fw->major_ver_wanted, huc_fw->minor_ver_wanted);
	seq_printf(m, "\tversion found: %d.%d\n",
		huc_fw->major_ver_found, huc_fw->minor_ver_found);
	seq_printf(m, "\theader: offset is %d; size = %d\n",
		huc_fw->header_offset, huc_fw->header_size);
	seq_printf(m, "\tuCode: offset is %d; size = %d\n",
		huc_fw->ucode_offset, huc_fw->ucode_size);
	seq_printf(m, "\tRSA: offset is %d; size = %d\n",
		huc_fw->rsa_offset, huc_fw->rsa_size);

	seq_printf(m, "\nHuC status 0x%08x:\n", I915_READ(HUC_STATUS2));

	return 0;
}

static int i915_guc_load_status_info(struct seq_file *m, void *data)
{
	struct drm_i915_private *dev_priv = node_to_i915(m->private);
	struct intel_uc_fw *guc_fw = &dev_priv->guc.fw;
	u32 tmp, i;

	if (!HAS_GUC_UCODE(dev_priv))
		return 0;

	seq_printf(m, "GuC firmware status:\n");
	seq_printf(m, "\tpath: %s\n",
		guc_fw->path);
	seq_printf(m, "\tfetch: %s\n",
		intel_uc_fw_status_repr(guc_fw->fetch_status));
	seq_printf(m, "\tload: %s\n",
		intel_uc_fw_status_repr(guc_fw->load_status));
	seq_printf(m, "\tversion wanted: %d.%d\n",
		guc_fw->major_ver_wanted, guc_fw->minor_ver_wanted);
	seq_printf(m, "\tversion found: %d.%d\n",
		guc_fw->major_ver_found, guc_fw->minor_ver_found);
	seq_printf(m, "\theader: offset is %d; size = %d\n",
		guc_fw->header_offset, guc_fw->header_size);
	seq_printf(m, "\tuCode: offset is %d; size = %d\n",
		guc_fw->ucode_offset, guc_fw->ucode_size);
	seq_printf(m, "\tRSA: offset is %d; size = %d\n",
		guc_fw->rsa_offset, guc_fw->rsa_size);

	tmp = I915_READ(GUC_STATUS);

	seq_printf(m, "\nGuC status 0x%08x:\n", tmp);
	seq_printf(m, "\tBootrom status = 0x%x\n",
		(tmp & GS_BOOTROM_MASK) >> GS_BOOTROM_SHIFT);
	seq_printf(m, "\tuKernel status = 0x%x\n",
		(tmp & GS_UKERNEL_MASK) >> GS_UKERNEL_SHIFT);
	seq_printf(m, "\tMIA Core status = 0x%x\n",
		(tmp & GS_MIA_MASK) >> GS_MIA_SHIFT);
	seq_puts(m, "\nScratch registers:\n");
	for (i = 0; i < 16; i++)
		seq_printf(m, "\t%2d: \t0x%x\n", i, I915_READ(SOFT_SCRATCH(i)));

	return 0;
}

static void i915_guc_log_info(struct seq_file *m,
			      struct drm_i915_private *dev_priv)
{
	struct intel_guc *guc = &dev_priv->guc;

	seq_puts(m, "\nGuC logging stats:\n");

	seq_printf(m, "\tISR:   flush count %10u, overflow count %10u\n",
		   guc->log.flush_count[GUC_ISR_LOG_BUFFER],
		   guc->log.total_overflow_count[GUC_ISR_LOG_BUFFER]);

	seq_printf(m, "\tDPC:   flush count %10u, overflow count %10u\n",
		   guc->log.flush_count[GUC_DPC_LOG_BUFFER],
		   guc->log.total_overflow_count[GUC_DPC_LOG_BUFFER]);

	seq_printf(m, "\tCRASH: flush count %10u, overflow count %10u\n",
		   guc->log.flush_count[GUC_CRASH_DUMP_LOG_BUFFER],
		   guc->log.total_overflow_count[GUC_CRASH_DUMP_LOG_BUFFER]);

	seq_printf(m, "\tTotal flush interrupt count: %u\n",
		   guc->log.flush_interrupt_count);

	seq_printf(m, "\tCapture miss count: %u\n",
		   guc->log.capture_miss_count);
}

static void i915_guc_client_info(struct seq_file *m,
				 struct drm_i915_private *dev_priv,
				 struct i915_guc_client *client)
{
	struct intel_engine_cs *engine;
	enum intel_engine_id id;
	uint64_t tot = 0;

	seq_printf(m, "\tPriority %d, GuC ctx index: %u, PD offset 0x%x\n",
		client->priority, client->ctx_index, client->proc_desc_offset);
	seq_printf(m, "\tDoorbell id %d, offset: 0x%x, cookie 0x%x\n",
		client->doorbell_id, client->doorbell_offset, client->doorbell_cookie);
	seq_printf(m, "\tWQ size %d, offset: 0x%x, tail %d\n",
		client->wq_size, client->wq_offset, client->wq_tail);

	seq_printf(m, "\tWork queue full: %u\n", client->no_wq_space);
	seq_printf(m, "\tFailed doorbell: %u\n", client->b_fail);
	seq_printf(m, "\tLast submission result: %d\n", client->retcode);

	for_each_engine(engine, dev_priv, id) {
		u64 submissions = client->submissions[id];
		tot += submissions;
		seq_printf(m, "\tSubmissions: %llu %s\n",
				submissions, engine->name);
	}
	seq_printf(m, "\tTotal: %llu\n", tot);
}

static int i915_guc_info(struct seq_file *m, void *data)
{
	struct drm_i915_private *dev_priv = node_to_i915(m->private);
	const struct intel_guc *guc = &dev_priv->guc;
	struct intel_engine_cs *engine;
	enum intel_engine_id id;
	u64 total;

	if (!guc->execbuf_client) {
		seq_printf(m, "GuC submission %s\n",
			   HAS_GUC_SCHED(dev_priv) ?
			   "disabled" :
			   "not supported");
		return 0;
	}

	seq_printf(m, "Doorbell map:\n");
	seq_printf(m, "\t%*pb\n", GUC_MAX_DOORBELLS, guc->doorbell_bitmap);
	seq_printf(m, "Doorbell next cacheline: 0x%x\n\n", guc->db_cacheline);

	seq_printf(m, "GuC total action count: %llu\n", guc->action_count);
	seq_printf(m, "GuC action failure count: %u\n", guc->action_fail);
	seq_printf(m, "GuC last action command: 0x%x\n", guc->action_cmd);
	seq_printf(m, "GuC last action status: 0x%x\n", guc->action_status);
	seq_printf(m, "GuC last action error code: %d\n", guc->action_err);

	total = 0;
	seq_printf(m, "\nGuC submissions:\n");
	for_each_engine(engine, dev_priv, id) {
		u64 submissions = guc->submissions[id];
		total += submissions;
		seq_printf(m, "\t%-24s: %10llu, last seqno 0x%08x\n",
			engine->name, submissions, guc->last_seqno[id]);
	}
	seq_printf(m, "\t%s: %llu\n", "Total", total);

	seq_printf(m, "\nGuC execbuf client @ %p:\n", guc->execbuf_client);
	i915_guc_client_info(m, dev_priv, guc->execbuf_client);

	i915_guc_log_info(m, dev_priv);

	/* Add more as required ... */

	return 0;
}

static int i915_guc_log_dump(struct seq_file *m, void *data)
{
	struct drm_i915_private *dev_priv = node_to_i915(m->private);
	struct drm_i915_gem_object *obj;
	int i = 0, pg;

	if (!dev_priv->guc.log.vma)
		return 0;

	obj = dev_priv->guc.log.vma->obj;
	for (pg = 0; pg < obj->base.size / PAGE_SIZE; pg++) {
		u32 *log = kmap_atomic(i915_gem_object_get_page(obj, pg));

		for (i = 0; i < PAGE_SIZE / sizeof(u32); i += 4)
			seq_printf(m, "0x%08x 0x%08x 0x%08x 0x%08x\n",
				   *(log + i), *(log + i + 1),
				   *(log + i + 2), *(log + i + 3));

		kunmap_atomic(log);
	}

	seq_putc(m, '\n');

	return 0;
}

static int i915_guc_log_control_get(void *data, u64 *val)
{
	struct drm_device *dev = data;
	struct drm_i915_private *dev_priv = to_i915(dev);

	if (!dev_priv->guc.log.vma)
		return -EINVAL;

	*val = i915.guc_log_level;

	return 0;
}

static int i915_guc_log_control_set(void *data, u64 val)
{
	struct drm_device *dev = data;
	struct drm_i915_private *dev_priv = to_i915(dev);
	int ret;

	if (!dev_priv->guc.log.vma)
		return -EINVAL;

	ret = mutex_lock_interruptible(&dev->struct_mutex);
	if (ret)
		return ret;

	intel_runtime_pm_get(dev_priv);
	ret = i915_guc_log_control(dev_priv, val);
	intel_runtime_pm_put(dev_priv);

	mutex_unlock(&dev->struct_mutex);
	return ret;
}

DEFINE_SIMPLE_ATTRIBUTE(i915_guc_log_control_fops,
			i915_guc_log_control_get, i915_guc_log_control_set,
			"%lld\n");

static const char *psr2_live_status(u32 val)
{
	static const char * const live_status[] = {
		"IDLE",
		"CAPTURE",
		"CAPTURE_FS",
		"SLEEP",
		"BUFON_FW",
		"ML_UP",
		"SU_STANDBY",
		"FAST_SLEEP",
		"DEEP_SLEEP",
		"BUF_ON",
		"TG_ON"
	};

	val = (val & EDP_PSR2_STATUS_STATE_MASK) >> EDP_PSR2_STATUS_STATE_SHIFT;
	if (val < ARRAY_SIZE(live_status))
		return live_status[val];

	return "unknown";
}

static int i915_edp_psr_status(struct seq_file *m, void *data)
{
	struct drm_i915_private *dev_priv = node_to_i915(m->private);
	u32 psrperf = 0;
	u32 stat[3];
	enum pipe pipe;
	bool enabled = false;

	if (!HAS_PSR(dev_priv)) {
		seq_puts(m, "PSR not supported\n");
		return 0;
	}

	intel_runtime_pm_get(dev_priv);

	mutex_lock(&dev_priv->psr.lock);
	seq_printf(m, "Sink_Support: %s\n", yesno(dev_priv->psr.sink_support));
	seq_printf(m, "Source_OK: %s\n", yesno(dev_priv->psr.source_ok));
	seq_printf(m, "Enabled: %s\n", yesno((bool)dev_priv->psr.enabled));
	seq_printf(m, "Active: %s\n", yesno(dev_priv->psr.active));
	seq_printf(m, "Busy frontbuffer bits: 0x%03x\n",
		   dev_priv->psr.busy_frontbuffer_bits);
	seq_printf(m, "Re-enable work scheduled: %s\n",
		   yesno(work_busy(&dev_priv->psr.work.work)));

	if (HAS_DDI(dev_priv)) {
		if (dev_priv->psr.psr2_support)
			enabled = I915_READ(EDP_PSR2_CTL) & EDP_PSR2_ENABLE;
		else
			enabled = I915_READ(EDP_PSR_CTL) & EDP_PSR_ENABLE;
	} else {
		for_each_pipe(dev_priv, pipe) {
			enum transcoder cpu_transcoder =
				intel_pipe_to_cpu_transcoder(dev_priv, pipe);
			enum intel_display_power_domain power_domain;

			power_domain = POWER_DOMAIN_TRANSCODER(cpu_transcoder);
			if (!intel_display_power_get_if_enabled(dev_priv,
								power_domain))
				continue;

			stat[pipe] = I915_READ(VLV_PSRSTAT(pipe)) &
				VLV_EDP_PSR_CURR_STATE_MASK;
			if ((stat[pipe] == VLV_EDP_PSR_ACTIVE_NORFB_UP) ||
			    (stat[pipe] == VLV_EDP_PSR_ACTIVE_SF_UPDATE))
				enabled = true;

			intel_display_power_put(dev_priv, power_domain);
		}
	}

	seq_printf(m, "Main link in standby mode: %s\n",
		   yesno(dev_priv->psr.link_standby));

	seq_printf(m, "HW Enabled & Active bit: %s", yesno(enabled));

	if (!HAS_DDI(dev_priv))
		for_each_pipe(dev_priv, pipe) {
			if ((stat[pipe] == VLV_EDP_PSR_ACTIVE_NORFB_UP) ||
			    (stat[pipe] == VLV_EDP_PSR_ACTIVE_SF_UPDATE))
				seq_printf(m, " pipe %c", pipe_name(pipe));
		}
	seq_puts(m, "\n");

	/*
	 * VLV/CHV PSR has no kind of performance counter
	 * SKL+ Perf counter is reset to 0 everytime DC state is entered
	 */
	if (IS_HASWELL(dev_priv) || IS_BROADWELL(dev_priv)) {
		psrperf = I915_READ(EDP_PSR_PERF_CNT) &
			EDP_PSR_PERF_CNT_MASK;

		seq_printf(m, "Performance_Counter: %u\n", psrperf);
	}
	if (dev_priv->psr.psr2_support) {
		u32 psr2 = I915_READ(EDP_PSR2_STATUS_CTL);

		seq_printf(m, "EDP_PSR2_STATUS_CTL: %x [%s]\n",
			   psr2, psr2_live_status(psr2));
	}
	mutex_unlock(&dev_priv->psr.lock);

	intel_runtime_pm_put(dev_priv);
	return 0;
}

static int i915_sink_crc(struct seq_file *m, void *data)
{
	struct drm_i915_private *dev_priv = node_to_i915(m->private);
	struct drm_device *dev = &dev_priv->drm;
	struct intel_connector *connector;
	struct intel_dp *intel_dp = NULL;
	int ret;
	u8 crc[6];

	drm_modeset_lock_all(dev);
	for_each_intel_connector(dev, connector) {
		struct drm_crtc *crtc;

		if (!connector->base.state->best_encoder)
			continue;

		crtc = connector->base.state->crtc;
		if (!crtc->state->active)
			continue;

		if (connector->base.connector_type != DRM_MODE_CONNECTOR_eDP)
			continue;

		intel_dp = enc_to_intel_dp(connector->base.state->best_encoder);

		ret = intel_dp_sink_crc(intel_dp, crc);
		if (ret)
			goto out;

		seq_printf(m, "%02x%02x%02x%02x%02x%02x\n",
			   crc[0], crc[1], crc[2],
			   crc[3], crc[4], crc[5]);
		goto out;
	}
	ret = -ENODEV;
out:
	drm_modeset_unlock_all(dev);
	return ret;
}

static int i915_energy_uJ(struct seq_file *m, void *data)
{
	struct drm_i915_private *dev_priv = node_to_i915(m->private);
	u64 power;
	u32 units;

	if (INTEL_GEN(dev_priv) < 6)
		return -ENODEV;

	intel_runtime_pm_get(dev_priv);

	rdmsrl(MSR_RAPL_POWER_UNIT, power);
	power = (power & 0x1f00) >> 8;
	units = 1000000 / (1 << power); /* convert to uJ */
	power = I915_READ(MCH_SECP_NRG_STTS);
	power *= units;

	intel_runtime_pm_put(dev_priv);

	seq_printf(m, "%llu", (long long unsigned)power);

	return 0;
}

static int i915_runtime_pm_status(struct seq_file *m, void *unused)
{
	struct drm_i915_private *dev_priv = node_to_i915(m->private);
	struct pci_dev *pdev = dev_priv->drm.pdev;

	if (!HAS_RUNTIME_PM(dev_priv))
		seq_puts(m, "Runtime power management not supported\n");

	seq_printf(m, "GPU idle: %s\n", yesno(!dev_priv->gt.awake));
	seq_printf(m, "IRQs disabled: %s\n",
		   yesno(!intel_irqs_enabled(dev_priv)));
#ifdef CONFIG_PM
	seq_printf(m, "Usage count: %d\n",
		   atomic_read(&dev_priv->drm.dev->power.usage_count));
#else
	seq_printf(m, "Device Power Management (CONFIG_PM) disabled\n");
#endif
	seq_printf(m, "PCI device power state: %s [%d]\n",
		   pci_power_name(pdev->current_state),
		   pdev->current_state);

	return 0;
}

static int i915_power_domain_info(struct seq_file *m, void *unused)
{
	struct drm_i915_private *dev_priv = node_to_i915(m->private);
	struct i915_power_domains *power_domains = &dev_priv->power_domains;
	int i;

	mutex_lock(&power_domains->lock);

	seq_printf(m, "%-25s %s\n", "Power well/domain", "Use count");
	for (i = 0; i < power_domains->power_well_count; i++) {
		struct i915_power_well *power_well;
		enum intel_display_power_domain power_domain;

		power_well = &power_domains->power_wells[i];
		seq_printf(m, "%-25s %d\n", power_well->name,
			   power_well->count);

		for (power_domain = 0; power_domain < POWER_DOMAIN_NUM;
		     power_domain++) {
			if (!(BIT(power_domain) & power_well->domains))
				continue;

			seq_printf(m, "  %-23s %d\n",
				 intel_display_power_domain_str(power_domain),
				 power_domains->domain_use_count[power_domain]);
		}
	}

	mutex_unlock(&power_domains->lock);

	return 0;
}

static int i915_dmc_info(struct seq_file *m, void *unused)
{
	struct drm_i915_private *dev_priv = node_to_i915(m->private);
	struct intel_csr *csr;

	if (!HAS_CSR(dev_priv)) {
		seq_puts(m, "not supported\n");
		return 0;
	}

	csr = &dev_priv->csr;

	intel_runtime_pm_get(dev_priv);

	seq_printf(m, "fw loaded: %s\n", yesno(csr->dmc_payload != NULL));
	seq_printf(m, "path: %s\n", csr->fw_path);

	if (!csr->dmc_payload)
		goto out;

	seq_printf(m, "version: %d.%d\n", CSR_VERSION_MAJOR(csr->version),
		   CSR_VERSION_MINOR(csr->version));

	if (IS_SKYLAKE(dev_priv) && csr->version >= CSR_VERSION(1, 6)) {
		seq_printf(m, "DC3 -> DC5 count: %d\n",
			   I915_READ(SKL_CSR_DC3_DC5_COUNT));
		seq_printf(m, "DC5 -> DC6 count: %d\n",
			   I915_READ(SKL_CSR_DC5_DC6_COUNT));
	} else if (IS_BROXTON(dev_priv) && csr->version >= CSR_VERSION(1, 4)) {
		seq_printf(m, "DC3 -> DC5 count: %d\n",
			   I915_READ(BXT_CSR_DC3_DC5_COUNT));
	}

out:
	seq_printf(m, "program base: 0x%08x\n", I915_READ(CSR_PROGRAM(0)));
	seq_printf(m, "ssp base: 0x%08x\n", I915_READ(CSR_SSP_BASE));
	seq_printf(m, "htp: 0x%08x\n", I915_READ(CSR_HTP_SKL));

	intel_runtime_pm_put(dev_priv);

	return 0;
}

static void intel_seq_print_mode(struct seq_file *m, int tabs,
				 struct drm_display_mode *mode)
{
	int i;

	for (i = 0; i < tabs; i++)
		seq_putc(m, '\t');

	seq_printf(m, "id %d:\"%s\" freq %d clock %d hdisp %d hss %d hse %d htot %d vdisp %d vss %d vse %d vtot %d type 0x%x flags 0x%x\n",
		   mode->base.id, mode->name,
		   mode->vrefresh, mode->clock,
		   mode->hdisplay, mode->hsync_start,
		   mode->hsync_end, mode->htotal,
		   mode->vdisplay, mode->vsync_start,
		   mode->vsync_end, mode->vtotal,
		   mode->type, mode->flags);
}

static void intel_encoder_info(struct seq_file *m,
			       struct intel_crtc *intel_crtc,
			       struct intel_encoder *intel_encoder)
{
	struct drm_i915_private *dev_priv = node_to_i915(m->private);
	struct drm_device *dev = &dev_priv->drm;
	struct drm_crtc *crtc = &intel_crtc->base;
	struct intel_connector *intel_connector;
	struct drm_encoder *encoder;

	encoder = &intel_encoder->base;
	seq_printf(m, "\tencoder %d: type: %s, connectors:\n",
		   encoder->base.id, encoder->name);
	for_each_connector_on_encoder(dev, encoder, intel_connector) {
		struct drm_connector *connector = &intel_connector->base;
		seq_printf(m, "\t\tconnector %d: type: %s, status: %s",
			   connector->base.id,
			   connector->name,
			   drm_get_connector_status_name(connector->status));
		if (connector->status == connector_status_connected) {
			struct drm_display_mode *mode = &crtc->mode;
			seq_printf(m, ", mode:\n");
			intel_seq_print_mode(m, 2, mode);
		} else {
			seq_putc(m, '\n');
		}
	}
}

static void intel_crtc_info(struct seq_file *m, struct intel_crtc *intel_crtc)
{
	struct drm_i915_private *dev_priv = node_to_i915(m->private);
	struct drm_device *dev = &dev_priv->drm;
	struct drm_crtc *crtc = &intel_crtc->base;
	struct intel_encoder *intel_encoder;
	struct drm_plane_state *plane_state = crtc->primary->state;
	struct drm_framebuffer *fb = plane_state->fb;

	if (fb)
		seq_printf(m, "\tfb: %d, pos: %dx%d, size: %dx%d\n",
			   fb->base.id, plane_state->src_x >> 16,
			   plane_state->src_y >> 16, fb->width, fb->height);
	else
		seq_puts(m, "\tprimary plane disabled\n");
	for_each_encoder_on_crtc(dev, crtc, intel_encoder)
		intel_encoder_info(m, intel_crtc, intel_encoder);
}

static void intel_panel_info(struct seq_file *m, struct intel_panel *panel)
{
	struct drm_display_mode *mode = panel->fixed_mode;

	seq_printf(m, "\tfixed mode:\n");
	intel_seq_print_mode(m, 2, mode);
}

static void intel_dp_info(struct seq_file *m,
			  struct intel_connector *intel_connector)
{
	struct intel_encoder *intel_encoder = intel_connector->encoder;
	struct intel_dp *intel_dp = enc_to_intel_dp(&intel_encoder->base);

	seq_printf(m, "\tDPCD rev: %x\n", intel_dp->dpcd[DP_DPCD_REV]);
	seq_printf(m, "\taudio support: %s\n", yesno(intel_dp->has_audio));
	if (intel_connector->base.connector_type == DRM_MODE_CONNECTOR_eDP)
		intel_panel_info(m, &intel_connector->panel);

	drm_dp_downstream_debug(m, intel_dp->dpcd, intel_dp->downstream_ports,
				&intel_dp->aux);
}

static void intel_dp_mst_info(struct seq_file *m,
			  struct intel_connector *intel_connector)
{
	struct intel_encoder *intel_encoder = intel_connector->encoder;
	struct intel_dp_mst_encoder *intel_mst =
		enc_to_mst(&intel_encoder->base);
	struct intel_digital_port *intel_dig_port = intel_mst->primary;
	struct intel_dp *intel_dp = &intel_dig_port->dp;
	bool has_audio = drm_dp_mst_port_has_audio(&intel_dp->mst_mgr,
					intel_connector->port);

	seq_printf(m, "\taudio support: %s\n", yesno(has_audio));
}

static void intel_hdmi_info(struct seq_file *m,
			    struct intel_connector *intel_connector)
{
	struct intel_encoder *intel_encoder = intel_connector->encoder;
	struct intel_hdmi *intel_hdmi = enc_to_intel_hdmi(&intel_encoder->base);

	seq_printf(m, "\taudio support: %s\n", yesno(intel_hdmi->has_audio));
}

static void intel_lvds_info(struct seq_file *m,
			    struct intel_connector *intel_connector)
{
	intel_panel_info(m, &intel_connector->panel);
}

static void intel_connector_info(struct seq_file *m,
				 struct drm_connector *connector)
{
	struct intel_connector *intel_connector = to_intel_connector(connector);
	struct intel_encoder *intel_encoder = intel_connector->encoder;
	struct drm_display_mode *mode;

	seq_printf(m, "connector %d: type %s, status: %s\n",
		   connector->base.id, connector->name,
		   drm_get_connector_status_name(connector->status));
	if (connector->status == connector_status_connected) {
		seq_printf(m, "\tname: %s\n", connector->display_info.name);
		seq_printf(m, "\tphysical dimensions: %dx%dmm\n",
			   connector->display_info.width_mm,
			   connector->display_info.height_mm);
		seq_printf(m, "\tsubpixel order: %s\n",
			   drm_get_subpixel_order_name(connector->display_info.subpixel_order));
		seq_printf(m, "\tCEA rev: %d\n",
			   connector->display_info.cea_rev);
	}

	if (!intel_encoder || intel_encoder->type == INTEL_OUTPUT_DP_MST)
		return;

	switch (connector->connector_type) {
	case DRM_MODE_CONNECTOR_DisplayPort:
	case DRM_MODE_CONNECTOR_eDP:
		if (intel_encoder->type == INTEL_OUTPUT_DP_MST)
			intel_dp_mst_info(m, intel_connector);
		else
			intel_dp_info(m, intel_connector);
		break;
	case DRM_MODE_CONNECTOR_LVDS:
		if (intel_encoder->type == INTEL_OUTPUT_LVDS)
			intel_lvds_info(m, intel_connector);
		break;
	case DRM_MODE_CONNECTOR_HDMIA:
		if (intel_encoder->type == INTEL_OUTPUT_HDMI ||
		    intel_encoder->type == INTEL_OUTPUT_UNKNOWN)
			intel_hdmi_info(m, intel_connector);
		break;
	default:
		break;
	}

	seq_printf(m, "\tmodes:\n");
	list_for_each_entry(mode, &connector->modes, head)
		intel_seq_print_mode(m, 2, mode);
}

static bool cursor_active(struct drm_i915_private *dev_priv, int pipe)
{
	u32 state;

	if (IS_I845G(dev_priv) || IS_I865G(dev_priv))
		state = I915_READ(CURCNTR(PIPE_A)) & CURSOR_ENABLE;
	else
		state = I915_READ(CURCNTR(pipe)) & CURSOR_MODE;

	return state;
}

static bool cursor_position(struct drm_i915_private *dev_priv,
			    int pipe, int *x, int *y)
{
	u32 pos;

	pos = I915_READ(CURPOS(pipe));

	*x = (pos >> CURSOR_X_SHIFT) & CURSOR_POS_MASK;
	if (pos & (CURSOR_POS_SIGN << CURSOR_X_SHIFT))
		*x = -*x;

	*y = (pos >> CURSOR_Y_SHIFT) & CURSOR_POS_MASK;
	if (pos & (CURSOR_POS_SIGN << CURSOR_Y_SHIFT))
		*y = -*y;

	return cursor_active(dev_priv, pipe);
}

static const char *plane_type(enum drm_plane_type type)
{
	switch (type) {
	case DRM_PLANE_TYPE_OVERLAY:
		return "OVL";
	case DRM_PLANE_TYPE_PRIMARY:
		return "PRI";
	case DRM_PLANE_TYPE_CURSOR:
		return "CUR";
	/*
	 * Deliberately omitting default: to generate compiler warnings
	 * when a new drm_plane_type gets added.
	 */
	}

	return "unknown";
}

static const char *plane_rotation(unsigned int rotation)
{
	static char buf[48];
	/*
	 * According to doc only one DRM_ROTATE_ is allowed but this
	 * will print them all to visualize if the values are misused
	 */
	snprintf(buf, sizeof(buf),
		 "%s%s%s%s%s%s(0x%08x)",
		 (rotation & DRM_ROTATE_0) ? "0 " : "",
		 (rotation & DRM_ROTATE_90) ? "90 " : "",
		 (rotation & DRM_ROTATE_180) ? "180 " : "",
		 (rotation & DRM_ROTATE_270) ? "270 " : "",
		 (rotation & DRM_REFLECT_X) ? "FLIPX " : "",
		 (rotation & DRM_REFLECT_Y) ? "FLIPY " : "",
		 rotation);

	return buf;
}

static void intel_plane_info(struct seq_file *m, struct intel_crtc *intel_crtc)
{
	struct drm_i915_private *dev_priv = node_to_i915(m->private);
	struct drm_device *dev = &dev_priv->drm;
	struct intel_plane *intel_plane;

	for_each_intel_plane_on_crtc(dev, intel_crtc, intel_plane) {
		struct drm_plane_state *state;
		struct drm_plane *plane = &intel_plane->base;
		struct drm_format_name_buf format_name;

		if (!plane->state) {
			seq_puts(m, "plane->state is NULL!\n");
			continue;
		}

		state = plane->state;

		if (state->fb) {
			drm_get_format_name(state->fb->format->format,
					    &format_name);
		} else {
			sprintf(format_name.str, "N/A");
		}

		seq_printf(m, "\t--Plane id %d: type=%s, crtc_pos=%4dx%4d, crtc_size=%4dx%4d, src_pos=%d.%04ux%d.%04u, src_size=%d.%04ux%d.%04u, format=%s, rotation=%s\n",
			   plane->base.id,
			   plane_type(intel_plane->base.type),
			   state->crtc_x, state->crtc_y,
			   state->crtc_w, state->crtc_h,
			   (state->src_x >> 16),
			   ((state->src_x & 0xffff) * 15625) >> 10,
			   (state->src_y >> 16),
			   ((state->src_y & 0xffff) * 15625) >> 10,
			   (state->src_w >> 16),
			   ((state->src_w & 0xffff) * 15625) >> 10,
			   (state->src_h >> 16),
			   ((state->src_h & 0xffff) * 15625) >> 10,
			   format_name.str,
			   plane_rotation(state->rotation));
	}
}

static void intel_scaler_info(struct seq_file *m, struct intel_crtc *intel_crtc)
{
	struct intel_crtc_state *pipe_config;
	int num_scalers = intel_crtc->num_scalers;
	int i;

	pipe_config = to_intel_crtc_state(intel_crtc->base.state);

	/* Not all platformas have a scaler */
	if (num_scalers) {
		seq_printf(m, "\tnum_scalers=%d, scaler_users=%x scaler_id=%d",
			   num_scalers,
			   pipe_config->scaler_state.scaler_users,
			   pipe_config->scaler_state.scaler_id);

		for (i = 0; i < num_scalers; i++) {
			struct intel_scaler *sc =
					&pipe_config->scaler_state.scalers[i];

			seq_printf(m, ", scalers[%d]: use=%s, mode=%x",
				   i, yesno(sc->in_use), sc->mode);
		}
		seq_puts(m, "\n");
	} else {
		seq_puts(m, "\tNo scalers available on this platform\n");
	}
}

static int i915_display_info(struct seq_file *m, void *unused)
{
	struct drm_i915_private *dev_priv = node_to_i915(m->private);
	struct drm_device *dev = &dev_priv->drm;
	struct intel_crtc *crtc;
	struct drm_connector *connector;

	intel_runtime_pm_get(dev_priv);
	drm_modeset_lock_all(dev);
	seq_printf(m, "CRTC info\n");
	seq_printf(m, "---------\n");
	for_each_intel_crtc(dev, crtc) {
		bool active;
		struct intel_crtc_state *pipe_config;
		int x, y;

		pipe_config = to_intel_crtc_state(crtc->base.state);

		seq_printf(m, "CRTC %d: pipe: %c, active=%s, (size=%dx%d), dither=%s, bpp=%d\n",
			   crtc->base.base.id, pipe_name(crtc->pipe),
			   yesno(pipe_config->base.active),
			   pipe_config->pipe_src_w, pipe_config->pipe_src_h,
			   yesno(pipe_config->dither), pipe_config->pipe_bpp);

		if (pipe_config->base.active) {
			intel_crtc_info(m, crtc);

			active = cursor_position(dev_priv, crtc->pipe, &x, &y);
			seq_printf(m, "\tcursor visible? %s, position (%d, %d), size %dx%d, addr 0x%08x, active? %s\n",
				   yesno(crtc->cursor_base),
				   x, y, crtc->base.cursor->state->crtc_w,
				   crtc->base.cursor->state->crtc_h,
				   crtc->cursor_addr, yesno(active));
			intel_scaler_info(m, crtc);
			intel_plane_info(m, crtc);
		}
		if (INTEL_GEN(dev_priv) >= 9 && pipe_config->base.active) {
			struct drm_rgba background = pipe_config->base.background_color;

			seq_printf(m, "\tbackground color (10bpc): r=%x g=%x b=%x\n",
				   DRM_RGBA_REDBITS(background, 10),
				   DRM_RGBA_GREENBITS(background, 10),
				   DRM_RGBA_BLUEBITS(background, 10));
		}

		seq_printf(m, "\tunderrun reporting: cpu=%s pch=%s \n",
			   yesno(!crtc->cpu_fifo_underrun_disabled),
			   yesno(!crtc->pch_fifo_underrun_disabled));
	}

	seq_printf(m, "\n");
	seq_printf(m, "Connector info\n");
	seq_printf(m, "--------------\n");
	list_for_each_entry(connector, &dev->mode_config.connector_list, head) {
		intel_connector_info(m, connector);
	}
	drm_modeset_unlock_all(dev);
	intel_runtime_pm_put(dev_priv);

	return 0;
}

static int i915_engine_info(struct seq_file *m, void *unused)
{
	struct drm_i915_private *dev_priv = node_to_i915(m->private);
	struct intel_engine_cs *engine;
	enum intel_engine_id id;

	intel_runtime_pm_get(dev_priv);

	for_each_engine(engine, dev_priv, id) {
		struct intel_breadcrumbs *b = &engine->breadcrumbs;
		struct drm_i915_gem_request *rq;
		struct rb_node *rb;
		u64 addr;

		seq_printf(m, "%s\n", engine->name);
		seq_printf(m, "\tcurrent seqno %x, last %x, hangcheck %x [%d ms]\n",
			   intel_engine_get_seqno(engine),
			   intel_engine_last_submit(engine),
			   engine->hangcheck.seqno,
			   jiffies_to_msecs(jiffies - engine->hangcheck.action_timestamp));

		rcu_read_lock();

		seq_printf(m, "\tRequests:\n");

		rq = list_first_entry(&engine->timeline->requests,
				      struct drm_i915_gem_request, link);
		if (&rq->link != &engine->timeline->requests)
			print_request(m, rq, "\t\tfirst  ");

		rq = list_last_entry(&engine->timeline->requests,
				     struct drm_i915_gem_request, link);
		if (&rq->link != &engine->timeline->requests)
			print_request(m, rq, "\t\tlast   ");

		rq = i915_gem_find_active_request(engine);
		if (rq) {
			print_request(m, rq, "\t\tactive ");
			seq_printf(m,
				   "\t\t[head %04x, postfix %04x, tail %04x, batch 0x%08x_%08x]\n",
				   rq->head, rq->postfix, rq->tail,
				   rq->batch ? upper_32_bits(rq->batch->node.start) : ~0u,
				   rq->batch ? lower_32_bits(rq->batch->node.start) : ~0u);
		}

		seq_printf(m, "\tRING_START: 0x%08x [0x%08x]\n",
			   I915_READ(RING_START(engine->mmio_base)),
			   rq ? i915_ggtt_offset(rq->ring->vma) : 0);
		seq_printf(m, "\tRING_HEAD:  0x%08x [0x%08x]\n",
			   I915_READ(RING_HEAD(engine->mmio_base)) & HEAD_ADDR,
			   rq ? rq->ring->head : 0);
		seq_printf(m, "\tRING_TAIL:  0x%08x [0x%08x]\n",
			   I915_READ(RING_TAIL(engine->mmio_base)) & TAIL_ADDR,
			   rq ? rq->ring->tail : 0);
		seq_printf(m, "\tRING_CTL:   0x%08x [%s]\n",
			   I915_READ(RING_CTL(engine->mmio_base)),
			   I915_READ(RING_CTL(engine->mmio_base)) & (RING_WAIT | RING_WAIT_SEMAPHORE) ? "waiting" : "");

		rcu_read_unlock();

		addr = intel_engine_get_active_head(engine);
		seq_printf(m, "\tACTHD:  0x%08x_%08x\n",
			   upper_32_bits(addr), lower_32_bits(addr));
		addr = intel_engine_get_last_batch_head(engine);
		seq_printf(m, "\tBBADDR: 0x%08x_%08x\n",
			   upper_32_bits(addr), lower_32_bits(addr));

		if (i915.enable_execlists) {
			u32 ptr, read, write;
			struct rb_node *rb;

			seq_printf(m, "\tExeclist status: 0x%08x %08x\n",
				   I915_READ(RING_EXECLIST_STATUS_LO(engine)),
				   I915_READ(RING_EXECLIST_STATUS_HI(engine)));

			ptr = I915_READ(RING_CONTEXT_STATUS_PTR(engine));
			read = GEN8_CSB_READ_PTR(ptr);
			write = GEN8_CSB_WRITE_PTR(ptr);
			seq_printf(m, "\tExeclist CSB read %d, write %d\n",
				   read, write);
			if (read >= GEN8_CSB_ENTRIES)
				read = 0;
			if (write >= GEN8_CSB_ENTRIES)
				write = 0;
			if (read > write)
				write += GEN8_CSB_ENTRIES;
			while (read < write) {
				unsigned int idx = ++read % GEN8_CSB_ENTRIES;

				seq_printf(m, "\tExeclist CSB[%d]: 0x%08x, context: %d\n",
					   idx,
					   I915_READ(RING_CONTEXT_STATUS_BUF_LO(engine, idx)),
					   I915_READ(RING_CONTEXT_STATUS_BUF_HI(engine, idx)));
			}

			rcu_read_lock();
			rq = READ_ONCE(engine->execlist_port[0].request);
			if (rq)
				print_request(m, rq, "\t\tELSP[0] ");
			else
				seq_printf(m, "\t\tELSP[0] idle\n");
			rq = READ_ONCE(engine->execlist_port[1].request);
			if (rq)
				print_request(m, rq, "\t\tELSP[1] ");
			else
				seq_printf(m, "\t\tELSP[1] idle\n");
			rcu_read_unlock();

			spin_lock_irq(&engine->timeline->lock);
			for (rb = engine->execlist_first; rb; rb = rb_next(rb)) {
				rq = rb_entry(rb, typeof(*rq), priotree.node);
				print_request(m, rq, "\t\tQ ");
			}
			spin_unlock_irq(&engine->timeline->lock);
		} else if (INTEL_GEN(dev_priv) > 6) {
			seq_printf(m, "\tPP_DIR_BASE: 0x%08x\n",
				   I915_READ(RING_PP_DIR_BASE(engine)));
			seq_printf(m, "\tPP_DIR_BASE_READ: 0x%08x\n",
				   I915_READ(RING_PP_DIR_BASE_READ(engine)));
			seq_printf(m, "\tPP_DIR_DCLV: 0x%08x\n",
				   I915_READ(RING_PP_DIR_DCLV(engine)));
		}

		spin_lock_irq(&b->lock);
		for (rb = rb_first(&b->waiters); rb; rb = rb_next(rb)) {
			struct intel_wait *w = rb_entry(rb, typeof(*w), node);

			seq_printf(m, "\t%s [%d] waiting for %x\n",
				   w->tsk->comm, w->tsk->pid, w->seqno);
		}
		spin_unlock_irq(&b->lock);

		seq_puts(m, "\n");
	}

	intel_runtime_pm_put(dev_priv);

	return 0;
}

static int i915_semaphore_status(struct seq_file *m, void *unused)
{
	struct drm_i915_private *dev_priv = node_to_i915(m->private);
	struct drm_device *dev = &dev_priv->drm;
	struct intel_engine_cs *engine;
	int num_rings = INTEL_INFO(dev_priv)->num_rings;
	enum intel_engine_id id;
	int j, ret;

	if (!i915.semaphores) {
		seq_puts(m, "Semaphores are disabled\n");
		return 0;
	}

	ret = mutex_lock_interruptible(&dev->struct_mutex);
	if (ret)
		return ret;
	intel_runtime_pm_get(dev_priv);

	if (IS_BROADWELL(dev_priv)) {
		struct page *page;
		uint64_t *seqno;

		page = i915_gem_object_get_page(dev_priv->semaphore->obj, 0);

		seqno = (uint64_t *)kmap_atomic(page);
		for_each_engine(engine, dev_priv, id) {
			uint64_t offset;

			seq_printf(m, "%s\n", engine->name);

			seq_puts(m, "  Last signal:");
			for (j = 0; j < num_rings; j++) {
				offset = id * I915_NUM_ENGINES + j;
				seq_printf(m, "0x%08llx (0x%02llx) ",
					   seqno[offset], offset * 8);
			}
			seq_putc(m, '\n');

			seq_puts(m, "  Last wait:  ");
			for (j = 0; j < num_rings; j++) {
				offset = id + (j * I915_NUM_ENGINES);
				seq_printf(m, "0x%08llx (0x%02llx) ",
					   seqno[offset], offset * 8);
			}
			seq_putc(m, '\n');

		}
		kunmap_atomic(seqno);
	} else {
		seq_puts(m, "  Last signal:");
		for_each_engine(engine, dev_priv, id)
			for (j = 0; j < num_rings; j++)
				seq_printf(m, "0x%08x\n",
					   I915_READ(engine->semaphore.mbox.signal[j]));
		seq_putc(m, '\n');
	}

	intel_runtime_pm_put(dev_priv);
	mutex_unlock(&dev->struct_mutex);
	return 0;
}

static int i915_shared_dplls_info(struct seq_file *m, void *unused)
{
	struct drm_i915_private *dev_priv = node_to_i915(m->private);
	struct drm_device *dev = &dev_priv->drm;
	int i;

	drm_modeset_lock_all(dev);
	for (i = 0; i < dev_priv->num_shared_dpll; i++) {
		struct intel_shared_dpll *pll = &dev_priv->shared_dplls[i];

		seq_printf(m, "DPLL%i: %s, id: %i\n", i, pll->name, pll->id);
		seq_printf(m, " crtc_mask: 0x%08x, active: 0x%x, on: %s\n",
			   pll->state.crtc_mask, pll->active_mask, yesno(pll->on));
		seq_printf(m, " tracked hardware state:\n");
		seq_printf(m, " dpll:    0x%08x\n", pll->state.hw_state.dpll);
		seq_printf(m, " dpll_md: 0x%08x\n",
			   pll->state.hw_state.dpll_md);
		seq_printf(m, " fp0:     0x%08x\n", pll->state.hw_state.fp0);
		seq_printf(m, " fp1:     0x%08x\n", pll->state.hw_state.fp1);
		seq_printf(m, " wrpll:   0x%08x\n", pll->state.hw_state.wrpll);
	}
	drm_modeset_unlock_all(dev);

	return 0;
}

static int i915_wa_registers(struct seq_file *m, void *unused)
{
	int i;
	int ret;
	struct intel_engine_cs *engine;
	struct drm_i915_private *dev_priv = node_to_i915(m->private);
	struct drm_device *dev = &dev_priv->drm;
	struct i915_workarounds *workarounds = &dev_priv->workarounds;
	enum intel_engine_id id;

	ret = mutex_lock_interruptible(&dev->struct_mutex);
	if (ret)
		return ret;

	intel_runtime_pm_get(dev_priv);

	seq_printf(m, "Workarounds applied: %d\n", workarounds->count);
	for_each_engine(engine, dev_priv, id)
		seq_printf(m, "HW whitelist count for %s: %d\n",
			   engine->name, workarounds->hw_whitelist_count[id]);
	for (i = 0; i < workarounds->count; ++i) {
		i915_reg_t addr;
		u32 mask, value, read;
		bool ok;

		addr = workarounds->reg[i].addr;
		mask = workarounds->reg[i].mask;
		value = workarounds->reg[i].value;
		read = I915_READ(addr);
		ok = (value & mask) == (read & mask);
		seq_printf(m, "0x%X: 0x%08X, mask: 0x%08X, read: 0x%08x, status: %s\n",
			   i915_mmio_reg_offset(addr), value, mask, read, ok ? "OK" : "FAIL");
	}

	intel_runtime_pm_put(dev_priv);
	mutex_unlock(&dev->struct_mutex);

	return 0;
}

static int i915_ddb_info(struct seq_file *m, void *unused)
{
	struct drm_i915_private *dev_priv = node_to_i915(m->private);
	struct drm_device *dev = &dev_priv->drm;
	struct skl_ddb_allocation *ddb;
	struct skl_ddb_entry *entry;
	enum pipe pipe;
	int plane;

	if (INTEL_GEN(dev_priv) < 9)
		return 0;

	drm_modeset_lock_all(dev);

	ddb = &dev_priv->wm.skl_hw.ddb;

	seq_printf(m, "%-15s%8s%8s%8s\n", "", "Start", "End", "Size");

	for_each_pipe(dev_priv, pipe) {
		seq_printf(m, "Pipe %c\n", pipe_name(pipe));

		for_each_universal_plane(dev_priv, pipe, plane) {
			entry = &ddb->plane[pipe][plane];
			seq_printf(m, "  Plane%-8d%8u%8u%8u\n", plane + 1,
				   entry->start, entry->end,
				   skl_ddb_entry_size(entry));
		}

		entry = &ddb->plane[pipe][PLANE_CURSOR];
		seq_printf(m, "  %-13s%8u%8u%8u\n", "Cursor", entry->start,
			   entry->end, skl_ddb_entry_size(entry));
	}

	drm_modeset_unlock_all(dev);

	return 0;
}

static void drrs_status_per_crtc(struct seq_file *m,
				 struct drm_device *dev,
				 struct intel_crtc *intel_crtc)
{
	struct drm_i915_private *dev_priv = to_i915(dev);
	struct i915_drrs *drrs = &dev_priv->drrs;
	int vrefresh = 0;
	struct drm_connector *connector;

	drm_for_each_connector(connector, dev) {
		if (connector->state->crtc != &intel_crtc->base)
			continue;

		seq_printf(m, "%s:\n", connector->name);
	}

	if (dev_priv->vbt.drrs_type == STATIC_DRRS_SUPPORT)
		seq_puts(m, "\tVBT: DRRS_type: Static");
	else if (dev_priv->vbt.drrs_type == SEAMLESS_DRRS_SUPPORT)
		seq_puts(m, "\tVBT: DRRS_type: Seamless");
	else if (dev_priv->vbt.drrs_type == DRRS_NOT_SUPPORTED)
		seq_puts(m, "\tVBT: DRRS_type: None");
	else
		seq_puts(m, "\tVBT: DRRS_type: FIXME: Unrecognized Value");

	seq_puts(m, "\n\n");

	if (to_intel_crtc_state(intel_crtc->base.state)->has_drrs) {
		struct intel_panel *panel;

		mutex_lock(&drrs->mutex);
		/* DRRS Supported */
		seq_puts(m, "\tDRRS Supported: Yes\n");

		/* disable_drrs() will make drrs->dp NULL */
		if (!drrs->dp) {
			seq_puts(m, "Idleness DRRS: Disabled");
			mutex_unlock(&drrs->mutex);
			return;
		}

		panel = &drrs->dp->attached_connector->panel;
		seq_printf(m, "\t\tBusy_frontbuffer_bits: 0x%X",
					drrs->busy_frontbuffer_bits);

		seq_puts(m, "\n\t\t");
		if (drrs->refresh_rate_type == DRRS_HIGH_RR) {
			seq_puts(m, "DRRS_State: DRRS_HIGH_RR\n");
			vrefresh = panel->fixed_mode->vrefresh;
		} else if (drrs->refresh_rate_type == DRRS_LOW_RR) {
			seq_puts(m, "DRRS_State: DRRS_LOW_RR\n");
			vrefresh = panel->downclock_mode->vrefresh;
		} else {
			seq_printf(m, "DRRS_State: Unknown(%d)\n",
						drrs->refresh_rate_type);
			mutex_unlock(&drrs->mutex);
			return;
		}
		seq_printf(m, "\t\tVrefresh: %d", vrefresh);

		seq_puts(m, "\n\t\t");
		mutex_unlock(&drrs->mutex);
	} else {
		/* DRRS not supported. Print the VBT parameter*/
		seq_puts(m, "\tDRRS Supported : No");
	}
	seq_puts(m, "\n");
}

static int i915_drrs_status(struct seq_file *m, void *unused)
{
	struct drm_i915_private *dev_priv = node_to_i915(m->private);
	struct drm_device *dev = &dev_priv->drm;
	struct intel_crtc *intel_crtc;
	int active_crtc_cnt = 0;

	drm_modeset_lock_all(dev);
	for_each_intel_crtc(dev, intel_crtc) {
		if (intel_crtc->base.state->active) {
			active_crtc_cnt++;
			seq_printf(m, "\nCRTC %d:  ", active_crtc_cnt);

			drrs_status_per_crtc(m, dev, intel_crtc);
		}
	}
	drm_modeset_unlock_all(dev);

	if (!active_crtc_cnt)
		seq_puts(m, "No active crtc found\n");

	return 0;
}

static int i915_dp_mst_info(struct seq_file *m, void *unused)
{
	struct drm_i915_private *dev_priv = node_to_i915(m->private);
	struct drm_device *dev = &dev_priv->drm;
	struct intel_encoder *intel_encoder;
	struct intel_digital_port *intel_dig_port;
	struct drm_connector *connector;

	drm_modeset_lock_all(dev);
	drm_for_each_connector(connector, dev) {
		if (connector->connector_type != DRM_MODE_CONNECTOR_DisplayPort)
			continue;

		intel_encoder = intel_attached_encoder(connector);
		if (!intel_encoder || intel_encoder->type == INTEL_OUTPUT_DP_MST)
			continue;

		intel_dig_port = enc_to_dig_port(&intel_encoder->base);
		if (!intel_dig_port->dp.can_mst)
			continue;

		seq_printf(m, "MST Source Port %c\n",
			   port_name(intel_dig_port->port));
		drm_dp_mst_dump_topology(m, &intel_dig_port->dp.mst_mgr);
	}
	drm_modeset_unlock_all(dev);
	return 0;
}

static ssize_t i915_displayport_test_active_write(struct file *file,
						  const char __user *ubuf,
						  size_t len, loff_t *offp)
{
	char *input_buffer;
	int status = 0;
	struct drm_device *dev;
	struct drm_connector *connector;
	struct list_head *connector_list;
	struct intel_dp *intel_dp;
	int val = 0;

	dev = ((struct seq_file *)file->private_data)->private;

	connector_list = &dev->mode_config.connector_list;

	if (len == 0)
		return 0;

	input_buffer = kmalloc(len + 1, GFP_KERNEL);
	if (!input_buffer)
		return -ENOMEM;

	if (copy_from_user(input_buffer, ubuf, len)) {
		status = -EFAULT;
		goto out;
	}

	input_buffer[len] = '\0';
	DRM_DEBUG_DRIVER("Copied %d bytes from user\n", (unsigned int)len);

	list_for_each_entry(connector, connector_list, head) {
		if (connector->connector_type !=
		    DRM_MODE_CONNECTOR_DisplayPort)
			continue;

		if (connector->status == connector_status_connected &&
		    connector->encoder != NULL) {
			intel_dp = enc_to_intel_dp(connector->encoder);
			status = kstrtoint(input_buffer, 10, &val);
			if (status < 0)
				goto out;
			DRM_DEBUG_DRIVER("Got %d for test active\n", val);
			/* To prevent erroneous activation of the compliance
			 * testing code, only accept an actual value of 1 here
			 */
			if (val == 1)
				intel_dp->compliance.test_active = 1;
			else
				intel_dp->compliance.test_active = 0;
		}
	}
out:
	kfree(input_buffer);
	if (status < 0)
		return status;

	*offp += len;
	return len;
}

static int i915_displayport_test_active_show(struct seq_file *m, void *data)
{
	struct drm_device *dev = m->private;
	struct drm_connector *connector;
	struct list_head *connector_list = &dev->mode_config.connector_list;
	struct intel_dp *intel_dp;

	list_for_each_entry(connector, connector_list, head) {
		if (connector->connector_type !=
		    DRM_MODE_CONNECTOR_DisplayPort)
			continue;

		if (connector->status == connector_status_connected &&
		    connector->encoder != NULL) {
			intel_dp = enc_to_intel_dp(connector->encoder);
			if (intel_dp->compliance.test_active)
				seq_puts(m, "1");
			else
				seq_puts(m, "0");
		} else
			seq_puts(m, "0");
	}

	return 0;
}

static int i915_displayport_test_active_open(struct inode *inode,
					     struct file *file)
{
	struct drm_i915_private *dev_priv = inode->i_private;

	return single_open(file, i915_displayport_test_active_show,
			   &dev_priv->drm);
}

static const struct file_operations i915_displayport_test_active_fops = {
	.owner = THIS_MODULE,
	.open = i915_displayport_test_active_open,
	.read = seq_read,
	.llseek = seq_lseek,
	.release = single_release,
	.write = i915_displayport_test_active_write
};

static int i915_displayport_test_data_show(struct seq_file *m, void *data)
{
	struct drm_device *dev = m->private;
	struct drm_connector *connector;
	struct list_head *connector_list = &dev->mode_config.connector_list;
	struct intel_dp *intel_dp;

	list_for_each_entry(connector, connector_list, head) {
		if (connector->connector_type !=
		    DRM_MODE_CONNECTOR_DisplayPort)
			continue;

		if (connector->status == connector_status_connected &&
		    connector->encoder != NULL) {
			intel_dp = enc_to_intel_dp(connector->encoder);
			seq_printf(m, "%lx", intel_dp->compliance.test_data.edid);
		} else
			seq_puts(m, "0");
	}

	return 0;
}
static int i915_displayport_test_data_open(struct inode *inode,
					   struct file *file)
{
	struct drm_i915_private *dev_priv = inode->i_private;

	return single_open(file, i915_displayport_test_data_show,
			   &dev_priv->drm);
}

static const struct file_operations i915_displayport_test_data_fops = {
	.owner = THIS_MODULE,
	.open = i915_displayport_test_data_open,
	.read = seq_read,
	.llseek = seq_lseek,
	.release = single_release
};

static int i915_displayport_test_type_show(struct seq_file *m, void *data)
{
	struct drm_device *dev = m->private;
	struct drm_connector *connector;
	struct list_head *connector_list = &dev->mode_config.connector_list;
	struct intel_dp *intel_dp;

	list_for_each_entry(connector, connector_list, head) {
		if (connector->connector_type !=
		    DRM_MODE_CONNECTOR_DisplayPort)
			continue;

		if (connector->status == connector_status_connected &&
		    connector->encoder != NULL) {
			intel_dp = enc_to_intel_dp(connector->encoder);
			seq_printf(m, "%02lx", intel_dp->compliance.test_type);
		} else
			seq_puts(m, "0");
	}

	return 0;
}

static int i915_displayport_test_type_open(struct inode *inode,
				       struct file *file)
{
	struct drm_i915_private *dev_priv = inode->i_private;

	return single_open(file, i915_displayport_test_type_show,
			   &dev_priv->drm);
}

static const struct file_operations i915_displayport_test_type_fops = {
	.owner = THIS_MODULE,
	.open = i915_displayport_test_type_open,
	.read = seq_read,
	.llseek = seq_lseek,
	.release = single_release
};

static void wm_latency_show(struct seq_file *m, const uint16_t wm[8])
{
	struct drm_i915_private *dev_priv = m->private;
	struct drm_device *dev = &dev_priv->drm;
	int level;
	int num_levels;

	if (IS_CHERRYVIEW(dev_priv))
		num_levels = 3;
	else if (IS_VALLEYVIEW(dev_priv))
		num_levels = 1;
	else
		num_levels = ilk_wm_max_level(dev_priv) + 1;

	drm_modeset_lock_all(dev);

	for (level = 0; level < num_levels; level++) {
		unsigned int latency = wm[level];

		/*
		 * - WM1+ latency values in 0.5us units
		 * - latencies are in us on gen9/vlv/chv
		 */
		if (INTEL_GEN(dev_priv) >= 9 || IS_VALLEYVIEW(dev_priv) ||
		    IS_CHERRYVIEW(dev_priv))
			latency *= 10;
		else if (level > 0)
			latency *= 5;

		seq_printf(m, "WM%d %u (%u.%u usec)\n",
			   level, wm[level], latency / 10, latency % 10);
	}

	drm_modeset_unlock_all(dev);
}

static int pri_wm_latency_show(struct seq_file *m, void *data)
{
	struct drm_i915_private *dev_priv = m->private;
	const uint16_t *latencies;

	if (INTEL_GEN(dev_priv) >= 9)
		latencies = dev_priv->wm.skl_latency;
	else
		latencies = dev_priv->wm.pri_latency;

	wm_latency_show(m, latencies);

	return 0;
}

static int spr_wm_latency_show(struct seq_file *m, void *data)
{
	struct drm_i915_private *dev_priv = m->private;
	const uint16_t *latencies;

	if (INTEL_GEN(dev_priv) >= 9)
		latencies = dev_priv->wm.skl_latency;
	else
		latencies = dev_priv->wm.spr_latency;

	wm_latency_show(m, latencies);

	return 0;
}

static int cur_wm_latency_show(struct seq_file *m, void *data)
{
	struct drm_i915_private *dev_priv = m->private;
	const uint16_t *latencies;

	if (INTEL_GEN(dev_priv) >= 9)
		latencies = dev_priv->wm.skl_latency;
	else
		latencies = dev_priv->wm.cur_latency;

	wm_latency_show(m, latencies);

	return 0;
}

static int pri_wm_latency_open(struct inode *inode, struct file *file)
{
	struct drm_i915_private *dev_priv = inode->i_private;

	if (INTEL_GEN(dev_priv) < 5)
		return -ENODEV;

	return single_open(file, pri_wm_latency_show, dev_priv);
}

static int spr_wm_latency_open(struct inode *inode, struct file *file)
{
	struct drm_i915_private *dev_priv = inode->i_private;

	if (HAS_GMCH_DISPLAY(dev_priv))
		return -ENODEV;

	return single_open(file, spr_wm_latency_show, dev_priv);
}

static int cur_wm_latency_open(struct inode *inode, struct file *file)
{
	struct drm_i915_private *dev_priv = inode->i_private;

	if (HAS_GMCH_DISPLAY(dev_priv))
		return -ENODEV;

	return single_open(file, cur_wm_latency_show, dev_priv);
}

static ssize_t wm_latency_write(struct file *file, const char __user *ubuf,
				size_t len, loff_t *offp, uint16_t wm[8])
{
	struct seq_file *m = file->private_data;
	struct drm_i915_private *dev_priv = m->private;
	struct drm_device *dev = &dev_priv->drm;
	uint16_t new[8] = { 0 };
	int num_levels;
	int level;
	int ret;
	char tmp[32];

	if (IS_CHERRYVIEW(dev_priv))
		num_levels = 3;
	else if (IS_VALLEYVIEW(dev_priv))
		num_levels = 1;
	else
		num_levels = ilk_wm_max_level(dev_priv) + 1;

	if (len >= sizeof(tmp))
		return -EINVAL;

	if (copy_from_user(tmp, ubuf, len))
		return -EFAULT;

	tmp[len] = '\0';

	ret = sscanf(tmp, "%hu %hu %hu %hu %hu %hu %hu %hu",
		     &new[0], &new[1], &new[2], &new[3],
		     &new[4], &new[5], &new[6], &new[7]);
	if (ret != num_levels)
		return -EINVAL;

	drm_modeset_lock_all(dev);

	for (level = 0; level < num_levels; level++)
		wm[level] = new[level];

	drm_modeset_unlock_all(dev);

	return len;
}


static ssize_t pri_wm_latency_write(struct file *file, const char __user *ubuf,
				    size_t len, loff_t *offp)
{
	struct seq_file *m = file->private_data;
	struct drm_i915_private *dev_priv = m->private;
	uint16_t *latencies;

	if (INTEL_GEN(dev_priv) >= 9)
		latencies = dev_priv->wm.skl_latency;
	else
		latencies = dev_priv->wm.pri_latency;

	return wm_latency_write(file, ubuf, len, offp, latencies);
}

static ssize_t spr_wm_latency_write(struct file *file, const char __user *ubuf,
				    size_t len, loff_t *offp)
{
	struct seq_file *m = file->private_data;
	struct drm_i915_private *dev_priv = m->private;
	uint16_t *latencies;

	if (INTEL_GEN(dev_priv) >= 9)
		latencies = dev_priv->wm.skl_latency;
	else
		latencies = dev_priv->wm.spr_latency;

	return wm_latency_write(file, ubuf, len, offp, latencies);
}

static ssize_t cur_wm_latency_write(struct file *file, const char __user *ubuf,
				    size_t len, loff_t *offp)
{
	struct seq_file *m = file->private_data;
	struct drm_i915_private *dev_priv = m->private;
	uint16_t *latencies;

	if (INTEL_GEN(dev_priv) >= 9)
		latencies = dev_priv->wm.skl_latency;
	else
		latencies = dev_priv->wm.cur_latency;

	return wm_latency_write(file, ubuf, len, offp, latencies);
}

static const struct file_operations i915_pri_wm_latency_fops = {
	.owner = THIS_MODULE,
	.open = pri_wm_latency_open,
	.read = seq_read,
	.llseek = seq_lseek,
	.release = single_release,
	.write = pri_wm_latency_write
};

static const struct file_operations i915_spr_wm_latency_fops = {
	.owner = THIS_MODULE,
	.open = spr_wm_latency_open,
	.read = seq_read,
	.llseek = seq_lseek,
	.release = single_release,
	.write = spr_wm_latency_write
};

static const struct file_operations i915_cur_wm_latency_fops = {
	.owner = THIS_MODULE,
	.open = cur_wm_latency_open,
	.read = seq_read,
	.llseek = seq_lseek,
	.release = single_release,
	.write = cur_wm_latency_write
};

static int
i915_wedged_get(void *data, u64 *val)
{
	struct drm_i915_private *dev_priv = data;

	*val = i915_terminally_wedged(&dev_priv->gpu_error);

	return 0;
}

static int
i915_wedged_set(void *data, u64 val)
{
	struct drm_i915_private *dev_priv = data;

	/*
	 * There is no safeguard against this debugfs entry colliding
	 * with the hangcheck calling same i915_handle_error() in
	 * parallel, causing an explosion. For now we assume that the
	 * test harness is responsible enough not to inject gpu hangs
	 * while it is writing to 'i915_wedged'
	 */

	if (i915_reset_in_progress(&dev_priv->gpu_error))
		return -EAGAIN;

	i915_handle_error(dev_priv, val,
			  "Manually setting wedged to %llu", val);

	return 0;
}

DEFINE_SIMPLE_ATTRIBUTE(i915_wedged_fops,
			i915_wedged_get, i915_wedged_set,
			"%llu\n");

static u32 i915_watchdog_reset_count(struct drm_device *dev)
{
	struct drm_i915_private *dev_priv = dev->dev_private;
	struct i915_gem_context *ctx;
	struct page *page;
	struct guc_shared_ctx_data *guc_shared_data;
	u32 guc_media_reset_count;

	if (mutex_lock_interruptible(&dev->struct_mutex))
		return 0;

	ctx = dev_priv->kernel_context;
	page = i915_gem_object_get_dirty_page(ctx->engine[RCS].state->obj,
					      LRC_GUCSHR_PN);
	guc_shared_data = kmap_atomic(page);
	guc_media_reset_count = guc_shared_data->media_reset_count;
	kunmap_atomic(guc_shared_data);

	mutex_unlock(&dev->struct_mutex);

	return guc_media_reset_count;
}

static ssize_t i915_reset_info_read(struct file *filp, char __user *ubuf,
				    size_t max, loff_t *ppos)
{
	int len;
	char buf[300];
	struct drm_device *dev = filp->private_data;
	struct drm_i915_private *dev_priv = dev->dev_private;
	struct i915_gpu_error *error = &dev_priv->gpu_error;
	struct intel_engine_cs *engine;
	enum intel_engine_id id;

	len = scnprintf(buf, sizeof(buf), "full gpu reset = %u\n",
			i915_reset_count(error));

	len += scnprintf(buf + len, sizeof(buf) - len,
			 "watchdog / media reset = %u\n",
			 i915_watchdog_reset_count(dev));

	for_each_engine(engine, dev_priv, id) {
		len += scnprintf(buf + len, sizeof(buf) - len,
				 "%s = 0\n", engine->name);
	}

	len += scnprintf(buf + len - 1, sizeof(buf) - len, "\n");

	return simple_read_from_buffer(ubuf, max, ppos, buf, len);
}

static const struct file_operations i915_reset_info_fops = {
	.owner = THIS_MODULE,
	.open = simple_open,
	.read = i915_reset_info_read,
	.llseek = default_llseek,
};

static int
i915_ring_missed_irq_get(void *data, u64 *val)
{
	struct drm_i915_private *dev_priv = data;

	*val = dev_priv->gpu_error.missed_irq_rings;
	return 0;
}

static int
i915_ring_missed_irq_set(void *data, u64 val)
{
	struct drm_i915_private *dev_priv = data;
	struct drm_device *dev = &dev_priv->drm;
	int ret;

	/* Lock against concurrent debugfs callers */
	ret = mutex_lock_interruptible(&dev->struct_mutex);
	if (ret)
		return ret;
	dev_priv->gpu_error.missed_irq_rings = val;
	mutex_unlock(&dev->struct_mutex);

	return 0;
}

DEFINE_SIMPLE_ATTRIBUTE(i915_ring_missed_irq_fops,
			i915_ring_missed_irq_get, i915_ring_missed_irq_set,
			"0x%08llx\n");

static int
i915_ring_test_irq_get(void *data, u64 *val)
{
	struct drm_i915_private *dev_priv = data;

	*val = dev_priv->gpu_error.test_irq_rings;

	return 0;
}

static int
i915_ring_test_irq_set(void *data, u64 val)
{
	struct drm_i915_private *dev_priv = data;

	val &= INTEL_INFO(dev_priv)->ring_mask;
	DRM_DEBUG_DRIVER("Masking interrupts on rings 0x%08llx\n", val);
	dev_priv->gpu_error.test_irq_rings = val;

	return 0;
}

DEFINE_SIMPLE_ATTRIBUTE(i915_ring_test_irq_fops,
			i915_ring_test_irq_get, i915_ring_test_irq_set,
			"0x%08llx\n");

#define DROP_UNBOUND 0x1
#define DROP_BOUND 0x2
#define DROP_RETIRE 0x4
#define DROP_ACTIVE 0x8
#define DROP_FREED 0x10
#define DROP_ALL (DROP_UNBOUND	| \
		  DROP_BOUND	| \
		  DROP_RETIRE	| \
		  DROP_ACTIVE	| \
		  DROP_FREED)
static int
i915_drop_caches_get(void *data, u64 *val)
{
	*val = DROP_ALL;

	return 0;
}

static int
i915_drop_caches_set(void *data, u64 val)
{
	struct drm_i915_private *dev_priv = data;
	struct drm_device *dev = &dev_priv->drm;
	int ret;

	DRM_DEBUG("Dropping caches: 0x%08llx\n", val);

	/* No need to check and wait for gpu resets, only libdrm auto-restarts
	 * on ioctls on -EAGAIN. */
	ret = mutex_lock_interruptible(&dev->struct_mutex);
	if (ret)
		return ret;

	if (val & DROP_ACTIVE) {
		ret = i915_gem_wait_for_idle(dev_priv,
					     I915_WAIT_INTERRUPTIBLE |
					     I915_WAIT_LOCKED);
		if (ret)
			goto unlock;
	}

	if (val & (DROP_RETIRE | DROP_ACTIVE))
		i915_gem_retire_requests(dev_priv);

	if (val & DROP_BOUND)
		i915_gem_shrink(dev_priv, LONG_MAX, I915_SHRINK_BOUND);

	if (val & DROP_UNBOUND)
		i915_gem_shrink(dev_priv, LONG_MAX, I915_SHRINK_UNBOUND);

unlock:
	mutex_unlock(&dev->struct_mutex);

	if (val & DROP_FREED) {
		synchronize_rcu();
		i915_gem_drain_freed_objects(dev_priv);
	}

	return ret;
}

DEFINE_SIMPLE_ATTRIBUTE(i915_drop_caches_fops,
			i915_drop_caches_get, i915_drop_caches_set,
			"0x%08llx\n");

static int
i915_max_freq_get(void *data, u64 *val)
{
	struct drm_i915_private *dev_priv = data;

	if (INTEL_GEN(dev_priv) < 6)
		return -ENODEV;

	*val = intel_gpu_freq(dev_priv, dev_priv->rps.max_freq_softlimit);
	return 0;
}

static int
i915_max_freq_set(void *data, u64 val)
{
	struct drm_i915_private *dev_priv = data;
	u32 hw_max, hw_min;
	int ret;

	if (INTEL_GEN(dev_priv) < 6)
		return -ENODEV;

	DRM_DEBUG_DRIVER("Manually setting max freq to %llu\n", val);

	ret = mutex_lock_interruptible(&dev_priv->rps.hw_lock);
	if (ret)
		return ret;

	/*
	 * Turbo will still be enabled, but won't go above the set value.
	 */
	val = intel_freq_opcode(dev_priv, val);

	hw_max = dev_priv->rps.max_freq;
	hw_min = dev_priv->rps.min_freq;

	if (val < hw_min || val > hw_max || val < dev_priv->rps.min_freq_softlimit) {
		mutex_unlock(&dev_priv->rps.hw_lock);
		return -EINVAL;
	}

	dev_priv->rps.max_freq_softlimit = val;

	intel_set_rps(dev_priv, val);

	mutex_unlock(&dev_priv->rps.hw_lock);

	return 0;
}

DEFINE_SIMPLE_ATTRIBUTE(i915_max_freq_fops,
			i915_max_freq_get, i915_max_freq_set,
			"%llu\n");

static int
i915_min_freq_get(void *data, u64 *val)
{
	struct drm_i915_private *dev_priv = data;

	if (INTEL_GEN(dev_priv) < 6)
		return -ENODEV;

	*val = intel_gpu_freq(dev_priv, dev_priv->rps.min_freq_softlimit);
	return 0;
}

static int
i915_min_freq_set(void *data, u64 val)
{
	struct drm_i915_private *dev_priv = data;
	u32 hw_max, hw_min;
	int ret;

	if (INTEL_GEN(dev_priv) < 6)
		return -ENODEV;

	DRM_DEBUG_DRIVER("Manually setting min freq to %llu\n", val);

	ret = mutex_lock_interruptible(&dev_priv->rps.hw_lock);
	if (ret)
		return ret;

	/*
	 * Turbo will still be enabled, but won't go below the set value.
	 */
	val = intel_freq_opcode(dev_priv, val);

	hw_max = dev_priv->rps.max_freq;
	hw_min = dev_priv->rps.min_freq;

	if (val < hw_min ||
	    val > hw_max || val > dev_priv->rps.max_freq_softlimit) {
		mutex_unlock(&dev_priv->rps.hw_lock);
		return -EINVAL;
	}

	dev_priv->rps.min_freq_softlimit = val;

	intel_set_rps(dev_priv, val);

	mutex_unlock(&dev_priv->rps.hw_lock);

	return 0;
}

DEFINE_SIMPLE_ATTRIBUTE(i915_min_freq_fops,
			i915_min_freq_get, i915_min_freq_set,
			"%llu\n");

<<<<<<< HEAD
static int i915_rps_disable_boost_get(void *data, u64 *val)
=======
static int i915_turbo_status_get(void *data, u64 *val)
>>>>>>> 30842c34
{
	struct drm_device *dev = data;
	struct drm_i915_private *dev_priv = dev->dev_private;

<<<<<<< HEAD
	if (INTEL_INFO(dev_priv)->gen < 6)
		return -ENODEV;

	*val = dev_priv->rps.debugfs_disable_boost;
=======
	if (INTEL_INFO(dev_priv)->gen < 9)
		return -ENODEV;

	*val = dev_priv->ips.fstart;
>>>>>>> 30842c34

	return 0;
}

<<<<<<< HEAD
static int i915_rps_disable_boost_set(void *data, u64 val)
{
	struct drm_device *dev = data;
	struct drm_i915_private *dev_priv = dev->dev_private;
	int ret;

	DRM_DEBUG_DRIVER("Setting RPS disable Boost-Idle mode to %s\n",
				 val ? "on" : "off");

	ret = mutex_lock_interruptible(&dev_priv->rps.hw_lock);
	if (ret)
		return ret;

	dev_priv->rps.debugfs_disable_boost = val;

	mutex_unlock(&dev_priv->rps.hw_lock);

	return 0;
}

DEFINE_SIMPLE_ATTRIBUTE(i915_rps_disable_boost_fops,
		i915_rps_disable_boost_get, i915_rps_disable_boost_set,
			"%llu\n");

static int i915_rps_disable_get(void *data, u64 *val)
{
	struct drm_device *dev = data;
	struct drm_i915_private *dev_priv = dev->dev_private;

	if (INTEL_GEN(dev_priv) < 6)
		return -ENODEV;

	*val = dev_priv->rps.rps_disable;

	return 0;
}

static int i915_rps_disable_set(void *data, u64 val)
{
	struct drm_device *dev = data;
	struct drm_i915_private *dev_priv = dev->dev_private;
	int ret;

	if (INTEL_GEN(dev_priv) < 6)
		return -ENODEV;

	DRM_DEBUG_DRIVER("Setting RPS disable %s\n",
			 val ? "true" : "false");

	intel_runtime_pm_get(dev_priv);
	ret = mutex_lock_interruptible(&dev_priv->rps.hw_lock);
	if (ret)
		return ret;

	dev_priv->rps.rps_disable = val;

	if (val)
		I915_WRITE(GEN6_RP_CONTROL, 0);
	else
		I915_WRITE(GEN6_RP_CONTROL, GEN6_RP_MEDIA_TURBO |
				GEN6_RP_MEDIA_HW_NORMAL_MODE |
				GEN6_RP_MEDIA_IS_GFX |
				GEN6_RP_ENABLE |
				GEN6_RP_UP_BUSY_AVG |
				GEN6_RP_DOWN_IDLE_AVG);

	mutex_unlock(&dev_priv->rps.hw_lock);
	intel_runtime_pm_put(dev_priv);

	return 0;
}

DEFINE_SIMPLE_ATTRIBUTE(i915_rps_disable_fops,
			i915_rps_disable_get, i915_rps_disable_set,
			"%llu\n");

static int i915_rc6_disable_get(void *data, u64 *val)
{
	struct drm_device *dev = data;
	struct drm_i915_private *dev_priv = dev->dev_private;

	*val = dev_priv->rps.rc6_disable;
=======
static int i915_turbo_status_set(void *data, u64 val)
{
	struct drm_device *dev = data;
	struct drm_i915_private *dev_priv = dev->dev_private;

	DRM_DEBUG_DRIVER("Setting GPU turbo to %s\n",
				 val ? "disable" : "enable");

	dev_priv->ips.fstart = val;
>>>>>>> 30842c34

	return 0;
}

<<<<<<< HEAD
static int i915_rc6_disable_set(void *data, u64 val)
{
	struct drm_device *dev = data;

	DRM_DEBUG_DRIVER("Setting RC6 disable %s\n",
			 val ? "true" : "false");

	return intel_set_rc6_mode(dev, (bool)val);
}

DEFINE_SIMPLE_ATTRIBUTE(i915_rc6_disable_fops,
			i915_rc6_disable_get, i915_rc6_disable_set,
=======
DEFINE_SIMPLE_ATTRIBUTE(i915_turbo_status_fops,
			i915_turbo_status_get, i915_turbo_status_set,
>>>>>>> 30842c34
			"%llu\n");

static int
i915_cache_sharing_get(void *data, u64 *val)
{
	struct drm_i915_private *dev_priv = data;
	u32 snpcr;

	if (!(IS_GEN6(dev_priv) || IS_GEN7(dev_priv)))
		return -ENODEV;

	intel_runtime_pm_get(dev_priv);

	snpcr = I915_READ(GEN6_MBCUNIT_SNPCR);

	intel_runtime_pm_put(dev_priv);

	*val = (snpcr & GEN6_MBC_SNPCR_MASK) >> GEN6_MBC_SNPCR_SHIFT;

	return 0;
}

static int
i915_cache_sharing_set(void *data, u64 val)
{
	struct drm_i915_private *dev_priv = data;
	u32 snpcr;

	if (!(IS_GEN6(dev_priv) || IS_GEN7(dev_priv)))
		return -ENODEV;

	if (val > 3)
		return -EINVAL;

	intel_runtime_pm_get(dev_priv);
	DRM_DEBUG_DRIVER("Manually setting uncore sharing to %llu\n", val);

	/* Update the cache sharing policy here as well */
	snpcr = I915_READ(GEN6_MBCUNIT_SNPCR);
	snpcr &= ~GEN6_MBC_SNPCR_MASK;
	snpcr |= (val << GEN6_MBC_SNPCR_SHIFT);
	I915_WRITE(GEN6_MBCUNIT_SNPCR, snpcr);

	intel_runtime_pm_put(dev_priv);
	return 0;
}

DEFINE_SIMPLE_ATTRIBUTE(i915_cache_sharing_fops,
			i915_cache_sharing_get, i915_cache_sharing_set,
			"%llu\n");

static void cherryview_sseu_device_status(struct drm_i915_private *dev_priv,
					  struct sseu_dev_info *sseu)
{
	int ss_max = 2;
	int ss;
	u32 sig1[ss_max], sig2[ss_max];

	sig1[0] = I915_READ(CHV_POWER_SS0_SIG1);
	sig1[1] = I915_READ(CHV_POWER_SS1_SIG1);
	sig2[0] = I915_READ(CHV_POWER_SS0_SIG2);
	sig2[1] = I915_READ(CHV_POWER_SS1_SIG2);

	for (ss = 0; ss < ss_max; ss++) {
		unsigned int eu_cnt;

		if (sig1[ss] & CHV_SS_PG_ENABLE)
			/* skip disabled subslice */
			continue;

		sseu->slice_mask = BIT(0);
		sseu->subslice_mask |= BIT(ss);
		eu_cnt = ((sig1[ss] & CHV_EU08_PG_ENABLE) ? 0 : 2) +
			 ((sig1[ss] & CHV_EU19_PG_ENABLE) ? 0 : 2) +
			 ((sig1[ss] & CHV_EU210_PG_ENABLE) ? 0 : 2) +
			 ((sig2[ss] & CHV_EU311_PG_ENABLE) ? 0 : 2);
		sseu->eu_total += eu_cnt;
		sseu->eu_per_subslice = max_t(unsigned int,
					      sseu->eu_per_subslice, eu_cnt);
	}
}

static void gen9_sseu_device_status(struct drm_i915_private *dev_priv,
				    struct sseu_dev_info *sseu)
{
	int s_max = 3, ss_max = 4;
	int s, ss;
	u32 s_reg[s_max], eu_reg[2*s_max], eu_mask[2];

	/* BXT has a single slice and at most 3 subslices. */
	if (IS_GEN9_LP(dev_priv)) {
		s_max = 1;
		ss_max = 3;
	}

	for (s = 0; s < s_max; s++) {
		s_reg[s] = I915_READ(GEN9_SLICE_PGCTL_ACK(s));
		eu_reg[2*s] = I915_READ(GEN9_SS01_EU_PGCTL_ACK(s));
		eu_reg[2*s + 1] = I915_READ(GEN9_SS23_EU_PGCTL_ACK(s));
	}

	eu_mask[0] = GEN9_PGCTL_SSA_EU08_ACK |
		     GEN9_PGCTL_SSA_EU19_ACK |
		     GEN9_PGCTL_SSA_EU210_ACK |
		     GEN9_PGCTL_SSA_EU311_ACK;
	eu_mask[1] = GEN9_PGCTL_SSB_EU08_ACK |
		     GEN9_PGCTL_SSB_EU19_ACK |
		     GEN9_PGCTL_SSB_EU210_ACK |
		     GEN9_PGCTL_SSB_EU311_ACK;

	for (s = 0; s < s_max; s++) {
		if ((s_reg[s] & GEN9_PGCTL_SLICE_ACK) == 0)
			/* skip disabled slice */
			continue;

		sseu->slice_mask |= BIT(s);

		if (IS_SKYLAKE(dev_priv) || IS_KABYLAKE(dev_priv))
			sseu->subslice_mask =
				INTEL_INFO(dev_priv)->sseu.subslice_mask;

		for (ss = 0; ss < ss_max; ss++) {
			unsigned int eu_cnt;

			if (IS_GEN9_LP(dev_priv)) {
				if (!(s_reg[s] & (GEN9_PGCTL_SS_ACK(ss))))
					/* skip disabled subslice */
					continue;

				sseu->subslice_mask |= BIT(ss);
			}

			eu_cnt = 2 * hweight32(eu_reg[2*s + ss/2] &
					       eu_mask[ss%2]);
			sseu->eu_total += eu_cnt;
			sseu->eu_per_subslice = max_t(unsigned int,
						      sseu->eu_per_subslice,
						      eu_cnt);
		}
	}
}

static void broadwell_sseu_device_status(struct drm_i915_private *dev_priv,
					 struct sseu_dev_info *sseu)
{
	u32 slice_info = I915_READ(GEN8_GT_SLICE_INFO);
	int s;

	sseu->slice_mask = slice_info & GEN8_LSLICESTAT_MASK;

	if (sseu->slice_mask) {
		sseu->subslice_mask = INTEL_INFO(dev_priv)->sseu.subslice_mask;
		sseu->eu_per_subslice =
				INTEL_INFO(dev_priv)->sseu.eu_per_subslice;
		sseu->eu_total = sseu->eu_per_subslice *
				 sseu_subslice_total(sseu);

		/* subtract fused off EU(s) from enabled slice(s) */
		for (s = 0; s < fls(sseu->slice_mask); s++) {
			u8 subslice_7eu =
				INTEL_INFO(dev_priv)->sseu.subslice_7eu[s];

			sseu->eu_total -= hweight8(subslice_7eu);
		}
	}
}

static void i915_print_sseu_info(struct seq_file *m, bool is_available_info,
				 const struct sseu_dev_info *sseu)
{
	struct drm_i915_private *dev_priv = node_to_i915(m->private);
	const char *type = is_available_info ? "Available" : "Enabled";

	seq_printf(m, "  %s Slice Mask: %04x\n", type,
		   sseu->slice_mask);
	seq_printf(m, "  %s Slice Total: %u\n", type,
		   hweight8(sseu->slice_mask));
	seq_printf(m, "  %s Subslice Total: %u\n", type,
		   sseu_subslice_total(sseu));
	seq_printf(m, "  %s Subslice Mask: %04x\n", type,
		   sseu->subslice_mask);
	seq_printf(m, "  %s Subslice Per Slice: %u\n", type,
		   hweight8(sseu->subslice_mask));
	seq_printf(m, "  %s EU Total: %u\n", type,
		   sseu->eu_total);
	seq_printf(m, "  %s EU Per Subslice: %u\n", type,
		   sseu->eu_per_subslice);

	if (!is_available_info)
		return;

	seq_printf(m, "  Has Pooled EU: %s\n", yesno(HAS_POOLED_EU(dev_priv)));
	if (HAS_POOLED_EU(dev_priv))
		seq_printf(m, "  Min EU in pool: %u\n", sseu->min_eu_in_pool);

	seq_printf(m, "  Has Slice Power Gating: %s\n",
		   yesno(sseu->has_slice_pg));
	seq_printf(m, "  Has Subslice Power Gating: %s\n",
		   yesno(sseu->has_subslice_pg));
	seq_printf(m, "  Has EU Power Gating: %s\n",
		   yesno(sseu->has_eu_pg));
}

static int i915_sseu_status(struct seq_file *m, void *unused)
{
	struct drm_i915_private *dev_priv = node_to_i915(m->private);
	struct sseu_dev_info sseu;

	if (INTEL_GEN(dev_priv) < 8)
		return -ENODEV;

	seq_puts(m, "SSEU Device Info\n");
	i915_print_sseu_info(m, true, &INTEL_INFO(dev_priv)->sseu);

	seq_puts(m, "SSEU Device Status\n");
	memset(&sseu, 0, sizeof(sseu));

	intel_runtime_pm_get(dev_priv);

	if (IS_CHERRYVIEW(dev_priv)) {
		cherryview_sseu_device_status(dev_priv, &sseu);
	} else if (IS_BROADWELL(dev_priv)) {
		broadwell_sseu_device_status(dev_priv, &sseu);
	} else if (INTEL_GEN(dev_priv) >= 9) {
		gen9_sseu_device_status(dev_priv, &sseu);
	}

	intel_runtime_pm_put(dev_priv);

	i915_print_sseu_info(m, false, &sseu);

	return 0;
}

static int i915_forcewake_open(struct inode *inode, struct file *file)
{
	struct drm_i915_private *dev_priv = inode->i_private;

	if (INTEL_GEN(dev_priv) < 6)
		return 0;

	intel_runtime_pm_get(dev_priv);
	intel_uncore_forcewake_get(dev_priv, FORCEWAKE_ALL);

	return 0;
}

static int i915_forcewake_release(struct inode *inode, struct file *file)
{
	struct drm_i915_private *dev_priv = inode->i_private;

	if (INTEL_GEN(dev_priv) < 6)
		return 0;

	intel_uncore_forcewake_put(dev_priv, FORCEWAKE_ALL);
	intel_runtime_pm_put(dev_priv);

	return 0;
}

static const struct file_operations i915_forcewake_fops = {
	.owner = THIS_MODULE,
	.open = i915_forcewake_open,
	.release = i915_forcewake_release,
};

static int i915_forcewake_create(struct dentry *root, struct drm_minor *minor)
{
	struct dentry *ent;

	ent = debugfs_create_file("i915_forcewake_user",
				  S_IRUSR,
				  root, to_i915(minor->dev),
				  &i915_forcewake_fops);
	if (!ent)
		return -ENOMEM;

	return drm_add_fake_info_node(minor, ent, &i915_forcewake_fops);
}

static int i915_debugfs_create(struct dentry *root,
			       struct drm_minor *minor,
			       const char *name,
			       const struct file_operations *fops)
{
	struct dentry *ent;

	ent = debugfs_create_file(name,
				  S_IRUGO | S_IWUSR,
				  root, to_i915(minor->dev),
				  fops);
	if (!ent)
		return -ENOMEM;

	return drm_add_fake_info_node(minor, ent, fops);
}

static const struct drm_info_list i915_debugfs_list[] = {
	{"i915_capabilities", i915_capabilities, 0},
	{"i915_gem_objects", i915_gem_object_info, 0},
	{"i915_gem_aperture", i915_gem_aperture_info, 0},
	{"i915_gem_gtt", i915_gem_gtt_info, 0},
	{"i915_gem_pin_display", i915_gem_gtt_info, 0, (void *)1},
	{"i915_gem_stolen", i915_gem_stolen_list_info },
	{"i915_gem_pageflip", i915_gem_pageflip_info, 0},
	{"i915_gem_request", i915_gem_request_info, 0},
	{"i915_gem_seqno", i915_gem_seqno_info, 0},
	{"i915_gem_fence_regs", i915_gem_fence_regs_info, 0},
	{"i915_gem_interrupt", i915_interrupt_info, 0},
	{"i915_gem_batch_pool", i915_gem_batch_pool_info, 0},
	{"i915_guc_info", i915_guc_info, 0},
	{"i915_guc_load_status", i915_guc_load_status_info, 0},
	{"i915_guc_log_dump", i915_guc_log_dump, 0},
	{"i915_huc_load_status", i915_huc_load_status_info, 0},
	{"i915_frequency_info", i915_frequency_info, 0},
	{"i915_hangcheck_info", i915_hangcheck_info, 0},
	{"i915_drpc_info", i915_drpc_info, 0},
	{"i915_emon_status", i915_emon_status, 0},
	{"i915_ring_freq_table", i915_ring_freq_table, 0},
	{"i915_frontbuffer_tracking", i915_frontbuffer_tracking, 0},
	{"i915_fbc_status", i915_fbc_status, 0},
	{"i915_ips_status", i915_ips_status, 0},
	{"i915_sr_status", i915_sr_status, 0},
	{"i915_opregion", i915_opregion, 0},
	{"i915_vbt", i915_vbt, 0},
	{"i915_gem_framebuffer", i915_gem_framebuffer_info, 0},
	{"i915_context_status", i915_context_status, 0},
	{"i915_dump_lrc", i915_dump_lrc, 0, (void *) LRC_CONTEXT_DUMP},
	{"i915_context_dump", i915_dump_lrc, 0, (void *) FULL_CONTEXT_DUMP},
	{"i915_forcewake_domains", i915_forcewake_domains, 0},
	{"i915_swizzle_info", i915_swizzle_info, 0},
	{"i915_ppgtt_info", i915_ppgtt_info, 0},
	{"i915_llc", i915_llc, 0},
	{"i915_edp_psr_status", i915_edp_psr_status, 0},
	{"i915_sink_crc_eDP1", i915_sink_crc, 0},
	{"i915_energy_uJ", i915_energy_uJ, 0},
	{"i915_runtime_pm_status", i915_runtime_pm_status, 0},
	{"i915_power_domain_info", i915_power_domain_info, 0},
	{"i915_dmc_info", i915_dmc_info, 0},
	{"i915_display_info", i915_display_info, 0},
	{"i915_engine_info", i915_engine_info, 0},
	{"i915_semaphore_status", i915_semaphore_status, 0},
	{"i915_shared_dplls_info", i915_shared_dplls_info, 0},
	{"i915_dp_mst_info", i915_dp_mst_info, 0},
	{"i915_wa_registers", i915_wa_registers, 0},
	{"i915_ddb_info", i915_ddb_info, 0},
	{"i915_sseu_status", i915_sseu_status, 0},
	{"i915_drrs_status", i915_drrs_status, 0},
	{"i915_rps_boost_info", i915_rps_boost_info, 0},
	{"i915_timing_info", i915_timing_info, 0},
};
#define I915_DEBUGFS_ENTRIES ARRAY_SIZE(i915_debugfs_list)

static const struct i915_debugfs_files {
	const char *name;
	const struct file_operations *fops;
} i915_debugfs_files[] = {
	{"i915_wedged", &i915_wedged_fops},
	{"i915_reset_info", &i915_reset_info_fops},
	{"i915_max_freq", &i915_max_freq_fops},
	{"i915_min_freq", &i915_min_freq_fops},
	{"i915_rps_disable_boost", &i915_rps_disable_boost_fops},
	{"i915_rps_disable", &i915_rps_disable_fops},
	{"i915_rc6_disable", &i915_rc6_disable_fops},
	{"i915_cache_sharing", &i915_cache_sharing_fops},
	{"i915_ring_missed_irq", &i915_ring_missed_irq_fops},
	{"i915_ring_test_irq", &i915_ring_test_irq_fops},
	{"i915_gem_drop_caches", &i915_drop_caches_fops},
#if IS_ENABLED(CONFIG_DRM_I915_CAPTURE_ERROR)
	{"i915_error_state", &i915_error_state_fops},
#endif
	{"i915_next_seqno", &i915_next_seqno_fops},
	{"i915_display_crc_ctl", &i915_display_crc_ctl_fops},
	{"i915_pri_wm_latency", &i915_pri_wm_latency_fops},
	{"i915_spr_wm_latency", &i915_spr_wm_latency_fops},
	{"i915_cur_wm_latency", &i915_cur_wm_latency_fops},
	{"i915_fbc_false_color", &i915_fbc_fc_fops},
	{"i915_dp_test_data", &i915_displayport_test_data_fops},
	{"i915_dp_test_type", &i915_displayport_test_type_fops},
	{"i915_dp_test_active", &i915_displayport_test_active_fops},
	{"i915_guc_log_control", &i915_guc_log_control_fops},
	{"i915_turbo_status", &i915_turbo_status_fops},
};

int i915_debugfs_register(struct drm_i915_private *dev_priv)
{
	struct drm_minor *minor = dev_priv->drm.primary;
	int ret, i;

	ret = i915_forcewake_create(minor->debugfs_root, minor);
	if (ret)
		return ret;

	ret = intel_pipe_crc_create(minor);
	if (ret)
		return ret;

	for (i = 0; i < ARRAY_SIZE(i915_debugfs_files); i++) {
		ret = i915_debugfs_create(minor->debugfs_root, minor,
					  i915_debugfs_files[i].name,
					  i915_debugfs_files[i].fops);
		if (ret)
			return ret;
	}

	return drm_debugfs_create_files(i915_debugfs_list,
					I915_DEBUGFS_ENTRIES,
					minor->debugfs_root, minor);
}

void i915_debugfs_unregister(struct drm_i915_private *dev_priv)
{
	struct drm_minor *minor = dev_priv->drm.primary;
	int i;

	drm_debugfs_remove_files(i915_debugfs_list,
				 I915_DEBUGFS_ENTRIES, minor);

	drm_debugfs_remove_files((struct drm_info_list *)&i915_forcewake_fops,
				 1, minor);

	intel_pipe_crc_cleanup(minor);

	for (i = 0; i < ARRAY_SIZE(i915_debugfs_files); i++) {
		struct drm_info_list *info_list =
			(struct drm_info_list *)i915_debugfs_files[i].fops;

		drm_debugfs_remove_files(info_list, 1, minor);
	}
}

struct dpcd_block {
	/* DPCD dump start address. */
	unsigned int offset;
	/* DPCD dump end address, inclusive. If unset, .size will be used. */
	unsigned int end;
	/* DPCD dump size. Used if .end is unset. If unset, defaults to 1. */
	size_t size;
	/* Only valid for eDP. */
	bool edp;
};

static const struct dpcd_block i915_dpcd_debug[] = {
	{ .offset = DP_DPCD_REV, .size = DP_RECEIVER_CAP_SIZE },
	{ .offset = DP_PSR_SUPPORT, .end = DP_PSR_CAPS },
	{ .offset = DP_DOWNSTREAM_PORT_0, .size = 16 },
	{ .offset = DP_LINK_BW_SET, .end = DP_EDP_CONFIGURATION_SET },
	{ .offset = DP_SINK_COUNT, .end = DP_ADJUST_REQUEST_LANE2_3 },
	{ .offset = DP_SET_POWER },
	{ .offset = DP_EDP_DPCD_REV },
	{ .offset = DP_EDP_GENERAL_CAP_1, .end = DP_EDP_GENERAL_CAP_3 },
	{ .offset = DP_EDP_DISPLAY_CONTROL_REGISTER, .end = DP_EDP_BACKLIGHT_FREQ_CAP_MAX_LSB },
	{ .offset = DP_EDP_DBC_MINIMUM_BRIGHTNESS_SET, .end = DP_EDP_DBC_MAXIMUM_BRIGHTNESS_SET },
};

static int i915_dpcd_show(struct seq_file *m, void *data)
{
	struct drm_connector *connector = m->private;
	struct intel_dp *intel_dp =
		enc_to_intel_dp(&intel_attached_encoder(connector)->base);
	uint8_t buf[16];
	ssize_t err;
	int i;

	if (connector->status != connector_status_connected)
		return -ENODEV;

	for (i = 0; i < ARRAY_SIZE(i915_dpcd_debug); i++) {
		const struct dpcd_block *b = &i915_dpcd_debug[i];
		size_t size = b->end ? b->end - b->offset + 1 : (b->size ?: 1);

		if (b->edp &&
		    connector->connector_type != DRM_MODE_CONNECTOR_eDP)
			continue;

		/* low tech for now */
		if (WARN_ON(size > sizeof(buf)))
			continue;

		err = drm_dp_dpcd_read(&intel_dp->aux, b->offset, buf, size);
		if (err <= 0) {
			DRM_ERROR("dpcd read (%zu bytes at %u) failed (%zd)\n",
				  size, b->offset, err);
			continue;
		}

		seq_printf(m, "%04x: %*ph\n", b->offset, (int) size, buf);
	}

	return 0;
}

static int i915_dpcd_open(struct inode *inode, struct file *file)
{
	return single_open(file, i915_dpcd_show, inode->i_private);
}

static const struct file_operations i915_dpcd_fops = {
	.owner = THIS_MODULE,
	.open = i915_dpcd_open,
	.read = seq_read,
	.llseek = seq_lseek,
	.release = single_release,
};

static int i915_panel_show(struct seq_file *m, void *data)
{
	struct drm_connector *connector = m->private;
	struct intel_dp *intel_dp =
		enc_to_intel_dp(&intel_attached_encoder(connector)->base);

	if (connector->status != connector_status_connected)
		return -ENODEV;

	seq_printf(m, "Panel power up delay: %d\n",
		   intel_dp->panel_power_up_delay);
	seq_printf(m, "Panel power down delay: %d\n",
		   intel_dp->panel_power_down_delay);
	seq_printf(m, "Backlight on delay: %d\n",
		   intel_dp->backlight_on_delay);
	seq_printf(m, "Backlight off delay: %d\n",
		   intel_dp->backlight_off_delay);

	return 0;
}

static int i915_panel_open(struct inode *inode, struct file *file)
{
	return single_open(file, i915_panel_show, inode->i_private);
}

static const struct file_operations i915_panel_fops = {
	.owner = THIS_MODULE,
	.open = i915_panel_open,
	.read = seq_read,
	.llseek = seq_lseek,
	.release = single_release,
};

/**
 * i915_debugfs_connector_add - add i915 specific connector debugfs files
 * @connector: pointer to a registered drm_connector
 *
 * Cleanup will be done by drm_connector_unregister() through a call to
 * drm_debugfs_connector_remove().
 *
 * Returns 0 on success, negative error codes on error.
 */
int i915_debugfs_connector_add(struct drm_connector *connector)
{
	struct dentry *root = connector->debugfs_entry;

	/* The connector must have been registered beforehands. */
	if (!root)
		return -ENODEV;

	if (connector->connector_type == DRM_MODE_CONNECTOR_DisplayPort ||
	    connector->connector_type == DRM_MODE_CONNECTOR_eDP)
		debugfs_create_file("i915_dpcd", S_IRUGO, root,
				    connector, &i915_dpcd_fops);

	if (connector->connector_type == DRM_MODE_CONNECTOR_eDP)
		debugfs_create_file("i915_panel_timings", S_IRUGO, root,
				    connector, &i915_panel_fops);

	return 0;
}<|MERGE_RESOLUTION|>--- conflicted
+++ resolved
@@ -4634,31 +4634,49 @@
 			i915_min_freq_get, i915_min_freq_set,
 			"%llu\n");
 
-<<<<<<< HEAD
-static int i915_rps_disable_boost_get(void *data, u64 *val)
-=======
 static int i915_turbo_status_get(void *data, u64 *val)
->>>>>>> 30842c34
 {
 	struct drm_device *dev = data;
 	struct drm_i915_private *dev_priv = dev->dev_private;
 
-<<<<<<< HEAD
+	if (INTEL_INFO(dev_priv)->gen < 9)
+		return -ENODEV;
+
+	*val = dev_priv->ips.fstart;
+
+	return 0;
+}
+
+static int i915_turbo_status_set(void *data, u64 val)
+{
+	struct drm_device *dev = data;
+	struct drm_i915_private *dev_priv = dev->dev_private;
+
+	DRM_DEBUG_DRIVER("Setting GPU turbo to %s\n",
+				 val ? "disable" : "enable");
+
+	dev_priv->ips.fstart = val;
+
+	return 0;
+}
+
+DEFINE_SIMPLE_ATTRIBUTE(i915_turbo_status_fops,
+			i915_turbo_status_get, i915_turbo_status_set,
+			"%llu\n");
+
+static int i915_rps_disable_boost_get(void *data, u64 *val)
+{
+	struct drm_device *dev = data;
+	struct drm_i915_private *dev_priv = dev->dev_private;
+
 	if (INTEL_INFO(dev_priv)->gen < 6)
 		return -ENODEV;
 
 	*val = dev_priv->rps.debugfs_disable_boost;
-=======
-	if (INTEL_INFO(dev_priv)->gen < 9)
-		return -ENODEV;
-
-	*val = dev_priv->ips.fstart;
->>>>>>> 30842c34
-
-	return 0;
-}
-
-<<<<<<< HEAD
+
+	return 0;
+}
+
 static int i915_rps_disable_boost_set(void *data, u64 val)
 {
 	struct drm_device *dev = data;
@@ -4741,22 +4759,10 @@
 	struct drm_i915_private *dev_priv = dev->dev_private;
 
 	*val = dev_priv->rps.rc6_disable;
-=======
-static int i915_turbo_status_set(void *data, u64 val)
-{
-	struct drm_device *dev = data;
-	struct drm_i915_private *dev_priv = dev->dev_private;
-
-	DRM_DEBUG_DRIVER("Setting GPU turbo to %s\n",
-				 val ? "disable" : "enable");
-
-	dev_priv->ips.fstart = val;
->>>>>>> 30842c34
-
-	return 0;
-}
-
-<<<<<<< HEAD
+
+	return 0;
+}
+
 static int i915_rc6_disable_set(void *data, u64 val)
 {
 	struct drm_device *dev = data;
@@ -4769,10 +4775,6 @@
 
 DEFINE_SIMPLE_ATTRIBUTE(i915_rc6_disable_fops,
 			i915_rc6_disable_get, i915_rc6_disable_set,
-=======
-DEFINE_SIMPLE_ATTRIBUTE(i915_turbo_status_fops,
-			i915_turbo_status_get, i915_turbo_status_set,
->>>>>>> 30842c34
 			"%llu\n");
 
 static int
