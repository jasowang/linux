/*
 * Copyright © 2010 Daniel Vetter
 * Copyright © 2011-2014 Intel Corporation
 *
 * Permission is hereby granted, free of charge, to any person obtaining a
 * copy of this software and associated documentation files (the "Software"),
 * to deal in the Software without restriction, including without limitation
 * the rights to use, copy, modify, merge, publish, distribute, sublicense,
 * and/or sell copies of the Software, and to permit persons to whom the
 * Software is furnished to do so, subject to the following conditions:
 *
 * The above copyright notice and this permission notice (including the next
 * paragraph) shall be included in all copies or substantial portions of the
 * Software.
 *
 * THE SOFTWARE IS PROVIDED "AS IS", WITHOUT WARRANTY OF ANY KIND, EXPRESS OR
 * IMPLIED, INCLUDING BUT NOT LIMITED TO THE WARRANTIES OF MERCHANTABILITY,
 * FITNESS FOR A PARTICULAR PURPOSE AND NONINFRINGEMENT.  IN NO EVENT SHALL
 * THE AUTHORS OR COPYRIGHT HOLDERS BE LIABLE FOR ANY CLAIM, DAMAGES OR OTHER
 * LIABILITY, WHETHER IN AN ACTION OF CONTRACT, TORT OR OTHERWISE, ARISING
 * FROM, OUT OF OR IN CONNECTION WITH THE SOFTWARE OR THE USE OR OTHER DEALINGS
 * IN THE SOFTWARE.
 *
 */

#include <linux/log2.h>
#include <linux/random.h>
#include <linux/seq_file.h>
#include <linux/stop_machine.h>

#include <drm/drmP.h>
#include <drm/i915_drm.h>

#include "i915_drv.h"
#include "i915_vgpu.h"
#include "i915_trace.h"
#include "intel_drv.h"
#include "intel_frontbuffer.h"

#define I915_GFP_DMA (GFP_KERNEL | __GFP_HIGHMEM)

/**
 * DOC: Global GTT views
 *
 * Background and previous state
 *
 * Historically objects could exists (be bound) in global GTT space only as
 * singular instances with a view representing all of the object's backing pages
 * in a linear fashion. This view will be called a normal view.
 *
 * To support multiple views of the same object, where the number of mapped
 * pages is not equal to the backing store, or where the layout of the pages
 * is not linear, concept of a GGTT view was added.
 *
 * One example of an alternative view is a stereo display driven by a single
 * image. In this case we would have a framebuffer looking like this
 * (2x2 pages):
 *
 *    12
 *    34
 *
 * Above would represent a normal GGTT view as normally mapped for GPU or CPU
 * rendering. In contrast, fed to the display engine would be an alternative
 * view which could look something like this:
 *
 *   1212
 *   3434
 *
 * In this example both the size and layout of pages in the alternative view is
 * different from the normal view.
 *
 * Implementation and usage
 *
 * GGTT views are implemented using VMAs and are distinguished via enum
 * i915_ggtt_view_type and struct i915_ggtt_view.
 *
 * A new flavour of core GEM functions which work with GGTT bound objects were
 * added with the _ggtt_ infix, and sometimes with _view postfix to avoid
 * renaming  in large amounts of code. They take the struct i915_ggtt_view
 * parameter encapsulating all metadata required to implement a view.
 *
 * As a helper for callers which are only interested in the normal view,
 * globally const i915_ggtt_view_normal singleton instance exists. All old core
 * GEM API functions, the ones not taking the view parameter, are operating on,
 * or with the normal GGTT view.
 *
 * Code wanting to add or use a new GGTT view needs to:
 *
 * 1. Add a new enum with a suitable name.
 * 2. Extend the metadata in the i915_ggtt_view structure if required.
 * 3. Add support to i915_get_vma_pages().
 *
 * New views are required to build a scatter-gather table from within the
 * i915_get_vma_pages function. This table is stored in the vma.ggtt_view and
 * exists for the lifetime of an VMA.
 *
 * Core API is designed to have copy semantics which means that passed in
 * struct i915_ggtt_view does not need to be persistent (left around after
 * calling the core API functions).
 *
 */

static int
i915_get_ggtt_vma_pages(struct i915_vma *vma);

static void gen6_ggtt_invalidate(struct drm_i915_private *dev_priv)
{
	/* Note that as an uncached mmio write, this should flush the
	 * WCB of the writes into the GGTT before it triggers the invalidate.
	 */
	I915_WRITE(GFX_FLSH_CNTL_GEN6, GFX_FLSH_CNTL_EN);
}

static void guc_ggtt_invalidate(struct drm_i915_private *dev_priv)
{
	gen6_ggtt_invalidate(dev_priv);
	I915_WRITE(GEN8_GTCR, GEN8_GTCR_INVALIDATE);
}

static void gmch_ggtt_invalidate(struct drm_i915_private *dev_priv)
{
	intel_gtt_chipset_flush();
}

static inline void i915_ggtt_invalidate(struct drm_i915_private *i915)
{
	i915->ggtt.invalidate(i915);
}

int intel_sanitize_enable_ppgtt(struct drm_i915_private *dev_priv,
			       	int enable_ppgtt)
{
	bool has_aliasing_ppgtt;
	bool has_full_ppgtt;
	bool has_full_48bit_ppgtt;

	has_aliasing_ppgtt = dev_priv->info.has_aliasing_ppgtt;
	has_full_ppgtt = dev_priv->info.has_full_ppgtt;
	has_full_48bit_ppgtt = dev_priv->info.has_full_48bit_ppgtt;

	if (intel_vgpu_active(dev_priv)) {
		/* emulation is too hard */
		has_full_ppgtt = false;
		has_full_48bit_ppgtt = false;
	}

	if (!has_aliasing_ppgtt)
		return 0;

	/*
	 * We don't allow disabling PPGTT for gen9+ as it's a requirement for
	 * execlists, the sole mechanism available to submit work.
	 */
	if (enable_ppgtt == 0 && INTEL_GEN(dev_priv) < 9)
		return 0;

	if (enable_ppgtt == 1)
		return 1;

	if (enable_ppgtt == 2 && has_full_ppgtt)
		return 2;

	if (enable_ppgtt == 3 && has_full_48bit_ppgtt)
		return 3;

#ifdef CONFIG_INTEL_IOMMU
	/* Disable ppgtt on SNB if VT-d is on. */
	if (IS_GEN6(dev_priv) && intel_iommu_gfx_mapped) {
		DRM_INFO("Disabling PPGTT because VT-d is on\n");
		return 0;
	}
#endif

	/* Early VLV doesn't have this */
	if (IS_VALLEYVIEW(dev_priv) && dev_priv->drm.pdev->revision < 0xb) {
		DRM_DEBUG_DRIVER("disabling PPGTT on pre-B3 step VLV\n");
		return 0;
	}

	if (INTEL_GEN(dev_priv) >= 8 && i915.enable_execlists && has_full_ppgtt)
		return has_full_48bit_ppgtt ? 3 : 2;
	else
		return has_aliasing_ppgtt ? 1 : 0;
}

static int ppgtt_bind_vma(struct i915_vma *vma,
			  enum i915_cache_level cache_level,
			  u32 unused)
{
	u32 pte_flags = 0;

	vma->pages = vma->obj->mm.pages;

	/* Currently applicable only to VLV */
	if (vma->obj->gt_ro)
		pte_flags |= PTE_READ_ONLY;

	vma->vm->insert_entries(vma->vm, vma->pages, vma->node.start,
				cache_level, pte_flags);

	return 0;
}

static void ppgtt_unbind_vma(struct i915_vma *vma)
{
	vma->vm->clear_range(vma->vm,
			     vma->node.start,
			     vma->size);
}

static gen8_pte_t gen8_pte_encode(dma_addr_t addr,
				  enum i915_cache_level level)
{
	gen8_pte_t pte = _PAGE_PRESENT | _PAGE_RW;
	pte |= addr;

	switch (level) {
	case I915_CACHE_NONE:
		pte |= PPAT_UNCACHED_INDEX;
		break;
	case I915_CACHE_WT:
		pte |= PPAT_DISPLAY_ELLC_INDEX;
		break;
	default:
		pte |= PPAT_CACHED_INDEX;
		break;
	}

	return pte;
}

static gen8_pde_t gen8_pde_encode(const dma_addr_t addr,
				  const enum i915_cache_level level)
{
	gen8_pde_t pde = _PAGE_PRESENT | _PAGE_RW;
	pde |= addr;
	if (level != I915_CACHE_NONE)
		pde |= PPAT_CACHED_PDE_INDEX;
	else
		pde |= PPAT_UNCACHED_INDEX;
	return pde;
}

#define gen8_pdpe_encode gen8_pde_encode
#define gen8_pml4e_encode gen8_pde_encode

static gen6_pte_t snb_pte_encode(dma_addr_t addr,
				 enum i915_cache_level level,
				 u32 unused)
{
	gen6_pte_t pte = GEN6_PTE_VALID;
	pte |= GEN6_PTE_ADDR_ENCODE(addr);

	switch (level) {
	case I915_CACHE_L3_LLC:
	case I915_CACHE_LLC:
		pte |= GEN6_PTE_CACHE_LLC;
		break;
	case I915_CACHE_NONE:
		pte |= GEN6_PTE_UNCACHED;
		break;
	default:
		MISSING_CASE(level);
	}

	return pte;
}

static gen6_pte_t ivb_pte_encode(dma_addr_t addr,
				 enum i915_cache_level level,
				 u32 unused)
{
	gen6_pte_t pte = GEN6_PTE_VALID;
	pte |= GEN6_PTE_ADDR_ENCODE(addr);

	switch (level) {
	case I915_CACHE_L3_LLC:
		pte |= GEN7_PTE_CACHE_L3_LLC;
		break;
	case I915_CACHE_LLC:
		pte |= GEN6_PTE_CACHE_LLC;
		break;
	case I915_CACHE_NONE:
		pte |= GEN6_PTE_UNCACHED;
		break;
	default:
		MISSING_CASE(level);
	}

	return pte;
}

static gen6_pte_t byt_pte_encode(dma_addr_t addr,
				 enum i915_cache_level level,
				 u32 flags)
{
	gen6_pte_t pte = GEN6_PTE_VALID;
	pte |= GEN6_PTE_ADDR_ENCODE(addr);

	if (!(flags & PTE_READ_ONLY))
		pte |= BYT_PTE_WRITEABLE;

	if (level != I915_CACHE_NONE)
		pte |= BYT_PTE_SNOOPED_BY_CPU_CACHES;

	return pte;
}

static gen6_pte_t hsw_pte_encode(dma_addr_t addr,
				 enum i915_cache_level level,
				 u32 unused)
{
	gen6_pte_t pte = GEN6_PTE_VALID;
	pte |= HSW_PTE_ADDR_ENCODE(addr);

	if (level != I915_CACHE_NONE)
		pte |= HSW_WB_LLC_AGE3;

	return pte;
}

static gen6_pte_t iris_pte_encode(dma_addr_t addr,
				  enum i915_cache_level level,
				  u32 unused)
{
	gen6_pte_t pte = GEN6_PTE_VALID;
	pte |= HSW_PTE_ADDR_ENCODE(addr);

	switch (level) {
	case I915_CACHE_NONE:
		break;
	case I915_CACHE_WT:
		pte |= HSW_WT_ELLC_LLC_AGE3;
		break;
	default:
		pte |= HSW_WB_ELLC_LLC_AGE3;
		break;
	}

	return pte;
}

static int __setup_page_dma(struct drm_i915_private *dev_priv,
			    struct i915_page_dma *p, gfp_t flags)
{
	struct device *kdev = &dev_priv->drm.pdev->dev;

	p->page = alloc_page(flags);
	if (!p->page)
		return -ENOMEM;

	p->daddr = dma_map_page(kdev,
				p->page, 0, PAGE_SIZE, PCI_DMA_BIDIRECTIONAL);

	if (dma_mapping_error(kdev, p->daddr)) {
		__free_page(p->page);
		return -EINVAL;
	}

	return 0;
}

static int setup_page_dma(struct drm_i915_private *dev_priv,
			  struct i915_page_dma *p)
{
	return __setup_page_dma(dev_priv, p, I915_GFP_DMA);
}

static void cleanup_page_dma(struct drm_i915_private *dev_priv,
			     struct i915_page_dma *p)
{
	struct pci_dev *pdev = dev_priv->drm.pdev;

	if (WARN_ON(!p->page))
		return;

	dma_unmap_page(&pdev->dev, p->daddr, PAGE_SIZE, PCI_DMA_BIDIRECTIONAL);
	__free_page(p->page);
	memset(p, 0, sizeof(*p));
}

static void *kmap_page_dma(struct i915_page_dma *p)
{
	return kmap_atomic(p->page);
}

/* We use the flushing unmap only with ppgtt structures:
 * page directories, page tables and scratch pages.
 */
static void kunmap_page_dma(struct drm_i915_private *dev_priv, void *vaddr)
{
	/* There are only few exceptions for gen >=6. chv and bxt.
	 * And we are not sure about the latter so play safe for now.
	 */
	if (IS_CHERRYVIEW(dev_priv) || IS_GEN9_LP(dev_priv))
		drm_clflush_virt_range(vaddr, PAGE_SIZE);

	kunmap_atomic(vaddr);
}

#define kmap_px(px) kmap_page_dma(px_base(px))
#define kunmap_px(ppgtt, vaddr) \
		kunmap_page_dma((ppgtt)->base.i915, (vaddr))

#define setup_px(dev_priv, px) setup_page_dma((dev_priv), px_base(px))
#define cleanup_px(dev_priv, px) cleanup_page_dma((dev_priv), px_base(px))
#define fill_px(dev_priv, px, v) fill_page_dma((dev_priv), px_base(px), (v))
#define fill32_px(dev_priv, px, v) \
		fill_page_dma_32((dev_priv), px_base(px), (v))

static void fill_page_dma(struct drm_i915_private *dev_priv,
			  struct i915_page_dma *p, const uint64_t val)
{
	int i;
	uint64_t * const vaddr = kmap_page_dma(p);

	for (i = 0; i < 512; i++)
		vaddr[i] = val;

	kunmap_page_dma(dev_priv, vaddr);
}

<<<<<<< HEAD
static void unmap_and_free_pt(struct i915_page_table *pt,
			       struct drm_device *dev)
=======
static void fill_page_dma_32(struct drm_i915_private *dev_priv,
			     struct i915_page_dma *p, const uint32_t val32)
>>>>>>> 5e4b7c10
{
	uint64_t v = val32;

	v = v << 32 | val32;

	fill_page_dma(dev_priv, p, v);
}

static int
setup_scratch_page(struct drm_i915_private *dev_priv,
		   struct i915_page_dma *scratch,
		   gfp_t gfp)
{
	return __setup_page_dma(dev_priv, scratch, gfp | __GFP_ZERO);
}

static void cleanup_scratch_page(struct drm_i915_private *dev_priv,
				 struct i915_page_dma *scratch)
{
	cleanup_page_dma(dev_priv, scratch);
}

<<<<<<< HEAD
static void gen8_initialize_pt(struct i915_address_space *vm,
				struct i915_page_table *pt)
{
	gen8_pte_t *pt_vaddr, scratch_pte;
	int i;

	pt_vaddr = kmap_atomic(pt->page);
	scratch_pte = gen8_pte_encode(vm->scratch.addr,
				      I915_CACHE_LLC, true);

	for (i = 0; i < GEN8_PTES; i++)
		pt_vaddr[i] = scratch_pte;

	if (!HAS_LLC(vm->dev))
		drm_clflush_virt_range(pt_vaddr, PAGE_SIZE);
	kunmap_atomic(pt_vaddr);
}

static struct i915_page_table *alloc_pt_single(struct drm_device *dev)
{
	struct i915_page_table *pt;
	const size_t count = INTEL_INFO(dev)->gen >= 8 ?
		GEN8_PTES : GEN6_PTES;
=======
static struct i915_page_table *alloc_pt(struct drm_i915_private *dev_priv)
{
	struct i915_page_table *pt;
	const size_t count = INTEL_GEN(dev_priv) >= 8 ? GEN8_PTES : GEN6_PTES;
>>>>>>> 5e4b7c10
	int ret = -ENOMEM;

	pt = kzalloc(sizeof(*pt), GFP_KERNEL);
	if (!pt)
		return ERR_PTR(-ENOMEM);

	pt->used_ptes = kcalloc(BITS_TO_LONGS(count), sizeof(*pt->used_ptes),
				GFP_KERNEL);

	if (!pt->used_ptes)
		goto fail_bitmap;

	ret = setup_px(dev_priv, pt);
	if (ret)
		goto fail_page_m;

	return pt;

fail_page_m:
	kfree(pt->used_ptes);
fail_bitmap:
	kfree(pt);

	return ERR_PTR(ret);
}

<<<<<<< HEAD
/**
 * alloc_pt_range() - Allocate a multiple page tables
 * @pd:		The page directory which will have at least @count entries
 *		available to point to the allocated page tables.
 * @pde:	First page directory entry for which we are allocating.
 * @count:	Number of pages to allocate.
 * @dev:	DRM device.
 *
 * Allocates multiple page table pages and sets the appropriate entries in the
 * page table structure within the page directory. Function cleans up after
 * itself on any failures.
 *
 * Return: 0 if allocation succeeded.
 */
static int alloc_pt_range(struct i915_page_directory *pd, uint16_t pde, size_t count,
			  struct drm_device *dev)
{
	int i, ret;

	/* 512 is the max page tables per page_directory on any platform. */
	if (WARN_ON(pde + count > I915_PDES))
		return -EINVAL;

	for (i = pde; i < pde + count; i++) {
		struct i915_page_table *pt = alloc_pt_single(dev);
=======
static void free_pt(struct drm_i915_private *dev_priv,
		    struct i915_page_table *pt)
{
	cleanup_px(dev_priv, pt);
	kfree(pt->used_ptes);
	kfree(pt);
}
>>>>>>> 5e4b7c10

static void gen8_initialize_pt(struct i915_address_space *vm,
			       struct i915_page_table *pt)
{
	gen8_pte_t scratch_pte;

	scratch_pte = gen8_pte_encode(vm->scratch_page.daddr,
				      I915_CACHE_LLC);

	fill_px(vm->i915, pt, scratch_pte);
}

<<<<<<< HEAD
static void unmap_and_free_pd(struct i915_page_directory *pd)
=======
static void gen6_initialize_pt(struct i915_address_space *vm,
			       struct i915_page_table *pt)
>>>>>>> 5e4b7c10
{
	gen6_pte_t scratch_pte;

	WARN_ON(vm->scratch_page.daddr == 0);

	scratch_pte = vm->pte_encode(vm->scratch_page.daddr,
				     I915_CACHE_LLC, 0);

	fill32_px(vm->i915, pt, scratch_pte);
}

<<<<<<< HEAD
static struct i915_page_directory *alloc_pd_single(void)
{
	struct i915_page_directory *pd;
=======
static struct i915_page_directory *alloc_pd(struct drm_i915_private *dev_priv)
{
	struct i915_page_directory *pd;
	int ret = -ENOMEM;
>>>>>>> 5e4b7c10

	pd = kzalloc(sizeof(*pd), GFP_KERNEL);
	if (!pd)
		return ERR_PTR(-ENOMEM);

<<<<<<< HEAD
	pd->page = alloc_page(GFP_KERNEL);
	if (!pd->page) {
=======
	pd->used_pdes = kcalloc(BITS_TO_LONGS(I915_PDES),
				sizeof(*pd->used_pdes), GFP_KERNEL);
	if (!pd->used_pdes)
		goto fail_bitmap;

	ret = setup_px(dev_priv, pd);
	if (ret)
		goto fail_page_m;

	return pd;

fail_page_m:
	kfree(pd->used_pdes);
fail_bitmap:
	kfree(pd);

	return ERR_PTR(ret);
}

static void free_pd(struct drm_i915_private *dev_priv,
		    struct i915_page_directory *pd)
{
	if (px_page(pd)) {
		cleanup_px(dev_priv, pd);
		kfree(pd->used_pdes);
>>>>>>> 5e4b7c10
		kfree(pd);
	}
}

static void gen8_initialize_pd(struct i915_address_space *vm,
			       struct i915_page_directory *pd)
{
	gen8_pde_t scratch_pde;

	scratch_pde = gen8_pde_encode(px_dma(vm->scratch_pt), I915_CACHE_LLC);

	fill_px(vm->i915, pd, scratch_pde);
}

static int __pdp_init(struct drm_i915_private *dev_priv,
		      struct i915_page_directory_pointer *pdp)
{
	size_t pdpes = I915_PDPES_PER_PDP(dev_priv);

	pdp->used_pdpes = kcalloc(BITS_TO_LONGS(pdpes),
				  sizeof(unsigned long),
				  GFP_KERNEL);
	if (!pdp->used_pdpes)
		return -ENOMEM;

	pdp->page_directory = kcalloc(pdpes, sizeof(*pdp->page_directory),
				      GFP_KERNEL);
	if (!pdp->page_directory) {
		kfree(pdp->used_pdpes);
		/* the PDP might be the statically allocated top level. Keep it
		 * as clean as possible */
		pdp->used_pdpes = NULL;
		return -ENOMEM;
	}

	return 0;
}

static void __pdp_fini(struct i915_page_directory_pointer *pdp)
{
	kfree(pdp->used_pdpes);
	kfree(pdp->page_directory);
	pdp->page_directory = NULL;
}

static struct
i915_page_directory_pointer *alloc_pdp(struct drm_i915_private *dev_priv)
{
	struct i915_page_directory_pointer *pdp;
	int ret = -ENOMEM;

	WARN_ON(!USES_FULL_48BIT_PPGTT(dev_priv));

	pdp = kzalloc(sizeof(*pdp), GFP_KERNEL);
	if (!pdp)
		return ERR_PTR(-ENOMEM);

	ret = __pdp_init(dev_priv, pdp);
	if (ret)
		goto fail_bitmap;

	ret = setup_px(dev_priv, pdp);
	if (ret)
		goto fail_page_m;

	return pdp;

fail_page_m:
	__pdp_fini(pdp);
fail_bitmap:
	kfree(pdp);

	return ERR_PTR(ret);
}

static void free_pdp(struct drm_i915_private *dev_priv,
		     struct i915_page_directory_pointer *pdp)
{
	__pdp_fini(pdp);
	if (USES_FULL_48BIT_PPGTT(dev_priv)) {
		cleanup_px(dev_priv, pdp);
		kfree(pdp);
	}
}

static void gen8_initialize_pdp(struct i915_address_space *vm,
				struct i915_page_directory_pointer *pdp)
{
	gen8_ppgtt_pdpe_t scratch_pdpe;

	scratch_pdpe = gen8_pdpe_encode(px_dma(vm->scratch_pd), I915_CACHE_LLC);

	fill_px(vm->i915, pdp, scratch_pdpe);
}

static void gen8_initialize_pml4(struct i915_address_space *vm,
				 struct i915_pml4 *pml4)
{
	gen8_ppgtt_pml4e_t scratch_pml4e;

	scratch_pml4e = gen8_pml4e_encode(px_dma(vm->scratch_pdp),
					  I915_CACHE_LLC);

	fill_px(vm->i915, pml4, scratch_pml4e);
}

static void
gen8_setup_pdpe(struct i915_hw_ppgtt *ppgtt,
		struct i915_page_directory_pointer *pdp,
		struct i915_page_directory *pd,
		int index)
{
	gen8_ppgtt_pdpe_t *page_directorypo;

	if (!USES_FULL_48BIT_PPGTT(to_i915(ppgtt->base.dev)))
		return;

	page_directorypo = kmap_px(pdp);
	page_directorypo[index] = gen8_pdpe_encode(px_dma(pd), I915_CACHE_LLC);
	kunmap_px(ppgtt, page_directorypo);
}

static void
gen8_setup_pml4e(struct i915_hw_ppgtt *ppgtt,
		 struct i915_pml4 *pml4,
		 struct i915_page_directory_pointer *pdp,
		 int index)
{
	gen8_ppgtt_pml4e_t *pagemap = kmap_px(pml4);

	WARN_ON(!USES_FULL_48BIT_PPGTT(to_i915(ppgtt->base.dev)));
	pagemap[index] = gen8_pml4e_encode(px_dma(pdp), I915_CACHE_LLC);
	kunmap_px(ppgtt, pagemap);
}

/* Broadwell Page Directory Pointer Descriptors */
static int gen8_write_pdp(struct drm_i915_gem_request *req,
			  unsigned entry,
			  dma_addr_t addr)
{
	struct intel_ring *ring = req->ring;
	struct intel_engine_cs *engine = req->engine;
	int ret;

	BUG_ON(entry >= 4);

	ret = intel_ring_begin(req, 6);
	if (ret)
		return ret;

	intel_ring_emit(ring, MI_LOAD_REGISTER_IMM(1));
	intel_ring_emit_reg(ring, GEN8_RING_PDP_UDW(engine, entry));
	intel_ring_emit(ring, upper_32_bits(addr));
	intel_ring_emit(ring, MI_LOAD_REGISTER_IMM(1));
	intel_ring_emit_reg(ring, GEN8_RING_PDP_LDW(engine, entry));
	intel_ring_emit(ring, lower_32_bits(addr));
	intel_ring_advance(ring);

	return 0;
}

static int gen8_legacy_mm_switch(struct i915_hw_ppgtt *ppgtt,
				 struct drm_i915_gem_request *req)
{
	int i, ret;

	for (i = GEN8_LEGACY_PDPES - 1; i >= 0; i--) {
		const dma_addr_t pd_daddr = i915_page_dir_dma_addr(ppgtt, i);

		ret = gen8_write_pdp(req, i, pd_daddr);
		if (ret)
			return ret;
	}

	return 0;
}

static int gen8_48b_mm_switch(struct i915_hw_ppgtt *ppgtt,
			      struct drm_i915_gem_request *req)
{
	return gen8_write_pdp(req, 0, px_dma(&ppgtt->pml4));
}

/* PDE TLBs are a pain to invalidate on GEN8+. When we modify
 * the page table structures, we mark them dirty so that
 * context switching/execlist queuing code takes extra steps
 * to ensure that tlbs are flushed.
 */
static void mark_tlbs_dirty(struct i915_hw_ppgtt *ppgtt)
{
	ppgtt->pd_dirty_rings = INTEL_INFO(ppgtt->base.i915)->ring_mask;
}

<<<<<<< HEAD
	while (num_entries) {
		struct i915_page_directory *pd;
		struct i915_page_table *pt;
		struct page *page_table;

		if (WARN_ON(!ppgtt->pdp.page_directory[pdpe]))
			break;
=======
/* Removes entries from a single page table, releasing it if it's empty.
 * Caller can use the return value to update higher-level entries.
 */
static bool gen8_ppgtt_clear_pt(struct i915_address_space *vm,
				struct i915_page_table *pt,
				uint64_t start,
				uint64_t length)
{
	struct i915_hw_ppgtt *ppgtt = i915_vm_to_ppgtt(vm);
	unsigned int num_entries = gen8_pte_count(start, length);
	unsigned int pte = gen8_pte_index(start);
	unsigned int pte_end = pte + num_entries;
	gen8_pte_t *pt_vaddr;
	gen8_pte_t scratch_pte = gen8_pte_encode(vm->scratch_page.daddr,
						 I915_CACHE_LLC);

	if (WARN_ON(!px_page(pt)))
		return false;

	GEM_BUG_ON(pte_end > GEN8_PTES);

	bitmap_clear(pt->used_ptes, pte, num_entries);
	if (USES_FULL_PPGTT(vm->i915)) {
		if (bitmap_empty(pt->used_ptes, GEN8_PTES))
			return true;
	}

	pt_vaddr = kmap_px(pt);
>>>>>>> 5e4b7c10

	while (pte < pte_end)
		pt_vaddr[pte++] = scratch_pte;

	kunmap_px(ppgtt, pt_vaddr);

	return false;
}

/* Removes entries from a single page dir, releasing it if it's empty.
 * Caller can use the return value to update higher-level entries
 */
static bool gen8_ppgtt_clear_pd(struct i915_address_space *vm,
				struct i915_page_directory *pd,
				uint64_t start,
				uint64_t length)
{
	struct i915_hw_ppgtt *ppgtt = i915_vm_to_ppgtt(vm);
	struct i915_page_table *pt;
	uint64_t pde;
	gen8_pde_t *pde_vaddr;
	gen8_pde_t scratch_pde = gen8_pde_encode(px_dma(vm->scratch_pt),
						 I915_CACHE_LLC);

	gen8_for_each_pde(pt, pd, start, length, pde) {
		if (WARN_ON(!pd->page_table[pde]))
			break;

		if (gen8_ppgtt_clear_pt(vm, pt, start, length)) {
			__clear_bit(pde, pd->used_pdes);
			pde_vaddr = kmap_px(pd);
			pde_vaddr[pde] = scratch_pde;
			kunmap_px(ppgtt, pde_vaddr);
			free_pt(vm->i915, pt);
		}
	}

<<<<<<< HEAD
		if (WARN_ON(!pt->page))
			break;
=======
	if (bitmap_empty(pd->used_pdes, I915_PDES))
		return true;
>>>>>>> 5e4b7c10

	return false;
}

/* Removes entries from a single page dir pointer, releasing it if it's empty.
 * Caller can use the return value to update higher-level entries
 */
static bool gen8_ppgtt_clear_pdp(struct i915_address_space *vm,
				 struct i915_page_directory_pointer *pdp,
				 uint64_t start,
				 uint64_t length)
{
	struct i915_hw_ppgtt *ppgtt = i915_vm_to_ppgtt(vm);
	struct i915_page_directory *pd;
	uint64_t pdpe;

	gen8_for_each_pdpe(pd, pdp, start, length, pdpe) {
		if (WARN_ON(!pdp->page_directory[pdpe]))
			break;

		if (gen8_ppgtt_clear_pd(vm, pd, start, length)) {
			__clear_bit(pdpe, pdp->used_pdpes);
			gen8_setup_pdpe(ppgtt, pdp, vm->scratch_pd, pdpe);
			free_pd(vm->i915, pd);
		}
	}

	mark_tlbs_dirty(ppgtt);

	if (bitmap_empty(pdp->used_pdpes, I915_PDPES_PER_PDP(dev_priv)))
		return true;

	return false;
}

/* Removes entries from a single pml4.
 * This is the top-level structure in 4-level page tables used on gen8+.
 * Empty entries are always scratch pml4e.
 */
static void gen8_ppgtt_clear_pml4(struct i915_address_space *vm,
				  struct i915_pml4 *pml4,
				  uint64_t start,
				  uint64_t length)
{
	struct i915_hw_ppgtt *ppgtt = i915_vm_to_ppgtt(vm);
	struct i915_page_directory_pointer *pdp;
	uint64_t pml4e;

	GEM_BUG_ON(!USES_FULL_48BIT_PPGTT(vm->i915));

	gen8_for_each_pml4e(pdp, pml4, start, length, pml4e) {
		if (WARN_ON(!pml4->pdps[pml4e]))
			break;

		if (gen8_ppgtt_clear_pdp(vm, pdp, start, length)) {
			__clear_bit(pml4e, pml4->used_pml4es);
			gen8_setup_pml4e(ppgtt, pml4, vm->scratch_pdp, pml4e);
			free_pdp(vm->i915, pdp);
		}
	}
}

static void gen8_ppgtt_clear_range(struct i915_address_space *vm,
				   uint64_t start, uint64_t length)
{
	struct i915_hw_ppgtt *ppgtt = i915_vm_to_ppgtt(vm);

	if (USES_FULL_48BIT_PPGTT(vm->i915))
		gen8_ppgtt_clear_pml4(vm, &ppgtt->pml4, start, length);
	else
		gen8_ppgtt_clear_pdp(vm, &ppgtt->pdp, start, length);
}

static void
gen8_ppgtt_insert_pte_entries(struct i915_address_space *vm,
			      struct i915_page_directory_pointer *pdp,
			      struct sg_page_iter *sg_iter,
			      uint64_t start,
			      enum i915_cache_level cache_level)
{
	struct i915_hw_ppgtt *ppgtt = i915_vm_to_ppgtt(vm);
	gen8_pte_t *pt_vaddr;
	unsigned pdpe = gen8_pdpe_index(start);
	unsigned pde = gen8_pde_index(start);
	unsigned pte = gen8_pte_index(start);

	pt_vaddr = NULL;

	while (__sg_page_iter_next(sg_iter)) {
		if (pt_vaddr == NULL) {
<<<<<<< HEAD
			struct i915_page_directory *pd = ppgtt->pdp.page_directory[pdpe];
			struct i915_page_table *pt = pd->page_table[pde];
			struct page *page_table = pt->page;

			pt_vaddr = kmap_atomic(page_table);
=======
			struct i915_page_directory *pd = pdp->page_directory[pdpe];
			struct i915_page_table *pt = pd->page_table[pde];
			pt_vaddr = kmap_px(pt);
>>>>>>> 5e4b7c10
		}

		pt_vaddr[pte] =
			gen8_pte_encode(sg_page_iter_dma_address(sg_iter),
					cache_level);
		if (++pte == GEN8_PTES) {
			kunmap_px(ppgtt, pt_vaddr);
			pt_vaddr = NULL;
			if (++pde == I915_PDES) {
				if (++pdpe == I915_PDPES_PER_PDP(vm->i915))
					break;
				pde = 0;
			}
			pte = 0;
		}
	}

	if (pt_vaddr)
		kunmap_px(ppgtt, pt_vaddr);
}

static void gen8_ppgtt_insert_entries(struct i915_address_space *vm,
				      struct sg_table *pages,
				      uint64_t start,
				      enum i915_cache_level cache_level,
				      u32 unused)
{
	struct i915_hw_ppgtt *ppgtt = i915_vm_to_ppgtt(vm);
	struct sg_page_iter sg_iter;

	__sg_page_iter_start(&sg_iter, pages->sgl, sg_nents(pages->sgl), 0);

	if (!USES_FULL_48BIT_PPGTT(vm->i915)) {
		gen8_ppgtt_insert_pte_entries(vm, &ppgtt->pdp, &sg_iter, start,
					      cache_level);
	} else {
		struct i915_page_directory_pointer *pdp;
		uint64_t pml4e;
		uint64_t length = (uint64_t)pages->orig_nents << PAGE_SHIFT;

		gen8_for_each_pml4e(pdp, &ppgtt->pml4, start, length, pml4e) {
			gen8_ppgtt_insert_pte_entries(vm, pdp, &sg_iter,
						      start, cache_level);
		}
	}
}

<<<<<<< HEAD
static void gen8_free_page_tables(struct i915_page_directory *pd, struct drm_device *dev)
=======
static void gen8_free_page_tables(struct drm_i915_private *dev_priv,
				  struct i915_page_directory *pd)
>>>>>>> 5e4b7c10
{
	int i;

	if (!px_page(pd))
		return;

	for_each_set_bit(i, pd->used_pdes, I915_PDES) {
		if (WARN_ON(!pd->page_table[i]))
			continue;

		free_pt(dev_priv, pd->page_table[i]);
		pd->page_table[i] = NULL;
	}
}

static int gen8_init_scratch(struct i915_address_space *vm)
{
	struct drm_i915_private *dev_priv = vm->i915;
	int ret;

	ret = setup_scratch_page(dev_priv, &vm->scratch_page, I915_GFP_DMA);
	if (ret)
		return ret;

	vm->scratch_pt = alloc_pt(dev_priv);
	if (IS_ERR(vm->scratch_pt)) {
		ret = PTR_ERR(vm->scratch_pt);
		goto free_scratch_page;
	}

	vm->scratch_pd = alloc_pd(dev_priv);
	if (IS_ERR(vm->scratch_pd)) {
		ret = PTR_ERR(vm->scratch_pd);
		goto free_pt;
	}

	if (USES_FULL_48BIT_PPGTT(dev_priv)) {
		vm->scratch_pdp = alloc_pdp(dev_priv);
		if (IS_ERR(vm->scratch_pdp)) {
			ret = PTR_ERR(vm->scratch_pdp);
			goto free_pd;
		}
	}

	gen8_initialize_pt(vm, vm->scratch_pt);
	gen8_initialize_pd(vm, vm->scratch_pd);
	if (USES_FULL_48BIT_PPGTT(dev_priv))
		gen8_initialize_pdp(vm, vm->scratch_pdp);

	return 0;

free_pd:
	free_pd(dev_priv, vm->scratch_pd);
free_pt:
	free_pt(dev_priv, vm->scratch_pt);
free_scratch_page:
	cleanup_scratch_page(dev_priv, &vm->scratch_page);

	return ret;
}

static int gen8_ppgtt_notify_vgt(struct i915_hw_ppgtt *ppgtt, bool create)
{
	enum vgt_g2v_type msg;
	struct drm_i915_private *dev_priv = ppgtt->base.i915;
	int i;

	if (USES_FULL_48BIT_PPGTT(dev_priv)) {
		u64 daddr = px_dma(&ppgtt->pml4);

		I915_WRITE(vgtif_reg(pdp[0].lo), lower_32_bits(daddr));
		I915_WRITE(vgtif_reg(pdp[0].hi), upper_32_bits(daddr));

		msg = (create ? VGT_G2V_PPGTT_L4_PAGE_TABLE_CREATE :
				VGT_G2V_PPGTT_L4_PAGE_TABLE_DESTROY);
	} else {
		for (i = 0; i < GEN8_LEGACY_PDPES; i++) {
			u64 daddr = i915_page_dir_dma_addr(ppgtt, i);

			I915_WRITE(vgtif_reg(pdp[i].lo), lower_32_bits(daddr));
			I915_WRITE(vgtif_reg(pdp[i].hi), upper_32_bits(daddr));
		}

		msg = (create ? VGT_G2V_PPGTT_L3_PAGE_TABLE_CREATE :
				VGT_G2V_PPGTT_L3_PAGE_TABLE_DESTROY);
	}

	I915_WRITE(vgtif_reg(g2v_notify), msg);

	return 0;
}

static void gen8_free_scratch(struct i915_address_space *vm)
{
	struct drm_i915_private *dev_priv = vm->i915;

	if (USES_FULL_48BIT_PPGTT(dev_priv))
		free_pdp(dev_priv, vm->scratch_pdp);
	free_pd(dev_priv, vm->scratch_pd);
	free_pt(dev_priv, vm->scratch_pt);
	cleanup_scratch_page(dev_priv, &vm->scratch_page);
}

<<<<<<< HEAD
=======
static void gen8_ppgtt_cleanup_3lvl(struct drm_i915_private *dev_priv,
				    struct i915_page_directory_pointer *pdp)
{
	int i;

	for_each_set_bit(i, pdp->used_pdpes, I915_PDPES_PER_PDP(dev_priv)) {
		if (WARN_ON(!pdp->page_directory[i]))
			continue;

		gen8_free_page_tables(dev_priv, pdp->page_directory[i]);
		free_pd(dev_priv, pdp->page_directory[i]);
	}

	free_pdp(dev_priv, pdp);
}

static void gen8_ppgtt_cleanup_4lvl(struct i915_hw_ppgtt *ppgtt)
{
	struct drm_i915_private *dev_priv = ppgtt->base.i915;
	int i;

	for_each_set_bit(i, ppgtt->pml4.used_pml4es, GEN8_PML4ES_PER_PML4) {
		if (WARN_ON(!ppgtt->pml4.pdps[i]))
			continue;

		gen8_ppgtt_cleanup_3lvl(dev_priv, ppgtt->pml4.pdps[i]);
	}

	cleanup_px(dev_priv, &ppgtt->pml4);
}

>>>>>>> 5e4b7c10
static void gen8_ppgtt_cleanup(struct i915_address_space *vm)
{
	struct drm_i915_private *dev_priv = vm->i915;
	struct i915_hw_ppgtt *ppgtt = i915_vm_to_ppgtt(vm);

	if (intel_vgpu_active(dev_priv))
		gen8_ppgtt_notify_vgt(ppgtt, false);

<<<<<<< HEAD
	gen8_ppgtt_free(ppgtt);
=======
	if (!USES_FULL_48BIT_PPGTT(dev_priv))
		gen8_ppgtt_cleanup_3lvl(dev_priv, &ppgtt->pdp);
	else
		gen8_ppgtt_cleanup_4lvl(ppgtt);

	gen8_free_scratch(vm);
>>>>>>> 5e4b7c10
}

/**
 * gen8_ppgtt_alloc_pagetabs() - Allocate page tables for VA range.
 * @vm:	Master vm structure.
 * @pd:	Page directory for this address range.
 * @start:	Starting virtual address to begin allocations.
 * @length:	Size of the allocations.
 * @new_pts:	Bitmap set by function with new allocations. Likely used by the
 *		caller to free on error.
 *
 * Allocate the required number of page tables. Extremely similar to
 * gen8_ppgtt_alloc_page_directories(). The main difference is here we are limited by
 * the page directory boundary (instead of the page directory pointer). That
 * boundary is 1GB virtual. Therefore, unlike gen8_ppgtt_alloc_page_directories(), it is
 * possible, and likely that the caller will need to use multiple calls of this
 * function to achieve the appropriate allocation.
 *
 * Return: 0 if success; negative error code otherwise.
 */
static int gen8_ppgtt_alloc_pagetabs(struct i915_address_space *vm,
				     struct i915_page_directory *pd,
				     uint64_t start,
				     uint64_t length,
				     unsigned long *new_pts)
{
	struct drm_i915_private *dev_priv = vm->i915;
	struct i915_page_table *pt;
	uint32_t pde;

	gen8_for_each_pde(pt, pd, start, length, pde) {
		/* Don't reallocate page tables */
		if (test_bit(pde, pd->used_pdes)) {
			/* Scratch is never allocated this way */
			WARN_ON(pt == vm->scratch_pt);
			continue;
		}

		pt = alloc_pt(dev_priv);
		if (IS_ERR(pt))
			goto unwind_out;

		gen8_initialize_pt(vm, pt);
		pd->page_table[pde] = pt;
		__set_bit(pde, new_pts);
		trace_i915_page_table_entry_alloc(vm, pde, start, GEN8_PDE_SHIFT);
	}

	return 0;

unwind_out:
	for_each_set_bit(pde, new_pts, I915_PDES)
		free_pt(dev_priv, pd->page_table[pde]);

	return -ENOMEM;
}

/**
 * gen8_ppgtt_alloc_page_directories() - Allocate page directories for VA range.
 * @vm:	Master vm structure.
 * @pdp:	Page directory pointer for this address range.
 * @start:	Starting virtual address to begin allocations.
 * @length:	Size of the allocations.
 * @new_pds:	Bitmap set by function with new allocations. Likely used by the
 *		caller to free on error.
 *
 * Allocate the required number of page directories starting at the pde index of
 * @start, and ending at the pde index @start + @length. This function will skip
 * over already allocated page directories within the range, and only allocate
 * new ones, setting the appropriate pointer within the pdp as well as the
 * correct position in the bitmap @new_pds.
 *
 * The function will only allocate the pages within the range for a give page
 * directory pointer. In other words, if @start + @length straddles a virtually
 * addressed PDP boundary (512GB for 4k pages), there will be more allocations
 * required by the caller, This is not currently possible, and the BUG in the
 * code will prevent it.
 *
 * Return: 0 if success; negative error code otherwise.
 */
static int
gen8_ppgtt_alloc_page_directories(struct i915_address_space *vm,
				  struct i915_page_directory_pointer *pdp,
				  uint64_t start,
				  uint64_t length,
				  unsigned long *new_pds)
{
	struct drm_i915_private *dev_priv = vm->i915;
	struct i915_page_directory *pd;
	uint32_t pdpe;
	uint32_t pdpes = I915_PDPES_PER_PDP(dev_priv);

	WARN_ON(!bitmap_empty(new_pds, pdpes));

	gen8_for_each_pdpe(pd, pdp, start, length, pdpe) {
		if (test_bit(pdpe, pdp->used_pdpes))
			continue;

		pd = alloc_pd(dev_priv);
		if (IS_ERR(pd))
			goto unwind_out;

		gen8_initialize_pd(vm, pd);
		pdp->page_directory[pdpe] = pd;
		__set_bit(pdpe, new_pds);
		trace_i915_page_directory_entry_alloc(vm, pdpe, start, GEN8_PDPE_SHIFT);
	}

	return 0;

unwind_out:
	for_each_set_bit(pdpe, new_pds, pdpes)
		free_pd(dev_priv, pdp->page_directory[pdpe]);

	return -ENOMEM;
}

/**
 * gen8_ppgtt_alloc_page_dirpointers() - Allocate pdps for VA range.
 * @vm:	Master vm structure.
 * @pml4:	Page map level 4 for this address range.
 * @start:	Starting virtual address to begin allocations.
 * @length:	Size of the allocations.
 * @new_pdps:	Bitmap set by function with new allocations. Likely used by the
 *		caller to free on error.
 *
 * Allocate the required number of page directory pointers. Extremely similar to
 * gen8_ppgtt_alloc_page_directories() and gen8_ppgtt_alloc_pagetabs().
 * The main difference is here we are limited by the pml4 boundary (instead of
 * the page directory pointer).
 *
 * Return: 0 if success; negative error code otherwise.
 */
static int
gen8_ppgtt_alloc_page_dirpointers(struct i915_address_space *vm,
				  struct i915_pml4 *pml4,
				  uint64_t start,
				  uint64_t length,
				  unsigned long *new_pdps)
{
	struct drm_i915_private *dev_priv = vm->i915;
	struct i915_page_directory_pointer *pdp;
	uint32_t pml4e;

	WARN_ON(!bitmap_empty(new_pdps, GEN8_PML4ES_PER_PML4));

	gen8_for_each_pml4e(pdp, pml4, start, length, pml4e) {
		if (!test_bit(pml4e, pml4->used_pml4es)) {
			pdp = alloc_pdp(dev_priv);
			if (IS_ERR(pdp))
				goto unwind_out;

			gen8_initialize_pdp(vm, pdp);
			pml4->pdps[pml4e] = pdp;
			__set_bit(pml4e, new_pdps);
			trace_i915_page_directory_pointer_entry_alloc(vm,
								      pml4e,
								      start,
								      GEN8_PML4E_SHIFT);
		}
	}

	return 0;

unwind_out:
	for_each_set_bit(pml4e, new_pdps, GEN8_PML4ES_PER_PML4)
		free_pdp(dev_priv, pml4->pdps[pml4e]);

	return -ENOMEM;
}

static void
free_gen8_temp_bitmaps(unsigned long *new_pds, unsigned long *new_pts)
{
	kfree(new_pts);
	kfree(new_pds);
}

/* Fills in the page directory bitmap, and the array of page tables bitmap. Both
 * of these are based on the number of PDPEs in the system.
 */
static
int __must_check alloc_gen8_temp_bitmaps(unsigned long **new_pds,
					 unsigned long **new_pts,
					 uint32_t pdpes)
{
	unsigned long *pds;
	unsigned long *pts;

	pds = kcalloc(BITS_TO_LONGS(pdpes), sizeof(unsigned long), GFP_TEMPORARY);
	if (!pds)
		return -ENOMEM;

	pts = kcalloc(pdpes, BITS_TO_LONGS(I915_PDES) * sizeof(unsigned long),
		      GFP_TEMPORARY);
	if (!pts)
		goto err_out;

	*new_pds = pds;
	*new_pts = pts;

	return 0;

err_out:
	free_gen8_temp_bitmaps(pds, pts);
	return -ENOMEM;
}

static int gen8_alloc_va_range_3lvl(struct i915_address_space *vm,
				    struct i915_page_directory_pointer *pdp,
				    uint64_t start,
				    uint64_t length)
{
	struct i915_hw_ppgtt *ppgtt = i915_vm_to_ppgtt(vm);
	unsigned long *new_page_dirs, *new_page_tables;
	struct drm_i915_private *dev_priv = vm->i915;
	struct i915_page_directory *pd;
	const uint64_t orig_start = start;
	const uint64_t orig_length = length;
	uint32_t pdpe;
	uint32_t pdpes = I915_PDPES_PER_PDP(dev_priv);
	int ret;

	ret = alloc_gen8_temp_bitmaps(&new_page_dirs, &new_page_tables, pdpes);
	if (ret)
		return ret;

	/* Do the allocations first so we can easily bail out */
	ret = gen8_ppgtt_alloc_page_directories(vm, pdp, start, length,
						new_page_dirs);
	if (ret) {
		free_gen8_temp_bitmaps(new_page_dirs, new_page_tables);
		return ret;
	}

	/* For every page directory referenced, allocate page tables */
	gen8_for_each_pdpe(pd, pdp, start, length, pdpe) {
		ret = gen8_ppgtt_alloc_pagetabs(vm, pd, start, length,
						new_page_tables + pdpe * BITS_TO_LONGS(I915_PDES));
		if (ret)
			goto err_out;
	}

	start = orig_start;
	length = orig_length;

	/* Allocations have completed successfully, so set the bitmaps, and do
	 * the mappings. */
	gen8_for_each_pdpe(pd, pdp, start, length, pdpe) {
		gen8_pde_t *const page_directory = kmap_px(pd);
		struct i915_page_table *pt;
		uint64_t pd_len = length;
		uint64_t pd_start = start;
		uint32_t pde;

		/* Every pd should be allocated, we just did that above. */
		WARN_ON(!pd);

		gen8_for_each_pde(pt, pd, pd_start, pd_len, pde) {
			/* Same reasoning as pd */
			WARN_ON(!pt);
			WARN_ON(!pd_len);
			WARN_ON(!gen8_pte_count(pd_start, pd_len));

			/* Set our used ptes within the page table */
			bitmap_set(pt->used_ptes,
				   gen8_pte_index(pd_start),
				   gen8_pte_count(pd_start, pd_len));

			/* Our pde is now pointing to the pagetable, pt */
			__set_bit(pde, pd->used_pdes);

			/* Map the PDE to the page table */
			page_directory[pde] = gen8_pde_encode(px_dma(pt),
							      I915_CACHE_LLC);
			trace_i915_page_table_entry_map(&ppgtt->base, pde, pt,
							gen8_pte_index(start),
							gen8_pte_count(start, length),
							GEN8_PTES);

			/* NB: We haven't yet mapped ptes to pages. At this
			 * point we're still relying on insert_entries() */
		}

		kunmap_px(ppgtt, page_directory);
		__set_bit(pdpe, pdp->used_pdpes);
		gen8_setup_pdpe(ppgtt, pdp, pd, pdpe);
	}

	free_gen8_temp_bitmaps(new_page_dirs, new_page_tables);
	mark_tlbs_dirty(ppgtt);
	return 0;

err_out:
	while (pdpe--) {
		unsigned long temp;

		for_each_set_bit(temp, new_page_tables + pdpe *
				BITS_TO_LONGS(I915_PDES), I915_PDES)
			free_pt(dev_priv,
				pdp->page_directory[pdpe]->page_table[temp]);
	}

	for_each_set_bit(pdpe, new_page_dirs, pdpes)
		free_pd(dev_priv, pdp->page_directory[pdpe]);

	free_gen8_temp_bitmaps(new_page_dirs, new_page_tables);
	mark_tlbs_dirty(ppgtt);
	return ret;
}

static int gen8_alloc_va_range_4lvl(struct i915_address_space *vm,
				    struct i915_pml4 *pml4,
				    uint64_t start,
				    uint64_t length)
{
	DECLARE_BITMAP(new_pdps, GEN8_PML4ES_PER_PML4);
	struct i915_hw_ppgtt *ppgtt = i915_vm_to_ppgtt(vm);
	struct i915_page_directory_pointer *pdp;
	uint64_t pml4e;
	int ret = 0;

	/* Do the pml4 allocations first, so we don't need to track the newly
	 * allocated tables below the pdp */
	bitmap_zero(new_pdps, GEN8_PML4ES_PER_PML4);

	/* The pagedirectory and pagetable allocations are done in the shared 3
	 * and 4 level code. Just allocate the pdps.
	 */
	ret = gen8_ppgtt_alloc_page_dirpointers(vm, pml4, start, length,
						new_pdps);
	if (ret)
		return ret;

	WARN(bitmap_weight(new_pdps, GEN8_PML4ES_PER_PML4) > 2,
	     "The allocation has spanned more than 512GB. "
	     "It is highly likely this is incorrect.");

	gen8_for_each_pml4e(pdp, pml4, start, length, pml4e) {
		WARN_ON(!pdp);

		ret = gen8_alloc_va_range_3lvl(vm, pdp, start, length);
		if (ret)
			goto err_out;

		gen8_setup_pml4e(ppgtt, pml4, pdp, pml4e);
	}

	bitmap_or(pml4->used_pml4es, new_pdps, pml4->used_pml4es,
		  GEN8_PML4ES_PER_PML4);

	return 0;

err_out:
	for_each_set_bit(pml4e, new_pdps, GEN8_PML4ES_PER_PML4)
		gen8_ppgtt_cleanup_3lvl(vm->i915, pml4->pdps[pml4e]);

	return ret;
}

static int gen8_alloc_va_range(struct i915_address_space *vm,
			       uint64_t start, uint64_t length)
{
	struct i915_hw_ppgtt *ppgtt = i915_vm_to_ppgtt(vm);

	if (USES_FULL_48BIT_PPGTT(vm->i915))
		return gen8_alloc_va_range_4lvl(vm, &ppgtt->pml4, start, length);
	else
		return gen8_alloc_va_range_3lvl(vm, &ppgtt->pdp, start, length);
}

static void gen8_dump_pdp(struct i915_page_directory_pointer *pdp,
			  uint64_t start, uint64_t length,
			  gen8_pte_t scratch_pte,
			  struct seq_file *m)
{
	struct i915_page_directory *pd;
	uint32_t pdpe;

	gen8_for_each_pdpe(pd, pdp, start, length, pdpe) {
		struct i915_page_table *pt;
		uint64_t pd_len = length;
		uint64_t pd_start = start;
		uint32_t pde;

		if (!test_bit(pdpe, pdp->used_pdpes))
			continue;

		seq_printf(m, "\tPDPE #%d\n", pdpe);
		gen8_for_each_pde(pt, pd, pd_start, pd_len, pde) {
			uint32_t  pte;
			gen8_pte_t *pt_vaddr;

			if (!test_bit(pde, pd->used_pdes))
				continue;

			pt_vaddr = kmap_px(pt);
			for (pte = 0; pte < GEN8_PTES; pte += 4) {
				uint64_t va =
					(pdpe << GEN8_PDPE_SHIFT) |
					(pde << GEN8_PDE_SHIFT) |
					(pte << GEN8_PTE_SHIFT);
				int i;
				bool found = false;

				for (i = 0; i < 4; i++)
					if (pt_vaddr[pte + i] != scratch_pte)
						found = true;
				if (!found)
					continue;

				seq_printf(m, "\t\t0x%llx [%03d,%03d,%04d]: =", va, pdpe, pde, pte);
				for (i = 0; i < 4; i++) {
					if (pt_vaddr[pte + i] != scratch_pte)
						seq_printf(m, " %llx", pt_vaddr[pte + i]);
					else
						seq_puts(m, "  SCRATCH ");
				}
				seq_puts(m, "\n");
			}
			/* don't use kunmap_px, it could trigger
			 * an unnecessary flush.
			 */
			kunmap_atomic(pt_vaddr);
		}
	}
}

static void gen8_dump_ppgtt(struct i915_hw_ppgtt *ppgtt, struct seq_file *m)
{
	struct i915_address_space *vm = &ppgtt->base;
	uint64_t start = ppgtt->base.start;
	uint64_t length = ppgtt->base.total;
	gen8_pte_t scratch_pte = gen8_pte_encode(vm->scratch_page.daddr,
						 I915_CACHE_LLC);

	if (!USES_FULL_48BIT_PPGTT(vm->i915)) {
		gen8_dump_pdp(&ppgtt->pdp, start, length, scratch_pte, m);
	} else {
		uint64_t pml4e;
		struct i915_pml4 *pml4 = &ppgtt->pml4;
		struct i915_page_directory_pointer *pdp;

		gen8_for_each_pml4e(pdp, pml4, start, length, pml4e) {
			if (!test_bit(pml4e, pml4->used_pml4es))
				continue;

			seq_printf(m, "    PML4E #%llu\n", pml4e);
			gen8_dump_pdp(pdp, start, length, scratch_pte, m);
		}
	}
}

static int gen8_preallocate_top_level_pdps(struct i915_hw_ppgtt *ppgtt)
{
<<<<<<< HEAD
	dma_addr_t pt_addr;
	struct i915_page_directory *pdir = ppgtt->pdp.page_directory[pd];
	struct i915_page_table *ptab = pdir->page_table[pt];
	struct page *p = ptab->page;
	int ret;

	gen8_initialize_pt(&ppgtt->base, ptab);

	pt_addr = pci_map_page(ppgtt->base.dev->pdev,
			       p, 0, PAGE_SIZE, PCI_DMA_BIDIRECTIONAL);
	ret = pci_dma_mapping_error(ppgtt->base.dev->pdev, pt_addr);
=======
	unsigned long *new_page_dirs, *new_page_tables;
	uint32_t pdpes = I915_PDPES_PER_PDP(to_i915(ppgtt->base.dev));
	int ret;

	/* We allocate temp bitmap for page tables for no gain
	 * but as this is for init only, lets keep the things simple
	 */
	ret = alloc_gen8_temp_bitmaps(&new_page_dirs, &new_page_tables, pdpes);
>>>>>>> 5e4b7c10
	if (ret)
		return ret;

	/* Allocate for all pdps regardless of how the ppgtt
	 * was defined.
	 */
	ret = gen8_ppgtt_alloc_page_directories(&ppgtt->base, &ppgtt->pdp,
						0, 1ULL << 32,
						new_page_dirs);
	if (!ret)
		*ppgtt->pdp.used_pdpes = *new_page_dirs;

	free_gen8_temp_bitmaps(new_page_dirs, new_page_tables);

	return ret;
}

/*
 * GEN8 legacy ppgtt programming is accomplished through a max 4 PDP registers
 * with a net effect resembling a 2-level page table in normal x86 terms. Each
 * PDP represents 1GB of memory 4 * 512 * 512 * 4096 = 4GB legacy 32b address
 * space.
 *
 */
static int gen8_ppgtt_init(struct i915_hw_ppgtt *ppgtt)
{
	struct drm_i915_private *dev_priv = ppgtt->base.i915;
	int ret;

	ret = gen8_init_scratch(&ppgtt->base);
	if (ret)
		return ret;

	ppgtt->base.start = 0;
	ppgtt->base.cleanup = gen8_ppgtt_cleanup;
	ppgtt->base.allocate_va_range = gen8_alloc_va_range;
	ppgtt->base.insert_entries = gen8_ppgtt_insert_entries;
	ppgtt->base.clear_range = gen8_ppgtt_clear_range;
	ppgtt->base.unbind_vma = ppgtt_unbind_vma;
	ppgtt->base.bind_vma = ppgtt_bind_vma;
	ppgtt->debug_dump = gen8_dump_ppgtt;

	if (USES_FULL_48BIT_PPGTT(dev_priv)) {
		ret = setup_px(dev_priv, &ppgtt->pml4);
		if (ret)
			goto free_scratch;

		gen8_initialize_pml4(&ppgtt->base, &ppgtt->pml4);

<<<<<<< HEAD
	/*
	 * 3. Map all the page directory entires to point to the page tables
	 * we've allocated.
	 *
	 * For now, the PPGTT helper functions all require that the PDEs are
	 * plugged in correctly. So we do that now/here. For aliasing PPGTT, we
	 * will never need to touch the PDEs again.
	 */
	for (i = 0; i < GEN8_LEGACY_PDPES; i++) {
		struct i915_page_directory *pd = ppgtt->pdp.page_directory[i];
		gen8_pde_t *pd_vaddr;
		pd_vaddr = kmap_atomic(ppgtt->pdp.page_directory[i]->page);
		for (j = 0; j < I915_PDES; j++) {
			struct i915_page_table *pt = pd->page_table[j];
			dma_addr_t addr = pt->daddr;
			pd_vaddr[j] = gen8_pde_encode(ppgtt->base.dev, addr,
						      I915_CACHE_LLC);
		}
		if (!HAS_LLC(ppgtt->base.dev))
			drm_clflush_virt_range(pd_vaddr, PAGE_SIZE);
		kunmap_atomic(pd_vaddr);
	}
=======
		ppgtt->base.total = 1ULL << 48;
		ppgtt->switch_mm = gen8_48b_mm_switch;
	} else {
		ret = __pdp_init(dev_priv, &ppgtt->pdp);
		if (ret)
			goto free_scratch;
>>>>>>> 5e4b7c10

		ppgtt->base.total = 1ULL << 32;
		ppgtt->switch_mm = gen8_legacy_mm_switch;
		trace_i915_page_directory_pointer_entry_alloc(&ppgtt->base,
							      0, 0,
							      GEN8_PML4E_SHIFT);

		if (intel_vgpu_active(dev_priv)) {
			ret = gen8_preallocate_top_level_pdps(ppgtt);
			if (ret)
				goto free_scratch;
		}
	}

	if (intel_vgpu_active(dev_priv))
		gen8_ppgtt_notify_vgt(ppgtt, true);

	return 0;

<<<<<<< HEAD
bail:
	gen8_ppgtt_free(ppgtt);
=======
free_scratch:
	gen8_free_scratch(&ppgtt->base);
>>>>>>> 5e4b7c10
	return ret;
}

static void gen6_dump_ppgtt(struct i915_hw_ppgtt *ppgtt, struct seq_file *m)
{
	struct i915_address_space *vm = &ppgtt->base;
	struct i915_page_table *unused;
	gen6_pte_t scratch_pte;
	uint32_t pd_entry;
	uint32_t  pte, pde;
	uint32_t start = ppgtt->base.start, length = ppgtt->base.total;

	scratch_pte = vm->pte_encode(vm->scratch_page.daddr,
				     I915_CACHE_LLC, 0);

	gen6_for_each_pde(unused, &ppgtt->pd, start, length, pde) {
		u32 expected;
		gen6_pte_t *pt_vaddr;
		const dma_addr_t pt_addr = px_dma(ppgtt->pd.page_table[pde]);
		pd_entry = readl(ppgtt->pd_addr + pde);
		expected = (GEN6_PDE_ADDR_ENCODE(pt_addr) | GEN6_PDE_VALID);

		if (pd_entry != expected)
			seq_printf(m, "\tPDE #%d mismatch: Actual PDE: %x Expected PDE: %x\n",
				   pde,
				   pd_entry,
				   expected);
		seq_printf(m, "\tPDE: %x\n", pd_entry);

		pt_vaddr = kmap_px(ppgtt->pd.page_table[pde]);

		for (pte = 0; pte < GEN6_PTES; pte+=4) {
			unsigned long va =
				(pde * PAGE_SIZE * GEN6_PTES) +
				(pte * PAGE_SIZE);
			int i;
			bool found = false;
			for (i = 0; i < 4; i++)
				if (pt_vaddr[pte + i] != scratch_pte)
					found = true;
			if (!found)
				continue;

			seq_printf(m, "\t\t0x%lx [%03d,%04d]: =", va, pde, pte);
			for (i = 0; i < 4; i++) {
				if (pt_vaddr[pte + i] != scratch_pte)
					seq_printf(m, " %08x", pt_vaddr[pte + i]);
				else
					seq_puts(m, "  SCRATCH ");
			}
			seq_puts(m, "\n");
		}
		kunmap_px(ppgtt, pt_vaddr);
	}
}

/* Write pde (index) from the page directory @pd to the page table @pt */
static void gen6_write_pde(struct i915_page_directory *pd,
			    const int pde, struct i915_page_table *pt)
{
	/* Caller needs to make sure the write completes if necessary */
	struct i915_hw_ppgtt *ppgtt =
		container_of(pd, struct i915_hw_ppgtt, pd);
	u32 pd_entry;

	pd_entry = GEN6_PDE_ADDR_ENCODE(px_dma(pt));
	pd_entry |= GEN6_PDE_VALID;

	writel(pd_entry, ppgtt->pd_addr + pde);
}

/* Write all the page tables found in the ppgtt structure to incrementing page
 * directories. */
static void gen6_write_page_range(struct drm_i915_private *dev_priv,
				  struct i915_page_directory *pd,
				  uint32_t start, uint32_t length)
{
<<<<<<< HEAD
	struct i915_page_table *pt;
	uint32_t pde, temp;
=======
	struct i915_ggtt *ggtt = &dev_priv->ggtt;
	struct i915_page_table *pt;
	uint32_t pde;
>>>>>>> 5e4b7c10

	gen6_for_each_pde(pt, pd, start, length, pde)
		gen6_write_pde(pd, pde, pt);

	/* Make sure write is complete before other code can use this page
	 * table. Also require for WC mapped PTEs */
	readl(ggtt->gsm);
}

static uint32_t get_pd_offset(struct i915_hw_ppgtt *ppgtt)
{
	BUG_ON(ppgtt->pd.base.ggtt_offset & 0x3f);

	return (ppgtt->pd.base.ggtt_offset / 64) << 16;
}

static int hsw_mm_switch(struct i915_hw_ppgtt *ppgtt,
			 struct drm_i915_gem_request *req)
{
	struct intel_ring *ring = req->ring;
	struct intel_engine_cs *engine = req->engine;
	int ret;

	/* NB: TLBs must be flushed and invalidated before a switch */
	ret = engine->emit_flush(req, EMIT_INVALIDATE | EMIT_FLUSH);
	if (ret)
		return ret;

	ret = intel_ring_begin(req, 6);
	if (ret)
		return ret;

	intel_ring_emit(ring, MI_LOAD_REGISTER_IMM(2));
	intel_ring_emit_reg(ring, RING_PP_DIR_DCLV(engine));
	intel_ring_emit(ring, PP_DIR_DCLV_2G);
	intel_ring_emit_reg(ring, RING_PP_DIR_BASE(engine));
	intel_ring_emit(ring, get_pd_offset(ppgtt));
	intel_ring_emit(ring, MI_NOOP);
	intel_ring_advance(ring);

	return 0;
}

static int gen7_mm_switch(struct i915_hw_ppgtt *ppgtt,
			  struct drm_i915_gem_request *req)
{
	struct intel_ring *ring = req->ring;
	struct intel_engine_cs *engine = req->engine;
	int ret;

	/* NB: TLBs must be flushed and invalidated before a switch */
	ret = engine->emit_flush(req, EMIT_INVALIDATE | EMIT_FLUSH);
	if (ret)
		return ret;

	ret = intel_ring_begin(req, 6);
	if (ret)
		return ret;

	intel_ring_emit(ring, MI_LOAD_REGISTER_IMM(2));
	intel_ring_emit_reg(ring, RING_PP_DIR_DCLV(engine));
	intel_ring_emit(ring, PP_DIR_DCLV_2G);
	intel_ring_emit_reg(ring, RING_PP_DIR_BASE(engine));
	intel_ring_emit(ring, get_pd_offset(ppgtt));
	intel_ring_emit(ring, MI_NOOP);
	intel_ring_advance(ring);

	/* XXX: RCS is the only one to auto invalidate the TLBs? */
	if (engine->id != RCS) {
		ret = engine->emit_flush(req, EMIT_INVALIDATE | EMIT_FLUSH);
		if (ret)
			return ret;
	}

	return 0;
}

static int gen6_mm_switch(struct i915_hw_ppgtt *ppgtt,
			  struct drm_i915_gem_request *req)
{
	struct intel_engine_cs *engine = req->engine;
	struct drm_i915_private *dev_priv = req->i915;

	I915_WRITE(RING_PP_DIR_DCLV(engine), PP_DIR_DCLV_2G);
	I915_WRITE(RING_PP_DIR_BASE(engine), get_pd_offset(ppgtt));
	return 0;
}

static void gen8_ppgtt_enable(struct drm_i915_private *dev_priv)
{
	struct intel_engine_cs *engine;
	enum intel_engine_id id;

	for_each_engine(engine, dev_priv, id) {
		u32 four_level = USES_FULL_48BIT_PPGTT(dev_priv) ?
				 GEN8_GFX_PPGTT_48B : 0;
		I915_WRITE(RING_MODE_GEN7(engine),
			   _MASKED_BIT_ENABLE(GFX_PPGTT_ENABLE | four_level));
	}
}

static void gen7_ppgtt_enable(struct drm_i915_private *dev_priv)
{
	struct intel_engine_cs *engine;
	uint32_t ecochk, ecobits;
	enum intel_engine_id id;

	ecobits = I915_READ(GAC_ECO_BITS);
	I915_WRITE(GAC_ECO_BITS, ecobits | ECOBITS_PPGTT_CACHE64B);

	ecochk = I915_READ(GAM_ECOCHK);
	if (IS_HASWELL(dev_priv)) {
		ecochk |= ECOCHK_PPGTT_WB_HSW;
	} else {
		ecochk |= ECOCHK_PPGTT_LLC_IVB;
		ecochk &= ~ECOCHK_PPGTT_GFDT_IVB;
	}
	I915_WRITE(GAM_ECOCHK, ecochk);

	for_each_engine(engine, dev_priv, id) {
		/* GFX_MODE is per-ring on gen7+ */
		I915_WRITE(RING_MODE_GEN7(engine),
			   _MASKED_BIT_ENABLE(GFX_PPGTT_ENABLE));
	}
}

static void gen6_ppgtt_enable(struct drm_i915_private *dev_priv)
{
	uint32_t ecochk, gab_ctl, ecobits;

	ecobits = I915_READ(GAC_ECO_BITS);
	I915_WRITE(GAC_ECO_BITS, ecobits | ECOBITS_SNB_BIT |
		   ECOBITS_PPGTT_CACHE64B);

	gab_ctl = I915_READ(GAB_CTL);
	I915_WRITE(GAB_CTL, gab_ctl | GAB_CTL_CONT_AFTER_PAGEFAULT);

	ecochk = I915_READ(GAM_ECOCHK);
	I915_WRITE(GAM_ECOCHK, ecochk | ECOCHK_SNB_BIT | ECOCHK_PPGTT_CACHE64B);

	I915_WRITE(GFX_MODE, _MASKED_BIT_ENABLE(GFX_PPGTT_ENABLE));
}

/* PPGTT support for Sandybdrige/Gen6 and later */
static void gen6_ppgtt_clear_range(struct i915_address_space *vm,
				   uint64_t start,
				   uint64_t length)
{
	struct i915_hw_ppgtt *ppgtt = i915_vm_to_ppgtt(vm);
	gen6_pte_t *pt_vaddr, scratch_pte;
	unsigned first_entry = start >> PAGE_SHIFT;
	unsigned num_entries = length >> PAGE_SHIFT;
	unsigned act_pt = first_entry / GEN6_PTES;
	unsigned first_pte = first_entry % GEN6_PTES;
	unsigned last_pte, i;

	scratch_pte = vm->pte_encode(vm->scratch_page.daddr,
				     I915_CACHE_LLC, 0);

	while (num_entries) {
		last_pte = first_pte + num_entries;
		if (last_pte > GEN6_PTES)
			last_pte = GEN6_PTES;

		pt_vaddr = kmap_px(ppgtt->pd.page_table[act_pt]);

		for (i = first_pte; i < last_pte; i++)
			pt_vaddr[i] = scratch_pte;

		kunmap_px(ppgtt, pt_vaddr);

		num_entries -= last_pte - first_pte;
		first_pte = 0;
		act_pt++;
	}
}

static void gen6_ppgtt_insert_entries(struct i915_address_space *vm,
				      struct sg_table *pages,
				      uint64_t start,
				      enum i915_cache_level cache_level, u32 flags)
{
	struct i915_hw_ppgtt *ppgtt = i915_vm_to_ppgtt(vm);
	unsigned first_entry = start >> PAGE_SHIFT;
	unsigned act_pt = first_entry / GEN6_PTES;
	unsigned act_pte = first_entry % GEN6_PTES;
	gen6_pte_t *pt_vaddr = NULL;
	struct sgt_iter sgt_iter;
	dma_addr_t addr;

	for_each_sgt_dma(addr, sgt_iter, pages) {
		if (pt_vaddr == NULL)
			pt_vaddr = kmap_px(ppgtt->pd.page_table[act_pt]);

		pt_vaddr[act_pte] =
			vm->pte_encode(addr, cache_level, flags);

		if (++act_pte == GEN6_PTES) {
			kunmap_px(ppgtt, pt_vaddr);
			pt_vaddr = NULL;
			act_pt++;
			act_pte = 0;
		}
	}
<<<<<<< HEAD
	if (pt_vaddr)
		kunmap_atomic(pt_vaddr);
}

/* PDE TLBs are a pain invalidate pre GEN8. It requires a context reload. If we
 * are switching between contexts with the same LRCA, we also must do a force
 * restore.
 */
static inline void mark_tlbs_dirty(struct i915_hw_ppgtt *ppgtt)
{
	/* If current vm != vm, */
	ppgtt->pd_dirty_rings = INTEL_INFO(ppgtt->base.dev)->ring_mask;
}

static void gen6_initialize_pt(struct i915_address_space *vm,
		struct i915_page_table *pt)
{
	gen6_pte_t *pt_vaddr, scratch_pte;
	int i;

	WARN_ON(vm->scratch.addr == 0);
=======
>>>>>>> 5e4b7c10

	if (pt_vaddr)
		kunmap_px(ppgtt, pt_vaddr);
}

static int gen6_alloc_va_range(struct i915_address_space *vm,
			       uint64_t start_in, uint64_t length_in)
{
	DECLARE_BITMAP(new_page_tables, I915_PDES);
<<<<<<< HEAD
	struct drm_device *dev = vm->dev;
	struct drm_i915_private *dev_priv = dev->dev_private;
	struct i915_hw_ppgtt *ppgtt =
				container_of(vm, struct i915_hw_ppgtt, base);
	struct i915_page_table *pt;
	const uint32_t start_save = start, length_save = length;
	uint32_t pde, temp;
=======
	struct drm_i915_private *dev_priv = vm->i915;
	struct i915_ggtt *ggtt = &dev_priv->ggtt;
	struct i915_hw_ppgtt *ppgtt = i915_vm_to_ppgtt(vm);
	struct i915_page_table *pt;
	uint32_t start, length, start_save, length_save;
	uint32_t pde;
>>>>>>> 5e4b7c10
	int ret;

	start = start_save = start_in;
	length = length_save = length_in;

	bitmap_zero(new_page_tables, I915_PDES);

	/* The allocation is done in two stages so that we can bail out with
	 * minimal amount of pain. The first stage finds new page tables that
	 * need allocation. The second stage marks use ptes within the page
	 * tables.
	 */
	gen6_for_each_pde(pt, &ppgtt->pd, start, length, pde) {
		if (pt != vm->scratch_pt) {
			WARN_ON(bitmap_empty(pt->used_ptes, GEN6_PTES));
			continue;
		}

		/* We've already allocated a page table */
		WARN_ON(!bitmap_empty(pt->used_ptes, GEN6_PTES));

		pt = alloc_pt(dev_priv);
		if (IS_ERR(pt)) {
			ret = PTR_ERR(pt);
			goto unwind_out;
		}

		gen6_initialize_pt(vm, pt);

		ppgtt->pd.page_table[pde] = pt;
		__set_bit(pde, new_page_tables);
		trace_i915_page_table_entry_alloc(vm, pde, start, GEN6_PDE_SHIFT);
	}

	start = start_save;
	length = length_save;

	gen6_for_each_pde(pt, &ppgtt->pd, start, length, pde) {
		DECLARE_BITMAP(tmp_bitmap, GEN6_PTES);

		bitmap_zero(tmp_bitmap, GEN6_PTES);
		bitmap_set(tmp_bitmap, gen6_pte_index(start),
			   gen6_pte_count(start, length));

		if (__test_and_clear_bit(pde, new_page_tables))
			gen6_write_pde(&ppgtt->pd, pde, pt);

		trace_i915_page_table_entry_map(vm, pde, pt,
					 gen6_pte_index(start),
					 gen6_pte_count(start, length),
					 GEN6_PTES);
		bitmap_or(pt->used_ptes, tmp_bitmap, pt->used_ptes,
				GEN6_PTES);
	}

	WARN_ON(!bitmap_empty(new_page_tables, I915_PDES));

	/* Make sure write is complete before other code can use this page
	 * table. Also require for WC mapped PTEs */
	readl(ggtt->gsm);

	mark_tlbs_dirty(ppgtt);
	return 0;

unwind_out:
	for_each_set_bit(pde, new_page_tables, I915_PDES) {
		struct i915_page_table *pt = ppgtt->pd.page_table[pde];

		ppgtt->pd.page_table[pde] = vm->scratch_pt;
		free_pt(dev_priv, pt);
	}

	mark_tlbs_dirty(ppgtt);
	return ret;
}

static int gen6_init_scratch(struct i915_address_space *vm)
{
	struct drm_i915_private *dev_priv = vm->i915;
	int ret;

<<<<<<< HEAD
	for (i = 0; i < ppgtt->num_pd_entries; i++) {
		struct i915_page_table *pt = ppgtt->pd.page_table[i];
=======
	ret = setup_scratch_page(dev_priv, &vm->scratch_page, I915_GFP_DMA);
	if (ret)
		return ret;
>>>>>>> 5e4b7c10

	vm->scratch_pt = alloc_pt(dev_priv);
	if (IS_ERR(vm->scratch_pt)) {
		cleanup_scratch_page(dev_priv, &vm->scratch_page);
		return PTR_ERR(vm->scratch_pt);
	}

	gen6_initialize_pt(vm, vm->scratch_pt);

	return 0;
}

static void gen6_free_scratch(struct i915_address_space *vm)
{
	struct drm_i915_private *dev_priv = vm->i915;

	free_pt(dev_priv, vm->scratch_pt);
	cleanup_scratch_page(dev_priv, &vm->scratch_page);
}

static void gen6_ppgtt_cleanup(struct i915_address_space *vm)
{
	struct i915_hw_ppgtt *ppgtt = i915_vm_to_ppgtt(vm);
	struct i915_page_directory *pd = &ppgtt->pd;
	struct drm_i915_private *dev_priv = vm->i915;
	struct i915_page_table *pt;
	uint32_t pde;

	drm_mm_remove_node(&ppgtt->node);

	gen6_for_all_pdes(pt, pd, pde)
		if (pt != vm->scratch_pt)
			free_pt(dev_priv, pt);

	gen6_free_scratch(vm);
}

static int gen6_ppgtt_allocate_page_directories(struct i915_hw_ppgtt *ppgtt)
{
	struct i915_address_space *vm = &ppgtt->base;
	struct drm_i915_private *dev_priv = ppgtt->base.i915;
	struct i915_ggtt *ggtt = &dev_priv->ggtt;
	int ret;

	/* PPGTT PDEs reside in the GGTT and consists of 512 entries. The
	 * allocator works in address space sizes, so it's multiplied by page
	 * size. We allocate at the top of the GTT to avoid fragmentation.
	 */
	BUG_ON(!drm_mm_initialized(&ggtt->base.mm));

	ret = gen6_init_scratch(vm);
	if (ret)
		return ret;

	ret = i915_gem_gtt_insert(&ggtt->base, &ppgtt->node,
				  GEN6_PD_SIZE, GEN6_PD_ALIGN,
				  I915_COLOR_UNEVICTABLE,
				  0, ggtt->base.total,
				  PIN_HIGH);
	if (ret)
		goto err_out;

	if (ppgtt->node.start < ggtt->mappable_end)
		DRM_DEBUG("Forced to use aperture for PDEs\n");

	return 0;

err_out:
	gen6_free_scratch(vm);
	return ret;
}

static int gen6_ppgtt_alloc(struct i915_hw_ppgtt *ppgtt)
{
	return gen6_ppgtt_allocate_page_directories(ppgtt);
}

static void gen6_scratch_va_range(struct i915_hw_ppgtt *ppgtt,
				  uint64_t start, uint64_t length)
{
	struct i915_page_table *unused;
<<<<<<< HEAD
	uint32_t pde, temp;
=======
	uint32_t pde;
>>>>>>> 5e4b7c10

	gen6_for_each_pde(unused, &ppgtt->pd, start, length, pde)
		ppgtt->pd.page_table[pde] = ppgtt->base.scratch_pt;
}

static int gen6_ppgtt_init(struct i915_hw_ppgtt *ppgtt)
{
	struct drm_i915_private *dev_priv = ppgtt->base.i915;
	struct i915_ggtt *ggtt = &dev_priv->ggtt;
	int ret;

	ppgtt->base.pte_encode = ggtt->base.pte_encode;
	if (intel_vgpu_active(dev_priv) || IS_GEN6(dev_priv))
		ppgtt->switch_mm = gen6_mm_switch;
	else if (IS_HASWELL(dev_priv))
		ppgtt->switch_mm = hsw_mm_switch;
	else if (IS_GEN7(dev_priv))
		ppgtt->switch_mm = gen7_mm_switch;
	else
		BUG();

	ret = gen6_ppgtt_alloc(ppgtt);
	if (ret)
		return ret;

	ppgtt->base.allocate_va_range = gen6_alloc_va_range;
	ppgtt->base.clear_range = gen6_ppgtt_clear_range;
	ppgtt->base.insert_entries = gen6_ppgtt_insert_entries;
	ppgtt->base.unbind_vma = ppgtt_unbind_vma;
	ppgtt->base.bind_vma = ppgtt_bind_vma;
	ppgtt->base.cleanup = gen6_ppgtt_cleanup;
	ppgtt->base.start = 0;
	ppgtt->base.total = I915_PDES * GEN6_PTES * PAGE_SIZE;
	ppgtt->debug_dump = gen6_dump_ppgtt;

	ppgtt->pd.base.ggtt_offset =
		ppgtt->node.start / PAGE_SIZE * sizeof(gen6_pte_t);

	ppgtt->pd_addr = (gen6_pte_t __iomem *)ggtt->gsm +
		ppgtt->pd.base.ggtt_offset / sizeof(gen6_pte_t);

	gen6_scratch_va_range(ppgtt, 0, ppgtt->base.total);

	gen6_write_page_range(dev_priv, &ppgtt->pd, 0, ppgtt->base.total);

	DRM_DEBUG_DRIVER("Allocated pde space (%lldM) at GTT entry: %llx\n",
			 ppgtt->node.size >> 20,
			 ppgtt->node.start / PAGE_SIZE);

	DRM_DEBUG("Adding PPGTT at offset %x\n",
		  ppgtt->pd.base.ggtt_offset << 10);

	return 0;
}

static int __hw_ppgtt_init(struct i915_hw_ppgtt *ppgtt,
			   struct drm_i915_private *dev_priv)
{
	ppgtt->base.i915 = dev_priv;

	if (INTEL_INFO(dev_priv)->gen < 8)
		return gen6_ppgtt_init(ppgtt);
	else
		return gen8_ppgtt_init(ppgtt);
}

static void i915_address_space_init(struct i915_address_space *vm,
				    struct drm_i915_private *dev_priv,
				    const char *name)
{
	i915_gem_timeline_init(dev_priv, &vm->timeline, name);
	drm_mm_init(&vm->mm, vm->start, vm->total);
	INIT_LIST_HEAD(&vm->active_list);
	INIT_LIST_HEAD(&vm->inactive_list);
	INIT_LIST_HEAD(&vm->unbound_list);
	list_add_tail(&vm->global_link, &dev_priv->vm_list);
}

static void i915_address_space_fini(struct i915_address_space *vm)
{
	i915_gem_timeline_fini(&vm->timeline);
	drm_mm_takedown(&vm->mm);
	list_del(&vm->global_link);
}

static void gtt_write_workarounds(struct drm_i915_private *dev_priv)
{
	/* This function is for gtt related workarounds. This function is
	 * called on driver load and after a GPU reset, so you can place
	 * workarounds here even if they get overwritten by GPU reset.
	 */
	/* WaIncreaseDefaultTLBEntries:chv,bdw,skl,bxt */
	if (IS_BROADWELL(dev_priv))
		I915_WRITE(GEN8_L3_LRA_1_GPGPU, GEN8_L3_LRA_1_GPGPU_DEFAULT_VALUE_BDW);
	else if (IS_CHERRYVIEW(dev_priv))
		I915_WRITE(GEN8_L3_LRA_1_GPGPU, GEN8_L3_LRA_1_GPGPU_DEFAULT_VALUE_CHV);
	else if (IS_SKYLAKE(dev_priv))
		I915_WRITE(GEN8_L3_LRA_1_GPGPU, GEN9_L3_LRA_1_GPGPU_DEFAULT_VALUE_SKL);
	else if (IS_BROXTON(dev_priv))
		I915_WRITE(GEN8_L3_LRA_1_GPGPU, GEN9_L3_LRA_1_GPGPU_DEFAULT_VALUE_BXT);
}

static int i915_ppgtt_init(struct i915_hw_ppgtt *ppgtt,
			   struct drm_i915_private *dev_priv,
			   struct drm_i915_file_private *file_priv,
			   const char *name)
{
	int ret;

	ret = __hw_ppgtt_init(ppgtt, dev_priv);
	if (ret == 0) {
		kref_init(&ppgtt->ref);
		i915_address_space_init(&ppgtt->base, dev_priv, name);
		ppgtt->base.file = file_priv;
	}

	return ret;
}

int i915_ppgtt_init_hw(struct drm_i915_private *dev_priv)
{
	gtt_write_workarounds(dev_priv);

	/* In the case of execlists, PPGTT is enabled by the context descriptor
	 * and the PDPs are contained within the context itself.  We don't
	 * need to do anything here. */
	if (i915.enable_execlists)
		return 0;

	if (!USES_PPGTT(dev_priv))
		return 0;

	if (IS_GEN6(dev_priv))
		gen6_ppgtt_enable(dev_priv);
	else if (IS_GEN7(dev_priv))
		gen7_ppgtt_enable(dev_priv);
	else if (INTEL_GEN(dev_priv) >= 8)
		gen8_ppgtt_enable(dev_priv);
	else
		MISSING_CASE(INTEL_GEN(dev_priv));

	return 0;
}

struct i915_hw_ppgtt *
i915_ppgtt_create(struct drm_i915_private *dev_priv,
		  struct drm_i915_file_private *fpriv,
		  const char *name)
{
	struct i915_hw_ppgtt *ppgtt;
	int ret;

	ppgtt = kzalloc(sizeof(*ppgtt), GFP_KERNEL);
	if (!ppgtt)
		return ERR_PTR(-ENOMEM);

	ret = i915_ppgtt_init(ppgtt, dev_priv, fpriv, name);
	if (ret) {
		kfree(ppgtt);
		return ERR_PTR(ret);
	}

	trace_i915_ppgtt_create(&ppgtt->base);

	return ppgtt;
}

void i915_ppgtt_close(struct i915_address_space *vm)
{
	struct list_head *phases[] = {
		&vm->active_list,
		&vm->inactive_list,
		&vm->unbound_list,
		NULL,
	}, **phase;

	GEM_BUG_ON(vm->closed);
	vm->closed = true;

	for (phase = phases; *phase; phase++) {
		struct i915_vma *vma, *vn;

		list_for_each_entry_safe(vma, vn, *phase, vm_link)
			if (!i915_vma_is_closed(vma))
				i915_vma_close(vma);
	}
}

void i915_ppgtt_release(struct kref *kref)
{
	struct i915_hw_ppgtt *ppgtt =
		container_of(kref, struct i915_hw_ppgtt, ref);

	trace_i915_ppgtt_release(&ppgtt->base);

	/* vmas should already be unbound and destroyed */
	WARN_ON(!list_empty(&ppgtt->base.active_list));
	WARN_ON(!list_empty(&ppgtt->base.inactive_list));
	WARN_ON(!list_empty(&ppgtt->base.unbound_list));

	i915_address_space_fini(&ppgtt->base);

	ppgtt->base.cleanup(&ppgtt->base);
	kfree(ppgtt);
}

/* Certain Gen5 chipsets require require idling the GPU before
 * unmapping anything from the GTT when VT-d is enabled.
 */
static bool needs_idle_maps(struct drm_i915_private *dev_priv)
{
#ifdef CONFIG_INTEL_IOMMU
	/* Query intel_iommu to see if we need the workaround. Presumably that
	 * was loaded first.
	 */
	if (IS_GEN5(dev_priv) && IS_MOBILE(dev_priv) && intel_iommu_gfx_mapped)
		return true;
#endif
	return false;
}

void i915_check_and_clear_faults(struct drm_i915_private *dev_priv)
{
	struct intel_engine_cs *engine;
	enum intel_engine_id id;

	if (INTEL_INFO(dev_priv)->gen < 6)
		return;

	for_each_engine(engine, dev_priv, id) {
		u32 fault_reg;
		fault_reg = I915_READ(RING_FAULT_REG(engine));
		if (fault_reg & RING_FAULT_VALID) {
			DRM_DEBUG_DRIVER("Unexpected fault\n"
					 "\tAddr: 0x%08lx\n"
					 "\tAddress space: %s\n"
					 "\tSource ID: %d\n"
					 "\tType: %d\n",
					 fault_reg & PAGE_MASK,
					 fault_reg & RING_FAULT_GTTSEL_MASK ? "GGTT" : "PPGTT",
					 RING_FAULT_SRCID(fault_reg),
					 RING_FAULT_FAULT_TYPE(fault_reg));
			I915_WRITE(RING_FAULT_REG(engine),
				   fault_reg & ~RING_FAULT_VALID);
		}
	}

	/* Engine specific init may not have been done till this point. */
	if (dev_priv->engine[RCS])
		POSTING_READ(RING_FAULT_REG(dev_priv->engine[RCS]));
}

void i915_gem_suspend_gtt_mappings(struct drm_i915_private *dev_priv)
{
	struct i915_ggtt *ggtt = &dev_priv->ggtt;

	/* Don't bother messing with faults pre GEN6 as we have little
	 * documentation supporting that it's a good idea.
	 */
	if (INTEL_GEN(dev_priv) < 6)
		return;

	i915_check_and_clear_faults(dev_priv);

	ggtt->base.clear_range(&ggtt->base, ggtt->base.start, ggtt->base.total);

	i915_ggtt_invalidate(dev_priv);
}

int i915_gem_gtt_prepare_pages(struct drm_i915_gem_object *obj,
			       struct sg_table *pages)
{
	do {
		if (dma_map_sg(&obj->base.dev->pdev->dev,
			       pages->sgl, pages->nents,
			       PCI_DMA_BIDIRECTIONAL))
			return 0;

		/* If the DMA remap fails, one cause can be that we have
		 * too many objects pinned in a small remapping table,
		 * such as swiotlb. Incrementally purge all other objects and
		 * try again - if there are no more pages to remove from
		 * the DMA remapper, i915_gem_shrink will return 0.
		 */
		GEM_BUG_ON(obj->mm.pages == pages);
	} while (i915_gem_shrink(to_i915(obj->base.dev),
				 obj->base.size >> PAGE_SHIFT,
				 I915_SHRINK_BOUND |
				 I915_SHRINK_UNBOUND |
				 I915_SHRINK_ACTIVE));

	return -ENOSPC;
}

static void gen8_set_pte(void __iomem *addr, gen8_pte_t pte)
{
	writeq(pte, addr);
}

static void gen8_ggtt_insert_page(struct i915_address_space *vm,
				  dma_addr_t addr,
				  uint64_t offset,
				  enum i915_cache_level level,
				  u32 unused)
{
	struct i915_ggtt *ggtt = i915_vm_to_ggtt(vm);
	gen8_pte_t __iomem *pte =
		(gen8_pte_t __iomem *)ggtt->gsm + (offset >> PAGE_SHIFT);

	gen8_set_pte(pte, gen8_pte_encode(addr, level));

	ggtt->invalidate(vm->i915);
}

static void gen8_ggtt_insert_entries(struct i915_address_space *vm,
				     struct sg_table *st,
				     uint64_t start,
				     enum i915_cache_level level, u32 unused)
{
	struct i915_ggtt *ggtt = i915_vm_to_ggtt(vm);
	struct sgt_iter sgt_iter;
	gen8_pte_t __iomem *gtt_entries;
	gen8_pte_t gtt_entry;
	dma_addr_t addr;
	int i = 0;

	gtt_entries = (gen8_pte_t __iomem *)ggtt->gsm + (start >> PAGE_SHIFT);

	for_each_sgt_dma(addr, sgt_iter, st) {
		gtt_entry = gen8_pte_encode(addr, level);
		gen8_set_pte(&gtt_entries[i++], gtt_entry);
	}

	/*
	 * XXX: This serves as a posting read to make sure that the PTE has
	 * actually been updated. There is some concern that even though
	 * registers and PTEs are within the same BAR that they are potentially
	 * of NUMA access patterns. Therefore, even with the way we assume
	 * hardware should work, we must keep this posting read for paranoia.
	 */
	if (i != 0)
		WARN_ON(readq(&gtt_entries[i-1]) != gtt_entry);

	/* This next bit makes the above posting read even more important. We
	 * want to flush the TLBs only after we're certain all the PTE updates
	 * have finished.
	 */
	ggtt->invalidate(vm->i915);
}

struct insert_entries {
	struct i915_address_space *vm;
	struct sg_table *st;
	uint64_t start;
	enum i915_cache_level level;
	u32 flags;
};

static int gen8_ggtt_insert_entries__cb(void *_arg)
{
	struct insert_entries *arg = _arg;
	gen8_ggtt_insert_entries(arg->vm, arg->st,
				 arg->start, arg->level, arg->flags);
	return 0;
}

static void gen8_ggtt_insert_entries__BKL(struct i915_address_space *vm,
					  struct sg_table *st,
					  uint64_t start,
					  enum i915_cache_level level,
					  u32 flags)
{
	struct insert_entries arg = { vm, st, start, level, flags };
	stop_machine(gen8_ggtt_insert_entries__cb, &arg, NULL);
}

static void gen6_ggtt_insert_page(struct i915_address_space *vm,
				  dma_addr_t addr,
				  uint64_t offset,
				  enum i915_cache_level level,
				  u32 flags)
{
	struct i915_ggtt *ggtt = i915_vm_to_ggtt(vm);
	gen6_pte_t __iomem *pte =
		(gen6_pte_t __iomem *)ggtt->gsm + (offset >> PAGE_SHIFT);

	iowrite32(vm->pte_encode(addr, level, flags), pte);

	ggtt->invalidate(vm->i915);
}

/*
 * Binds an object into the global gtt with the specified cache level. The object
 * will be accessible to the GPU via commands whose operands reference offsets
 * within the global GTT as well as accessible by the GPU through the GMADR
 * mapped BAR (dev_priv->mm.gtt->gtt).
 */
static void gen6_ggtt_insert_entries(struct i915_address_space *vm,
				     struct sg_table *st,
				     uint64_t start,
				     enum i915_cache_level level, u32 flags)
{
	struct i915_ggtt *ggtt = i915_vm_to_ggtt(vm);
	struct sgt_iter sgt_iter;
	gen6_pte_t __iomem *gtt_entries;
	gen6_pte_t gtt_entry;
	dma_addr_t addr;
	int i = 0;

	gtt_entries = (gen6_pte_t __iomem *)ggtt->gsm + (start >> PAGE_SHIFT);

	for_each_sgt_dma(addr, sgt_iter, st) {
		gtt_entry = vm->pte_encode(addr, level, flags);
		iowrite32(gtt_entry, &gtt_entries[i++]);
	}

	/* XXX: This serves as a posting read to make sure that the PTE has
	 * actually been updated. There is some concern that even though
	 * registers and PTEs are within the same BAR that they are potentially
	 * of NUMA access patterns. Therefore, even with the way we assume
	 * hardware should work, we must keep this posting read for paranoia.
	 */
	if (i != 0)
		WARN_ON(readl(&gtt_entries[i-1]) != gtt_entry);

	/* This next bit makes the above posting read even more important. We
	 * want to flush the TLBs only after we're certain all the PTE updates
	 * have finished.
	 */
	ggtt->invalidate(vm->i915);
}

static void nop_clear_range(struct i915_address_space *vm,
			    uint64_t start, uint64_t length)
{
}

static void gen8_ggtt_clear_range(struct i915_address_space *vm,
				  uint64_t start, uint64_t length)
{
	struct i915_ggtt *ggtt = i915_vm_to_ggtt(vm);
	unsigned first_entry = start >> PAGE_SHIFT;
	unsigned num_entries = length >> PAGE_SHIFT;
	gen8_pte_t scratch_pte, __iomem *gtt_base =
		(gen8_pte_t __iomem *)ggtt->gsm + first_entry;
	const int max_entries = ggtt_total_entries(ggtt) - first_entry;
	int i;

	if (WARN(num_entries > max_entries,
		 "First entry = %d; Num entries = %d (max=%d)\n",
		 first_entry, num_entries, max_entries))
		num_entries = max_entries;

	scratch_pte = gen8_pte_encode(vm->scratch_page.daddr,
				      I915_CACHE_LLC);
	for (i = 0; i < num_entries; i++)
		gen8_set_pte(&gtt_base[i], scratch_pte);
	readl(gtt_base);
}

static void gen6_ggtt_clear_range(struct i915_address_space *vm,
				  uint64_t start,
				  uint64_t length)
{
	struct i915_ggtt *ggtt = i915_vm_to_ggtt(vm);
	unsigned first_entry = start >> PAGE_SHIFT;
	unsigned num_entries = length >> PAGE_SHIFT;
	gen6_pte_t scratch_pte, __iomem *gtt_base =
		(gen6_pte_t __iomem *)ggtt->gsm + first_entry;
	const int max_entries = ggtt_total_entries(ggtt) - first_entry;
	int i;

	if (WARN(num_entries > max_entries,
		 "First entry = %d; Num entries = %d (max=%d)\n",
		 first_entry, num_entries, max_entries))
		num_entries = max_entries;

	scratch_pte = vm->pte_encode(vm->scratch_page.daddr,
				     I915_CACHE_LLC, 0);

	for (i = 0; i < num_entries; i++)
		iowrite32(scratch_pte, &gtt_base[i]);
	readl(gtt_base);
}

static void i915_ggtt_insert_page(struct i915_address_space *vm,
				  dma_addr_t addr,
				  uint64_t offset,
				  enum i915_cache_level cache_level,
				  u32 unused)
{
	unsigned int flags = (cache_level == I915_CACHE_NONE) ?
		AGP_USER_MEMORY : AGP_USER_CACHED_MEMORY;

	intel_gtt_insert_page(addr, offset >> PAGE_SHIFT, flags);
}

static void i915_ggtt_insert_entries(struct i915_address_space *vm,
				     struct sg_table *pages,
				     uint64_t start,
				     enum i915_cache_level cache_level, u32 unused)
{
	unsigned int flags = (cache_level == I915_CACHE_NONE) ?
		AGP_USER_MEMORY : AGP_USER_CACHED_MEMORY;

	intel_gtt_insert_sg_entries(pages, start >> PAGE_SHIFT, flags);

}

static void i915_ggtt_clear_range(struct i915_address_space *vm,
				  uint64_t start,
				  uint64_t length)
{
	intel_gtt_clear_range(start >> PAGE_SHIFT, length >> PAGE_SHIFT);
}

static int ggtt_bind_vma(struct i915_vma *vma,
			 enum i915_cache_level cache_level,
			 u32 flags)
{
	struct drm_i915_private *i915 = vma->vm->i915;
	struct drm_i915_gem_object *obj = vma->obj;
	u32 pte_flags = 0;
	int ret;

	ret = i915_get_ggtt_vma_pages(vma);
	if (ret)
		return ret;

	/* Currently applicable only to VLV */
	if (obj->gt_ro)
		pte_flags |= PTE_READ_ONLY;

	intel_runtime_pm_get(i915);
	vma->vm->insert_entries(vma->vm, vma->pages, vma->node.start,
				cache_level, pte_flags);
	intel_runtime_pm_put(i915);

	/*
	 * Without aliasing PPGTT there's no difference between
	 * GLOBAL/LOCAL_BIND, it's all the same ptes. Hence unconditionally
	 * upgrade to both bound if we bind either to avoid double-binding.
	 */
	vma->flags |= I915_VMA_GLOBAL_BIND | I915_VMA_LOCAL_BIND;

	return 0;
}

static int aliasing_gtt_bind_vma(struct i915_vma *vma,
				 enum i915_cache_level cache_level,
				 u32 flags)
{
	struct drm_i915_private *i915 = vma->vm->i915;
	u32 pte_flags;
	int ret;

	ret = i915_get_ggtt_vma_pages(vma);
	if (ret)
		return ret;

	/* Currently applicable only to VLV */
	pte_flags = 0;
	if (vma->obj->gt_ro)
		pte_flags |= PTE_READ_ONLY;


	if (flags & I915_VMA_GLOBAL_BIND) {
		intel_runtime_pm_get(i915);
		vma->vm->insert_entries(vma->vm,
					vma->pages, vma->node.start,
					cache_level, pte_flags);
		intel_runtime_pm_put(i915);
	}

	if (flags & I915_VMA_LOCAL_BIND) {
		struct i915_hw_ppgtt *appgtt = i915->mm.aliasing_ppgtt;
		appgtt->base.insert_entries(&appgtt->base,
					    vma->pages, vma->node.start,
					    cache_level, pte_flags);
	}

	return 0;
}

static void ggtt_unbind_vma(struct i915_vma *vma)
{
	struct drm_i915_private *i915 = vma->vm->i915;
	struct i915_hw_ppgtt *appgtt = i915->mm.aliasing_ppgtt;
	const u64 size = min(vma->size, vma->node.size);

	if (vma->flags & I915_VMA_GLOBAL_BIND) {
		intel_runtime_pm_get(i915);
		vma->vm->clear_range(vma->vm,
				     vma->node.start, size);
		intel_runtime_pm_put(i915);
	}

	if (vma->flags & I915_VMA_LOCAL_BIND && appgtt)
		appgtt->base.clear_range(&appgtt->base,
					 vma->node.start, size);
}

void i915_gem_gtt_finish_pages(struct drm_i915_gem_object *obj,
			       struct sg_table *pages)
{
	struct drm_i915_private *dev_priv = to_i915(obj->base.dev);
	struct device *kdev = &dev_priv->drm.pdev->dev;
	struct i915_ggtt *ggtt = &dev_priv->ggtt;

	if (unlikely(ggtt->do_idle_maps)) {
		if (i915_gem_wait_for_idle(dev_priv, I915_WAIT_LOCKED)) {
			DRM_ERROR("Failed to wait for idle; VT'd may hang.\n");
			/* Wait a bit, in hopes it avoids the hang */
			udelay(10);
		}
	}

	dma_unmap_sg(kdev, pages->sgl, pages->nents, PCI_DMA_BIDIRECTIONAL);
}

static void i915_gtt_color_adjust(const struct drm_mm_node *node,
				  unsigned long color,
				  u64 *start,
				  u64 *end)
{
	if (node->color != color)
		*start += I915_GTT_PAGE_SIZE;

	node = list_next_entry(node, node_list);
	if (node->allocated && node->color != color)
		*end -= I915_GTT_PAGE_SIZE;
}

int i915_gem_init_ggtt(struct drm_i915_private *dev_priv)
{
	/* Let GEM Manage all of the aperture.
	 *
	 * However, leave one page at the end still bound to the scratch page.
	 * There are a number of places where the hardware apparently prefetches
	 * past the end of the object, and we've seen multiple hangs with the
	 * GPU head pointer stuck in a batchbuffer bound at the last page of the
	 * aperture.  One page should be enough to keep any prefetching inside
	 * of the aperture.
	 */
	struct i915_ggtt *ggtt = &dev_priv->ggtt;
	unsigned long hole_start, hole_end;
	struct i915_hw_ppgtt *ppgtt;
	struct drm_mm_node *entry;
	int ret;

	ret = intel_vgt_balloon(dev_priv);
	if (ret)
		return ret;

	/* Reserve a mappable slot for our lockless error capture */
	ret = drm_mm_insert_node_in_range(&ggtt->base.mm, &ggtt->error_capture,
					  PAGE_SIZE, 0, I915_COLOR_UNEVICTABLE,
					  0, ggtt->mappable_end,
					  DRM_MM_INSERT_LOW);
	if (ret)
		return ret;

	/* Clear any non-preallocated blocks */
	drm_mm_for_each_hole(entry, &ggtt->base.mm, hole_start, hole_end) {
		DRM_DEBUG_KMS("clearing unused GTT space: [%lx, %lx]\n",
			      hole_start, hole_end);
		ggtt->base.clear_range(&ggtt->base, hole_start,
				       hole_end - hole_start);
	}

	/* And finally clear the reserved guard page */
	ggtt->base.clear_range(&ggtt->base,
			       ggtt->base.total - PAGE_SIZE, PAGE_SIZE);

	if (USES_PPGTT(dev_priv) && !USES_FULL_PPGTT(dev_priv)) {
		ppgtt = kzalloc(sizeof(*ppgtt), GFP_KERNEL);
		if (!ppgtt) {
			ret = -ENOMEM;
			goto err;
		}

		ret = __hw_ppgtt_init(ppgtt, dev_priv);
		if (ret)
			goto err_ppgtt;

		if (ppgtt->base.allocate_va_range) {
			ret = ppgtt->base.allocate_va_range(&ppgtt->base, 0,
							    ppgtt->base.total);
			if (ret)
				goto err_ppgtt_cleanup;
		}

		ppgtt->base.clear_range(&ppgtt->base,
					ppgtt->base.start,
					ppgtt->base.total);

		dev_priv->mm.aliasing_ppgtt = ppgtt;
		WARN_ON(ggtt->base.bind_vma != ggtt_bind_vma);
		ggtt->base.bind_vma = aliasing_gtt_bind_vma;
	}

	return 0;

err_ppgtt_cleanup:
	ppgtt->base.cleanup(&ppgtt->base);
err_ppgtt:
	kfree(ppgtt);
err:
	drm_mm_remove_node(&ggtt->error_capture);
	return ret;
}

/**
 * i915_ggtt_cleanup_hw - Clean up GGTT hardware initialization
 * @dev_priv: i915 device
 */
void i915_ggtt_cleanup_hw(struct drm_i915_private *dev_priv)
{
	struct i915_ggtt *ggtt = &dev_priv->ggtt;

	if (dev_priv->mm.aliasing_ppgtt) {
		struct i915_hw_ppgtt *ppgtt = dev_priv->mm.aliasing_ppgtt;
		ppgtt->base.cleanup(&ppgtt->base);
		kfree(ppgtt);
	}

	i915_gem_cleanup_stolen(&dev_priv->drm);

	if (drm_mm_node_allocated(&ggtt->error_capture))
		drm_mm_remove_node(&ggtt->error_capture);

	if (drm_mm_initialized(&ggtt->base.mm)) {
		intel_vgt_deballoon(dev_priv);

		mutex_lock(&dev_priv->drm.struct_mutex);
		i915_address_space_fini(&ggtt->base);
		mutex_unlock(&dev_priv->drm.struct_mutex);
	}

	ggtt->base.cleanup(&ggtt->base);

	arch_phys_wc_del(ggtt->mtrr);
	io_mapping_fini(&ggtt->mappable);
}

static unsigned int gen6_get_total_gtt_size(u16 snb_gmch_ctl)
{
	snb_gmch_ctl >>= SNB_GMCH_GGMS_SHIFT;
	snb_gmch_ctl &= SNB_GMCH_GGMS_MASK;
	return snb_gmch_ctl << 20;
}

static unsigned int gen8_get_total_gtt_size(u16 bdw_gmch_ctl)
{
	bdw_gmch_ctl >>= BDW_GMCH_GGMS_SHIFT;
	bdw_gmch_ctl &= BDW_GMCH_GGMS_MASK;
	if (bdw_gmch_ctl)
		bdw_gmch_ctl = 1 << bdw_gmch_ctl;

#ifdef CONFIG_X86_32
	/* Limit 32b platforms to a 2GB GGTT: 4 << 20 / pte size * PAGE_SIZE */
	if (bdw_gmch_ctl > 4)
		bdw_gmch_ctl = 4;
#endif

	return bdw_gmch_ctl << 20;
}

static unsigned int chv_get_total_gtt_size(u16 gmch_ctrl)
{
	gmch_ctrl >>= SNB_GMCH_GGMS_SHIFT;
	gmch_ctrl &= SNB_GMCH_GGMS_MASK;

	if (gmch_ctrl)
		return 1 << (20 + gmch_ctrl);

	return 0;
}

static size_t gen6_get_stolen_size(u16 snb_gmch_ctl)
{
	snb_gmch_ctl >>= SNB_GMCH_GMS_SHIFT;
	snb_gmch_ctl &= SNB_GMCH_GMS_MASK;
	return snb_gmch_ctl << 25; /* 32 MB units */
}

static size_t gen8_get_stolen_size(u16 bdw_gmch_ctl)
{
	bdw_gmch_ctl >>= BDW_GMCH_GMS_SHIFT;
	bdw_gmch_ctl &= BDW_GMCH_GMS_MASK;
	return bdw_gmch_ctl << 25; /* 32 MB units */
}

static size_t chv_get_stolen_size(u16 gmch_ctrl)
{
	gmch_ctrl >>= SNB_GMCH_GMS_SHIFT;
	gmch_ctrl &= SNB_GMCH_GMS_MASK;

	/*
	 * 0x0  to 0x10: 32MB increments starting at 0MB
	 * 0x11 to 0x16: 4MB increments starting at 8MB
	 * 0x17 to 0x1d: 4MB increments start at 36MB
	 */
	if (gmch_ctrl < 0x11)
		return gmch_ctrl << 25;
	else if (gmch_ctrl < 0x17)
		return (gmch_ctrl - 0x11 + 2) << 22;
	else
		return (gmch_ctrl - 0x17 + 9) << 22;
}

static size_t gen9_get_stolen_size(u16 gen9_gmch_ctl)
{
	gen9_gmch_ctl >>= BDW_GMCH_GMS_SHIFT;
	gen9_gmch_ctl &= BDW_GMCH_GMS_MASK;

	if (gen9_gmch_ctl < 0xf0)
		return gen9_gmch_ctl << 25; /* 32 MB units */
	else
		/* 4MB increments starting at 0xf0 for 4MB */
		return (gen9_gmch_ctl - 0xf0 + 1) << 22;
}

static int ggtt_probe_common(struct i915_ggtt *ggtt, u64 size)
{
	struct drm_i915_private *dev_priv = ggtt->base.i915;
	struct pci_dev *pdev = dev_priv->drm.pdev;
	phys_addr_t phys_addr;
	int ret;

	/* For Modern GENs the PTEs and register space are split in the BAR */
	phys_addr = pci_resource_start(pdev, 0) + pci_resource_len(pdev, 0) / 2;

	/*
	 * On BXT writes larger than 64 bit to the GTT pagetable range will be
	 * dropped. For WC mappings in general we have 64 byte burst writes
	 * when the WC buffer is flushed, so we can't use it, but have to
	 * resort to an uncached mapping. The WC issue is easily caught by the
	 * readback check when writing GTT PTE entries.
	 */
	if (IS_GEN9_LP(dev_priv))
		ggtt->gsm = ioremap_nocache(phys_addr, size);
	else
		ggtt->gsm = ioremap_wc(phys_addr, size);
	if (!ggtt->gsm) {
		DRM_ERROR("Failed to map the ggtt page table\n");
		return -ENOMEM;
	}

	ret = setup_scratch_page(dev_priv, &ggtt->base.scratch_page, GFP_DMA32);
	if (ret) {
		DRM_ERROR("Scratch setup failed\n");
		/* iounmap will also get called at remove, but meh */
		iounmap(ggtt->gsm);
		return ret;
	}

	return 0;
}

/* The GGTT and PPGTT need a private PPAT setup in order to handle cacheability
 * bits. When using advanced contexts each context stores its own PAT, but
 * writing this data shouldn't be harmful even in those cases. */
static void bdw_setup_private_ppat(struct drm_i915_private *dev_priv)
{
	uint64_t pat;

	pat = GEN8_PPAT(0, GEN8_PPAT_WB | GEN8_PPAT_LLC)     | /* for normal objects, no eLLC */
	      GEN8_PPAT(1, GEN8_PPAT_WC | GEN8_PPAT_LLCELLC) | /* for something pointing to ptes? */
	      GEN8_PPAT(2, GEN8_PPAT_WT | GEN8_PPAT_LLCELLC) | /* for scanout with eLLC */
	      GEN8_PPAT(3, GEN8_PPAT_UC)                     | /* Uncached objects, mostly for scanout */
	      GEN8_PPAT(4, GEN8_PPAT_WB | GEN8_PPAT_LLCELLC | GEN8_PPAT_AGE(0)) |
	      GEN8_PPAT(5, GEN8_PPAT_WB | GEN8_PPAT_LLCELLC | GEN8_PPAT_AGE(1)) |
	      GEN8_PPAT(6, GEN8_PPAT_WB | GEN8_PPAT_LLCELLC | GEN8_PPAT_AGE(2)) |
	      GEN8_PPAT(7, GEN8_PPAT_WB | GEN8_PPAT_LLCELLC | GEN8_PPAT_AGE(3));

	if (!USES_PPGTT(dev_priv))
		/* Spec: "For GGTT, there is NO pat_sel[2:0] from the entry,
		 * so RTL will always use the value corresponding to
		 * pat_sel = 000".
		 * So let's disable cache for GGTT to avoid screen corruptions.
		 * MOCS still can be used though.
		 * - System agent ggtt writes (i.e. cpu gtt mmaps) already work
		 * before this patch, i.e. the same uncached + snooping access
		 * like on gen6/7 seems to be in effect.
		 * - So this just fixes blitter/render access. Again it looks
		 * like it's not just uncached access, but uncached + snooping.
		 * So we can still hold onto all our assumptions wrt cpu
		 * clflushing on LLC machines.
		 */
		pat = GEN8_PPAT(0, GEN8_PPAT_UC);

	/* XXX: spec defines this as 2 distinct registers. It's unclear if a 64b
	 * write would work. */
	I915_WRITE(GEN8_PRIVATE_PAT_LO, pat);
	I915_WRITE(GEN8_PRIVATE_PAT_HI, pat >> 32);
}

static void chv_setup_private_ppat(struct drm_i915_private *dev_priv)
{
	uint64_t pat;

	/*
	 * Map WB on BDW to snooped on CHV.
	 *
	 * Only the snoop bit has meaning for CHV, the rest is
	 * ignored.
	 *
	 * The hardware will never snoop for certain types of accesses:
	 * - CPU GTT (GMADR->GGTT->no snoop->memory)
	 * - PPGTT page tables
	 * - some other special cycles
	 *
	 * As with BDW, we also need to consider the following for GT accesses:
	 * "For GGTT, there is NO pat_sel[2:0] from the entry,
	 * so RTL will always use the value corresponding to
	 * pat_sel = 000".
	 * Which means we must set the snoop bit in PAT entry 0
	 * in order to keep the global status page working.
	 */
	pat = GEN8_PPAT(0, CHV_PPAT_SNOOP) |
	      GEN8_PPAT(1, 0) |
	      GEN8_PPAT(2, 0) |
	      GEN8_PPAT(3, 0) |
	      GEN8_PPAT(4, CHV_PPAT_SNOOP) |
	      GEN8_PPAT(5, CHV_PPAT_SNOOP) |
	      GEN8_PPAT(6, CHV_PPAT_SNOOP) |
	      GEN8_PPAT(7, CHV_PPAT_SNOOP);

	I915_WRITE(GEN8_PRIVATE_PAT_LO, pat);
	I915_WRITE(GEN8_PRIVATE_PAT_HI, pat >> 32);
}

static void gen6_gmch_remove(struct i915_address_space *vm)
{
	struct i915_ggtt *ggtt = i915_vm_to_ggtt(vm);

	iounmap(ggtt->gsm);
	cleanup_scratch_page(vm->i915, &vm->scratch_page);
}

static int gen8_gmch_probe(struct i915_ggtt *ggtt)
{
	struct drm_i915_private *dev_priv = ggtt->base.i915;
	struct pci_dev *pdev = dev_priv->drm.pdev;
	unsigned int size;
	u16 snb_gmch_ctl;

	/* TODO: We're not aware of mappable constraints on gen8 yet */
	ggtt->mappable_base = pci_resource_start(pdev, 2);
	ggtt->mappable_end = pci_resource_len(pdev, 2);

	if (!pci_set_dma_mask(pdev, DMA_BIT_MASK(39)))
		pci_set_consistent_dma_mask(pdev, DMA_BIT_MASK(39));

	pci_read_config_word(pdev, SNB_GMCH_CTRL, &snb_gmch_ctl);

	if (INTEL_GEN(dev_priv) >= 9) {
		ggtt->stolen_size = gen9_get_stolen_size(snb_gmch_ctl);
		size = gen8_get_total_gtt_size(snb_gmch_ctl);
	} else if (IS_CHERRYVIEW(dev_priv)) {
		ggtt->stolen_size = chv_get_stolen_size(snb_gmch_ctl);
		size = chv_get_total_gtt_size(snb_gmch_ctl);
	} else {
		ggtt->stolen_size = gen8_get_stolen_size(snb_gmch_ctl);
		size = gen8_get_total_gtt_size(snb_gmch_ctl);
	}

	ggtt->base.total = (size / sizeof(gen8_pte_t)) << PAGE_SHIFT;

	if (IS_CHERRYVIEW(dev_priv) || IS_GEN9_LP(dev_priv))
		chv_setup_private_ppat(dev_priv);
	else
		bdw_setup_private_ppat(dev_priv);

	ggtt->base.cleanup = gen6_gmch_remove;
	ggtt->base.bind_vma = ggtt_bind_vma;
	ggtt->base.unbind_vma = ggtt_unbind_vma;
	ggtt->base.insert_page = gen8_ggtt_insert_page;
	ggtt->base.clear_range = nop_clear_range;
	if (!USES_FULL_PPGTT(dev_priv) || intel_scanout_needs_vtd_wa(dev_priv))
		ggtt->base.clear_range = gen8_ggtt_clear_range;

	ggtt->base.insert_entries = gen8_ggtt_insert_entries;
	if (IS_CHERRYVIEW(dev_priv))
		ggtt->base.insert_entries = gen8_ggtt_insert_entries__BKL;

	ggtt->invalidate = gen6_ggtt_invalidate;

	return ggtt_probe_common(ggtt, size);
}

static int gen6_gmch_probe(struct i915_ggtt *ggtt)
{
	struct drm_i915_private *dev_priv = ggtt->base.i915;
	struct pci_dev *pdev = dev_priv->drm.pdev;
	unsigned int size;
	u16 snb_gmch_ctl;

	ggtt->mappable_base = pci_resource_start(pdev, 2);
	ggtt->mappable_end = pci_resource_len(pdev, 2);

	/* 64/512MB is the current min/max we actually know of, but this is just
	 * a coarse sanity check.
	 */
	if (ggtt->mappable_end < (64<<20) || ggtt->mappable_end > (512<<20)) {
		DRM_ERROR("Unknown GMADR size (%llx)\n", ggtt->mappable_end);
		return -ENXIO;
	}

	if (!pci_set_dma_mask(pdev, DMA_BIT_MASK(40)))
		pci_set_consistent_dma_mask(pdev, DMA_BIT_MASK(40));
	pci_read_config_word(pdev, SNB_GMCH_CTRL, &snb_gmch_ctl);

	ggtt->stolen_size = gen6_get_stolen_size(snb_gmch_ctl);

	size = gen6_get_total_gtt_size(snb_gmch_ctl);
	ggtt->base.total = (size / sizeof(gen6_pte_t)) << PAGE_SHIFT;

	ggtt->base.clear_range = gen6_ggtt_clear_range;
	ggtt->base.insert_page = gen6_ggtt_insert_page;
	ggtt->base.insert_entries = gen6_ggtt_insert_entries;
	ggtt->base.bind_vma = ggtt_bind_vma;
	ggtt->base.unbind_vma = ggtt_unbind_vma;
	ggtt->base.cleanup = gen6_gmch_remove;

	ggtt->invalidate = gen6_ggtt_invalidate;

	if (HAS_EDRAM(dev_priv))
		ggtt->base.pte_encode = iris_pte_encode;
	else if (IS_HASWELL(dev_priv))
		ggtt->base.pte_encode = hsw_pte_encode;
	else if (IS_VALLEYVIEW(dev_priv))
		ggtt->base.pte_encode = byt_pte_encode;
	else if (INTEL_GEN(dev_priv) >= 7)
		ggtt->base.pte_encode = ivb_pte_encode;
	else
		ggtt->base.pte_encode = snb_pte_encode;

	return ggtt_probe_common(ggtt, size);
}

static void i915_gmch_remove(struct i915_address_space *vm)
{
	intel_gmch_remove();
}

static int i915_gmch_probe(struct i915_ggtt *ggtt)
{
	struct drm_i915_private *dev_priv = ggtt->base.i915;
	int ret;

	ret = intel_gmch_probe(dev_priv->bridge_dev, dev_priv->drm.pdev, NULL);
	if (!ret) {
		DRM_ERROR("failed to set up gmch\n");
		return -EIO;
	}

	intel_gtt_get(&ggtt->base.total,
		      &ggtt->stolen_size,
		      &ggtt->mappable_base,
		      &ggtt->mappable_end);

	ggtt->do_idle_maps = needs_idle_maps(dev_priv);
	ggtt->base.insert_page = i915_ggtt_insert_page;
	ggtt->base.insert_entries = i915_ggtt_insert_entries;
	ggtt->base.clear_range = i915_ggtt_clear_range;
	ggtt->base.bind_vma = ggtt_bind_vma;
	ggtt->base.unbind_vma = ggtt_unbind_vma;
	ggtt->base.cleanup = i915_gmch_remove;

	ggtt->invalidate = gmch_ggtt_invalidate;

	if (unlikely(ggtt->do_idle_maps))
		DRM_INFO("applying Ironlake quirks for intel_iommu\n");

	return 0;
}

/**
 * i915_ggtt_probe_hw - Probe GGTT hardware location
 * @dev_priv: i915 device
 */
int i915_ggtt_probe_hw(struct drm_i915_private *dev_priv)
{
	struct i915_ggtt *ggtt = &dev_priv->ggtt;
	int ret;

	ggtt->base.i915 = dev_priv;

	if (INTEL_GEN(dev_priv) <= 5)
		ret = i915_gmch_probe(ggtt);
	else if (INTEL_GEN(dev_priv) < 8)
		ret = gen6_gmch_probe(ggtt);
	else
		ret = gen8_gmch_probe(ggtt);
	if (ret)
		return ret;

	/* Trim the GGTT to fit the GuC mappable upper range (when enabled).
	 * This is easier than doing range restriction on the fly, as we
	 * currently don't have any bits spare to pass in this upper
	 * restriction!
	 */
	if (HAS_GUC(dev_priv) && i915.enable_guc_loading) {
		ggtt->base.total = min_t(u64, ggtt->base.total, GUC_GGTT_TOP);
		ggtt->mappable_end = min(ggtt->mappable_end, ggtt->base.total);
	}

	if ((ggtt->base.total - 1) >> 32) {
		DRM_ERROR("We never expected a Global GTT with more than 32bits"
			  " of address space! Found %lldM!\n",
			  ggtt->base.total >> 20);
		ggtt->base.total = 1ULL << 32;
		ggtt->mappable_end = min(ggtt->mappable_end, ggtt->base.total);
	}

	if (ggtt->mappable_end > ggtt->base.total) {
		DRM_ERROR("mappable aperture extends past end of GGTT,"
			  " aperture=%llx, total=%llx\n",
			  ggtt->mappable_end, ggtt->base.total);
		ggtt->mappable_end = ggtt->base.total;
	}

	/* GMADR is the PCI mmio aperture into the global GTT. */
	DRM_INFO("Memory usable by graphics device = %lluM\n",
		 ggtt->base.total >> 20);
	DRM_DEBUG_DRIVER("GMADR size = %lldM\n", ggtt->mappable_end >> 20);
	DRM_DEBUG_DRIVER("GTT stolen size = %uM\n", ggtt->stolen_size >> 20);
#ifdef CONFIG_INTEL_IOMMU
	if (intel_iommu_gfx_mapped)
		DRM_INFO("VT-d active for gfx access\n");
#endif

	return 0;
}

/**
 * i915_ggtt_init_hw - Initialize GGTT hardware
 * @dev_priv: i915 device
 */
int i915_ggtt_init_hw(struct drm_i915_private *dev_priv)
{
	struct i915_ggtt *ggtt = &dev_priv->ggtt;
	int ret;

	INIT_LIST_HEAD(&dev_priv->vm_list);

	/* Subtract the guard page before address space initialization to
	 * shrink the range used by drm_mm.
	 */
	mutex_lock(&dev_priv->drm.struct_mutex);
	ggtt->base.total -= PAGE_SIZE;
	i915_address_space_init(&ggtt->base, dev_priv, "[global]");
	ggtt->base.total += PAGE_SIZE;
	if (!HAS_LLC(dev_priv))
		ggtt->base.mm.color_adjust = i915_gtt_color_adjust;
	mutex_unlock(&dev_priv->drm.struct_mutex);

	if (!io_mapping_init_wc(&dev_priv->ggtt.mappable,
				dev_priv->ggtt.mappable_base,
				dev_priv->ggtt.mappable_end)) {
		ret = -EIO;
		goto out_gtt_cleanup;
	}

	ggtt->mtrr = arch_phys_wc_add(ggtt->mappable_base, ggtt->mappable_end);

	/*
	 * Initialise stolen early so that we may reserve preallocated
	 * objects for the BIOS to KMS transition.
	 */
	ret = i915_gem_init_stolen(dev_priv);
	if (ret)
		goto out_gtt_cleanup;

	return 0;

out_gtt_cleanup:
	ggtt->base.cleanup(&ggtt->base);
	return ret;
}

int i915_ggtt_enable_hw(struct drm_i915_private *dev_priv)
{
	if (INTEL_GEN(dev_priv) < 6 && !intel_enable_gtt())
		return -EIO;

	return 0;
}

void i915_ggtt_enable_guc(struct drm_i915_private *i915)
{
	i915->ggtt.invalidate = guc_ggtt_invalidate;
}

void i915_ggtt_disable_guc(struct drm_i915_private *i915)
{
	i915->ggtt.invalidate = gen6_ggtt_invalidate;
}

void i915_gem_restore_gtt_mappings(struct drm_i915_private *dev_priv)
{
	struct i915_ggtt *ggtt = &dev_priv->ggtt;
	struct drm_i915_gem_object *obj, *on;

	i915_check_and_clear_faults(dev_priv);

	/* First fill our portion of the GTT with scratch pages */
	ggtt->base.clear_range(&ggtt->base, ggtt->base.start, ggtt->base.total);

	ggtt->base.closed = true; /* skip rewriting PTE on VMA unbind */

	/* clflush objects bound into the GGTT and rebind them. */
	list_for_each_entry_safe(obj, on,
				 &dev_priv->mm.bound_list, global_link) {
		bool ggtt_bound = false;
		struct i915_vma *vma;

		list_for_each_entry(vma, &obj->vma_list, obj_link) {
			if (vma->vm != &ggtt->base)
				continue;

			if (!i915_vma_unbind(vma))
				continue;

			WARN_ON(i915_vma_bind(vma, obj->cache_level,
					      PIN_UPDATE));
			ggtt_bound = true;
		}

		if (ggtt_bound)
			WARN_ON(i915_gem_object_set_to_gtt_domain(obj, false));
	}

	ggtt->base.closed = false;

	if (INTEL_GEN(dev_priv) >= 8) {
		if (IS_CHERRYVIEW(dev_priv) || IS_GEN9_LP(dev_priv))
			chv_setup_private_ppat(dev_priv);
		else
			bdw_setup_private_ppat(dev_priv);

		return;
	}

	if (USES_PPGTT(dev_priv)) {
		struct i915_address_space *vm;

		list_for_each_entry(vm, &dev_priv->vm_list, global_link) {
			/* TODO: Perhaps it shouldn't be gen6 specific */

			struct i915_hw_ppgtt *ppgtt;

			if (i915_is_ggtt(vm))
				ppgtt = dev_priv->mm.aliasing_ppgtt;
			else
				ppgtt = i915_vm_to_ppgtt(vm);

			gen6_write_page_range(dev_priv, &ppgtt->pd,
					      0, ppgtt->base.total);
		}
	}

	i915_ggtt_invalidate(dev_priv);
}

static struct scatterlist *
rotate_pages(const dma_addr_t *in, unsigned int offset,
	     unsigned int width, unsigned int height,
	     unsigned int stride,
	     struct sg_table *st, struct scatterlist *sg)
{
	unsigned int column, row;
	unsigned int src_idx;

	for (column = 0; column < width; column++) {
		src_idx = stride * (height - 1) + column;
		for (row = 0; row < height; row++) {
			st->nents++;
			/* We don't need the pages, but need to initialize
			 * the entries so the sg list can be happily traversed.
			 * The only thing we need are DMA addresses.
			 */
			sg_set_page(sg, NULL, PAGE_SIZE, 0);
			sg_dma_address(sg) = in[offset + src_idx];
			sg_dma_len(sg) = PAGE_SIZE;
			sg = sg_next(sg);
			src_idx -= stride;
		}
	}

	return sg;
}

static struct sg_table *
intel_rotate_fb_obj_pages(const struct intel_rotation_info *rot_info,
			  struct drm_i915_gem_object *obj)
{
	const size_t n_pages = obj->base.size / PAGE_SIZE;
	unsigned int size = intel_rotation_info_size(rot_info);
	struct sgt_iter sgt_iter;
	dma_addr_t dma_addr;
	unsigned long i;
	dma_addr_t *page_addr_list;
	struct sg_table *st;
	struct scatterlist *sg;
	int ret = -ENOMEM;

	/* Allocate a temporary list of source pages for random access. */
	page_addr_list = drm_malloc_gfp(n_pages,
					sizeof(dma_addr_t),
					GFP_TEMPORARY);
	if (!page_addr_list)
		return ERR_PTR(ret);

	/* Allocate target SG list. */
	st = kmalloc(sizeof(*st), GFP_KERNEL);
	if (!st)
		goto err_st_alloc;

	ret = sg_alloc_table(st, size, GFP_KERNEL);
	if (ret)
		goto err_sg_alloc;

	/* Populate source page list from the object. */
	i = 0;
	for_each_sgt_dma(dma_addr, sgt_iter, obj->mm.pages)
		page_addr_list[i++] = dma_addr;

	GEM_BUG_ON(i != n_pages);
	st->nents = 0;
	sg = st->sgl;

	for (i = 0 ; i < ARRAY_SIZE(rot_info->plane); i++) {
		sg = rotate_pages(page_addr_list, rot_info->plane[i].offset,
				  rot_info->plane[i].width, rot_info->plane[i].height,
				  rot_info->plane[i].stride, st, sg);
	}

	DRM_DEBUG_KMS("Created rotated page mapping for object size %zu (%ux%u tiles, %u pages)\n",
		      obj->base.size, rot_info->plane[0].width, rot_info->plane[0].height, size);

	drm_free_large(page_addr_list);

	return st;

err_sg_alloc:
	kfree(st);
err_st_alloc:
	drm_free_large(page_addr_list);

	DRM_DEBUG_KMS("Failed to create rotated mapping for object size %zu! (%ux%u tiles, %u pages)\n",
		      obj->base.size, rot_info->plane[0].width, rot_info->plane[0].height, size);

	return ERR_PTR(ret);
}

static struct sg_table *
intel_partial_pages(const struct i915_ggtt_view *view,
		    struct drm_i915_gem_object *obj)
{
	struct sg_table *st;
	struct scatterlist *sg, *iter;
	unsigned int count = view->partial.size;
	unsigned int offset;
	int ret = -ENOMEM;

	st = kmalloc(sizeof(*st), GFP_KERNEL);
	if (!st)
		goto err_st_alloc;

	ret = sg_alloc_table(st, count, GFP_KERNEL);
	if (ret)
		goto err_sg_alloc;

	iter = i915_gem_object_get_sg(obj, view->partial.offset, &offset);
	GEM_BUG_ON(!iter);

	sg = st->sgl;
	st->nents = 0;
	do {
		unsigned int len;

		len = min(iter->length - (offset << PAGE_SHIFT),
			  count << PAGE_SHIFT);
		sg_set_page(sg, NULL, len, 0);
		sg_dma_address(sg) =
			sg_dma_address(iter) + (offset << PAGE_SHIFT);
		sg_dma_len(sg) = len;

		st->nents++;
		count -= len >> PAGE_SHIFT;
		if (count == 0) {
			sg_mark_end(sg);
			return st;
		}

		sg = __sg_next(sg);
		iter = __sg_next(iter);
		offset = 0;
	} while (1);

err_sg_alloc:
	kfree(st);
err_st_alloc:
	return ERR_PTR(ret);
}

static int
i915_get_ggtt_vma_pages(struct i915_vma *vma)
{
	int ret = 0;

	/* The vma->pages are only valid within the lifespan of the borrowed
	 * obj->mm.pages. When the obj->mm.pages sg_table is regenerated, so
	 * must be the vma->pages. A simple rule is that vma->pages must only
	 * be accessed when the obj->mm.pages are pinned.
	 */
	GEM_BUG_ON(!i915_gem_object_has_pinned_pages(vma->obj));

	if (vma->pages)
		return 0;

	if (vma->ggtt_view.type == I915_GGTT_VIEW_NORMAL)
		vma->pages = vma->obj->mm.pages;
	else if (vma->ggtt_view.type == I915_GGTT_VIEW_ROTATED)
		vma->pages =
			intel_rotate_fb_obj_pages(&vma->ggtt_view.rotated,
						  vma->obj);
	else if (vma->ggtt_view.type == I915_GGTT_VIEW_PARTIAL)
		vma->pages = intel_partial_pages(&vma->ggtt_view, vma->obj);
	else
		WARN_ONCE(1, "GGTT view %u not implemented!\n",
			  vma->ggtt_view.type);

	if (!vma->pages) {
		DRM_ERROR("Failed to get pages for GGTT view type %u!\n",
			  vma->ggtt_view.type);
		ret = -EINVAL;
	} else if (IS_ERR(vma->pages)) {
		ret = PTR_ERR(vma->pages);
		vma->pages = NULL;
		DRM_ERROR("Failed to get pages for VMA view type %u (%d)!\n",
			  vma->ggtt_view.type, ret);
	}

	return ret;
}

/**
 * i915_gem_gtt_reserve - reserve a node in an address_space (GTT)
 * @vm: the &struct i915_address_space
 * @node: the &struct drm_mm_node (typically i915_vma.mode)
 * @size: how much space to allocate inside the GTT,
 *        must be #I915_GTT_PAGE_SIZE aligned
 * @offset: where to insert inside the GTT,
 *          must be #I915_GTT_MIN_ALIGNMENT aligned, and the node
 *          (@offset + @size) must fit within the address space
 * @color: color to apply to node, if this node is not from a VMA,
 *         color must be #I915_COLOR_UNEVICTABLE
 * @flags: control search and eviction behaviour
 *
 * i915_gem_gtt_reserve() tries to insert the @node at the exact @offset inside
 * the address space (using @size and @color). If the @node does not fit, it
 * tries to evict any overlapping nodes from the GTT, including any
 * neighbouring nodes if the colors do not match (to ensure guard pages between
 * differing domains). See i915_gem_evict_for_node() for the gory details
 * on the eviction algorithm. #PIN_NONBLOCK may used to prevent waiting on
 * evicting active overlapping objects, and any overlapping node that is pinned
 * or marked as unevictable will also result in failure.
 *
 * Returns: 0 on success, -ENOSPC if no suitable hole is found, -EINTR if
 * asked to wait for eviction and interrupted.
 */
int i915_gem_gtt_reserve(struct i915_address_space *vm,
			 struct drm_mm_node *node,
			 u64 size, u64 offset, unsigned long color,
			 unsigned int flags)
{
	int err;

	GEM_BUG_ON(!size);
	GEM_BUG_ON(!IS_ALIGNED(size, I915_GTT_PAGE_SIZE));
	GEM_BUG_ON(!IS_ALIGNED(offset, I915_GTT_MIN_ALIGNMENT));
	GEM_BUG_ON(range_overflows(offset, size, vm->total));
	GEM_BUG_ON(vm == &vm->i915->mm.aliasing_ppgtt->base);
	GEM_BUG_ON(drm_mm_node_allocated(node));

	node->size = size;
	node->start = offset;
	node->color = color;

	err = drm_mm_reserve_node(&vm->mm, node);
	if (err != -ENOSPC)
		return err;

	err = i915_gem_evict_for_node(vm, node, flags);
	if (err == 0)
		err = drm_mm_reserve_node(&vm->mm, node);

	return err;
}

static u64 random_offset(u64 start, u64 end, u64 len, u64 align)
{
	u64 range, addr;

	GEM_BUG_ON(range_overflows(start, len, end));
	GEM_BUG_ON(round_up(start, align) > round_down(end - len, align));

	range = round_down(end - len, align) - round_up(start, align);
	if (range) {
		if (sizeof(unsigned long) == sizeof(u64)) {
			addr = get_random_long();
		} else {
			addr = get_random_int();
			if (range > U32_MAX) {
				addr <<= 32;
				addr |= get_random_int();
			}
		}
		div64_u64_rem(addr, range, &addr);
		start += addr;
	}

	return round_up(start, align);
}

/**
 * i915_gem_gtt_insert - insert a node into an address_space (GTT)
 * @vm: the &struct i915_address_space
 * @node: the &struct drm_mm_node (typically i915_vma.node)
 * @size: how much space to allocate inside the GTT,
 *        must be #I915_GTT_PAGE_SIZE aligned
 * @alignment: required alignment of starting offset, may be 0 but
 *             if specified, this must be a power-of-two and at least
 *             #I915_GTT_MIN_ALIGNMENT
 * @color: color to apply to node
 * @start: start of any range restriction inside GTT (0 for all),
 *         must be #I915_GTT_PAGE_SIZE aligned
 * @end: end of any range restriction inside GTT (U64_MAX for all),
 *       must be #I915_GTT_PAGE_SIZE aligned if not U64_MAX
 * @flags: control search and eviction behaviour
 *
 * i915_gem_gtt_insert() first searches for an available hole into which
 * is can insert the node. The hole address is aligned to @alignment and
 * its @size must then fit entirely within the [@start, @end] bounds. The
 * nodes on either side of the hole must match @color, or else a guard page
 * will be inserted between the two nodes (or the node evicted). If no
 * suitable hole is found, first a victim is randomly selected and tested
 * for eviction, otherwise then the LRU list of objects within the GTT
 * is scanned to find the first set of replacement nodes to create the hole.
 * Those old overlapping nodes are evicted from the GTT (and so must be
 * rebound before any future use). Any node that is currently pinned cannot
 * be evicted (see i915_vma_pin()). Similar if the node's VMA is currently
 * active and #PIN_NONBLOCK is specified, that node is also skipped when
 * searching for an eviction candidate. See i915_gem_evict_something() for
 * the gory details on the eviction algorithm.
 *
 * Returns: 0 on success, -ENOSPC if no suitable hole is found, -EINTR if
 * asked to wait for eviction and interrupted.
 */
int i915_gem_gtt_insert(struct i915_address_space *vm,
			struct drm_mm_node *node,
			u64 size, u64 alignment, unsigned long color,
			u64 start, u64 end, unsigned int flags)
{
	enum drm_mm_insert_mode mode;
	u64 offset;
	int err;

	lockdep_assert_held(&vm->i915->drm.struct_mutex);
	GEM_BUG_ON(!size);
	GEM_BUG_ON(!IS_ALIGNED(size, I915_GTT_PAGE_SIZE));
	GEM_BUG_ON(alignment && !is_power_of_2(alignment));
	GEM_BUG_ON(alignment && !IS_ALIGNED(alignment, I915_GTT_MIN_ALIGNMENT));
	GEM_BUG_ON(start >= end);
	GEM_BUG_ON(start > 0  && !IS_ALIGNED(start, I915_GTT_PAGE_SIZE));
	GEM_BUG_ON(end < U64_MAX && !IS_ALIGNED(end, I915_GTT_PAGE_SIZE));
	GEM_BUG_ON(vm == &vm->i915->mm.aliasing_ppgtt->base);
	GEM_BUG_ON(drm_mm_node_allocated(node));

	if (unlikely(range_overflows(start, size, end)))
		return -ENOSPC;

	if (unlikely(round_up(start, alignment) > round_down(end - size, alignment)))
		return -ENOSPC;

	mode = DRM_MM_INSERT_BEST;
	if (flags & PIN_HIGH)
		mode = DRM_MM_INSERT_HIGH;
	if (flags & PIN_MAPPABLE)
		mode = DRM_MM_INSERT_LOW;

	/* We only allocate in PAGE_SIZE/GTT_PAGE_SIZE (4096) chunks,
	 * so we know that we always have a minimum alignment of 4096.
	 * The drm_mm range manager is optimised to return results
	 * with zero alignment, so where possible use the optimal
	 * path.
	 */
	BUILD_BUG_ON(I915_GTT_MIN_ALIGNMENT > I915_GTT_PAGE_SIZE);
	if (alignment <= I915_GTT_MIN_ALIGNMENT)
		alignment = 0;

	err = drm_mm_insert_node_in_range(&vm->mm, node,
					  size, alignment, color,
					  start, end, mode);
	if (err != -ENOSPC)
		return err;

	/* No free space, pick a slot at random.
	 *
	 * There is a pathological case here using a GTT shared between
	 * mmap and GPU (i.e. ggtt/aliasing_ppgtt but not full-ppgtt):
	 *
	 *    |<-- 256 MiB aperture -->||<-- 1792 MiB unmappable -->|
	 *         (64k objects)             (448k objects)
	 *
	 * Now imagine that the eviction LRU is ordered top-down (just because
	 * pathology meets real life), and that we need to evict an object to
	 * make room inside the aperture. The eviction scan then has to walk
	 * the 448k list before it finds one within range. And now imagine that
	 * it has to search for a new hole between every byte inside the memcpy,
	 * for several simultaneous clients.
	 *
	 * On a full-ppgtt system, if we have run out of available space, there
	 * will be lots and lots of objects in the eviction list! Again,
	 * searching that LRU list may be slow if we are also applying any
	 * range restrictions (e.g. restriction to low 4GiB) and so, for
	 * simplicity and similarilty between different GTT, try the single
	 * random replacement first.
	 */
	offset = random_offset(start, end,
			       size, alignment ?: I915_GTT_MIN_ALIGNMENT);
	err = i915_gem_gtt_reserve(vm, node, size, offset, color, flags);
	if (err != -ENOSPC)
		return err;

	/* Randomly selected placement is pinned, do a search */
	err = i915_gem_evict_something(vm, size, alignment, color,
				       start, end, flags);
	if (err)
		return err;

	return drm_mm_insert_node_in_range(&vm->mm, node,
					   size, alignment, color,
					   start, end, DRM_MM_INSERT_EVICT);
}<|MERGE_RESOLUTION|>--- conflicted
+++ resolved
@@ -420,13 +420,8 @@
 	kunmap_page_dma(dev_priv, vaddr);
 }
 
-<<<<<<< HEAD
-static void unmap_and_free_pt(struct i915_page_table *pt,
-			       struct drm_device *dev)
-=======
 static void fill_page_dma_32(struct drm_i915_private *dev_priv,
 			     struct i915_page_dma *p, const uint32_t val32)
->>>>>>> 5e4b7c10
 {
 	uint64_t v = val32;
 
@@ -449,36 +444,10 @@
 	cleanup_page_dma(dev_priv, scratch);
 }
 
-<<<<<<< HEAD
-static void gen8_initialize_pt(struct i915_address_space *vm,
-				struct i915_page_table *pt)
-{
-	gen8_pte_t *pt_vaddr, scratch_pte;
-	int i;
-
-	pt_vaddr = kmap_atomic(pt->page);
-	scratch_pte = gen8_pte_encode(vm->scratch.addr,
-				      I915_CACHE_LLC, true);
-
-	for (i = 0; i < GEN8_PTES; i++)
-		pt_vaddr[i] = scratch_pte;
-
-	if (!HAS_LLC(vm->dev))
-		drm_clflush_virt_range(pt_vaddr, PAGE_SIZE);
-	kunmap_atomic(pt_vaddr);
-}
-
-static struct i915_page_table *alloc_pt_single(struct drm_device *dev)
-{
-	struct i915_page_table *pt;
-	const size_t count = INTEL_INFO(dev)->gen >= 8 ?
-		GEN8_PTES : GEN6_PTES;
-=======
 static struct i915_page_table *alloc_pt(struct drm_i915_private *dev_priv)
 {
 	struct i915_page_table *pt;
 	const size_t count = INTEL_GEN(dev_priv) >= 8 ? GEN8_PTES : GEN6_PTES;
->>>>>>> 5e4b7c10
 	int ret = -ENOMEM;
 
 	pt = kzalloc(sizeof(*pt), GFP_KERNEL);
@@ -505,33 +474,6 @@
 	return ERR_PTR(ret);
 }
 
-<<<<<<< HEAD
-/**
- * alloc_pt_range() - Allocate a multiple page tables
- * @pd:		The page directory which will have at least @count entries
- *		available to point to the allocated page tables.
- * @pde:	First page directory entry for which we are allocating.
- * @count:	Number of pages to allocate.
- * @dev:	DRM device.
- *
- * Allocates multiple page table pages and sets the appropriate entries in the
- * page table structure within the page directory. Function cleans up after
- * itself on any failures.
- *
- * Return: 0 if allocation succeeded.
- */
-static int alloc_pt_range(struct i915_page_directory *pd, uint16_t pde, size_t count,
-			  struct drm_device *dev)
-{
-	int i, ret;
-
-	/* 512 is the max page tables per page_directory on any platform. */
-	if (WARN_ON(pde + count > I915_PDES))
-		return -EINVAL;
-
-	for (i = pde; i < pde + count; i++) {
-		struct i915_page_table *pt = alloc_pt_single(dev);
-=======
 static void free_pt(struct drm_i915_private *dev_priv,
 		    struct i915_page_table *pt)
 {
@@ -539,7 +481,6 @@
 	kfree(pt->used_ptes);
 	kfree(pt);
 }
->>>>>>> 5e4b7c10
 
 static void gen8_initialize_pt(struct i915_address_space *vm,
 			       struct i915_page_table *pt)
@@ -552,12 +493,8 @@
 	fill_px(vm->i915, pt, scratch_pte);
 }
 
-<<<<<<< HEAD
-static void unmap_and_free_pd(struct i915_page_directory *pd)
-=======
 static void gen6_initialize_pt(struct i915_address_space *vm,
 			       struct i915_page_table *pt)
->>>>>>> 5e4b7c10
 {
 	gen6_pte_t scratch_pte;
 
@@ -569,25 +506,15 @@
 	fill32_px(vm->i915, pt, scratch_pte);
 }
 
-<<<<<<< HEAD
-static struct i915_page_directory *alloc_pd_single(void)
-{
-	struct i915_page_directory *pd;
-=======
 static struct i915_page_directory *alloc_pd(struct drm_i915_private *dev_priv)
 {
 	struct i915_page_directory *pd;
 	int ret = -ENOMEM;
->>>>>>> 5e4b7c10
 
 	pd = kzalloc(sizeof(*pd), GFP_KERNEL);
 	if (!pd)
 		return ERR_PTR(-ENOMEM);
 
-<<<<<<< HEAD
-	pd->page = alloc_page(GFP_KERNEL);
-	if (!pd->page) {
-=======
 	pd->used_pdes = kcalloc(BITS_TO_LONGS(I915_PDES),
 				sizeof(*pd->used_pdes), GFP_KERNEL);
 	if (!pd->used_pdes)
@@ -613,7 +540,6 @@
 	if (px_page(pd)) {
 		cleanup_px(dev_priv, pd);
 		kfree(pd->used_pdes);
->>>>>>> 5e4b7c10
 		kfree(pd);
 	}
 }
@@ -807,15 +733,6 @@
 	ppgtt->pd_dirty_rings = INTEL_INFO(ppgtt->base.i915)->ring_mask;
 }
 
-<<<<<<< HEAD
-	while (num_entries) {
-		struct i915_page_directory *pd;
-		struct i915_page_table *pt;
-		struct page *page_table;
-
-		if (WARN_ON(!ppgtt->pdp.page_directory[pdpe]))
-			break;
-=======
 /* Removes entries from a single page table, releasing it if it's empty.
  * Caller can use the return value to update higher-level entries.
  */
@@ -844,7 +761,6 @@
 	}
 
 	pt_vaddr = kmap_px(pt);
->>>>>>> 5e4b7c10
 
 	while (pte < pte_end)
 		pt_vaddr[pte++] = scratch_pte;
@@ -882,13 +798,8 @@
 		}
 	}
 
-<<<<<<< HEAD
-		if (WARN_ON(!pt->page))
-			break;
-=======
 	if (bitmap_empty(pd->used_pdes, I915_PDES))
 		return true;
->>>>>>> 5e4b7c10
 
 	return false;
 }
@@ -979,17 +890,9 @@
 
 	while (__sg_page_iter_next(sg_iter)) {
 		if (pt_vaddr == NULL) {
-<<<<<<< HEAD
-			struct i915_page_directory *pd = ppgtt->pdp.page_directory[pdpe];
-			struct i915_page_table *pt = pd->page_table[pde];
-			struct page *page_table = pt->page;
-
-			pt_vaddr = kmap_atomic(page_table);
-=======
 			struct i915_page_directory *pd = pdp->page_directory[pdpe];
 			struct i915_page_table *pt = pd->page_table[pde];
 			pt_vaddr = kmap_px(pt);
->>>>>>> 5e4b7c10
 		}
 
 		pt_vaddr[pte] =
@@ -1037,12 +940,8 @@
 	}
 }
 
-<<<<<<< HEAD
-static void gen8_free_page_tables(struct i915_page_directory *pd, struct drm_device *dev)
-=======
 static void gen8_free_page_tables(struct drm_i915_private *dev_priv,
 				  struct i915_page_directory *pd)
->>>>>>> 5e4b7c10
 {
 	int i;
 
@@ -1146,8 +1045,6 @@
 	cleanup_scratch_page(dev_priv, &vm->scratch_page);
 }
 
-<<<<<<< HEAD
-=======
 static void gen8_ppgtt_cleanup_3lvl(struct drm_i915_private *dev_priv,
 				    struct i915_page_directory_pointer *pdp)
 {
@@ -1179,7 +1076,6 @@
 	cleanup_px(dev_priv, &ppgtt->pml4);
 }
 
->>>>>>> 5e4b7c10
 static void gen8_ppgtt_cleanup(struct i915_address_space *vm)
 {
 	struct drm_i915_private *dev_priv = vm->i915;
@@ -1188,16 +1084,12 @@
 	if (intel_vgpu_active(dev_priv))
 		gen8_ppgtt_notify_vgt(ppgtt, false);
 
-<<<<<<< HEAD
-	gen8_ppgtt_free(ppgtt);
-=======
 	if (!USES_FULL_48BIT_PPGTT(dev_priv))
 		gen8_ppgtt_cleanup_3lvl(dev_priv, &ppgtt->pdp);
 	else
 		gen8_ppgtt_cleanup_4lvl(ppgtt);
 
 	gen8_free_scratch(vm);
->>>>>>> 5e4b7c10
 }
 
 /**
@@ -1653,19 +1545,6 @@
 
 static int gen8_preallocate_top_level_pdps(struct i915_hw_ppgtt *ppgtt)
 {
-<<<<<<< HEAD
-	dma_addr_t pt_addr;
-	struct i915_page_directory *pdir = ppgtt->pdp.page_directory[pd];
-	struct i915_page_table *ptab = pdir->page_table[pt];
-	struct page *p = ptab->page;
-	int ret;
-
-	gen8_initialize_pt(&ppgtt->base, ptab);
-
-	pt_addr = pci_map_page(ppgtt->base.dev->pdev,
-			       p, 0, PAGE_SIZE, PCI_DMA_BIDIRECTIONAL);
-	ret = pci_dma_mapping_error(ppgtt->base.dev->pdev, pt_addr);
-=======
 	unsigned long *new_page_dirs, *new_page_tables;
 	uint32_t pdpes = I915_PDPES_PER_PDP(to_i915(ppgtt->base.dev));
 	int ret;
@@ -1674,7 +1553,6 @@
 	 * but as this is for init only, lets keep the things simple
 	 */
 	ret = alloc_gen8_temp_bitmaps(&new_page_dirs, &new_page_tables, pdpes);
->>>>>>> 5e4b7c10
 	if (ret)
 		return ret;
 
@@ -1724,37 +1602,12 @@
 
 		gen8_initialize_pml4(&ppgtt->base, &ppgtt->pml4);
 
-<<<<<<< HEAD
-	/*
-	 * 3. Map all the page directory entires to point to the page tables
-	 * we've allocated.
-	 *
-	 * For now, the PPGTT helper functions all require that the PDEs are
-	 * plugged in correctly. So we do that now/here. For aliasing PPGTT, we
-	 * will never need to touch the PDEs again.
-	 */
-	for (i = 0; i < GEN8_LEGACY_PDPES; i++) {
-		struct i915_page_directory *pd = ppgtt->pdp.page_directory[i];
-		gen8_pde_t *pd_vaddr;
-		pd_vaddr = kmap_atomic(ppgtt->pdp.page_directory[i]->page);
-		for (j = 0; j < I915_PDES; j++) {
-			struct i915_page_table *pt = pd->page_table[j];
-			dma_addr_t addr = pt->daddr;
-			pd_vaddr[j] = gen8_pde_encode(ppgtt->base.dev, addr,
-						      I915_CACHE_LLC);
-		}
-		if (!HAS_LLC(ppgtt->base.dev))
-			drm_clflush_virt_range(pd_vaddr, PAGE_SIZE);
-		kunmap_atomic(pd_vaddr);
-	}
-=======
 		ppgtt->base.total = 1ULL << 48;
 		ppgtt->switch_mm = gen8_48b_mm_switch;
 	} else {
 		ret = __pdp_init(dev_priv, &ppgtt->pdp);
 		if (ret)
 			goto free_scratch;
->>>>>>> 5e4b7c10
 
 		ppgtt->base.total = 1ULL << 32;
 		ppgtt->switch_mm = gen8_legacy_mm_switch;
@@ -1774,13 +1627,8 @@
 
 	return 0;
 
-<<<<<<< HEAD
-bail:
-	gen8_ppgtt_free(ppgtt);
-=======
 free_scratch:
 	gen8_free_scratch(&ppgtt->base);
->>>>>>> 5e4b7c10
 	return ret;
 }
 
@@ -1858,14 +1706,9 @@
 				  struct i915_page_directory *pd,
 				  uint32_t start, uint32_t length)
 {
-<<<<<<< HEAD
-	struct i915_page_table *pt;
-	uint32_t pde, temp;
-=======
 	struct i915_ggtt *ggtt = &dev_priv->ggtt;
 	struct i915_page_table *pt;
 	uint32_t pde;
->>>>>>> 5e4b7c10
 
 	gen6_for_each_pde(pt, pd, start, length, pde)
 		gen6_write_pde(pd, pde, pt);
@@ -2070,30 +1913,6 @@
 			act_pte = 0;
 		}
 	}
-<<<<<<< HEAD
-	if (pt_vaddr)
-		kunmap_atomic(pt_vaddr);
-}
-
-/* PDE TLBs are a pain invalidate pre GEN8. It requires a context reload. If we
- * are switching between contexts with the same LRCA, we also must do a force
- * restore.
- */
-static inline void mark_tlbs_dirty(struct i915_hw_ppgtt *ppgtt)
-{
-	/* If current vm != vm, */
-	ppgtt->pd_dirty_rings = INTEL_INFO(ppgtt->base.dev)->ring_mask;
-}
-
-static void gen6_initialize_pt(struct i915_address_space *vm,
-		struct i915_page_table *pt)
-{
-	gen6_pte_t *pt_vaddr, scratch_pte;
-	int i;
-
-	WARN_ON(vm->scratch.addr == 0);
-=======
->>>>>>> 5e4b7c10
 
 	if (pt_vaddr)
 		kunmap_px(ppgtt, pt_vaddr);
@@ -2103,22 +1922,12 @@
 			       uint64_t start_in, uint64_t length_in)
 {
 	DECLARE_BITMAP(new_page_tables, I915_PDES);
-<<<<<<< HEAD
-	struct drm_device *dev = vm->dev;
-	struct drm_i915_private *dev_priv = dev->dev_private;
-	struct i915_hw_ppgtt *ppgtt =
-				container_of(vm, struct i915_hw_ppgtt, base);
-	struct i915_page_table *pt;
-	const uint32_t start_save = start, length_save = length;
-	uint32_t pde, temp;
-=======
 	struct drm_i915_private *dev_priv = vm->i915;
 	struct i915_ggtt *ggtt = &dev_priv->ggtt;
 	struct i915_hw_ppgtt *ppgtt = i915_vm_to_ppgtt(vm);
 	struct i915_page_table *pt;
 	uint32_t start, length, start_save, length_save;
 	uint32_t pde;
->>>>>>> 5e4b7c10
 	int ret;
 
 	start = start_save = start_in;
@@ -2200,14 +2009,9 @@
 	struct drm_i915_private *dev_priv = vm->i915;
 	int ret;
 
-<<<<<<< HEAD
-	for (i = 0; i < ppgtt->num_pd_entries; i++) {
-		struct i915_page_table *pt = ppgtt->pd.page_table[i];
-=======
 	ret = setup_scratch_page(dev_priv, &vm->scratch_page, I915_GFP_DMA);
 	if (ret)
 		return ret;
->>>>>>> 5e4b7c10
 
 	vm->scratch_pt = alloc_pt(dev_priv);
 	if (IS_ERR(vm->scratch_pt)) {
@@ -2289,11 +2093,7 @@
 				  uint64_t start, uint64_t length)
 {
 	struct i915_page_table *unused;
-<<<<<<< HEAD
-	uint32_t pde, temp;
-=======
 	uint32_t pde;
->>>>>>> 5e4b7c10
 
 	gen6_for_each_pde(unused, &ppgtt->pd, start, length, pde)
 		ppgtt->pd.page_table[pde] = ppgtt->base.scratch_pt;
