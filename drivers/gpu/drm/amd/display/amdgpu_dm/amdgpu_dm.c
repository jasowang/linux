/*
 * Copyright 2015 Advanced Micro Devices, Inc.
 *
 * Permission is hereby granted, free of charge, to any person obtaining a
 * copy of this software and associated documentation files (the "Software"),
 * to deal in the Software without restriction, including without limitation
 * the rights to use, copy, modify, merge, publish, distribute, sublicense,
 * and/or sell copies of the Software, and to permit persons to whom the
 * Software is furnished to do so, subject to the following conditions:
 *
 * The above copyright notice and this permission notice shall be included in
 * all copies or substantial portions of the Software.
 *
 * THE SOFTWARE IS PROVIDED "AS IS", WITHOUT WARRANTY OF ANY KIND, EXPRESS OR
 * IMPLIED, INCLUDING BUT NOT LIMITED TO THE WARRANTIES OF MERCHANTABILITY,
 * FITNESS FOR A PARTICULAR PURPOSE AND NONINFRINGEMENT.  IN NO EVENT SHALL
 * THE COPYRIGHT HOLDER(S) OR AUTHOR(S) BE LIABLE FOR ANY CLAIM, DAMAGES OR
 * OTHER LIABILITY, WHETHER IN AN ACTION OF CONTRACT, TORT OR OTHERWISE,
 * ARISING FROM, OUT OF OR IN CONNECTION WITH THE SOFTWARE OR THE USE OR
 * OTHER DEALINGS IN THE SOFTWARE.
 *
 * Authors: AMD
 *
 */

#include "dm_services_types.h"
#include "dc.h"
#include "dc/inc/core_types.h"

#include "vid.h"
#include "amdgpu.h"
#include "amdgpu_display.h"
#include "amdgpu_ucode.h"
#include "atom.h"
#include "amdgpu_dm.h"
#include "amdgpu_pm.h"

#include "amd_shared.h"
#include "amdgpu_dm_irq.h"
#include "dm_helpers.h"
#include "dm_services_types.h"
#include "amdgpu_dm_mst_types.h"
#if defined(CONFIG_DEBUG_FS)
#include "amdgpu_dm_debugfs.h"
#endif

#include "ivsrcid/ivsrcid_vislands30.h"

#include <linux/module.h>
#include <linux/moduleparam.h>
#include <linux/version.h>
#include <linux/types.h>
#include <linux/pm_runtime.h>
#include <linux/firmware.h>

#include <drm/drmP.h>
#include <drm/drm_atomic.h>
#include <drm/drm_atomic_helper.h>
#include <drm/drm_dp_mst_helper.h>
#include <drm/drm_fb_helper.h>
#include <drm/drm_edid.h>

#if defined(CONFIG_DRM_AMD_DC_DCN1_0)
#include "ivsrcid/irqsrcs_dcn_1_0.h"

#include "dcn/dcn_1_0_offset.h"
#include "dcn/dcn_1_0_sh_mask.h"
#include "soc15_hw_ip.h"
#include "vega10_ip_offset.h"

#include "soc15_common.h"
#endif

#include "modules/inc/mod_freesync.h"

#define FIRMWARE_RAVEN_DMCU		"amdgpu/raven_dmcu.bin"
MODULE_FIRMWARE(FIRMWARE_RAVEN_DMCU);

/* basic init/fini API */
static int amdgpu_dm_init(struct amdgpu_device *adev);
static void amdgpu_dm_fini(struct amdgpu_device *adev);

/*
 * initializes drm_device display related structures, based on the information
 * provided by DAL. The drm strcutures are: drm_crtc, drm_connector,
 * drm_encoder, drm_mode_config
 *
 * Returns 0 on success
 */
static int amdgpu_dm_initialize_drm_device(struct amdgpu_device *adev);
/* removes and deallocates the drm structures, created by the above function */
static void amdgpu_dm_destroy_drm_device(struct amdgpu_display_manager *dm);

static void
amdgpu_dm_update_connector_after_detect(struct amdgpu_dm_connector *aconnector);

static int amdgpu_dm_plane_init(struct amdgpu_display_manager *dm,
				struct amdgpu_plane *aplane,
				unsigned long possible_crtcs);
static int amdgpu_dm_crtc_init(struct amdgpu_display_manager *dm,
			       struct drm_plane *plane,
			       uint32_t link_index);
static int amdgpu_dm_connector_init(struct amdgpu_display_manager *dm,
				    struct amdgpu_dm_connector *amdgpu_dm_connector,
				    uint32_t link_index,
				    struct amdgpu_encoder *amdgpu_encoder);
static int amdgpu_dm_encoder_init(struct drm_device *dev,
				  struct amdgpu_encoder *aencoder,
				  uint32_t link_index);

static int amdgpu_dm_connector_get_modes(struct drm_connector *connector);

static int amdgpu_dm_atomic_commit(struct drm_device *dev,
				   struct drm_atomic_state *state,
				   bool nonblock);

static void amdgpu_dm_atomic_commit_tail(struct drm_atomic_state *state);

static int amdgpu_dm_atomic_check(struct drm_device *dev,
				  struct drm_atomic_state *state);




static const enum drm_plane_type dm_plane_type_default[AMDGPU_MAX_PLANES] = {
	DRM_PLANE_TYPE_PRIMARY,
	DRM_PLANE_TYPE_PRIMARY,
	DRM_PLANE_TYPE_PRIMARY,
	DRM_PLANE_TYPE_PRIMARY,
	DRM_PLANE_TYPE_PRIMARY,
	DRM_PLANE_TYPE_PRIMARY,
};

static const enum drm_plane_type dm_plane_type_carizzo[AMDGPU_MAX_PLANES] = {
	DRM_PLANE_TYPE_PRIMARY,
	DRM_PLANE_TYPE_PRIMARY,
	DRM_PLANE_TYPE_PRIMARY,
	DRM_PLANE_TYPE_OVERLAY,/* YUV Capable Underlay */
};

static const enum drm_plane_type dm_plane_type_stoney[AMDGPU_MAX_PLANES] = {
	DRM_PLANE_TYPE_PRIMARY,
	DRM_PLANE_TYPE_PRIMARY,
	DRM_PLANE_TYPE_OVERLAY, /* YUV Capable Underlay */
};

/*
 * dm_vblank_get_counter
 *
 * @brief
 * Get counter for number of vertical blanks
 *
 * @param
 * struct amdgpu_device *adev - [in] desired amdgpu device
 * int disp_idx - [in] which CRTC to get the counter from
 *
 * @return
 * Counter for vertical blanks
 */
static u32 dm_vblank_get_counter(struct amdgpu_device *adev, int crtc)
{
	if (crtc >= adev->mode_info.num_crtc)
		return 0;
	else {
		struct amdgpu_crtc *acrtc = adev->mode_info.crtcs[crtc];
		struct dm_crtc_state *acrtc_state = to_dm_crtc_state(
				acrtc->base.state);


		if (acrtc_state->stream == NULL) {
			DRM_ERROR("dc_stream_state is NULL for crtc '%d'!\n",
				  crtc);
			return 0;
		}

		return dc_stream_get_vblank_counter(acrtc_state->stream);
	}
}

static int dm_crtc_get_scanoutpos(struct amdgpu_device *adev, int crtc,
				  u32 *vbl, u32 *position)
{
	uint32_t v_blank_start, v_blank_end, h_position, v_position;

	if ((crtc < 0) || (crtc >= adev->mode_info.num_crtc))
		return -EINVAL;
	else {
		struct amdgpu_crtc *acrtc = adev->mode_info.crtcs[crtc];
		struct dm_crtc_state *acrtc_state = to_dm_crtc_state(
						acrtc->base.state);

		if (acrtc_state->stream ==  NULL) {
			DRM_ERROR("dc_stream_state is NULL for crtc '%d'!\n",
				  crtc);
			return 0;
		}

		/*
		 * TODO rework base driver to use values directly.
		 * for now parse it back into reg-format
		 */
		dc_stream_get_scanoutpos(acrtc_state->stream,
					 &v_blank_start,
					 &v_blank_end,
					 &h_position,
					 &v_position);

		*position = v_position | (h_position << 16);
		*vbl = v_blank_start | (v_blank_end << 16);
	}

	return 0;
}

static bool dm_is_idle(void *handle)
{
	/* XXX todo */
	return true;
}

static int dm_wait_for_idle(void *handle)
{
	/* XXX todo */
	return 0;
}

static bool dm_check_soft_reset(void *handle)
{
	return false;
}

static int dm_soft_reset(void *handle)
{
	/* XXX todo */
	return 0;
}

static struct amdgpu_crtc *
get_crtc_by_otg_inst(struct amdgpu_device *adev,
		     int otg_inst)
{
	struct drm_device *dev = adev->ddev;
	struct drm_crtc *crtc;
	struct amdgpu_crtc *amdgpu_crtc;

	if (otg_inst == -1) {
		WARN_ON(1);
		return adev->mode_info.crtcs[0];
	}

	list_for_each_entry(crtc, &dev->mode_config.crtc_list, head) {
		amdgpu_crtc = to_amdgpu_crtc(crtc);

		if (amdgpu_crtc->otg_inst == otg_inst)
			return amdgpu_crtc;
	}

	return NULL;
}

static void dm_pflip_high_irq(void *interrupt_params)
{
	struct amdgpu_crtc *amdgpu_crtc;
	struct common_irq_params *irq_params = interrupt_params;
	struct amdgpu_device *adev = irq_params->adev;
	unsigned long flags;

	amdgpu_crtc = get_crtc_by_otg_inst(adev, irq_params->irq_src - IRQ_TYPE_PFLIP);

	/* IRQ could occur when in initial stage */
	/* TODO work and BO cleanup */
	if (amdgpu_crtc == NULL) {
		DRM_DEBUG_DRIVER("CRTC is null, returning.\n");
		return;
	}

	spin_lock_irqsave(&adev->ddev->event_lock, flags);

	if (amdgpu_crtc->pflip_status != AMDGPU_FLIP_SUBMITTED){
		DRM_DEBUG_DRIVER("amdgpu_crtc->pflip_status = %d !=AMDGPU_FLIP_SUBMITTED(%d) on crtc:%d[%p] \n",
						 amdgpu_crtc->pflip_status,
						 AMDGPU_FLIP_SUBMITTED,
						 amdgpu_crtc->crtc_id,
						 amdgpu_crtc);
		spin_unlock_irqrestore(&adev->ddev->event_lock, flags);
		return;
	}


	/* wake up userspace */
	if (amdgpu_crtc->event) {
		/* Update to correct count(s) if racing with vblank irq */
		drm_crtc_accurate_vblank_count(&amdgpu_crtc->base);

		drm_crtc_send_vblank_event(&amdgpu_crtc->base, amdgpu_crtc->event);

		/* page flip completed. clean up */
		amdgpu_crtc->event = NULL;

	} else
		WARN_ON(1);

	amdgpu_crtc->pflip_status = AMDGPU_FLIP_NONE;
	spin_unlock_irqrestore(&adev->ddev->event_lock, flags);

	DRM_DEBUG_DRIVER("%s - crtc :%d[%p], pflip_stat:AMDGPU_FLIP_NONE\n",
					__func__, amdgpu_crtc->crtc_id, amdgpu_crtc);

	drm_crtc_vblank_put(&amdgpu_crtc->base);
}

static void dm_crtc_high_irq(void *interrupt_params)
{
	struct common_irq_params *irq_params = interrupt_params;
	struct amdgpu_device *adev = irq_params->adev;
	struct amdgpu_crtc *acrtc;

	acrtc = get_crtc_by_otg_inst(adev, irq_params->irq_src - IRQ_TYPE_VBLANK);

	if (acrtc) {
		drm_crtc_handle_vblank(&acrtc->base);
		amdgpu_dm_crtc_handle_crc_irq(&acrtc->base);
	}
}

static int dm_set_clockgating_state(void *handle,
		  enum amd_clockgating_state state)
{
	return 0;
}

static int dm_set_powergating_state(void *handle,
		  enum amd_powergating_state state)
{
	return 0;
}

/* Prototypes of private functions */
static int dm_early_init(void* handle);

/* Allocate memory for FBC compressed data  */
static void amdgpu_dm_fbc_init(struct drm_connector *connector)
{
	struct drm_device *dev = connector->dev;
	struct amdgpu_device *adev = dev->dev_private;
	struct dm_comressor_info *compressor = &adev->dm.compressor;
	struct amdgpu_dm_connector *aconn = to_amdgpu_dm_connector(connector);
	struct drm_display_mode *mode;
	unsigned long max_size = 0;

	if (adev->dm.dc->fbc_compressor == NULL)
		return;

	if (aconn->dc_link->connector_signal != SIGNAL_TYPE_EDP)
		return;

	if (compressor->bo_ptr)
		return;


	list_for_each_entry(mode, &connector->modes, head) {
		if (max_size < mode->htotal * mode->vtotal)
			max_size = mode->htotal * mode->vtotal;
	}

	if (max_size) {
		int r = amdgpu_bo_create_kernel(adev, max_size * 4, PAGE_SIZE,
			    AMDGPU_GEM_DOMAIN_GTT, &compressor->bo_ptr,
			    &compressor->gpu_addr, &compressor->cpu_addr);

		if (r)
			DRM_ERROR("DM: Failed to initialize FBC\n");
		else {
			adev->dm.dc->ctx->fbc_gpu_addr = compressor->gpu_addr;
			DRM_INFO("DM: FBC alloc %lu\n", max_size*4);
		}

	}

}

/*
 * Init display KMS
 *
 * Returns 0 on success
 */
static int amdgpu_dm_init(struct amdgpu_device *adev)
{
	struct dc_init_data init_data;
	adev->dm.ddev = adev->ddev;
	adev->dm.adev = adev;

	/* Zero all the fields */
	memset(&init_data, 0, sizeof(init_data));

	if(amdgpu_dm_irq_init(adev)) {
		DRM_ERROR("amdgpu: failed to initialize DM IRQ support.\n");
		goto error;
	}

	init_data.asic_id.chip_family = adev->family;

	init_data.asic_id.pci_revision_id = adev->rev_id;
	init_data.asic_id.hw_internal_rev = adev->external_rev_id;

	init_data.asic_id.vram_width = adev->gmc.vram_width;
	/* TODO: initialize init_data.asic_id.vram_type here!!!! */
	init_data.asic_id.atombios_base_address =
		adev->mode_info.atom_context->bios;

	init_data.driver = adev;

	adev->dm.cgs_device = amdgpu_cgs_create_device(adev);

	if (!adev->dm.cgs_device) {
		DRM_ERROR("amdgpu: failed to create cgs device.\n");
		goto error;
	}

	init_data.cgs_device = adev->dm.cgs_device;

	init_data.dce_environment = DCE_ENV_PRODUCTION_DRV;

	/*
	 * TODO debug why this doesn't work on Raven
	 */
	if (adev->flags & AMD_IS_APU &&
	    adev->asic_type >= CHIP_CARRIZO &&
	    adev->asic_type < CHIP_RAVEN)
		init_data.flags.gpu_vm_support = true;

	/* Display Core create. */
	adev->dm.dc = dc_create(&init_data);

	if (adev->dm.dc) {
		DRM_INFO("Display Core initialized with v%s!\n", DC_VER);
	} else {
		DRM_INFO("Display Core failed to initialize with v%s!\n", DC_VER);
		goto error;
	}

	adev->dm.freesync_module = mod_freesync_create(adev->dm.dc);
	if (!adev->dm.freesync_module) {
		DRM_ERROR(
		"amdgpu: failed to initialize freesync_module.\n");
	} else
		DRM_DEBUG_DRIVER("amdgpu: freesync_module init done %p.\n",
				adev->dm.freesync_module);

	amdgpu_dm_init_color_mod();

	if (amdgpu_dm_initialize_drm_device(adev)) {
		DRM_ERROR(
		"amdgpu: failed to initialize sw for display support.\n");
		goto error;
	}

	/* Update the actual used number of crtc */
	adev->mode_info.num_crtc = adev->dm.display_indexes_num;

	/* TODO: Add_display_info? */

	/* TODO use dynamic cursor width */
	adev->ddev->mode_config.cursor_width = adev->dm.dc->caps.max_cursor_size;
	adev->ddev->mode_config.cursor_height = adev->dm.dc->caps.max_cursor_size;

	if (drm_vblank_init(adev->ddev, adev->dm.display_indexes_num)) {
		DRM_ERROR(
		"amdgpu: failed to initialize sw for display support.\n");
		goto error;
	}

#if defined(CONFIG_DEBUG_FS)
	if (dtn_debugfs_init(adev))
		DRM_ERROR("amdgpu: failed initialize dtn debugfs support.\n");
#endif

	DRM_DEBUG_DRIVER("KMS initialized.\n");

	return 0;
error:
	amdgpu_dm_fini(adev);

	return -EINVAL;
}

static void amdgpu_dm_fini(struct amdgpu_device *adev)
{
	amdgpu_dm_destroy_drm_device(&adev->dm);
	/*
	 * TODO: pageflip, vlank interrupt
	 *
	 * amdgpu_dm_irq_fini(adev);
	 */

	if (adev->dm.cgs_device) {
		amdgpu_cgs_destroy_device(adev->dm.cgs_device);
		adev->dm.cgs_device = NULL;
	}
	if (adev->dm.freesync_module) {
		mod_freesync_destroy(adev->dm.freesync_module);
		adev->dm.freesync_module = NULL;
	}
	/* DC Destroy TODO: Replace destroy DAL */
	if (adev->dm.dc)
		dc_destroy(&adev->dm.dc);
	return;
}

static int load_dmcu_fw(struct amdgpu_device *adev)
{
	const char *fw_name_dmcu;
	int r;
	const struct dmcu_firmware_header_v1_0 *hdr;

	switch(adev->asic_type) {
	case CHIP_BONAIRE:
	case CHIP_HAWAII:
	case CHIP_KAVERI:
	case CHIP_KABINI:
	case CHIP_MULLINS:
	case CHIP_TONGA:
	case CHIP_FIJI:
	case CHIP_CARRIZO:
	case CHIP_STONEY:
	case CHIP_POLARIS11:
	case CHIP_POLARIS10:
	case CHIP_POLARIS12:
	case CHIP_VEGAM:
	case CHIP_VEGA10:
	case CHIP_VEGA12:
	case CHIP_VEGA20:
		return 0;
	case CHIP_RAVEN:
		fw_name_dmcu = FIRMWARE_RAVEN_DMCU;
		break;
	default:
		DRM_ERROR("Unsupported ASIC type: 0x%X\n", adev->asic_type);
		return -EINVAL;
	}

	if (adev->firmware.load_type != AMDGPU_FW_LOAD_PSP) {
		DRM_DEBUG_KMS("dm: DMCU firmware not supported on direct or SMU loading\n");
		return 0;
	}

	r = request_firmware_direct(&adev->dm.fw_dmcu, fw_name_dmcu, adev->dev);
	if (r == -ENOENT) {
		/* DMCU firmware is not necessary, so don't raise a fuss if it's missing */
		DRM_DEBUG_KMS("dm: DMCU firmware not found\n");
		adev->dm.fw_dmcu = NULL;
		return 0;
	}
	if (r) {
		dev_err(adev->dev, "amdgpu_dm: Can't load firmware \"%s\"\n",
			fw_name_dmcu);
		return r;
	}

	r = amdgpu_ucode_validate(adev->dm.fw_dmcu);
	if (r) {
		dev_err(adev->dev, "amdgpu_dm: Can't validate firmware \"%s\"\n",
			fw_name_dmcu);
		release_firmware(adev->dm.fw_dmcu);
		adev->dm.fw_dmcu = NULL;
		return r;
	}

	hdr = (const struct dmcu_firmware_header_v1_0 *)adev->dm.fw_dmcu->data;
	adev->firmware.ucode[AMDGPU_UCODE_ID_DMCU_ERAM].ucode_id = AMDGPU_UCODE_ID_DMCU_ERAM;
	adev->firmware.ucode[AMDGPU_UCODE_ID_DMCU_ERAM].fw = adev->dm.fw_dmcu;
	adev->firmware.fw_size +=
		ALIGN(le32_to_cpu(hdr->header.ucode_size_bytes) - le32_to_cpu(hdr->intv_size_bytes), PAGE_SIZE);

	adev->firmware.ucode[AMDGPU_UCODE_ID_DMCU_INTV].ucode_id = AMDGPU_UCODE_ID_DMCU_INTV;
	adev->firmware.ucode[AMDGPU_UCODE_ID_DMCU_INTV].fw = adev->dm.fw_dmcu;
	adev->firmware.fw_size +=
		ALIGN(le32_to_cpu(hdr->intv_size_bytes), PAGE_SIZE);

	adev->dm.dmcu_fw_version = le32_to_cpu(hdr->header.ucode_version);

	DRM_DEBUG_KMS("PSP loading DMCU firmware\n");

	return 0;
}

static int dm_sw_init(void *handle)
{
	struct amdgpu_device *adev = (struct amdgpu_device *)handle;

	return load_dmcu_fw(adev);
}

static int dm_sw_fini(void *handle)
{
	struct amdgpu_device *adev = (struct amdgpu_device *)handle;

	if(adev->dm.fw_dmcu) {
		release_firmware(adev->dm.fw_dmcu);
		adev->dm.fw_dmcu = NULL;
	}

	return 0;
}

static int detect_mst_link_for_all_connectors(struct drm_device *dev)
{
	struct amdgpu_dm_connector *aconnector;
	struct drm_connector *connector;
	int ret = 0;

	drm_modeset_lock(&dev->mode_config.connection_mutex, NULL);

	list_for_each_entry(connector, &dev->mode_config.connector_list, head) {
		aconnector = to_amdgpu_dm_connector(connector);
		if (aconnector->dc_link->type == dc_connection_mst_branch &&
		    aconnector->mst_mgr.aux) {
			DRM_DEBUG_DRIVER("DM_MST: starting TM on aconnector: %p [id: %d]\n",
					aconnector, aconnector->base.base.id);

			ret = drm_dp_mst_topology_mgr_set_mst(&aconnector->mst_mgr, true);
			if (ret < 0) {
				DRM_ERROR("DM_MST: Failed to start MST\n");
				((struct dc_link *)aconnector->dc_link)->type = dc_connection_single;
				return ret;
				}
			}
	}

	drm_modeset_unlock(&dev->mode_config.connection_mutex);
	return ret;
}

static int dm_late_init(void *handle)
{
	struct amdgpu_device *adev = (struct amdgpu_device *)handle;

	return detect_mst_link_for_all_connectors(adev->ddev);
}

static void s3_handle_mst(struct drm_device *dev, bool suspend)
{
	struct amdgpu_dm_connector *aconnector;
	struct drm_connector *connector;

	drm_modeset_lock(&dev->mode_config.connection_mutex, NULL);

	list_for_each_entry(connector, &dev->mode_config.connector_list, head) {
		   aconnector = to_amdgpu_dm_connector(connector);
		   if (aconnector->dc_link->type == dc_connection_mst_branch &&
				   !aconnector->mst_port) {

			   if (suspend)
				   drm_dp_mst_topology_mgr_suspend(&aconnector->mst_mgr);
			   else
				   drm_dp_mst_topology_mgr_resume(&aconnector->mst_mgr);
		   }
	}

	drm_modeset_unlock(&dev->mode_config.connection_mutex);
}

static int dm_hw_init(void *handle)
{
	struct amdgpu_device *adev = (struct amdgpu_device *)handle;
	/* Create DAL display manager */
	amdgpu_dm_init(adev);
	amdgpu_dm_hpd_init(adev);

	return 0;
}

static int dm_hw_fini(void *handle)
{
	struct amdgpu_device *adev = (struct amdgpu_device *)handle;

	amdgpu_dm_hpd_fini(adev);

	amdgpu_dm_irq_fini(adev);
	amdgpu_dm_fini(adev);
	return 0;
}

static int dm_suspend(void *handle)
{
	struct amdgpu_device *adev = handle;
	struct amdgpu_display_manager *dm = &adev->dm;
	int ret = 0;

	s3_handle_mst(adev->ddev, true);

	amdgpu_dm_irq_suspend(adev);

	WARN_ON(adev->dm.cached_state);
	adev->dm.cached_state = drm_atomic_helper_suspend(adev->ddev);

	dc_set_power_state(dm->dc, DC_ACPI_CM_POWER_STATE_D3);

	return ret;
}

static struct amdgpu_dm_connector *
amdgpu_dm_find_first_crtc_matching_connector(struct drm_atomic_state *state,
					     struct drm_crtc *crtc)
{
	uint32_t i;
	struct drm_connector_state *new_con_state;
	struct drm_connector *connector;
	struct drm_crtc *crtc_from_state;

	for_each_new_connector_in_state(state, connector, new_con_state, i) {
		crtc_from_state = new_con_state->crtc;

		if (crtc_from_state == crtc)
			return to_amdgpu_dm_connector(connector);
	}

	return NULL;
}

static void emulated_link_detect(struct dc_link *link)
{
	struct dc_sink_init_data sink_init_data = { 0 };
	struct display_sink_capability sink_caps = { 0 };
	enum dc_edid_status edid_status;
	struct dc_context *dc_ctx = link->ctx;
	struct dc_sink *sink = NULL;
	struct dc_sink *prev_sink = NULL;

	link->type = dc_connection_none;
	prev_sink = link->local_sink;

	if (prev_sink != NULL)
		dc_sink_retain(prev_sink);

	switch (link->connector_signal) {
	case SIGNAL_TYPE_HDMI_TYPE_A: {
		sink_caps.transaction_type = DDC_TRANSACTION_TYPE_I2C;
		sink_caps.signal = SIGNAL_TYPE_HDMI_TYPE_A;
		break;
	}

	case SIGNAL_TYPE_DVI_SINGLE_LINK: {
		sink_caps.transaction_type = DDC_TRANSACTION_TYPE_I2C;
		sink_caps.signal = SIGNAL_TYPE_DVI_SINGLE_LINK;
		break;
	}

	case SIGNAL_TYPE_DVI_DUAL_LINK: {
		sink_caps.transaction_type = DDC_TRANSACTION_TYPE_I2C;
		sink_caps.signal = SIGNAL_TYPE_DVI_DUAL_LINK;
		break;
	}

	case SIGNAL_TYPE_LVDS: {
		sink_caps.transaction_type = DDC_TRANSACTION_TYPE_I2C;
		sink_caps.signal = SIGNAL_TYPE_LVDS;
		break;
	}

	case SIGNAL_TYPE_EDP: {
		sink_caps.transaction_type =
			DDC_TRANSACTION_TYPE_I2C_OVER_AUX;
		sink_caps.signal = SIGNAL_TYPE_EDP;
		break;
	}

	case SIGNAL_TYPE_DISPLAY_PORT: {
		sink_caps.transaction_type =
			DDC_TRANSACTION_TYPE_I2C_OVER_AUX;
		sink_caps.signal = SIGNAL_TYPE_VIRTUAL;
		break;
	}

	default:
		DC_ERROR("Invalid connector type! signal:%d\n",
			link->connector_signal);
		return;
	}

	sink_init_data.link = link;
	sink_init_data.sink_signal = sink_caps.signal;

	sink = dc_sink_create(&sink_init_data);
	if (!sink) {
		DC_ERROR("Failed to create sink!\n");
		return;
	}

	link->local_sink = sink;

	edid_status = dm_helpers_read_local_edid(
			link->ctx,
			link,
			sink);

	if (edid_status != EDID_OK)
		DC_ERROR("Failed to read EDID");

}

static int dm_resume(void *handle)
{
	struct amdgpu_device *adev = handle;
	struct drm_device *ddev = adev->ddev;
	struct amdgpu_display_manager *dm = &adev->dm;
	struct amdgpu_dm_connector *aconnector;
	struct drm_connector *connector;
	struct drm_crtc *crtc;
	struct drm_crtc_state *new_crtc_state;
	struct dm_crtc_state *dm_new_crtc_state;
	struct drm_plane *plane;
	struct drm_plane_state *new_plane_state;
	struct dm_plane_state *dm_new_plane_state;
	enum dc_connection_type new_connection_type = dc_connection_none;
	int ret;
	int i;

	/* power on hardware */
	dc_set_power_state(dm->dc, DC_ACPI_CM_POWER_STATE_D0);

	/* program HPD filter */
	dc_resume(dm->dc);

	/* On resume we need to  rewrite the MSTM control bits to enamble MST*/
	s3_handle_mst(ddev, false);

	/*
	 * early enable HPD Rx IRQ, should be done before set mode as short
	 * pulse interrupts are used for MST
	 */
	amdgpu_dm_irq_resume_early(adev);

	/* Do detection*/
	list_for_each_entry(connector, &ddev->mode_config.connector_list, head) {
		aconnector = to_amdgpu_dm_connector(connector);

		/*
		 * this is the case when traversing through already created
		 * MST connectors, should be skipped
		 */
		if (aconnector->mst_port)
			continue;

		mutex_lock(&aconnector->hpd_lock);
		if (!dc_link_detect_sink(aconnector->dc_link, &new_connection_type))
			DRM_ERROR("KMS: Failed to detect connector\n");

		if (aconnector->base.force && new_connection_type == dc_connection_none)
			emulated_link_detect(aconnector->dc_link);
		else
			dc_link_detect(aconnector->dc_link, DETECT_REASON_HPD);

		if (aconnector->fake_enable && aconnector->dc_link->local_sink)
			aconnector->fake_enable = false;

		aconnector->dc_sink = NULL;
		amdgpu_dm_update_connector_after_detect(aconnector);
		mutex_unlock(&aconnector->hpd_lock);
	}

	/* Force mode set in atomic commit */
	for_each_new_crtc_in_state(dm->cached_state, crtc, new_crtc_state, i)
		new_crtc_state->active_changed = true;

	/*
	 * atomic_check is expected to create the dc states. We need to release
	 * them here, since they were duplicated as part of the suspend
	 * procedure.
	 */
	for_each_new_crtc_in_state(dm->cached_state, crtc, new_crtc_state, i) {
		dm_new_crtc_state = to_dm_crtc_state(new_crtc_state);
		if (dm_new_crtc_state->stream) {
			WARN_ON(kref_read(&dm_new_crtc_state->stream->refcount) > 1);
			dc_stream_release(dm_new_crtc_state->stream);
			dm_new_crtc_state->stream = NULL;
		}
	}

	for_each_new_plane_in_state(dm->cached_state, plane, new_plane_state, i) {
		dm_new_plane_state = to_dm_plane_state(new_plane_state);
		if (dm_new_plane_state->dc_state) {
			WARN_ON(kref_read(&dm_new_plane_state->dc_state->refcount) > 1);
			dc_plane_state_release(dm_new_plane_state->dc_state);
			dm_new_plane_state->dc_state = NULL;
		}
	}

	ret = drm_atomic_helper_resume(ddev, dm->cached_state);

	dm->cached_state = NULL;

	amdgpu_dm_irq_resume_late(adev);

	return ret;
}

static const struct amd_ip_funcs amdgpu_dm_funcs = {
	.name = "dm",
	.early_init = dm_early_init,
	.late_init = dm_late_init,
	.sw_init = dm_sw_init,
	.sw_fini = dm_sw_fini,
	.hw_init = dm_hw_init,
	.hw_fini = dm_hw_fini,
	.suspend = dm_suspend,
	.resume = dm_resume,
	.is_idle = dm_is_idle,
	.wait_for_idle = dm_wait_for_idle,
	.check_soft_reset = dm_check_soft_reset,
	.soft_reset = dm_soft_reset,
	.set_clockgating_state = dm_set_clockgating_state,
	.set_powergating_state = dm_set_powergating_state,
};

const struct amdgpu_ip_block_version dm_ip_block =
{
	.type = AMD_IP_BLOCK_TYPE_DCE,
	.major = 1,
	.minor = 0,
	.rev = 0,
	.funcs = &amdgpu_dm_funcs,
};


static struct drm_atomic_state *
dm_atomic_state_alloc(struct drm_device *dev)
{
	struct dm_atomic_state *state = kzalloc(sizeof(*state), GFP_KERNEL);

	if (!state)
		return NULL;

	if (drm_atomic_state_init(dev, &state->base) < 0)
		goto fail;

	return &state->base;

fail:
	kfree(state);
	return NULL;
}

static void
dm_atomic_state_clear(struct drm_atomic_state *state)
{
	struct dm_atomic_state *dm_state = to_dm_atomic_state(state);

	if (dm_state->context) {
		dc_release_state(dm_state->context);
		dm_state->context = NULL;
	}

	drm_atomic_state_default_clear(state);
}

static void
dm_atomic_state_alloc_free(struct drm_atomic_state *state)
{
	struct dm_atomic_state *dm_state = to_dm_atomic_state(state);
	drm_atomic_state_default_release(state);
	kfree(dm_state);
}

static const struct drm_mode_config_funcs amdgpu_dm_mode_funcs = {
	.fb_create = amdgpu_display_user_framebuffer_create,
	.output_poll_changed = drm_fb_helper_output_poll_changed,
	.atomic_check = amdgpu_dm_atomic_check,
	.atomic_commit = amdgpu_dm_atomic_commit,
	.atomic_state_alloc = dm_atomic_state_alloc,
	.atomic_state_clear = dm_atomic_state_clear,
	.atomic_state_free = dm_atomic_state_alloc_free
};

static struct drm_mode_config_helper_funcs amdgpu_dm_mode_config_helperfuncs = {
	.atomic_commit_tail = amdgpu_dm_atomic_commit_tail
};

static void
amdgpu_dm_update_connector_after_detect(struct amdgpu_dm_connector *aconnector)
{
	struct drm_connector *connector = &aconnector->base;
	struct drm_device *dev = connector->dev;
	struct dc_sink *sink;

	/* MST handled by drm_mst framework */
	if (aconnector->mst_mgr.mst_state == true)
		return;


	sink = aconnector->dc_link->local_sink;

	/*
	 * Edid mgmt connector gets first update only in mode_valid hook and then
	 * the connector sink is set to either fake or physical sink depends on link status.
	 * Skip if already done during boot.
	 */
	if (aconnector->base.force != DRM_FORCE_UNSPECIFIED
			&& aconnector->dc_em_sink) {

		/*
		 * For S3 resume with headless use eml_sink to fake stream
		 * because on resume connector->sink is set to NULL
		 */
		mutex_lock(&dev->mode_config.mutex);

		if (sink) {
			if (aconnector->dc_sink) {
				amdgpu_dm_update_freesync_caps(connector, NULL);
				/*
				 * retain and release below are used to
				 * bump up refcount for sink because the link doesn't point
				 * to it anymore after disconnect, so on next crtc to connector
				 * reshuffle by UMD we will get into unwanted dc_sink release
				 */
				if (aconnector->dc_sink != aconnector->dc_em_sink)
					dc_sink_release(aconnector->dc_sink);
			}
			aconnector->dc_sink = sink;
			amdgpu_dm_update_freesync_caps(connector,
					aconnector->edid);
		} else {
			amdgpu_dm_update_freesync_caps(connector, NULL);
			if (!aconnector->dc_sink)
				aconnector->dc_sink = aconnector->dc_em_sink;
			else if (aconnector->dc_sink != aconnector->dc_em_sink)
				dc_sink_retain(aconnector->dc_sink);
		}

		mutex_unlock(&dev->mode_config.mutex);
		return;
	}

	/*
	 * TODO: temporary guard to look for proper fix
	 * if this sink is MST sink, we should not do anything
	 */
	if (sink && sink->sink_signal == SIGNAL_TYPE_DISPLAY_PORT_MST)
		return;

	if (aconnector->dc_sink == sink) {
		/*
		 * We got a DP short pulse (Link Loss, DP CTS, etc...).
		 * Do nothing!!
		 */
		DRM_DEBUG_DRIVER("DCHPD: connector_id=%d: dc_sink didn't change.\n",
				aconnector->connector_id);
		return;
	}

	DRM_DEBUG_DRIVER("DCHPD: connector_id=%d: Old sink=%p New sink=%p\n",
		aconnector->connector_id, aconnector->dc_sink, sink);

	mutex_lock(&dev->mode_config.mutex);

	/*
	 * 1. Update status of the drm connector
	 * 2. Send an event and let userspace tell us what to do
	 */
	if (sink) {
		/*
		 * TODO: check if we still need the S3 mode update workaround.
		 * If yes, put it here.
		 */
		if (aconnector->dc_sink)
			amdgpu_dm_update_freesync_caps(connector, NULL);

		aconnector->dc_sink = sink;
		if (sink->dc_edid.length == 0) {
			aconnector->edid = NULL;
			drm_dp_cec_unset_edid(&aconnector->dm_dp_aux.aux);
		} else {
			aconnector->edid =
				(struct edid *) sink->dc_edid.raw_edid;


			drm_connector_update_edid_property(connector,
					aconnector->edid);
			drm_dp_cec_set_edid(&aconnector->dm_dp_aux.aux,
					    aconnector->edid);
		}
		amdgpu_dm_update_freesync_caps(connector, aconnector->edid);

	} else {
		drm_dp_cec_unset_edid(&aconnector->dm_dp_aux.aux);
		amdgpu_dm_update_freesync_caps(connector, NULL);
		drm_connector_update_edid_property(connector, NULL);
		aconnector->num_modes = 0;
		aconnector->dc_sink = NULL;
		aconnector->edid = NULL;
	}

	mutex_unlock(&dev->mode_config.mutex);
}

static void handle_hpd_irq(void *param)
{
	struct amdgpu_dm_connector *aconnector = (struct amdgpu_dm_connector *)param;
	struct drm_connector *connector = &aconnector->base;
	struct drm_device *dev = connector->dev;
	enum dc_connection_type new_connection_type = dc_connection_none;

	/*
	 * In case of failure or MST no need to update connector status or notify the OS
	 * since (for MST case) MST does this in its own context.
	 */
	mutex_lock(&aconnector->hpd_lock);

	if (aconnector->fake_enable)
		aconnector->fake_enable = false;

	if (!dc_link_detect_sink(aconnector->dc_link, &new_connection_type))
		DRM_ERROR("KMS: Failed to detect connector\n");

	if (aconnector->base.force && new_connection_type == dc_connection_none) {
		emulated_link_detect(aconnector->dc_link);


		drm_modeset_lock_all(dev);
		dm_restore_drm_connector_state(dev, connector);
		drm_modeset_unlock_all(dev);

		if (aconnector->base.force == DRM_FORCE_UNSPECIFIED)
			drm_kms_helper_hotplug_event(dev);

	} else if (dc_link_detect(aconnector->dc_link, DETECT_REASON_HPD)) {
		amdgpu_dm_update_connector_after_detect(aconnector);


		drm_modeset_lock_all(dev);
		dm_restore_drm_connector_state(dev, connector);
		drm_modeset_unlock_all(dev);

		if (aconnector->base.force == DRM_FORCE_UNSPECIFIED)
			drm_kms_helper_hotplug_event(dev);
	}
	mutex_unlock(&aconnector->hpd_lock);

}

static void dm_handle_hpd_rx_irq(struct amdgpu_dm_connector *aconnector)
{
	uint8_t esi[DP_PSR_ERROR_STATUS - DP_SINK_COUNT_ESI] = { 0 };
	uint8_t dret;
	bool new_irq_handled = false;
	int dpcd_addr;
	int dpcd_bytes_to_read;

	const int max_process_count = 30;
	int process_count = 0;

	const struct dc_link_status *link_status = dc_link_get_status(aconnector->dc_link);

	if (link_status->dpcd_caps->dpcd_rev.raw < 0x12) {
		dpcd_bytes_to_read = DP_LANE0_1_STATUS - DP_SINK_COUNT;
		/* DPCD 0x200 - 0x201 for downstream IRQ */
		dpcd_addr = DP_SINK_COUNT;
	} else {
		dpcd_bytes_to_read = DP_PSR_ERROR_STATUS - DP_SINK_COUNT_ESI;
		/* DPCD 0x2002 - 0x2005 for downstream IRQ */
		dpcd_addr = DP_SINK_COUNT_ESI;
	}

	dret = drm_dp_dpcd_read(
		&aconnector->dm_dp_aux.aux,
		dpcd_addr,
		esi,
		dpcd_bytes_to_read);

	while (dret == dpcd_bytes_to_read &&
		process_count < max_process_count) {
		uint8_t retry;
		dret = 0;

		process_count++;

		DRM_DEBUG_DRIVER("ESI %02x %02x %02x\n", esi[0], esi[1], esi[2]);
		/* handle HPD short pulse irq */
		if (aconnector->mst_mgr.mst_state)
			drm_dp_mst_hpd_irq(
				&aconnector->mst_mgr,
				esi,
				&new_irq_handled);

		if (new_irq_handled) {
			/* ACK at DPCD to notify down stream */
			const int ack_dpcd_bytes_to_write =
				dpcd_bytes_to_read - 1;

			for (retry = 0; retry < 3; retry++) {
				uint8_t wret;

				wret = drm_dp_dpcd_write(
					&aconnector->dm_dp_aux.aux,
					dpcd_addr + 1,
					&esi[1],
					ack_dpcd_bytes_to_write);
				if (wret == ack_dpcd_bytes_to_write)
					break;
			}

			/* check if there is new irq to be handled */
			dret = drm_dp_dpcd_read(
				&aconnector->dm_dp_aux.aux,
				dpcd_addr,
				esi,
				dpcd_bytes_to_read);

			new_irq_handled = false;
		} else {
			break;
		}
	}

	if (process_count == max_process_count)
		DRM_DEBUG_DRIVER("Loop exceeded max iterations\n");
}

static void handle_hpd_rx_irq(void *param)
{
	struct amdgpu_dm_connector *aconnector = (struct amdgpu_dm_connector *)param;
	struct drm_connector *connector = &aconnector->base;
	struct drm_device *dev = connector->dev;
	struct dc_link *dc_link = aconnector->dc_link;
	bool is_mst_root_connector = aconnector->mst_mgr.mst_state;
	enum dc_connection_type new_connection_type = dc_connection_none;

	/*
	 * TODO:Temporary add mutex to protect hpd interrupt not have a gpio
	 * conflict, after implement i2c helper, this mutex should be
	 * retired.
	 */
	if (dc_link->type != dc_connection_mst_branch)
		mutex_lock(&aconnector->hpd_lock);

	if (dc_link_handle_hpd_rx_irq(dc_link, NULL, NULL) &&
			!is_mst_root_connector) {
		/* Downstream Port status changed. */
		if (!dc_link_detect_sink(dc_link, &new_connection_type))
			DRM_ERROR("KMS: Failed to detect connector\n");

		if (aconnector->base.force && new_connection_type == dc_connection_none) {
			emulated_link_detect(dc_link);

			if (aconnector->fake_enable)
				aconnector->fake_enable = false;

			amdgpu_dm_update_connector_after_detect(aconnector);


			drm_modeset_lock_all(dev);
			dm_restore_drm_connector_state(dev, connector);
			drm_modeset_unlock_all(dev);

			drm_kms_helper_hotplug_event(dev);
		} else if (dc_link_detect(dc_link, DETECT_REASON_HPDRX)) {

			if (aconnector->fake_enable)
				aconnector->fake_enable = false;

			amdgpu_dm_update_connector_after_detect(aconnector);


			drm_modeset_lock_all(dev);
			dm_restore_drm_connector_state(dev, connector);
			drm_modeset_unlock_all(dev);

			drm_kms_helper_hotplug_event(dev);
		}
	}
	if ((dc_link->cur_link_settings.lane_count != LANE_COUNT_UNKNOWN) ||
	    (dc_link->type == dc_connection_mst_branch))
		dm_handle_hpd_rx_irq(aconnector);

	if (dc_link->type != dc_connection_mst_branch) {
		drm_dp_cec_irq(&aconnector->dm_dp_aux.aux);
		mutex_unlock(&aconnector->hpd_lock);
	}
}

static void register_hpd_handlers(struct amdgpu_device *adev)
{
	struct drm_device *dev = adev->ddev;
	struct drm_connector *connector;
	struct amdgpu_dm_connector *aconnector;
	const struct dc_link *dc_link;
	struct dc_interrupt_params int_params = {0};

	int_params.requested_polarity = INTERRUPT_POLARITY_DEFAULT;
	int_params.current_polarity = INTERRUPT_POLARITY_DEFAULT;

	list_for_each_entry(connector,
			&dev->mode_config.connector_list, head)	{

		aconnector = to_amdgpu_dm_connector(connector);
		dc_link = aconnector->dc_link;

		if (DC_IRQ_SOURCE_INVALID != dc_link->irq_source_hpd) {
			int_params.int_context = INTERRUPT_LOW_IRQ_CONTEXT;
			int_params.irq_source = dc_link->irq_source_hpd;

			amdgpu_dm_irq_register_interrupt(adev, &int_params,
					handle_hpd_irq,
					(void *) aconnector);
		}

		if (DC_IRQ_SOURCE_INVALID != dc_link->irq_source_hpd_rx) {

			/* Also register for DP short pulse (hpd_rx). */
			int_params.int_context = INTERRUPT_LOW_IRQ_CONTEXT;
			int_params.irq_source =	dc_link->irq_source_hpd_rx;

			amdgpu_dm_irq_register_interrupt(adev, &int_params,
					handle_hpd_rx_irq,
					(void *) aconnector);
		}
	}
}

/* Register IRQ sources and initialize IRQ callbacks */
static int dce110_register_irq_handlers(struct amdgpu_device *adev)
{
	struct dc *dc = adev->dm.dc;
	struct common_irq_params *c_irq_params;
	struct dc_interrupt_params int_params = {0};
	int r;
	int i;
	unsigned client_id = AMDGPU_IRQ_CLIENTID_LEGACY;

	if (adev->asic_type == CHIP_VEGA10 ||
	    adev->asic_type == CHIP_VEGA12 ||
	    adev->asic_type == CHIP_VEGA20 ||
	    adev->asic_type == CHIP_RAVEN)
		client_id = SOC15_IH_CLIENTID_DCE;

	int_params.requested_polarity = INTERRUPT_POLARITY_DEFAULT;
	int_params.current_polarity = INTERRUPT_POLARITY_DEFAULT;

	/*
	 * Actions of amdgpu_irq_add_id():
	 * 1. Register a set() function with base driver.
	 *    Base driver will call set() function to enable/disable an
	 *    interrupt in DC hardware.
	 * 2. Register amdgpu_dm_irq_handler().
	 *    Base driver will call amdgpu_dm_irq_handler() for ALL interrupts
	 *    coming from DC hardware.
	 *    amdgpu_dm_irq_handler() will re-direct the interrupt to DC
	 *    for acknowledging and handling. */

	/* Use VBLANK interrupt */
	for (i = VISLANDS30_IV_SRCID_D1_VERTICAL_INTERRUPT0; i <= VISLANDS30_IV_SRCID_D6_VERTICAL_INTERRUPT0; i++) {
		r = amdgpu_irq_add_id(adev, client_id, i, &adev->crtc_irq);
		if (r) {
			DRM_ERROR("Failed to add crtc irq id!\n");
			return r;
		}

		int_params.int_context = INTERRUPT_HIGH_IRQ_CONTEXT;
		int_params.irq_source =
			dc_interrupt_to_irq_source(dc, i, 0);

		c_irq_params = &adev->dm.vblank_params[int_params.irq_source - DC_IRQ_SOURCE_VBLANK1];

		c_irq_params->adev = adev;
		c_irq_params->irq_src = int_params.irq_source;

		amdgpu_dm_irq_register_interrupt(adev, &int_params,
				dm_crtc_high_irq, c_irq_params);
	}

	/* Use GRPH_PFLIP interrupt */
	for (i = VISLANDS30_IV_SRCID_D1_GRPH_PFLIP;
			i <= VISLANDS30_IV_SRCID_D6_GRPH_PFLIP; i += 2) {
		r = amdgpu_irq_add_id(adev, client_id, i, &adev->pageflip_irq);
		if (r) {
			DRM_ERROR("Failed to add page flip irq id!\n");
			return r;
		}

		int_params.int_context = INTERRUPT_HIGH_IRQ_CONTEXT;
		int_params.irq_source =
			dc_interrupt_to_irq_source(dc, i, 0);

		c_irq_params = &adev->dm.pflip_params[int_params.irq_source - DC_IRQ_SOURCE_PFLIP_FIRST];

		c_irq_params->adev = adev;
		c_irq_params->irq_src = int_params.irq_source;

		amdgpu_dm_irq_register_interrupt(adev, &int_params,
				dm_pflip_high_irq, c_irq_params);

	}

	/* HPD */
	r = amdgpu_irq_add_id(adev, client_id,
			VISLANDS30_IV_SRCID_HOTPLUG_DETECT_A, &adev->hpd_irq);
	if (r) {
		DRM_ERROR("Failed to add hpd irq id!\n");
		return r;
	}

	register_hpd_handlers(adev);

	return 0;
}

#if defined(CONFIG_DRM_AMD_DC_DCN1_0)
/* Register IRQ sources and initialize IRQ callbacks */
static int dcn10_register_irq_handlers(struct amdgpu_device *adev)
{
	struct dc *dc = adev->dm.dc;
	struct common_irq_params *c_irq_params;
	struct dc_interrupt_params int_params = {0};
	int r;
	int i;

	int_params.requested_polarity = INTERRUPT_POLARITY_DEFAULT;
	int_params.current_polarity = INTERRUPT_POLARITY_DEFAULT;

	/*
	 * Actions of amdgpu_irq_add_id():
	 * 1. Register a set() function with base driver.
	 *    Base driver will call set() function to enable/disable an
	 *    interrupt in DC hardware.
	 * 2. Register amdgpu_dm_irq_handler().
	 *    Base driver will call amdgpu_dm_irq_handler() for ALL interrupts
	 *    coming from DC hardware.
	 *    amdgpu_dm_irq_handler() will re-direct the interrupt to DC
	 *    for acknowledging and handling.
	 */

	/* Use VSTARTUP interrupt */
	for (i = DCN_1_0__SRCID__DC_D1_OTG_VSTARTUP;
			i <= DCN_1_0__SRCID__DC_D1_OTG_VSTARTUP + adev->mode_info.num_crtc - 1;
			i++) {
		r = amdgpu_irq_add_id(adev, SOC15_IH_CLIENTID_DCE, i, &adev->crtc_irq);

		if (r) {
			DRM_ERROR("Failed to add crtc irq id!\n");
			return r;
		}

		int_params.int_context = INTERRUPT_HIGH_IRQ_CONTEXT;
		int_params.irq_source =
			dc_interrupt_to_irq_source(dc, i, 0);

		c_irq_params = &adev->dm.vblank_params[int_params.irq_source - DC_IRQ_SOURCE_VBLANK1];

		c_irq_params->adev = adev;
		c_irq_params->irq_src = int_params.irq_source;

		amdgpu_dm_irq_register_interrupt(adev, &int_params,
				dm_crtc_high_irq, c_irq_params);
	}

	/* Use GRPH_PFLIP interrupt */
	for (i = DCN_1_0__SRCID__HUBP0_FLIP_INTERRUPT;
			i <= DCN_1_0__SRCID__HUBP0_FLIP_INTERRUPT + adev->mode_info.num_crtc - 1;
			i++) {
		r = amdgpu_irq_add_id(adev, SOC15_IH_CLIENTID_DCE, i, &adev->pageflip_irq);
		if (r) {
			DRM_ERROR("Failed to add page flip irq id!\n");
			return r;
		}

		int_params.int_context = INTERRUPT_HIGH_IRQ_CONTEXT;
		int_params.irq_source =
			dc_interrupt_to_irq_source(dc, i, 0);

		c_irq_params = &adev->dm.pflip_params[int_params.irq_source - DC_IRQ_SOURCE_PFLIP_FIRST];

		c_irq_params->adev = adev;
		c_irq_params->irq_src = int_params.irq_source;

		amdgpu_dm_irq_register_interrupt(adev, &int_params,
				dm_pflip_high_irq, c_irq_params);

	}

	/* HPD */
	r = amdgpu_irq_add_id(adev, SOC15_IH_CLIENTID_DCE, DCN_1_0__SRCID__DC_HPD1_INT,
			&adev->hpd_irq);
	if (r) {
		DRM_ERROR("Failed to add hpd irq id!\n");
		return r;
	}

	register_hpd_handlers(adev);

	return 0;
}
#endif

static int amdgpu_dm_mode_config_init(struct amdgpu_device *adev)
{
	int r;

	adev->mode_info.mode_config_initialized = true;

	adev->ddev->mode_config.funcs = (void *)&amdgpu_dm_mode_funcs;
	adev->ddev->mode_config.helper_private = &amdgpu_dm_mode_config_helperfuncs;

	adev->ddev->mode_config.max_width = 16384;
	adev->ddev->mode_config.max_height = 16384;

	adev->ddev->mode_config.preferred_depth = 24;
	adev->ddev->mode_config.prefer_shadow = 1;
	/* indicates support for immediate flip */
	adev->ddev->mode_config.async_page_flip = true;

	adev->ddev->mode_config.fb_base = adev->gmc.aper_base;

	r = amdgpu_display_modeset_create_props(adev);
	if (r)
		return r;

	return 0;
}

#if defined(CONFIG_BACKLIGHT_CLASS_DEVICE) ||\
	defined(CONFIG_BACKLIGHT_CLASS_DEVICE_MODULE)

static int amdgpu_dm_backlight_update_status(struct backlight_device *bd)
{
	struct amdgpu_display_manager *dm = bl_get_data(bd);

	if (dc_link_set_backlight_level(dm->backlight_link,
			bd->props.brightness, 0, 0))
		return 0;
	else
		return 1;
}

static int amdgpu_dm_backlight_get_brightness(struct backlight_device *bd)
{
	struct amdgpu_display_manager *dm = bl_get_data(bd);
	int ret = dc_link_get_backlight_level(dm->backlight_link);

	if (ret == DC_ERROR_UNEXPECTED)
		return bd->props.brightness;
	return ret;
}

static const struct backlight_ops amdgpu_dm_backlight_ops = {
	.get_brightness = amdgpu_dm_backlight_get_brightness,
	.update_status	= amdgpu_dm_backlight_update_status,
};

static void
amdgpu_dm_register_backlight_device(struct amdgpu_display_manager *dm)
{
	char bl_name[16];
	struct backlight_properties props = { 0 };

	props.max_brightness = AMDGPU_MAX_BL_LEVEL;
	props.brightness = AMDGPU_MAX_BL_LEVEL;
	props.type = BACKLIGHT_RAW;

	snprintf(bl_name, sizeof(bl_name), "amdgpu_bl%d",
			dm->adev->ddev->primary->index);

	dm->backlight_dev = backlight_device_register(bl_name,
			dm->adev->ddev->dev,
			dm,
			&amdgpu_dm_backlight_ops,
			&props);

	if (IS_ERR(dm->backlight_dev))
		DRM_ERROR("DM: Backlight registration failed!\n");
	else
		DRM_DEBUG_DRIVER("DM: Registered Backlight device: %s\n", bl_name);
}

#endif

static int initialize_plane(struct amdgpu_display_manager *dm,
			     struct amdgpu_mode_info *mode_info,
			     int plane_id)
{
	struct amdgpu_plane *plane;
	unsigned long possible_crtcs;
	int ret = 0;

	plane = kzalloc(sizeof(struct amdgpu_plane), GFP_KERNEL);
	mode_info->planes[plane_id] = plane;

	if (!plane) {
		DRM_ERROR("KMS: Failed to allocate plane\n");
		return -ENOMEM;
	}
	plane->base.type = mode_info->plane_type[plane_id];

	/*
	 * HACK: IGT tests expect that each plane can only have
	 * one possible CRTC. For now, set one CRTC for each
	 * plane that is not an underlay, but still allow multiple
	 * CRTCs for underlay planes.
	 */
	possible_crtcs = 1 << plane_id;
	if (plane_id >= dm->dc->caps.max_streams)
		possible_crtcs = 0xff;

	ret = amdgpu_dm_plane_init(dm, mode_info->planes[plane_id], possible_crtcs);

	if (ret) {
		DRM_ERROR("KMS: Failed to initialize plane\n");
		return ret;
	}

	return ret;
}


static void register_backlight_device(struct amdgpu_display_manager *dm,
				      struct dc_link *link)
{
#if defined(CONFIG_BACKLIGHT_CLASS_DEVICE) ||\
	defined(CONFIG_BACKLIGHT_CLASS_DEVICE_MODULE)

	if ((link->connector_signal & (SIGNAL_TYPE_EDP | SIGNAL_TYPE_LVDS)) &&
	    link->type != dc_connection_none) {
		/*
		 * Event if registration failed, we should continue with
		 * DM initialization because not having a backlight control
		 * is better then a black screen.
		 */
		amdgpu_dm_register_backlight_device(dm);

		if (dm->backlight_dev)
			dm->backlight_link = link;
	}
#endif
}


/*
 * In this architecture, the association
 * connector -> encoder -> crtc
 * id not really requried. The crtc and connector will hold the
 * display_index as an abstraction to use with DAL component
 *
 * Returns 0 on success
 */
static int amdgpu_dm_initialize_drm_device(struct amdgpu_device *adev)
{
	struct amdgpu_display_manager *dm = &adev->dm;
	int32_t i;
	struct amdgpu_dm_connector *aconnector = NULL;
	struct amdgpu_encoder *aencoder = NULL;
	struct amdgpu_mode_info *mode_info = &adev->mode_info;
	uint32_t link_cnt;
	int32_t total_overlay_planes, total_primary_planes;
	enum dc_connection_type new_connection_type = dc_connection_none;

	link_cnt = dm->dc->caps.max_links;
	if (amdgpu_dm_mode_config_init(dm->adev)) {
		DRM_ERROR("DM: Failed to initialize mode config\n");
		return -EINVAL;
	}

	/* Identify the number of planes to be initialized */
	total_overlay_planes = dm->dc->caps.max_slave_planes;
	total_primary_planes = dm->dc->caps.max_planes - dm->dc->caps.max_slave_planes;

	/* First initialize overlay planes, index starting after primary planes */
	for (i = (total_overlay_planes - 1); i >= 0; i--) {
		if (initialize_plane(dm, mode_info, (total_primary_planes + i))) {
			DRM_ERROR("KMS: Failed to initialize overlay plane\n");
			goto fail;
		}
	}

	/* Initialize primary planes */
	for (i = (total_primary_planes - 1); i >= 0; i--) {
		if (initialize_plane(dm, mode_info, i)) {
			DRM_ERROR("KMS: Failed to initialize primary plane\n");
			goto fail;
		}
	}

	for (i = 0; i < dm->dc->caps.max_streams; i++)
		if (amdgpu_dm_crtc_init(dm, &mode_info->planes[i]->base, i)) {
			DRM_ERROR("KMS: Failed to initialize crtc\n");
			goto fail;
		}

	dm->display_indexes_num = dm->dc->caps.max_streams;

	/* loops over all connectors on the board */
	for (i = 0; i < link_cnt; i++) {
		struct dc_link *link = NULL;

		if (i > AMDGPU_DM_MAX_DISPLAY_INDEX) {
			DRM_ERROR(
				"KMS: Cannot support more than %d display indexes\n",
					AMDGPU_DM_MAX_DISPLAY_INDEX);
			continue;
		}

		aconnector = kzalloc(sizeof(*aconnector), GFP_KERNEL);
		if (!aconnector)
			goto fail;

		aencoder = kzalloc(sizeof(*aencoder), GFP_KERNEL);
		if (!aencoder)
			goto fail;

		if (amdgpu_dm_encoder_init(dm->ddev, aencoder, i)) {
			DRM_ERROR("KMS: Failed to initialize encoder\n");
			goto fail;
		}

		if (amdgpu_dm_connector_init(dm, aconnector, i, aencoder)) {
			DRM_ERROR("KMS: Failed to initialize connector\n");
			goto fail;
		}

		link = dc_get_link_at_index(dm->dc, i);

		if (!dc_link_detect_sink(link, &new_connection_type))
			DRM_ERROR("KMS: Failed to detect connector\n");

		if (aconnector->base.force && new_connection_type == dc_connection_none) {
			emulated_link_detect(link);
			amdgpu_dm_update_connector_after_detect(aconnector);

		} else if (dc_link_detect(link, DETECT_REASON_BOOT)) {
			amdgpu_dm_update_connector_after_detect(aconnector);
			register_backlight_device(dm, link);
		}


	}

	/* Software is initialized. Now we can register interrupt handlers. */
	switch (adev->asic_type) {
	case CHIP_BONAIRE:
	case CHIP_HAWAII:
	case CHIP_KAVERI:
	case CHIP_KABINI:
	case CHIP_MULLINS:
	case CHIP_TONGA:
	case CHIP_FIJI:
	case CHIP_CARRIZO:
	case CHIP_STONEY:
	case CHIP_POLARIS11:
	case CHIP_POLARIS10:
	case CHIP_POLARIS12:
	case CHIP_VEGAM:
	case CHIP_VEGA10:
	case CHIP_VEGA12:
	case CHIP_VEGA20:
		if (dce110_register_irq_handlers(dm->adev)) {
			DRM_ERROR("DM: Failed to initialize IRQ\n");
			goto fail;
		}
		break;
#if defined(CONFIG_DRM_AMD_DC_DCN1_0)
	case CHIP_RAVEN:
		if (dcn10_register_irq_handlers(dm->adev)) {
			DRM_ERROR("DM: Failed to initialize IRQ\n");
			goto fail;
		}
		break;
#endif
	default:
		DRM_ERROR("Unsupported ASIC type: 0x%X\n", adev->asic_type);
		goto fail;
	}

	if (adev->asic_type != CHIP_CARRIZO && adev->asic_type != CHIP_STONEY)
		dm->dc->debug.disable_stutter = amdgpu_pp_feature_mask & PP_STUTTER_MODE ? false : true;

	return 0;
fail:
	kfree(aencoder);
	kfree(aconnector);
	for (i = 0; i < dm->dc->caps.max_planes; i++)
		kfree(mode_info->planes[i]);
	return -EINVAL;
}

static void amdgpu_dm_destroy_drm_device(struct amdgpu_display_manager *dm)
{
	drm_mode_config_cleanup(dm->ddev);
	return;
}

/******************************************************************************
 * amdgpu_display_funcs functions
 *****************************************************************************/

/*
 * dm_bandwidth_update - program display watermarks
 *
 * @adev: amdgpu_device pointer
 *
 * Calculate and program the display watermarks and line buffer allocation.
 */
static void dm_bandwidth_update(struct amdgpu_device *adev)
{
	/* TODO: implement later */
}

static int amdgpu_notify_freesync(struct drm_device *dev, void *data,
				struct drm_file *filp)
{
	struct drm_atomic_state *state;
	struct drm_modeset_acquire_ctx ctx;
	struct drm_crtc *crtc;
	struct drm_connector *connector;
	struct drm_connector_state *old_con_state, *new_con_state;
	int ret = 0;
	uint8_t i;
	bool enable = false;

	drm_modeset_acquire_init(&ctx, 0);

	state = drm_atomic_state_alloc(dev);
	if (!state) {
		ret = -ENOMEM;
		goto out;
	}
	state->acquire_ctx = &ctx;

retry:
	drm_for_each_crtc(crtc, dev) {
		ret = drm_atomic_add_affected_connectors(state, crtc);
		if (ret)
			goto fail;

		/* TODO rework amdgpu_dm_commit_planes so we don't need this */
		ret = drm_atomic_add_affected_planes(state, crtc);
		if (ret)
			goto fail;
	}

	for_each_oldnew_connector_in_state(state, connector, old_con_state, new_con_state, i) {
		struct dm_connector_state *dm_new_con_state = to_dm_connector_state(new_con_state);
		struct drm_crtc_state *new_crtc_state;
		struct amdgpu_crtc *acrtc = to_amdgpu_crtc(dm_new_con_state->base.crtc);
		struct dm_crtc_state *dm_new_crtc_state;

		if (!acrtc) {
			ASSERT(0);
			continue;
		}

		new_crtc_state = drm_atomic_get_new_crtc_state(state, &acrtc->base);
		dm_new_crtc_state = to_dm_crtc_state(new_crtc_state);

		dm_new_crtc_state->freesync_enabled = enable;
	}

	ret = drm_atomic_commit(state);

fail:
	if (ret == -EDEADLK) {
		drm_atomic_state_clear(state);
		drm_modeset_backoff(&ctx);
		goto retry;
	}

	drm_atomic_state_put(state);

out:
	drm_modeset_drop_locks(&ctx);
	drm_modeset_acquire_fini(&ctx);
	return ret;
}

static const struct amdgpu_display_funcs dm_display_funcs = {
	.bandwidth_update = dm_bandwidth_update, /* called unconditionally */
	.vblank_get_counter = dm_vblank_get_counter,/* called unconditionally */
	.backlight_set_level = NULL, /* never called for DC */
	.backlight_get_level = NULL, /* never called for DC */
	.hpd_sense = NULL,/* called unconditionally */
	.hpd_set_polarity = NULL, /* called unconditionally */
	.hpd_get_gpio_reg = NULL, /* VBIOS parsing. DAL does it. */
	.page_flip_get_scanoutpos =
		dm_crtc_get_scanoutpos,/* called unconditionally */
	.add_encoder = NULL, /* VBIOS parsing. DAL does it. */
	.add_connector = NULL, /* VBIOS parsing. DAL does it. */
	.notify_freesync = amdgpu_notify_freesync,

};

#if defined(CONFIG_DEBUG_KERNEL_DC)

static ssize_t s3_debug_store(struct device *device,
			      struct device_attribute *attr,
			      const char *buf,
			      size_t count)
{
	int ret;
	int s3_state;
	struct pci_dev *pdev = to_pci_dev(device);
	struct drm_device *drm_dev = pci_get_drvdata(pdev);
	struct amdgpu_device *adev = drm_dev->dev_private;

	ret = kstrtoint(buf, 0, &s3_state);

	if (ret == 0) {
		if (s3_state) {
			dm_resume(adev);
			drm_kms_helper_hotplug_event(adev->ddev);
		} else
			dm_suspend(adev);
	}

	return ret == 0 ? count : 0;
}

DEVICE_ATTR_WO(s3_debug);

#endif

static int dm_early_init(void *handle)
{
	struct amdgpu_device *adev = (struct amdgpu_device *)handle;

	switch (adev->asic_type) {
	case CHIP_BONAIRE:
	case CHIP_HAWAII:
		adev->mode_info.num_crtc = 6;
		adev->mode_info.num_hpd = 6;
		adev->mode_info.num_dig = 6;
		adev->mode_info.plane_type = dm_plane_type_default;
		break;
	case CHIP_KAVERI:
		adev->mode_info.num_crtc = 4;
		adev->mode_info.num_hpd = 6;
		adev->mode_info.num_dig = 7;
		adev->mode_info.plane_type = dm_plane_type_default;
		break;
	case CHIP_KABINI:
	case CHIP_MULLINS:
		adev->mode_info.num_crtc = 2;
		adev->mode_info.num_hpd = 6;
		adev->mode_info.num_dig = 6;
		adev->mode_info.plane_type = dm_plane_type_default;
		break;
	case CHIP_FIJI:
	case CHIP_TONGA:
		adev->mode_info.num_crtc = 6;
		adev->mode_info.num_hpd = 6;
		adev->mode_info.num_dig = 7;
		adev->mode_info.plane_type = dm_plane_type_default;
		break;
	case CHIP_CARRIZO:
		adev->mode_info.num_crtc = 3;
		adev->mode_info.num_hpd = 6;
		adev->mode_info.num_dig = 9;
		adev->mode_info.plane_type = dm_plane_type_carizzo;
		break;
	case CHIP_STONEY:
		adev->mode_info.num_crtc = 2;
		adev->mode_info.num_hpd = 6;
		adev->mode_info.num_dig = 9;
		adev->mode_info.plane_type = dm_plane_type_stoney;
		break;
	case CHIP_POLARIS11:
	case CHIP_POLARIS12:
		adev->mode_info.num_crtc = 5;
		adev->mode_info.num_hpd = 5;
		adev->mode_info.num_dig = 5;
		adev->mode_info.plane_type = dm_plane_type_default;
		break;
	case CHIP_POLARIS10:
	case CHIP_VEGAM:
		adev->mode_info.num_crtc = 6;
		adev->mode_info.num_hpd = 6;
		adev->mode_info.num_dig = 6;
		adev->mode_info.plane_type = dm_plane_type_default;
		break;
	case CHIP_VEGA10:
	case CHIP_VEGA12:
	case CHIP_VEGA20:
		adev->mode_info.num_crtc = 6;
		adev->mode_info.num_hpd = 6;
		adev->mode_info.num_dig = 6;
		adev->mode_info.plane_type = dm_plane_type_default;
		break;
#if defined(CONFIG_DRM_AMD_DC_DCN1_0)
	case CHIP_RAVEN:
		adev->mode_info.num_crtc = 4;
		adev->mode_info.num_hpd = 4;
		adev->mode_info.num_dig = 4;
		adev->mode_info.plane_type = dm_plane_type_default;
		break;
#endif
	default:
		DRM_ERROR("Unsupported ASIC type: 0x%X\n", adev->asic_type);
		return -EINVAL;
	}

	amdgpu_dm_set_irq_funcs(adev);

	if (adev->mode_info.funcs == NULL)
		adev->mode_info.funcs = &dm_display_funcs;

	/*
	 * Note: Do NOT change adev->audio_endpt_rreg and
	 * adev->audio_endpt_wreg because they are initialised in
	 * amdgpu_device_init()
	 */
#if defined(CONFIG_DEBUG_KERNEL_DC)
	device_create_file(
		adev->ddev->dev,
		&dev_attr_s3_debug);
#endif

	return 0;
}

static bool modeset_required(struct drm_crtc_state *crtc_state,
			     struct dc_stream_state *new_stream,
			     struct dc_stream_state *old_stream)
{
	if (!drm_atomic_crtc_needs_modeset(crtc_state))
		return false;

	if (!crtc_state->enable)
		return false;

	return crtc_state->active;
}

static bool modereset_required(struct drm_crtc_state *crtc_state)
{
	if (!drm_atomic_crtc_needs_modeset(crtc_state))
		return false;

	return !crtc_state->enable || !crtc_state->active;
}

static void amdgpu_dm_encoder_destroy(struct drm_encoder *encoder)
{
	drm_encoder_cleanup(encoder);
	kfree(encoder);
}

static const struct drm_encoder_funcs amdgpu_dm_encoder_funcs = {
	.destroy = amdgpu_dm_encoder_destroy,
};

static bool fill_rects_from_plane_state(const struct drm_plane_state *state,
					struct dc_plane_state *plane_state)
{
	plane_state->src_rect.x = state->src_x >> 16;
	plane_state->src_rect.y = state->src_y >> 16;
	/* we ignore the mantissa for now and do not deal with floating pixels :( */
	plane_state->src_rect.width = state->src_w >> 16;

	if (plane_state->src_rect.width == 0)
		return false;

	plane_state->src_rect.height = state->src_h >> 16;
	if (plane_state->src_rect.height == 0)
		return false;

	plane_state->dst_rect.x = state->crtc_x;
	plane_state->dst_rect.y = state->crtc_y;

	if (state->crtc_w == 0)
		return false;

	plane_state->dst_rect.width = state->crtc_w;

	if (state->crtc_h == 0)
		return false;

	plane_state->dst_rect.height = state->crtc_h;

	plane_state->clip_rect = plane_state->dst_rect;

	switch (state->rotation & DRM_MODE_ROTATE_MASK) {
	case DRM_MODE_ROTATE_0:
		plane_state->rotation = ROTATION_ANGLE_0;
		break;
	case DRM_MODE_ROTATE_90:
		plane_state->rotation = ROTATION_ANGLE_90;
		break;
	case DRM_MODE_ROTATE_180:
		plane_state->rotation = ROTATION_ANGLE_180;
		break;
	case DRM_MODE_ROTATE_270:
		plane_state->rotation = ROTATION_ANGLE_270;
		break;
	default:
		plane_state->rotation = ROTATION_ANGLE_0;
		break;
	}

	return true;
}
static int get_fb_info(const struct amdgpu_framebuffer *amdgpu_fb,
		       uint64_t *tiling_flags)
{
	struct amdgpu_bo *rbo = gem_to_amdgpu_bo(amdgpu_fb->base.obj[0]);
	int r = amdgpu_bo_reserve(rbo, false);

	if (unlikely(r)) {
		/* Don't show error message when returning -ERESTARTSYS */
		if (r != -ERESTARTSYS)
			DRM_ERROR("Unable to reserve buffer: %d\n", r);
		return r;
	}

	if (tiling_flags)
		amdgpu_bo_get_tiling_flags(rbo, tiling_flags);

	amdgpu_bo_unreserve(rbo);

	return r;
}

static int fill_plane_attributes_from_fb(struct amdgpu_device *adev,
					 struct dc_plane_state *plane_state,
					 const struct amdgpu_framebuffer *amdgpu_fb)
{
	uint64_t tiling_flags;
	unsigned int awidth;
	const struct drm_framebuffer *fb = &amdgpu_fb->base;
	int ret = 0;
	struct drm_format_name_buf format_name;

	ret = get_fb_info(
		amdgpu_fb,
		&tiling_flags);

	if (ret)
		return ret;

	switch (fb->format->format) {
	case DRM_FORMAT_C8:
		plane_state->format = SURFACE_PIXEL_FORMAT_GRPH_PALETA_256_COLORS;
		break;
	case DRM_FORMAT_RGB565:
		plane_state->format = SURFACE_PIXEL_FORMAT_GRPH_RGB565;
		break;
	case DRM_FORMAT_XRGB8888:
	case DRM_FORMAT_ARGB8888:
		plane_state->format = SURFACE_PIXEL_FORMAT_GRPH_ARGB8888;
		break;
	case DRM_FORMAT_XRGB2101010:
	case DRM_FORMAT_ARGB2101010:
		plane_state->format = SURFACE_PIXEL_FORMAT_GRPH_ARGB2101010;
		break;
	case DRM_FORMAT_XBGR2101010:
	case DRM_FORMAT_ABGR2101010:
		plane_state->format = SURFACE_PIXEL_FORMAT_GRPH_ABGR2101010;
		break;
	case DRM_FORMAT_XBGR8888:
	case DRM_FORMAT_ABGR8888:
		plane_state->format = SURFACE_PIXEL_FORMAT_GRPH_ABGR8888;
		break;
	case DRM_FORMAT_NV21:
		plane_state->format = SURFACE_PIXEL_FORMAT_VIDEO_420_YCbCr;
		break;
	case DRM_FORMAT_NV12:
		plane_state->format = SURFACE_PIXEL_FORMAT_VIDEO_420_YCrCb;
		break;
	default:
		DRM_ERROR("Unsupported screen format %s\n",
			  drm_get_format_name(fb->format->format, &format_name));
		return -EINVAL;
	}

	if (plane_state->format < SURFACE_PIXEL_FORMAT_VIDEO_BEGIN) {
		plane_state->address.type = PLN_ADDR_TYPE_GRAPHICS;
		plane_state->plane_size.grph.surface_size.x = 0;
		plane_state->plane_size.grph.surface_size.y = 0;
		plane_state->plane_size.grph.surface_size.width = fb->width;
		plane_state->plane_size.grph.surface_size.height = fb->height;
		plane_state->plane_size.grph.surface_pitch =
				fb->pitches[0] / fb->format->cpp[0];
		/* TODO: unhardcode */
		plane_state->color_space = COLOR_SPACE_SRGB;

	} else {
		awidth = ALIGN(fb->width, 64);
		plane_state->address.type = PLN_ADDR_TYPE_VIDEO_PROGRESSIVE;
		plane_state->plane_size.video.luma_size.x = 0;
		plane_state->plane_size.video.luma_size.y = 0;
		plane_state->plane_size.video.luma_size.width = awidth;
		plane_state->plane_size.video.luma_size.height = fb->height;
		/* TODO: unhardcode */
		plane_state->plane_size.video.luma_pitch = awidth;

		plane_state->plane_size.video.chroma_size.x = 0;
		plane_state->plane_size.video.chroma_size.y = 0;
		plane_state->plane_size.video.chroma_size.width = awidth;
		plane_state->plane_size.video.chroma_size.height = fb->height;
		plane_state->plane_size.video.chroma_pitch = awidth / 2;

		/* TODO: unhardcode */
		plane_state->color_space = COLOR_SPACE_YCBCR709;
	}

	memset(&plane_state->tiling_info, 0, sizeof(plane_state->tiling_info));

	/* Fill GFX8 params */
	if (AMDGPU_TILING_GET(tiling_flags, ARRAY_MODE) == DC_ARRAY_2D_TILED_THIN1) {
		unsigned int bankw, bankh, mtaspect, tile_split, num_banks;

		bankw = AMDGPU_TILING_GET(tiling_flags, BANK_WIDTH);
		bankh = AMDGPU_TILING_GET(tiling_flags, BANK_HEIGHT);
		mtaspect = AMDGPU_TILING_GET(tiling_flags, MACRO_TILE_ASPECT);
		tile_split = AMDGPU_TILING_GET(tiling_flags, TILE_SPLIT);
		num_banks = AMDGPU_TILING_GET(tiling_flags, NUM_BANKS);

		/* XXX fix me for VI */
		plane_state->tiling_info.gfx8.num_banks = num_banks;
		plane_state->tiling_info.gfx8.array_mode =
				DC_ARRAY_2D_TILED_THIN1;
		plane_state->tiling_info.gfx8.tile_split = tile_split;
		plane_state->tiling_info.gfx8.bank_width = bankw;
		plane_state->tiling_info.gfx8.bank_height = bankh;
		plane_state->tiling_info.gfx8.tile_aspect = mtaspect;
		plane_state->tiling_info.gfx8.tile_mode =
				DC_ADDR_SURF_MICRO_TILING_DISPLAY;
	} else if (AMDGPU_TILING_GET(tiling_flags, ARRAY_MODE)
			== DC_ARRAY_1D_TILED_THIN1) {
		plane_state->tiling_info.gfx8.array_mode = DC_ARRAY_1D_TILED_THIN1;
	}

	plane_state->tiling_info.gfx8.pipe_config =
			AMDGPU_TILING_GET(tiling_flags, PIPE_CONFIG);

	if (adev->asic_type == CHIP_VEGA10 ||
	    adev->asic_type == CHIP_VEGA12 ||
	    adev->asic_type == CHIP_VEGA20 ||
	    adev->asic_type == CHIP_RAVEN) {
		/* Fill GFX9 params */
		plane_state->tiling_info.gfx9.num_pipes =
			adev->gfx.config.gb_addr_config_fields.num_pipes;
		plane_state->tiling_info.gfx9.num_banks =
			adev->gfx.config.gb_addr_config_fields.num_banks;
		plane_state->tiling_info.gfx9.pipe_interleave =
			adev->gfx.config.gb_addr_config_fields.pipe_interleave_size;
		plane_state->tiling_info.gfx9.num_shader_engines =
			adev->gfx.config.gb_addr_config_fields.num_se;
		plane_state->tiling_info.gfx9.max_compressed_frags =
			adev->gfx.config.gb_addr_config_fields.max_compress_frags;
		plane_state->tiling_info.gfx9.num_rb_per_se =
			adev->gfx.config.gb_addr_config_fields.num_rb_per_se;
		plane_state->tiling_info.gfx9.swizzle =
			AMDGPU_TILING_GET(tiling_flags, SWIZZLE_MODE);
		plane_state->tiling_info.gfx9.shaderEnable = 1;
	}

	plane_state->visible = true;
	plane_state->scaling_quality.h_taps_c = 0;
	plane_state->scaling_quality.v_taps_c = 0;

	/* is this needed? is plane_state zeroed at allocation? */
	plane_state->scaling_quality.h_taps = 0;
	plane_state->scaling_quality.v_taps = 0;
	plane_state->stereo_format = PLANE_STEREO_FORMAT_NONE;

	return ret;

}

static int fill_plane_attributes(struct amdgpu_device *adev,
				 struct dc_plane_state *dc_plane_state,
				 struct drm_plane_state *plane_state,
				 struct drm_crtc_state *crtc_state)
{
	const struct amdgpu_framebuffer *amdgpu_fb =
		to_amdgpu_framebuffer(plane_state->fb);
	const struct drm_crtc *crtc = plane_state->crtc;
	int ret = 0;

	if (!fill_rects_from_plane_state(plane_state, dc_plane_state))
		return -EINVAL;

	ret = fill_plane_attributes_from_fb(
		crtc->dev->dev_private,
		dc_plane_state,
		amdgpu_fb);

	if (ret)
		return ret;

	/*
	 * Always set input transfer function, since plane state is refreshed
	 * every time.
	 */
	ret = amdgpu_dm_set_degamma_lut(crtc_state, dc_plane_state);
	if (ret) {
		dc_transfer_func_release(dc_plane_state->in_transfer_func);
		dc_plane_state->in_transfer_func = NULL;
	}

	return ret;
}

static void update_stream_scaling_settings(const struct drm_display_mode *mode,
					   const struct dm_connector_state *dm_state,
					   struct dc_stream_state *stream)
{
	enum amdgpu_rmx_type rmx_type;

	struct rect src = { 0 }; /* viewport in composition space*/
	struct rect dst = { 0 }; /* stream addressable area */

	/* no mode. nothing to be done */
	if (!mode)
		return;

	/* Full screen scaling by default */
	src.width = mode->hdisplay;
	src.height = mode->vdisplay;
	dst.width = stream->timing.h_addressable;
	dst.height = stream->timing.v_addressable;

	if (dm_state) {
		rmx_type = dm_state->scaling;
		if (rmx_type == RMX_ASPECT || rmx_type == RMX_OFF) {
			if (src.width * dst.height <
					src.height * dst.width) {
				/* height needs less upscaling/more downscaling */
				dst.width = src.width *
						dst.height / src.height;
			} else {
				/* width needs less upscaling/more downscaling */
				dst.height = src.height *
						dst.width / src.width;
			}
		} else if (rmx_type == RMX_CENTER) {
			dst = src;
		}

		dst.x = (stream->timing.h_addressable - dst.width) / 2;
		dst.y = (stream->timing.v_addressable - dst.height) / 2;

		if (dm_state->underscan_enable) {
			dst.x += dm_state->underscan_hborder / 2;
			dst.y += dm_state->underscan_vborder / 2;
			dst.width -= dm_state->underscan_hborder;
			dst.height -= dm_state->underscan_vborder;
		}
	}

	stream->src = src;
	stream->dst = dst;

	DRM_DEBUG_DRIVER("Destination Rectangle x:%d  y:%d  width:%d  height:%d\n",
			dst.x, dst.y, dst.width, dst.height);

}

static enum dc_color_depth
convert_color_depth_from_display_info(const struct drm_connector *connector)
{
	struct dm_connector_state *dm_conn_state =
		to_dm_connector_state(connector->state);
	uint32_t bpc = connector->display_info.bpc;

	/* TODO: Remove this when there's support for max_bpc in drm */
	if (dm_conn_state && bpc > dm_conn_state->max_bpc)
		/* Round down to nearest even number. */
		bpc = dm_conn_state->max_bpc - (dm_conn_state->max_bpc & 1);

	switch (bpc) {
	case 0:
		/*
		 * Temporary Work around, DRM doesn't parse color depth for
		 * EDID revision before 1.4
		 * TODO: Fix edid parsing
		 */
		return COLOR_DEPTH_888;
	case 6:
		return COLOR_DEPTH_666;
	case 8:
		return COLOR_DEPTH_888;
	case 10:
		return COLOR_DEPTH_101010;
	case 12:
		return COLOR_DEPTH_121212;
	case 14:
		return COLOR_DEPTH_141414;
	case 16:
		return COLOR_DEPTH_161616;
	default:
		return COLOR_DEPTH_UNDEFINED;
	}
}

static enum dc_aspect_ratio
get_aspect_ratio(const struct drm_display_mode *mode_in)
{
	/* 1-1 mapping, since both enums follow the HDMI spec. */
	return (enum dc_aspect_ratio) mode_in->picture_aspect_ratio;
}

static enum dc_color_space
get_output_color_space(const struct dc_crtc_timing *dc_crtc_timing)
{
	enum dc_color_space color_space = COLOR_SPACE_SRGB;

	switch (dc_crtc_timing->pixel_encoding)	{
	case PIXEL_ENCODING_YCBCR422:
	case PIXEL_ENCODING_YCBCR444:
	case PIXEL_ENCODING_YCBCR420:
	{
		/*
		 * 27030khz is the separation point between HDTV and SDTV
		 * according to HDMI spec, we use YCbCr709 and YCbCr601
		 * respectively
		 */
		if (dc_crtc_timing->pix_clk_khz > 27030) {
			if (dc_crtc_timing->flags.Y_ONLY)
				color_space =
					COLOR_SPACE_YCBCR709_LIMITED;
			else
				color_space = COLOR_SPACE_YCBCR709;
		} else {
			if (dc_crtc_timing->flags.Y_ONLY)
				color_space =
					COLOR_SPACE_YCBCR601_LIMITED;
			else
				color_space = COLOR_SPACE_YCBCR601;
		}

	}
	break;
	case PIXEL_ENCODING_RGB:
		color_space = COLOR_SPACE_SRGB;
		break;

	default:
		WARN_ON(1);
		break;
	}

	return color_space;
}

static void reduce_mode_colour_depth(struct dc_crtc_timing *timing_out)
{
	if (timing_out->display_color_depth <= COLOR_DEPTH_888)
		return;

	timing_out->display_color_depth--;
}

static void adjust_colour_depth_from_display_info(struct dc_crtc_timing *timing_out,
						const struct drm_display_info *info)
{
	int normalized_clk;
	if (timing_out->display_color_depth <= COLOR_DEPTH_888)
		return;
	do {
		normalized_clk = timing_out->pix_clk_khz;
		/* YCbCr 4:2:0 requires additional adjustment of 1/2 */
		if (timing_out->pixel_encoding == PIXEL_ENCODING_YCBCR420)
			normalized_clk /= 2;
		/* Adjusting pix clock following on HDMI spec based on colour depth */
		switch (timing_out->display_color_depth) {
		case COLOR_DEPTH_101010:
			normalized_clk = (normalized_clk * 30) / 24;
			break;
		case COLOR_DEPTH_121212:
			normalized_clk = (normalized_clk * 36) / 24;
			break;
		case COLOR_DEPTH_161616:
			normalized_clk = (normalized_clk * 48) / 24;
			break;
		default:
			return;
		}
		if (normalized_clk <= info->max_tmds_clock)
			return;
		reduce_mode_colour_depth(timing_out);

	} while (timing_out->display_color_depth > COLOR_DEPTH_888);

}

static void
fill_stream_properties_from_drm_display_mode(struct dc_stream_state *stream,
					     const struct drm_display_mode *mode_in,
					     const struct drm_connector *connector)
{
	struct dc_crtc_timing *timing_out = &stream->timing;
	const struct drm_display_info *info = &connector->display_info;

	memset(timing_out, 0, sizeof(struct dc_crtc_timing));

	timing_out->h_border_left = 0;
	timing_out->h_border_right = 0;
	timing_out->v_border_top = 0;
	timing_out->v_border_bottom = 0;
	/* TODO: un-hardcode */
	if (drm_mode_is_420_only(info, mode_in)
			&& stream->sink->sink_signal == SIGNAL_TYPE_HDMI_TYPE_A)
		timing_out->pixel_encoding = PIXEL_ENCODING_YCBCR420;
	else if ((connector->display_info.color_formats & DRM_COLOR_FORMAT_YCRCB444)
			&& stream->sink->sink_signal == SIGNAL_TYPE_HDMI_TYPE_A)
		timing_out->pixel_encoding = PIXEL_ENCODING_YCBCR444;
	else
		timing_out->pixel_encoding = PIXEL_ENCODING_RGB;

	timing_out->timing_3d_format = TIMING_3D_FORMAT_NONE;
	timing_out->display_color_depth = convert_color_depth_from_display_info(
			connector);
	timing_out->scan_type = SCANNING_TYPE_NODATA;
	timing_out->hdmi_vic = 0;
	timing_out->vic = drm_match_cea_mode(mode_in);

	timing_out->h_addressable = mode_in->crtc_hdisplay;
	timing_out->h_total = mode_in->crtc_htotal;
	timing_out->h_sync_width =
		mode_in->crtc_hsync_end - mode_in->crtc_hsync_start;
	timing_out->h_front_porch =
		mode_in->crtc_hsync_start - mode_in->crtc_hdisplay;
	timing_out->v_total = mode_in->crtc_vtotal;
	timing_out->v_addressable = mode_in->crtc_vdisplay;
	timing_out->v_front_porch =
		mode_in->crtc_vsync_start - mode_in->crtc_vdisplay;
	timing_out->v_sync_width =
		mode_in->crtc_vsync_end - mode_in->crtc_vsync_start;
	timing_out->pix_clk_khz = mode_in->crtc_clock;
	timing_out->aspect_ratio = get_aspect_ratio(mode_in);
	if (mode_in->flags & DRM_MODE_FLAG_PHSYNC)
		timing_out->flags.HSYNC_POSITIVE_POLARITY = 1;
	if (mode_in->flags & DRM_MODE_FLAG_PVSYNC)
		timing_out->flags.VSYNC_POSITIVE_POLARITY = 1;

	stream->output_color_space = get_output_color_space(timing_out);

	stream->out_transfer_func->type = TF_TYPE_PREDEFINED;
	stream->out_transfer_func->tf = TRANSFER_FUNCTION_SRGB;
	if (stream->sink->sink_signal == SIGNAL_TYPE_HDMI_TYPE_A)
		adjust_colour_depth_from_display_info(timing_out, info);
}

static void fill_audio_info(struct audio_info *audio_info,
			    const struct drm_connector *drm_connector,
			    const struct dc_sink *dc_sink)
{
	int i = 0;
	int cea_revision = 0;
	const struct dc_edid_caps *edid_caps = &dc_sink->edid_caps;

	audio_info->manufacture_id = edid_caps->manufacturer_id;
	audio_info->product_id = edid_caps->product_id;

	cea_revision = drm_connector->display_info.cea_rev;

	strncpy(audio_info->display_name,
		edid_caps->display_name,
		AUDIO_INFO_DISPLAY_NAME_SIZE_IN_CHARS - 1);

	if (cea_revision >= 3) {
		audio_info->mode_count = edid_caps->audio_mode_count;

		for (i = 0; i < audio_info->mode_count; ++i) {
			audio_info->modes[i].format_code =
					(enum audio_format_code)
					(edid_caps->audio_modes[i].format_code);
			audio_info->modes[i].channel_count =
					edid_caps->audio_modes[i].channel_count;
			audio_info->modes[i].sample_rates.all =
					edid_caps->audio_modes[i].sample_rate;
			audio_info->modes[i].sample_size =
					edid_caps->audio_modes[i].sample_size;
		}
	}

	audio_info->flags.all = edid_caps->speaker_flags;

	/* TODO: We only check for the progressive mode, check for interlace mode too */
	if (drm_connector->latency_present[0]) {
		audio_info->video_latency = drm_connector->video_latency[0];
		audio_info->audio_latency = drm_connector->audio_latency[0];
	}

	/* TODO: For DP, video and audio latency should be calculated from DPCD caps */

}

static void
copy_crtc_timing_for_drm_display_mode(const struct drm_display_mode *src_mode,
				      struct drm_display_mode *dst_mode)
{
	dst_mode->crtc_hdisplay = src_mode->crtc_hdisplay;
	dst_mode->crtc_vdisplay = src_mode->crtc_vdisplay;
	dst_mode->crtc_clock = src_mode->crtc_clock;
	dst_mode->crtc_hblank_start = src_mode->crtc_hblank_start;
	dst_mode->crtc_hblank_end = src_mode->crtc_hblank_end;
	dst_mode->crtc_hsync_start =  src_mode->crtc_hsync_start;
	dst_mode->crtc_hsync_end = src_mode->crtc_hsync_end;
	dst_mode->crtc_htotal = src_mode->crtc_htotal;
	dst_mode->crtc_hskew = src_mode->crtc_hskew;
	dst_mode->crtc_vblank_start = src_mode->crtc_vblank_start;
	dst_mode->crtc_vblank_end = src_mode->crtc_vblank_end;
	dst_mode->crtc_vsync_start = src_mode->crtc_vsync_start;
	dst_mode->crtc_vsync_end = src_mode->crtc_vsync_end;
	dst_mode->crtc_vtotal = src_mode->crtc_vtotal;
}

static void
decide_crtc_timing_for_drm_display_mode(struct drm_display_mode *drm_mode,
					const struct drm_display_mode *native_mode,
					bool scale_enabled)
{
	if (scale_enabled) {
		copy_crtc_timing_for_drm_display_mode(native_mode, drm_mode);
	} else if (native_mode->clock == drm_mode->clock &&
			native_mode->htotal == drm_mode->htotal &&
			native_mode->vtotal == drm_mode->vtotal) {
		copy_crtc_timing_for_drm_display_mode(native_mode, drm_mode);
	} else {
		/* no scaling nor amdgpu inserted, no need to patch */
	}
}

static struct dc_sink *
create_fake_sink(struct amdgpu_dm_connector *aconnector)
{
	struct dc_sink_init_data sink_init_data = { 0 };
	struct dc_sink *sink = NULL;
	sink_init_data.link = aconnector->dc_link;
	sink_init_data.sink_signal = aconnector->dc_link->connector_signal;

	sink = dc_sink_create(&sink_init_data);
	if (!sink) {
		DRM_ERROR("Failed to create sink!\n");
		return NULL;
	}
	sink->sink_signal = SIGNAL_TYPE_VIRTUAL;

	return sink;
}

static void set_multisync_trigger_params(
		struct dc_stream_state *stream)
{
	if (stream->triggered_crtc_reset.enabled) {
		stream->triggered_crtc_reset.event = CRTC_EVENT_VSYNC_RISING;
		stream->triggered_crtc_reset.delay = TRIGGER_DELAY_NEXT_LINE;
	}
}

static void set_master_stream(struct dc_stream_state *stream_set[],
			      int stream_count)
{
	int j, highest_rfr = 0, master_stream = 0;

	for (j = 0;  j < stream_count; j++) {
		if (stream_set[j] && stream_set[j]->triggered_crtc_reset.enabled) {
			int refresh_rate = 0;

			refresh_rate = (stream_set[j]->timing.pix_clk_khz*1000)/
				(stream_set[j]->timing.h_total*stream_set[j]->timing.v_total);
			if (refresh_rate > highest_rfr) {
				highest_rfr = refresh_rate;
				master_stream = j;
			}
		}
	}
	for (j = 0;  j < stream_count; j++) {
		if (stream_set[j])
			stream_set[j]->triggered_crtc_reset.event_source = stream_set[master_stream];
	}
}

static void dm_enable_per_frame_crtc_master_sync(struct dc_state *context)
{
	int i = 0;

	if (context->stream_count < 2)
		return;
	for (i = 0; i < context->stream_count ; i++) {
		if (!context->streams[i])
			continue;
		/*
		 * TODO: add a function to read AMD VSDB bits and set
		 * crtc_sync_master.multi_sync_enabled flag
		 * For now it's set to false
		 */
		set_multisync_trigger_params(context->streams[i]);
	}
	set_master_stream(context->streams, context->stream_count);
}

static struct dc_stream_state *
create_stream_for_sink(struct amdgpu_dm_connector *aconnector,
		       const struct drm_display_mode *drm_mode,
		       const struct dm_connector_state *dm_state)
{
	struct drm_display_mode *preferred_mode = NULL;
	struct drm_connector *drm_connector;
	struct dc_stream_state *stream = NULL;
	struct drm_display_mode mode = *drm_mode;
	bool native_mode_found = false;
	struct dc_sink *sink = NULL;
	if (aconnector == NULL) {
		DRM_ERROR("aconnector is NULL!\n");
		return stream;
	}

	drm_connector = &aconnector->base;

	if (!aconnector->dc_sink) {
		/*
		 * Create dc_sink when necessary to MST
		 * Don't apply fake_sink to MST
		 */
		if (aconnector->mst_port) {
			dm_dp_mst_dc_sink_create(drm_connector);
			return stream;
		}

		sink = create_fake_sink(aconnector);
		if (!sink)
			return stream;
	} else {
		sink = aconnector->dc_sink;
	}

	stream = dc_create_stream_for_sink(sink);

	if (stream == NULL) {
		DRM_ERROR("Failed to create stream for sink!\n");
		goto finish;
	}

	list_for_each_entry(preferred_mode, &aconnector->base.modes, head) {
		/* Search for preferred mode */
		if (preferred_mode->type & DRM_MODE_TYPE_PREFERRED) {
			native_mode_found = true;
			break;
		}
	}
	if (!native_mode_found)
		preferred_mode = list_first_entry_or_null(
				&aconnector->base.modes,
				struct drm_display_mode,
				head);

	if (preferred_mode == NULL) {
		/*
		 * This may not be an error, the use case is when we have no
		 * usermode calls to reset and set mode upon hotplug. In this
		 * case, we call set mode ourselves to restore the previous mode
		 * and the modelist may not be filled in in time.
		 */
		DRM_DEBUG_DRIVER("No preferred mode found\n");
	} else {
		decide_crtc_timing_for_drm_display_mode(
				&mode, preferred_mode,
				dm_state ? (dm_state->scaling != RMX_OFF) : false);
	}

	if (!dm_state)
		drm_mode_set_crtcinfo(&mode, 0);

	fill_stream_properties_from_drm_display_mode(stream,
			&mode, &aconnector->base);
	update_stream_scaling_settings(&mode, dm_state, stream);

	fill_audio_info(
		&stream->audio_info,
		drm_connector,
		sink);

	update_stream_signal(stream);

	if (dm_state && dm_state->freesync_capable)
		stream->ignore_msa_timing_param = true;
finish:
	if (sink && sink->sink_signal == SIGNAL_TYPE_VIRTUAL && aconnector->base.force != DRM_FORCE_ON)
		dc_sink_release(sink);

	return stream;
}

static void amdgpu_dm_crtc_destroy(struct drm_crtc *crtc)
{
	drm_crtc_cleanup(crtc);
	kfree(crtc);
}

static void dm_crtc_destroy_state(struct drm_crtc *crtc,
				  struct drm_crtc_state *state)
{
	struct dm_crtc_state *cur = to_dm_crtc_state(state);

	/* TODO Destroy dc_stream objects are stream object is flattened */
	if (cur->stream)
		dc_stream_release(cur->stream);


	__drm_atomic_helper_crtc_destroy_state(state);


	kfree(state);
}

static void dm_crtc_reset_state(struct drm_crtc *crtc)
{
	struct dm_crtc_state *state;

	if (crtc->state)
		dm_crtc_destroy_state(crtc, crtc->state);

	state = kzalloc(sizeof(*state), GFP_KERNEL);
	if (WARN_ON(!state))
		return;

	crtc->state = &state->base;
	crtc->state->crtc = crtc;

}

static struct drm_crtc_state *
dm_crtc_duplicate_state(struct drm_crtc *crtc)
{
	struct dm_crtc_state *state, *cur;

	cur = to_dm_crtc_state(crtc->state);

	if (WARN_ON(!crtc->state))
		return NULL;

	state = kzalloc(sizeof(*state), GFP_KERNEL);
	if (!state)
		return NULL;

	__drm_atomic_helper_crtc_duplicate_state(crtc, &state->base);

	if (cur->stream) {
		state->stream = cur->stream;
		dc_stream_retain(state->stream);
	}

	state->adjust = cur->adjust;
	state->vrr_infopacket = cur->vrr_infopacket;
	state->freesync_enabled = cur->freesync_enabled;

	/* TODO Duplicate dc_stream after objects are stream object is flattened */

	return &state->base;
}


static inline int dm_set_vblank(struct drm_crtc *crtc, bool enable)
{
	enum dc_irq_source irq_source;
	struct amdgpu_crtc *acrtc = to_amdgpu_crtc(crtc);
	struct amdgpu_device *adev = crtc->dev->dev_private;

	irq_source = IRQ_TYPE_VBLANK + acrtc->otg_inst;
	return dc_interrupt_set(adev->dm.dc, irq_source, enable) ? 0 : -EBUSY;
}

static int dm_enable_vblank(struct drm_crtc *crtc)
{
	return dm_set_vblank(crtc, true);
}

static void dm_disable_vblank(struct drm_crtc *crtc)
{
	dm_set_vblank(crtc, false);
}

/* Implemented only the options currently availible for the driver */
static const struct drm_crtc_funcs amdgpu_dm_crtc_funcs = {
	.reset = dm_crtc_reset_state,
	.destroy = amdgpu_dm_crtc_destroy,
	.gamma_set = drm_atomic_helper_legacy_gamma_set,
	.set_config = drm_atomic_helper_set_config,
	.page_flip = drm_atomic_helper_page_flip,
	.atomic_duplicate_state = dm_crtc_duplicate_state,
	.atomic_destroy_state = dm_crtc_destroy_state,
	.set_crc_source = amdgpu_dm_crtc_set_crc_source,
	.verify_crc_source = amdgpu_dm_crtc_verify_crc_source,
	.enable_vblank = dm_enable_vblank,
	.disable_vblank = dm_disable_vblank,
};

static enum drm_connector_status
amdgpu_dm_connector_detect(struct drm_connector *connector, bool force)
{
	bool connected;
	struct amdgpu_dm_connector *aconnector = to_amdgpu_dm_connector(connector);

	/*
	 * Notes:
	 * 1. This interface is NOT called in context of HPD irq.
	 * 2. This interface *is called* in context of user-mode ioctl. Which
	 * makes it a bad place for *any* MST-related activity.
	 */

	if (aconnector->base.force == DRM_FORCE_UNSPECIFIED &&
	    !aconnector->fake_enable)
		connected = (aconnector->dc_sink != NULL);
	else
		connected = (aconnector->base.force == DRM_FORCE_ON);

	return (connected ? connector_status_connected :
			connector_status_disconnected);
}

int amdgpu_dm_connector_atomic_set_property(struct drm_connector *connector,
					    struct drm_connector_state *connector_state,
					    struct drm_property *property,
					    uint64_t val)
{
	struct drm_device *dev = connector->dev;
	struct amdgpu_device *adev = dev->dev_private;
	struct dm_connector_state *dm_old_state =
		to_dm_connector_state(connector->state);
	struct dm_connector_state *dm_new_state =
		to_dm_connector_state(connector_state);

	int ret = -EINVAL;

	if (property == dev->mode_config.scaling_mode_property) {
		enum amdgpu_rmx_type rmx_type;

		switch (val) {
		case DRM_MODE_SCALE_CENTER:
			rmx_type = RMX_CENTER;
			break;
		case DRM_MODE_SCALE_ASPECT:
			rmx_type = RMX_ASPECT;
			break;
		case DRM_MODE_SCALE_FULLSCREEN:
			rmx_type = RMX_FULL;
			break;
		case DRM_MODE_SCALE_NONE:
		default:
			rmx_type = RMX_OFF;
			break;
		}

		if (dm_old_state->scaling == rmx_type)
			return 0;

		dm_new_state->scaling = rmx_type;
		ret = 0;
	} else if (property == adev->mode_info.underscan_hborder_property) {
		dm_new_state->underscan_hborder = val;
		ret = 0;
	} else if (property == adev->mode_info.underscan_vborder_property) {
		dm_new_state->underscan_vborder = val;
		ret = 0;
	} else if (property == adev->mode_info.underscan_property) {
		dm_new_state->underscan_enable = val;
		ret = 0;
	} else if (property == adev->mode_info.max_bpc_property) {
		dm_new_state->max_bpc = val;
		ret = 0;
	}

	return ret;
}

int amdgpu_dm_connector_atomic_get_property(struct drm_connector *connector,
					    const struct drm_connector_state *state,
					    struct drm_property *property,
					    uint64_t *val)
{
	struct drm_device *dev = connector->dev;
	struct amdgpu_device *adev = dev->dev_private;
	struct dm_connector_state *dm_state =
		to_dm_connector_state(state);
	int ret = -EINVAL;

	if (property == dev->mode_config.scaling_mode_property) {
		switch (dm_state->scaling) {
		case RMX_CENTER:
			*val = DRM_MODE_SCALE_CENTER;
			break;
		case RMX_ASPECT:
			*val = DRM_MODE_SCALE_ASPECT;
			break;
		case RMX_FULL:
			*val = DRM_MODE_SCALE_FULLSCREEN;
			break;
		case RMX_OFF:
		default:
			*val = DRM_MODE_SCALE_NONE;
			break;
		}
		ret = 0;
	} else if (property == adev->mode_info.underscan_hborder_property) {
		*val = dm_state->underscan_hborder;
		ret = 0;
	} else if (property == adev->mode_info.underscan_vborder_property) {
		*val = dm_state->underscan_vborder;
		ret = 0;
	} else if (property == adev->mode_info.underscan_property) {
		*val = dm_state->underscan_enable;
		ret = 0;
	} else if (property == adev->mode_info.max_bpc_property) {
		*val = dm_state->max_bpc;
		ret = 0;
	}
	return ret;
}

static void amdgpu_dm_connector_destroy(struct drm_connector *connector)
{
	struct amdgpu_dm_connector *aconnector = to_amdgpu_dm_connector(connector);
	const struct dc_link *link = aconnector->dc_link;
	struct amdgpu_device *adev = connector->dev->dev_private;
	struct amdgpu_display_manager *dm = &adev->dm;

#if defined(CONFIG_BACKLIGHT_CLASS_DEVICE) ||\
	defined(CONFIG_BACKLIGHT_CLASS_DEVICE_MODULE)

	if ((link->connector_signal & (SIGNAL_TYPE_EDP | SIGNAL_TYPE_LVDS)) &&
	    link->type != dc_connection_none &&
	    dm->backlight_dev) {
		backlight_device_unregister(dm->backlight_dev);
		dm->backlight_dev = NULL;
	}
#endif
	drm_dp_cec_unregister_connector(&aconnector->dm_dp_aux.aux);
	drm_connector_unregister(connector);
	drm_connector_cleanup(connector);
	kfree(connector);
}

void amdgpu_dm_connector_funcs_reset(struct drm_connector *connector)
{
	struct dm_connector_state *state =
		to_dm_connector_state(connector->state);

	if (connector->state)
		__drm_atomic_helper_connector_destroy_state(connector->state);

	kfree(state);

	state = kzalloc(sizeof(*state), GFP_KERNEL);

	if (state) {
		state->scaling = RMX_OFF;
		state->underscan_enable = false;
		state->underscan_hborder = 0;
		state->underscan_vborder = 0;
		state->max_bpc = 8;

		__drm_atomic_helper_connector_reset(connector, &state->base);
	}
}

struct drm_connector_state *
amdgpu_dm_connector_atomic_duplicate_state(struct drm_connector *connector)
{
	struct dm_connector_state *state =
		to_dm_connector_state(connector->state);

	struct dm_connector_state *new_state =
			kmemdup(state, sizeof(*state), GFP_KERNEL);

<<<<<<< HEAD
	if (!new_state)
		return NULL;
=======
	if (new_state) {
		__drm_atomic_helper_connector_duplicate_state(connector,
							      &new_state->base);
		new_state->max_bpc = state->max_bpc;
		return &new_state->base;
	}
>>>>>>> e3185123

	__drm_atomic_helper_connector_duplicate_state(connector, &new_state->base);

	new_state->freesync_capable = state->freesync_capable;
	new_state->freesync_enable = state->freesync_enable;

	return &new_state->base;
}

static const struct drm_connector_funcs amdgpu_dm_connector_funcs = {
	.reset = amdgpu_dm_connector_funcs_reset,
	.detect = amdgpu_dm_connector_detect,
	.fill_modes = drm_helper_probe_single_connector_modes,
	.destroy = amdgpu_dm_connector_destroy,
	.atomic_duplicate_state = amdgpu_dm_connector_atomic_duplicate_state,
	.atomic_destroy_state = drm_atomic_helper_connector_destroy_state,
	.atomic_set_property = amdgpu_dm_connector_atomic_set_property,
	.atomic_get_property = amdgpu_dm_connector_atomic_get_property
};

static int get_modes(struct drm_connector *connector)
{
	return amdgpu_dm_connector_get_modes(connector);
}

static void create_eml_sink(struct amdgpu_dm_connector *aconnector)
{
	struct dc_sink_init_data init_params = {
			.link = aconnector->dc_link,
			.sink_signal = SIGNAL_TYPE_VIRTUAL
	};
	struct edid *edid;

	if (!aconnector->base.edid_blob_ptr) {
		DRM_ERROR("No EDID firmware found on connector: %s ,forcing to OFF!\n",
				aconnector->base.name);

		aconnector->base.force = DRM_FORCE_OFF;
		aconnector->base.override_edid = false;
		return;
	}

	edid = (struct edid *) aconnector->base.edid_blob_ptr->data;

	aconnector->edid = edid;

	aconnector->dc_em_sink = dc_link_add_remote_sink(
		aconnector->dc_link,
		(uint8_t *)edid,
		(edid->extensions + 1) * EDID_LENGTH,
		&init_params);

	if (aconnector->base.force == DRM_FORCE_ON)
		aconnector->dc_sink = aconnector->dc_link->local_sink ?
		aconnector->dc_link->local_sink :
		aconnector->dc_em_sink;
}

static void handle_edid_mgmt(struct amdgpu_dm_connector *aconnector)
{
	struct dc_link *link = (struct dc_link *)aconnector->dc_link;

	/*
	 * In case of headless boot with force on for DP managed connector
	 * Those settings have to be != 0 to get initial modeset
	 */
	if (link->connector_signal == SIGNAL_TYPE_DISPLAY_PORT) {
		link->verified_link_cap.lane_count = LANE_COUNT_FOUR;
		link->verified_link_cap.link_rate = LINK_RATE_HIGH2;
	}


	aconnector->base.override_edid = true;
	create_eml_sink(aconnector);
}

enum drm_mode_status amdgpu_dm_connector_mode_valid(struct drm_connector *connector,
				   struct drm_display_mode *mode)
{
	int result = MODE_ERROR;
	struct dc_sink *dc_sink;
	struct amdgpu_device *adev = connector->dev->dev_private;
	/* TODO: Unhardcode stream count */
	struct dc_stream_state *stream;
	struct amdgpu_dm_connector *aconnector = to_amdgpu_dm_connector(connector);
	enum dc_status dc_result = DC_OK;

	if ((mode->flags & DRM_MODE_FLAG_INTERLACE) ||
			(mode->flags & DRM_MODE_FLAG_DBLSCAN))
		return result;

	/*
	 * Only run this the first time mode_valid is called to initilialize
	 * EDID mgmt
	 */
	if (aconnector->base.force != DRM_FORCE_UNSPECIFIED &&
		!aconnector->dc_em_sink)
		handle_edid_mgmt(aconnector);

	dc_sink = to_amdgpu_dm_connector(connector)->dc_sink;

	if (dc_sink == NULL) {
		DRM_ERROR("dc_sink is NULL!\n");
		goto fail;
	}

	stream = create_stream_for_sink(aconnector, mode, NULL);
	if (stream == NULL) {
		DRM_ERROR("Failed to create stream for sink!\n");
		goto fail;
	}

	dc_result = dc_validate_stream(adev->dm.dc, stream);

	if (dc_result == DC_OK)
		result = MODE_OK;
	else
		DRM_DEBUG_KMS("Mode %dx%d (clk %d) failed DC validation with error %d\n",
			      mode->vdisplay,
			      mode->hdisplay,
			      mode->clock,
			      dc_result);

	dc_stream_release(stream);

fail:
	/* TODO: error handling*/
	return result;
}

static const struct drm_connector_helper_funcs
amdgpu_dm_connector_helper_funcs = {
	/*
	 * If hotplugging a second bigger display in FB Con mode, bigger resolution
	 * modes will be filtered by drm_mode_validate_size(), and those modes
	 * are missing after user start lightdm. So we need to renew modes list.
	 * in get_modes call back, not just return the modes count
	 */
	.get_modes = get_modes,
	.mode_valid = amdgpu_dm_connector_mode_valid,
	.best_encoder = drm_atomic_helper_best_encoder
};

static void dm_crtc_helper_disable(struct drm_crtc *crtc)
{
}

static int dm_crtc_helper_atomic_check(struct drm_crtc *crtc,
				       struct drm_crtc_state *state)
{
	struct amdgpu_device *adev = crtc->dev->dev_private;
	struct dc *dc = adev->dm.dc;
	struct dm_crtc_state *dm_crtc_state = to_dm_crtc_state(state);
	int ret = -EINVAL;

	if (unlikely(!dm_crtc_state->stream &&
		     modeset_required(state, NULL, dm_crtc_state->stream))) {
		WARN_ON(1);
		return ret;
	}

	/* In some use cases, like reset, no stream is attached */
	if (!dm_crtc_state->stream)
		return 0;

	if (dc_validate_stream(dc, dm_crtc_state->stream) == DC_OK)
		return 0;

	return ret;
}

static bool dm_crtc_helper_mode_fixup(struct drm_crtc *crtc,
				      const struct drm_display_mode *mode,
				      struct drm_display_mode *adjusted_mode)
{
	return true;
}

static const struct drm_crtc_helper_funcs amdgpu_dm_crtc_helper_funcs = {
	.disable = dm_crtc_helper_disable,
	.atomic_check = dm_crtc_helper_atomic_check,
	.mode_fixup = dm_crtc_helper_mode_fixup
};

static void dm_encoder_helper_disable(struct drm_encoder *encoder)
{

}

static int dm_encoder_helper_atomic_check(struct drm_encoder *encoder,
					  struct drm_crtc_state *crtc_state,
					  struct drm_connector_state *conn_state)
{
	return 0;
}

const struct drm_encoder_helper_funcs amdgpu_dm_encoder_helper_funcs = {
	.disable = dm_encoder_helper_disable,
	.atomic_check = dm_encoder_helper_atomic_check
};

static void dm_drm_plane_reset(struct drm_plane *plane)
{
	struct dm_plane_state *amdgpu_state = NULL;

	if (plane->state)
		plane->funcs->atomic_destroy_state(plane, plane->state);

	amdgpu_state = kzalloc(sizeof(*amdgpu_state), GFP_KERNEL);
	WARN_ON(amdgpu_state == NULL);

	if (amdgpu_state) {
		plane->state = &amdgpu_state->base;
		plane->state->plane = plane;
		plane->state->rotation = DRM_MODE_ROTATE_0;
	}
}

static struct drm_plane_state *
dm_drm_plane_duplicate_state(struct drm_plane *plane)
{
	struct dm_plane_state *dm_plane_state, *old_dm_plane_state;

	old_dm_plane_state = to_dm_plane_state(plane->state);
	dm_plane_state = kzalloc(sizeof(*dm_plane_state), GFP_KERNEL);
	if (!dm_plane_state)
		return NULL;

	__drm_atomic_helper_plane_duplicate_state(plane, &dm_plane_state->base);

	if (old_dm_plane_state->dc_state) {
		dm_plane_state->dc_state = old_dm_plane_state->dc_state;
		dc_plane_state_retain(dm_plane_state->dc_state);
	}

	return &dm_plane_state->base;
}

void dm_drm_plane_destroy_state(struct drm_plane *plane,
				struct drm_plane_state *state)
{
	struct dm_plane_state *dm_plane_state = to_dm_plane_state(state);

	if (dm_plane_state->dc_state)
		dc_plane_state_release(dm_plane_state->dc_state);

	drm_atomic_helper_plane_destroy_state(plane, state);
}

static const struct drm_plane_funcs dm_plane_funcs = {
	.update_plane	= drm_atomic_helper_update_plane,
	.disable_plane	= drm_atomic_helper_disable_plane,
	.destroy	= drm_primary_helper_destroy,
	.reset = dm_drm_plane_reset,
	.atomic_duplicate_state = dm_drm_plane_duplicate_state,
	.atomic_destroy_state = dm_drm_plane_destroy_state,
};

static int dm_plane_helper_prepare_fb(struct drm_plane *plane,
				      struct drm_plane_state *new_state)
{
	struct amdgpu_framebuffer *afb;
	struct drm_gem_object *obj;
	struct amdgpu_device *adev;
	struct amdgpu_bo *rbo;
	uint64_t chroma_addr = 0;
	struct dm_plane_state *dm_plane_state_new, *dm_plane_state_old;
	unsigned int awidth;
	uint32_t domain;
	int r;

	dm_plane_state_old = to_dm_plane_state(plane->state);
	dm_plane_state_new = to_dm_plane_state(new_state);

	if (!new_state->fb) {
		DRM_DEBUG_DRIVER("No FB bound\n");
		return 0;
	}

	afb = to_amdgpu_framebuffer(new_state->fb);
	obj = new_state->fb->obj[0];
	rbo = gem_to_amdgpu_bo(obj);
	adev = amdgpu_ttm_adev(rbo->tbo.bdev);
	r = amdgpu_bo_reserve(rbo, false);
	if (unlikely(r != 0))
		return r;

	if (plane->type != DRM_PLANE_TYPE_CURSOR)
		domain = amdgpu_display_supported_domains(adev);
	else
		domain = AMDGPU_GEM_DOMAIN_VRAM;

	r = amdgpu_bo_pin(rbo, domain);
	if (unlikely(r != 0)) {
		if (r != -ERESTARTSYS)
			DRM_ERROR("Failed to pin framebuffer with error %d\n", r);
		amdgpu_bo_unreserve(rbo);
		return r;
	}

	r = amdgpu_ttm_alloc_gart(&rbo->tbo);
	if (unlikely(r != 0)) {
		amdgpu_bo_unpin(rbo);
		amdgpu_bo_unreserve(rbo);
		DRM_ERROR("%p bind failed\n", rbo);
		return r;
	}
	amdgpu_bo_unreserve(rbo);

	afb->address = amdgpu_bo_gpu_offset(rbo);

	amdgpu_bo_ref(rbo);

	if (dm_plane_state_new->dc_state &&
			dm_plane_state_old->dc_state != dm_plane_state_new->dc_state) {
		struct dc_plane_state *plane_state = dm_plane_state_new->dc_state;

		if (plane_state->format < SURFACE_PIXEL_FORMAT_VIDEO_BEGIN) {
			plane_state->address.grph.addr.low_part = lower_32_bits(afb->address);
			plane_state->address.grph.addr.high_part = upper_32_bits(afb->address);
		} else {
			awidth = ALIGN(new_state->fb->width, 64);
			plane_state->address.type = PLN_ADDR_TYPE_VIDEO_PROGRESSIVE;
			plane_state->address.video_progressive.luma_addr.low_part
							= lower_32_bits(afb->address);
			plane_state->address.video_progressive.luma_addr.high_part
							= upper_32_bits(afb->address);
			chroma_addr = afb->address + (u64)awidth * new_state->fb->height;
			plane_state->address.video_progressive.chroma_addr.low_part
							= lower_32_bits(chroma_addr);
			plane_state->address.video_progressive.chroma_addr.high_part
							= upper_32_bits(chroma_addr);
		}
	}

	return 0;
}

static void dm_plane_helper_cleanup_fb(struct drm_plane *plane,
				       struct drm_plane_state *old_state)
{
	struct amdgpu_bo *rbo;
	int r;

	if (!old_state->fb)
		return;

	rbo = gem_to_amdgpu_bo(old_state->fb->obj[0]);
	r = amdgpu_bo_reserve(rbo, false);
	if (unlikely(r)) {
		DRM_ERROR("failed to reserve rbo before unpin\n");
		return;
	}

	amdgpu_bo_unpin(rbo);
	amdgpu_bo_unreserve(rbo);
	amdgpu_bo_unref(&rbo);
}

static int dm_plane_atomic_check(struct drm_plane *plane,
				 struct drm_plane_state *state)
{
	struct amdgpu_device *adev = plane->dev->dev_private;
	struct dc *dc = adev->dm.dc;
	struct dm_plane_state *dm_plane_state = to_dm_plane_state(state);

	if (!dm_plane_state->dc_state)
		return 0;

	if (!fill_rects_from_plane_state(state, dm_plane_state->dc_state))
		return -EINVAL;

	if (dc_validate_plane(dc, dm_plane_state->dc_state) == DC_OK)
		return 0;

	return -EINVAL;
}

static const struct drm_plane_helper_funcs dm_plane_helper_funcs = {
	.prepare_fb = dm_plane_helper_prepare_fb,
	.cleanup_fb = dm_plane_helper_cleanup_fb,
	.atomic_check = dm_plane_atomic_check,
};

/*
 * TODO: these are currently initialized to rgb formats only.
 * For future use cases we should either initialize them dynamically based on
 * plane capabilities, or initialize this array to all formats, so internal drm
 * check will succeed, and let DC implement proper check
 */
static const uint32_t rgb_formats[] = {
	DRM_FORMAT_RGB888,
	DRM_FORMAT_XRGB8888,
	DRM_FORMAT_ARGB8888,
	DRM_FORMAT_RGBA8888,
	DRM_FORMAT_XRGB2101010,
	DRM_FORMAT_XBGR2101010,
	DRM_FORMAT_ARGB2101010,
	DRM_FORMAT_ABGR2101010,
	DRM_FORMAT_XBGR8888,
	DRM_FORMAT_ABGR8888,
};

static const uint32_t yuv_formats[] = {
	DRM_FORMAT_NV12,
	DRM_FORMAT_NV21,
};

static const u32 cursor_formats[] = {
	DRM_FORMAT_ARGB8888
};

static int amdgpu_dm_plane_init(struct amdgpu_display_manager *dm,
				struct amdgpu_plane *aplane,
				unsigned long possible_crtcs)
{
	int res = -EPERM;

	switch (aplane->base.type) {
	case DRM_PLANE_TYPE_PRIMARY:
		res = drm_universal_plane_init(
				dm->adev->ddev,
				&aplane->base,
				possible_crtcs,
				&dm_plane_funcs,
				rgb_formats,
				ARRAY_SIZE(rgb_formats),
				NULL, aplane->base.type, NULL);
		break;
	case DRM_PLANE_TYPE_OVERLAY:
		res = drm_universal_plane_init(
				dm->adev->ddev,
				&aplane->base,
				possible_crtcs,
				&dm_plane_funcs,
				yuv_formats,
				ARRAY_SIZE(yuv_formats),
				NULL, aplane->base.type, NULL);
		break;
	case DRM_PLANE_TYPE_CURSOR:
		res = drm_universal_plane_init(
				dm->adev->ddev,
				&aplane->base,
				possible_crtcs,
				&dm_plane_funcs,
				cursor_formats,
				ARRAY_SIZE(cursor_formats),
				NULL, aplane->base.type, NULL);
		break;
	}

	drm_plane_helper_add(&aplane->base, &dm_plane_helper_funcs);

	/* Create (reset) the plane state */
	if (aplane->base.funcs->reset)
		aplane->base.funcs->reset(&aplane->base);


	return res;
}

static int amdgpu_dm_crtc_init(struct amdgpu_display_manager *dm,
			       struct drm_plane *plane,
			       uint32_t crtc_index)
{
	struct amdgpu_crtc *acrtc = NULL;
	struct amdgpu_plane *cursor_plane;

	int res = -ENOMEM;

	cursor_plane = kzalloc(sizeof(*cursor_plane), GFP_KERNEL);
	if (!cursor_plane)
		goto fail;

	cursor_plane->base.type = DRM_PLANE_TYPE_CURSOR;
	res = amdgpu_dm_plane_init(dm, cursor_plane, 0);

	acrtc = kzalloc(sizeof(struct amdgpu_crtc), GFP_KERNEL);
	if (!acrtc)
		goto fail;

	res = drm_crtc_init_with_planes(
			dm->ddev,
			&acrtc->base,
			plane,
			&cursor_plane->base,
			&amdgpu_dm_crtc_funcs, NULL);

	if (res)
		goto fail;

	drm_crtc_helper_add(&acrtc->base, &amdgpu_dm_crtc_helper_funcs);

	/* Create (reset) the plane state */
	if (acrtc->base.funcs->reset)
		acrtc->base.funcs->reset(&acrtc->base);

	acrtc->max_cursor_width = dm->adev->dm.dc->caps.max_cursor_size;
	acrtc->max_cursor_height = dm->adev->dm.dc->caps.max_cursor_size;

	acrtc->crtc_id = crtc_index;
	acrtc->base.enabled = false;
	acrtc->otg_inst = -1;

	dm->adev->mode_info.crtcs[crtc_index] = acrtc;
	drm_crtc_enable_color_mgmt(&acrtc->base, MAX_COLOR_LUT_ENTRIES,
				   true, MAX_COLOR_LUT_ENTRIES);
	drm_mode_crtc_set_gamma_size(&acrtc->base, MAX_COLOR_LEGACY_LUT_ENTRIES);

	return 0;

fail:
	kfree(acrtc);
	kfree(cursor_plane);
	return res;
}


static int to_drm_connector_type(enum signal_type st)
{
	switch (st) {
	case SIGNAL_TYPE_HDMI_TYPE_A:
		return DRM_MODE_CONNECTOR_HDMIA;
	case SIGNAL_TYPE_EDP:
		return DRM_MODE_CONNECTOR_eDP;
	case SIGNAL_TYPE_LVDS:
		return DRM_MODE_CONNECTOR_LVDS;
	case SIGNAL_TYPE_RGB:
		return DRM_MODE_CONNECTOR_VGA;
	case SIGNAL_TYPE_DISPLAY_PORT:
	case SIGNAL_TYPE_DISPLAY_PORT_MST:
		return DRM_MODE_CONNECTOR_DisplayPort;
	case SIGNAL_TYPE_DVI_DUAL_LINK:
	case SIGNAL_TYPE_DVI_SINGLE_LINK:
		return DRM_MODE_CONNECTOR_DVID;
	case SIGNAL_TYPE_VIRTUAL:
		return DRM_MODE_CONNECTOR_VIRTUAL;

	default:
		return DRM_MODE_CONNECTOR_Unknown;
	}
}

static void amdgpu_dm_get_native_mode(struct drm_connector *connector)
{
	const struct drm_connector_helper_funcs *helper =
		connector->helper_private;
	struct drm_encoder *encoder;
	struct amdgpu_encoder *amdgpu_encoder;

	encoder = helper->best_encoder(connector);

	if (encoder == NULL)
		return;

	amdgpu_encoder = to_amdgpu_encoder(encoder);

	amdgpu_encoder->native_mode.clock = 0;

	if (!list_empty(&connector->probed_modes)) {
		struct drm_display_mode *preferred_mode = NULL;

		list_for_each_entry(preferred_mode,
				    &connector->probed_modes,
				    head) {
			if (preferred_mode->type & DRM_MODE_TYPE_PREFERRED)
				amdgpu_encoder->native_mode = *preferred_mode;

			break;
		}

	}
}

static struct drm_display_mode *
amdgpu_dm_create_common_mode(struct drm_encoder *encoder,
			     char *name,
			     int hdisplay, int vdisplay)
{
	struct drm_device *dev = encoder->dev;
	struct amdgpu_encoder *amdgpu_encoder = to_amdgpu_encoder(encoder);
	struct drm_display_mode *mode = NULL;
	struct drm_display_mode *native_mode = &amdgpu_encoder->native_mode;

	mode = drm_mode_duplicate(dev, native_mode);

	if (mode == NULL)
		return NULL;

	mode->hdisplay = hdisplay;
	mode->vdisplay = vdisplay;
	mode->type &= ~DRM_MODE_TYPE_PREFERRED;
	strncpy(mode->name, name, DRM_DISPLAY_MODE_LEN);

	return mode;

}

static void amdgpu_dm_connector_add_common_modes(struct drm_encoder *encoder,
						 struct drm_connector *connector)
{
	struct amdgpu_encoder *amdgpu_encoder = to_amdgpu_encoder(encoder);
	struct drm_display_mode *mode = NULL;
	struct drm_display_mode *native_mode = &amdgpu_encoder->native_mode;
	struct amdgpu_dm_connector *amdgpu_dm_connector =
				to_amdgpu_dm_connector(connector);
	int i;
	int n;
	struct mode_size {
		char name[DRM_DISPLAY_MODE_LEN];
		int w;
		int h;
	} common_modes[] = {
		{  "640x480",  640,  480},
		{  "800x600",  800,  600},
		{ "1024x768", 1024,  768},
		{ "1280x720", 1280,  720},
		{ "1280x800", 1280,  800},
		{"1280x1024", 1280, 1024},
		{ "1440x900", 1440,  900},
		{"1680x1050", 1680, 1050},
		{"1600x1200", 1600, 1200},
		{"1920x1080", 1920, 1080},
		{"1920x1200", 1920, 1200}
	};

	n = ARRAY_SIZE(common_modes);

	for (i = 0; i < n; i++) {
		struct drm_display_mode *curmode = NULL;
		bool mode_existed = false;

		if (common_modes[i].w > native_mode->hdisplay ||
		    common_modes[i].h > native_mode->vdisplay ||
		   (common_modes[i].w == native_mode->hdisplay &&
		    common_modes[i].h == native_mode->vdisplay))
			continue;

		list_for_each_entry(curmode, &connector->probed_modes, head) {
			if (common_modes[i].w == curmode->hdisplay &&
			    common_modes[i].h == curmode->vdisplay) {
				mode_existed = true;
				break;
			}
		}

		if (mode_existed)
			continue;

		mode = amdgpu_dm_create_common_mode(encoder,
				common_modes[i].name, common_modes[i].w,
				common_modes[i].h);
		drm_mode_probed_add(connector, mode);
		amdgpu_dm_connector->num_modes++;
	}
}

static void amdgpu_dm_connector_ddc_get_modes(struct drm_connector *connector,
					      struct edid *edid)
{
	struct amdgpu_dm_connector *amdgpu_dm_connector =
			to_amdgpu_dm_connector(connector);

	if (edid) {
		/* empty probed_modes */
		INIT_LIST_HEAD(&connector->probed_modes);
		amdgpu_dm_connector->num_modes =
				drm_add_edid_modes(connector, edid);

		amdgpu_dm_get_native_mode(connector);
	} else {
		amdgpu_dm_connector->num_modes = 0;
	}
}

static int amdgpu_dm_connector_get_modes(struct drm_connector *connector)
{
	const struct drm_connector_helper_funcs *helper =
			connector->helper_private;
	struct amdgpu_dm_connector *amdgpu_dm_connector =
			to_amdgpu_dm_connector(connector);
	struct drm_encoder *encoder;
	struct edid *edid = amdgpu_dm_connector->edid;

	encoder = helper->best_encoder(connector);

	if (!edid || !drm_edid_is_valid(edid)) {
		amdgpu_dm_connector->num_modes =
				drm_add_modes_noedid(connector, 640, 480);
	} else {
		amdgpu_dm_connector_ddc_get_modes(connector, edid);
		amdgpu_dm_connector_add_common_modes(encoder, connector);
	}
	amdgpu_dm_fbc_init(connector);

	return amdgpu_dm_connector->num_modes;
}

void amdgpu_dm_connector_init_helper(struct amdgpu_display_manager *dm,
				     struct amdgpu_dm_connector *aconnector,
				     int connector_type,
				     struct dc_link *link,
				     int link_index)
{
	struct amdgpu_device *adev = dm->ddev->dev_private;

	aconnector->connector_id = link_index;
	aconnector->dc_link = link;
	aconnector->base.interlace_allowed = false;
	aconnector->base.doublescan_allowed = false;
	aconnector->base.stereo_allowed = false;
	aconnector->base.dpms = DRM_MODE_DPMS_OFF;
	aconnector->hpd.hpd = AMDGPU_HPD_NONE; /* not used */
	mutex_init(&aconnector->hpd_lock);

	/*
	 * configure support HPD hot plug connector_>polled default value is 0
	 * which means HPD hot plug not supported
	 */
	switch (connector_type) {
	case DRM_MODE_CONNECTOR_HDMIA:
		aconnector->base.polled = DRM_CONNECTOR_POLL_HPD;
		aconnector->base.ycbcr_420_allowed =
			link->link_enc->features.ycbcr420_supported ? true : false;
		break;
	case DRM_MODE_CONNECTOR_DisplayPort:
		aconnector->base.polled = DRM_CONNECTOR_POLL_HPD;
		aconnector->base.ycbcr_420_allowed =
			link->link_enc->features.ycbcr420_supported ? true : false;
		break;
	case DRM_MODE_CONNECTOR_DVID:
		aconnector->base.polled = DRM_CONNECTOR_POLL_HPD;
		break;
	default:
		break;
	}

	drm_object_attach_property(&aconnector->base.base,
				dm->ddev->mode_config.scaling_mode_property,
				DRM_MODE_SCALE_NONE);

	drm_object_attach_property(&aconnector->base.base,
				adev->mode_info.underscan_property,
				UNDERSCAN_OFF);
	drm_object_attach_property(&aconnector->base.base,
				adev->mode_info.underscan_hborder_property,
				0);
	drm_object_attach_property(&aconnector->base.base,
				adev->mode_info.underscan_vborder_property,
				0);
	drm_object_attach_property(&aconnector->base.base,
				adev->mode_info.max_bpc_property,
				0);

}

static int amdgpu_dm_i2c_xfer(struct i2c_adapter *i2c_adap,
			      struct i2c_msg *msgs, int num)
{
	struct amdgpu_i2c_adapter *i2c = i2c_get_adapdata(i2c_adap);
	struct ddc_service *ddc_service = i2c->ddc_service;
	struct i2c_command cmd;
	int i;
	int result = -EIO;

	cmd.payloads = kcalloc(num, sizeof(struct i2c_payload), GFP_KERNEL);

	if (!cmd.payloads)
		return result;

	cmd.number_of_payloads = num;
	cmd.engine = I2C_COMMAND_ENGINE_DEFAULT;
	cmd.speed = 100;

	for (i = 0; i < num; i++) {
		cmd.payloads[i].write = !(msgs[i].flags & I2C_M_RD);
		cmd.payloads[i].address = msgs[i].addr;
		cmd.payloads[i].length = msgs[i].len;
		cmd.payloads[i].data = msgs[i].buf;
	}

	if (dc_submit_i2c(
			ddc_service->ctx->dc,
			ddc_service->ddc_pin->hw_info.ddc_channel,
			&cmd))
		result = num;

	kfree(cmd.payloads);
	return result;
}

static u32 amdgpu_dm_i2c_func(struct i2c_adapter *adap)
{
	return I2C_FUNC_I2C | I2C_FUNC_SMBUS_EMUL;
}

static const struct i2c_algorithm amdgpu_dm_i2c_algo = {
	.master_xfer = amdgpu_dm_i2c_xfer,
	.functionality = amdgpu_dm_i2c_func,
};

static struct amdgpu_i2c_adapter *
create_i2c(struct ddc_service *ddc_service,
	   int link_index,
	   int *res)
{
	struct amdgpu_device *adev = ddc_service->ctx->driver_context;
	struct amdgpu_i2c_adapter *i2c;

	i2c = kzalloc(sizeof(struct amdgpu_i2c_adapter), GFP_KERNEL);
	if (!i2c)
		return NULL;
	i2c->base.owner = THIS_MODULE;
	i2c->base.class = I2C_CLASS_DDC;
	i2c->base.dev.parent = &adev->pdev->dev;
	i2c->base.algo = &amdgpu_dm_i2c_algo;
	snprintf(i2c->base.name, sizeof(i2c->base.name), "AMDGPU DM i2c hw bus %d", link_index);
	i2c_set_adapdata(&i2c->base, i2c);
	i2c->ddc_service = ddc_service;
	i2c->ddc_service->ddc_pin->hw_info.ddc_channel = link_index;

	return i2c;
}


/*
 * Note: this function assumes that dc_link_detect() was called for the
 * dc_link which will be represented by this aconnector.
 */
static int amdgpu_dm_connector_init(struct amdgpu_display_manager *dm,
				    struct amdgpu_dm_connector *aconnector,
				    uint32_t link_index,
				    struct amdgpu_encoder *aencoder)
{
	int res = 0;
	int connector_type;
	struct dc *dc = dm->dc;
	struct dc_link *link = dc_get_link_at_index(dc, link_index);
	struct amdgpu_i2c_adapter *i2c;

	link->priv = aconnector;

	DRM_DEBUG_DRIVER("%s()\n", __func__);

	i2c = create_i2c(link->ddc, link->link_index, &res);
	if (!i2c) {
		DRM_ERROR("Failed to create i2c adapter data\n");
		return -ENOMEM;
	}

	aconnector->i2c = i2c;
	res = i2c_add_adapter(&i2c->base);

	if (res) {
		DRM_ERROR("Failed to register hw i2c %d\n", link->link_index);
		goto out_free;
	}

	connector_type = to_drm_connector_type(link->connector_signal);

	res = drm_connector_init(
			dm->ddev,
			&aconnector->base,
			&amdgpu_dm_connector_funcs,
			connector_type);

	if (res) {
		DRM_ERROR("connector_init failed\n");
		aconnector->connector_id = -1;
		goto out_free;
	}

	drm_connector_helper_add(
			&aconnector->base,
			&amdgpu_dm_connector_helper_funcs);

	if (aconnector->base.funcs->reset)
		aconnector->base.funcs->reset(&aconnector->base);

	amdgpu_dm_connector_init_helper(
		dm,
		aconnector,
		connector_type,
		link,
		link_index);

	drm_connector_attach_encoder(
		&aconnector->base, &aencoder->base);

	drm_connector_register(&aconnector->base);
#if defined(CONFIG_DEBUG_FS)
	res = connector_debugfs_init(aconnector);
	if (res) {
		DRM_ERROR("Failed to create debugfs for connector");
		goto out_free;
	}
#endif

	if (connector_type == DRM_MODE_CONNECTOR_DisplayPort
		|| connector_type == DRM_MODE_CONNECTOR_eDP)
		amdgpu_dm_initialize_dp_connector(dm, aconnector);

out_free:
	if (res) {
		kfree(i2c);
		aconnector->i2c = NULL;
	}
	return res;
}

int amdgpu_dm_get_encoder_crtc_mask(struct amdgpu_device *adev)
{
	switch (adev->mode_info.num_crtc) {
	case 1:
		return 0x1;
	case 2:
		return 0x3;
	case 3:
		return 0x7;
	case 4:
		return 0xf;
	case 5:
		return 0x1f;
	case 6:
	default:
		return 0x3f;
	}
}

static int amdgpu_dm_encoder_init(struct drm_device *dev,
				  struct amdgpu_encoder *aencoder,
				  uint32_t link_index)
{
	struct amdgpu_device *adev = dev->dev_private;

	int res = drm_encoder_init(dev,
				   &aencoder->base,
				   &amdgpu_dm_encoder_funcs,
				   DRM_MODE_ENCODER_TMDS,
				   NULL);

	aencoder->base.possible_crtcs = amdgpu_dm_get_encoder_crtc_mask(adev);

	if (!res)
		aencoder->encoder_id = link_index;
	else
		aencoder->encoder_id = -1;

	drm_encoder_helper_add(&aencoder->base, &amdgpu_dm_encoder_helper_funcs);

	return res;
}

static void manage_dm_interrupts(struct amdgpu_device *adev,
				 struct amdgpu_crtc *acrtc,
				 bool enable)
{
	/*
	 * this is not correct translation but will work as soon as VBLANK
	 * constant is the same as PFLIP
	 */
	int irq_type =
		amdgpu_display_crtc_idx_to_irq_type(
			adev,
			acrtc->crtc_id);

	if (enable) {
		drm_crtc_vblank_on(&acrtc->base);
		amdgpu_irq_get(
			adev,
			&adev->pageflip_irq,
			irq_type);
	} else {

		amdgpu_irq_put(
			adev,
			&adev->pageflip_irq,
			irq_type);
		drm_crtc_vblank_off(&acrtc->base);
	}
}

static bool
is_scaling_state_different(const struct dm_connector_state *dm_state,
			   const struct dm_connector_state *old_dm_state)
{
	if (dm_state->scaling != old_dm_state->scaling)
		return true;
	if (!dm_state->underscan_enable && old_dm_state->underscan_enable) {
		if (old_dm_state->underscan_hborder != 0 && old_dm_state->underscan_vborder != 0)
			return true;
	} else  if (dm_state->underscan_enable && !old_dm_state->underscan_enable) {
		if (dm_state->underscan_hborder != 0 && dm_state->underscan_vborder != 0)
			return true;
	} else if (dm_state->underscan_hborder != old_dm_state->underscan_hborder ||
		   dm_state->underscan_vborder != old_dm_state->underscan_vborder)
		return true;
	return false;
}

static void remove_stream(struct amdgpu_device *adev,
			  struct amdgpu_crtc *acrtc,
			  struct dc_stream_state *stream)
{
	/* this is the update mode case */

	acrtc->otg_inst = -1;
	acrtc->enabled = false;
}

static int get_cursor_position(struct drm_plane *plane, struct drm_crtc *crtc,
			       struct dc_cursor_position *position)
{
	struct amdgpu_crtc *amdgpu_crtc = to_amdgpu_crtc(crtc);
	int x, y;
	int xorigin = 0, yorigin = 0;

	if (!crtc || !plane->state->fb) {
		position->enable = false;
		position->x = 0;
		position->y = 0;
		return 0;
	}

	if ((plane->state->crtc_w > amdgpu_crtc->max_cursor_width) ||
	    (plane->state->crtc_h > amdgpu_crtc->max_cursor_height)) {
		DRM_ERROR("%s: bad cursor width or height %d x %d\n",
			  __func__,
			  plane->state->crtc_w,
			  plane->state->crtc_h);
		return -EINVAL;
	}

	x = plane->state->crtc_x;
	y = plane->state->crtc_y;
	/* avivo cursor are offset into the total surface */
	x += crtc->primary->state->src_x >> 16;
	y += crtc->primary->state->src_y >> 16;
	if (x < 0) {
		xorigin = min(-x, amdgpu_crtc->max_cursor_width - 1);
		x = 0;
	}
	if (y < 0) {
		yorigin = min(-y, amdgpu_crtc->max_cursor_height - 1);
		y = 0;
	}
	position->enable = true;
	position->x = x;
	position->y = y;
	position->x_hotspot = xorigin;
	position->y_hotspot = yorigin;

	return 0;
}

static void handle_cursor_update(struct drm_plane *plane,
				 struct drm_plane_state *old_plane_state)
{
	struct amdgpu_framebuffer *afb = to_amdgpu_framebuffer(plane->state->fb);
	struct drm_crtc *crtc = afb ? plane->state->crtc : old_plane_state->crtc;
	struct dm_crtc_state *crtc_state = crtc ? to_dm_crtc_state(crtc->state) : NULL;
	struct amdgpu_crtc *amdgpu_crtc = to_amdgpu_crtc(crtc);
	uint64_t address = afb ? afb->address : 0;
	struct dc_cursor_position position;
	struct dc_cursor_attributes attributes;
	int ret;

	if (!plane->state->fb && !old_plane_state->fb)
		return;

	DRM_DEBUG_DRIVER("%s: crtc_id=%d with size %d to %d\n",
			 __func__,
			 amdgpu_crtc->crtc_id,
			 plane->state->crtc_w,
			 plane->state->crtc_h);

	ret = get_cursor_position(plane, crtc, &position);
	if (ret)
		return;

	if (!position.enable) {
		/* turn off cursor */
		if (crtc_state && crtc_state->stream)
			dc_stream_set_cursor_position(crtc_state->stream,
						      &position);
		return;
	}

	amdgpu_crtc->cursor_width = plane->state->crtc_w;
	amdgpu_crtc->cursor_height = plane->state->crtc_h;

	attributes.address.high_part = upper_32_bits(address);
	attributes.address.low_part  = lower_32_bits(address);
	attributes.width             = plane->state->crtc_w;
	attributes.height            = plane->state->crtc_h;
	attributes.color_format      = CURSOR_MODE_COLOR_PRE_MULTIPLIED_ALPHA;
	attributes.rotation_angle    = 0;
	attributes.attribute_flags.value = 0;

	attributes.pitch = attributes.width;

	if (crtc_state->stream) {
		if (!dc_stream_set_cursor_attributes(crtc_state->stream,
							 &attributes))
			DRM_ERROR("DC failed to set cursor attributes\n");

		if (!dc_stream_set_cursor_position(crtc_state->stream,
						   &position))
			DRM_ERROR("DC failed to set cursor position\n");
	}
}

static void prepare_flip_isr(struct amdgpu_crtc *acrtc)
{

	assert_spin_locked(&acrtc->base.dev->event_lock);
	WARN_ON(acrtc->event);

	acrtc->event = acrtc->base.state->event;

	/* Set the flip status */
	acrtc->pflip_status = AMDGPU_FLIP_SUBMITTED;

	/* Mark this event as consumed */
	acrtc->base.state->event = NULL;

	DRM_DEBUG_DRIVER("crtc:%d, pflip_stat:AMDGPU_FLIP_SUBMITTED\n",
						 acrtc->crtc_id);
}

/*
 * Executes flip
 *
 * Waits on all BO's fences and for proper vblank count
 */
static void amdgpu_dm_do_flip(struct drm_crtc *crtc,
			      struct drm_framebuffer *fb,
			      uint32_t target,
			      struct dc_state *state)
{
	unsigned long flags;
	uint32_t target_vblank;
	int r, vpos, hpos;
	struct amdgpu_crtc *acrtc = to_amdgpu_crtc(crtc);
	struct amdgpu_framebuffer *afb = to_amdgpu_framebuffer(fb);
	struct amdgpu_bo *abo = gem_to_amdgpu_bo(fb->obj[0]);
	struct amdgpu_device *adev = crtc->dev->dev_private;
	bool async_flip = (crtc->state->pageflip_flags & DRM_MODE_PAGE_FLIP_ASYNC) != 0;
	struct dc_flip_addrs addr = { {0} };
	/* TODO eliminate or rename surface_update */
	struct dc_surface_update surface_updates[1] = { {0} };
	struct dm_crtc_state *acrtc_state = to_dm_crtc_state(crtc->state);
	struct dc_stream_status *stream_status;


	/* Prepare wait for target vblank early - before the fence-waits */
	target_vblank = target - (uint32_t)drm_crtc_vblank_count(crtc) +
			amdgpu_get_vblank_counter_kms(crtc->dev, acrtc->crtc_id);

	/*
	 * TODO This might fail and hence better not used, wait
	 * explicitly on fences instead
	 * and in general should be called for
	 * blocking commit to as per framework helpers
	 */
	r = amdgpu_bo_reserve(abo, true);
	if (unlikely(r != 0)) {
		DRM_ERROR("failed to reserve buffer before flip\n");
		WARN_ON(1);
	}

	/* Wait for all fences on this FB */
	WARN_ON(reservation_object_wait_timeout_rcu(abo->tbo.resv, true, false,
								    MAX_SCHEDULE_TIMEOUT) < 0);

	amdgpu_bo_unreserve(abo);

	/*
	 * Wait until we're out of the vertical blank period before the one
	 * targeted by the flip
	 */
	while ((acrtc->enabled &&
		(amdgpu_display_get_crtc_scanoutpos(adev->ddev, acrtc->crtc_id,
						    0, &vpos, &hpos, NULL,
						    NULL, &crtc->hwmode)
		 & (DRM_SCANOUTPOS_VALID | DRM_SCANOUTPOS_IN_VBLANK)) ==
		(DRM_SCANOUTPOS_VALID | DRM_SCANOUTPOS_IN_VBLANK) &&
		(int)(target_vblank -
		  amdgpu_get_vblank_counter_kms(adev->ddev, acrtc->crtc_id)) > 0)) {
		usleep_range(1000, 1100);
	}

	/* Flip */
	spin_lock_irqsave(&crtc->dev->event_lock, flags);

	WARN_ON(acrtc->pflip_status != AMDGPU_FLIP_NONE);
	WARN_ON(!acrtc_state->stream);

	addr.address.grph.addr.low_part = lower_32_bits(afb->address);
	addr.address.grph.addr.high_part = upper_32_bits(afb->address);
	addr.flip_immediate = async_flip;


	if (acrtc->base.state->event)
		prepare_flip_isr(acrtc);

	spin_unlock_irqrestore(&crtc->dev->event_lock, flags);

	stream_status = dc_stream_get_status(acrtc_state->stream);
	if (!stream_status) {
		DRM_ERROR("No stream status for CRTC: id=%d\n",
			acrtc->crtc_id);
		return;
	}

	surface_updates->surface = stream_status->plane_states[0];
	if (!surface_updates->surface) {
		DRM_ERROR("No surface for CRTC: id=%d\n",
			acrtc->crtc_id);
		return;
	}
	surface_updates->flip_addr = &addr;

	dc_commit_updates_for_stream(adev->dm.dc,
					     surface_updates,
					     1,
					     acrtc_state->stream,
					     NULL,
					     &surface_updates->surface,
					     state);

	DRM_DEBUG_DRIVER("%s Flipping to hi: 0x%x, low: 0x%x \n",
			 __func__,
			 addr.address.grph.addr.high_part,
			 addr.address.grph.addr.low_part);
}

/*
 * TODO this whole function needs to go
 *
 * dc_surface_update is needlessly complex. See if we can just replace this
 * with a dc_plane_state and follow the atomic model a bit more closely here.
 */
static bool commit_planes_to_stream(
		struct dc *dc,
		struct dc_plane_state **plane_states,
		uint8_t new_plane_count,
		struct dm_crtc_state *dm_new_crtc_state,
		struct dm_crtc_state *dm_old_crtc_state,
		struct dc_state *state)
{
	/* no need to dynamically allocate this. it's pretty small */
	struct dc_surface_update updates[MAX_SURFACES];
	struct dc_flip_addrs *flip_addr;
	struct dc_plane_info *plane_info;
	struct dc_scaling_info *scaling_info;
	int i;
	struct dc_stream_state *dc_stream = dm_new_crtc_state->stream;
	struct dc_stream_update *stream_update =
			kzalloc(sizeof(struct dc_stream_update), GFP_KERNEL);

	if (!stream_update) {
		BREAK_TO_DEBUGGER();
		return false;
	}

	flip_addr = kcalloc(MAX_SURFACES, sizeof(struct dc_flip_addrs),
			    GFP_KERNEL);
	plane_info = kcalloc(MAX_SURFACES, sizeof(struct dc_plane_info),
			     GFP_KERNEL);
	scaling_info = kcalloc(MAX_SURFACES, sizeof(struct dc_scaling_info),
			       GFP_KERNEL);

	if (!flip_addr || !plane_info || !scaling_info) {
		kfree(flip_addr);
		kfree(plane_info);
		kfree(scaling_info);
		kfree(stream_update);
		return false;
	}

	memset(updates, 0, sizeof(updates));

	stream_update->src = dc_stream->src;
	stream_update->dst = dc_stream->dst;
	stream_update->out_transfer_func = dc_stream->out_transfer_func;

	if (dm_new_crtc_state->freesync_enabled != dm_old_crtc_state->freesync_enabled) {
		stream_update->vrr_infopacket = &dc_stream->vrr_infopacket;
		stream_update->adjust = &dc_stream->adjust;
	}

	for (i = 0; i < new_plane_count; i++) {
		updates[i].surface = plane_states[i];
		updates[i].gamma =
			(struct dc_gamma *)plane_states[i]->gamma_correction;
		updates[i].in_transfer_func = plane_states[i]->in_transfer_func;
		flip_addr[i].address = plane_states[i]->address;
		flip_addr[i].flip_immediate = plane_states[i]->flip_immediate;
		plane_info[i].color_space = plane_states[i]->color_space;
		plane_info[i].format = plane_states[i]->format;
		plane_info[i].plane_size = plane_states[i]->plane_size;
		plane_info[i].rotation = plane_states[i]->rotation;
		plane_info[i].horizontal_mirror = plane_states[i]->horizontal_mirror;
		plane_info[i].stereo_format = plane_states[i]->stereo_format;
		plane_info[i].tiling_info = plane_states[i]->tiling_info;
		plane_info[i].visible = plane_states[i]->visible;
		plane_info[i].per_pixel_alpha = plane_states[i]->per_pixel_alpha;
		plane_info[i].dcc = plane_states[i]->dcc;
		scaling_info[i].scaling_quality = plane_states[i]->scaling_quality;
		scaling_info[i].src_rect = plane_states[i]->src_rect;
		scaling_info[i].dst_rect = plane_states[i]->dst_rect;
		scaling_info[i].clip_rect = plane_states[i]->clip_rect;

		updates[i].flip_addr = &flip_addr[i];
		updates[i].plane_info = &plane_info[i];
		updates[i].scaling_info = &scaling_info[i];
	}

	dc_commit_updates_for_stream(
			dc,
			updates,
			new_plane_count,
			dc_stream, stream_update, plane_states, state);

	kfree(flip_addr);
	kfree(plane_info);
	kfree(scaling_info);
	kfree(stream_update);
	return true;
}

static void amdgpu_dm_commit_planes(struct drm_atomic_state *state,
				    struct drm_device *dev,
				    struct amdgpu_display_manager *dm,
				    struct drm_crtc *pcrtc,
				    bool *wait_for_vblank)
{
	uint32_t i;
	struct drm_plane *plane;
	struct drm_plane_state *old_plane_state, *new_plane_state;
	struct dc_stream_state *dc_stream_attach;
	struct dc_plane_state *plane_states_constructed[MAX_SURFACES];
	struct amdgpu_crtc *acrtc_attach = to_amdgpu_crtc(pcrtc);
	struct drm_crtc_state *new_pcrtc_state =
			drm_atomic_get_new_crtc_state(state, pcrtc);
	struct dm_crtc_state *acrtc_state = to_dm_crtc_state(new_pcrtc_state);
	struct dm_crtc_state *dm_old_crtc_state =
			to_dm_crtc_state(drm_atomic_get_old_crtc_state(state, pcrtc));
	struct dm_atomic_state *dm_state = to_dm_atomic_state(state);
	int planes_count = 0;
	unsigned long flags;

	/* update planes when needed */
	for_each_oldnew_plane_in_state(state, plane, old_plane_state, new_plane_state, i) {
		struct drm_crtc *crtc = new_plane_state->crtc;
		struct drm_crtc_state *new_crtc_state;
		struct drm_framebuffer *fb = new_plane_state->fb;
		bool pflip_needed;
		struct dm_plane_state *dm_new_plane_state = to_dm_plane_state(new_plane_state);

		if (plane->type == DRM_PLANE_TYPE_CURSOR) {
			handle_cursor_update(plane, old_plane_state);
			continue;
		}

		if (!fb || !crtc || pcrtc != crtc)
			continue;

		new_crtc_state = drm_atomic_get_new_crtc_state(state, crtc);
		if (!new_crtc_state->active)
			continue;

		pflip_needed = !state->allow_modeset;

		spin_lock_irqsave(&crtc->dev->event_lock, flags);
		if (acrtc_attach->pflip_status != AMDGPU_FLIP_NONE) {
			DRM_ERROR("%s: acrtc %d, already busy\n",
				  __func__,
				  acrtc_attach->crtc_id);
			/* In commit tail framework this cannot happen */
			WARN_ON(1);
		}
		spin_unlock_irqrestore(&crtc->dev->event_lock, flags);

		if (!pflip_needed || plane->type == DRM_PLANE_TYPE_OVERLAY) {
			WARN_ON(!dm_new_plane_state->dc_state);

			plane_states_constructed[planes_count] = dm_new_plane_state->dc_state;

			dc_stream_attach = acrtc_state->stream;
			planes_count++;

		} else if (new_crtc_state->planes_changed) {
			/* Assume even ONE crtc with immediate flip means
			 * entire can't wait for VBLANK
			 * TODO Check if it's correct
			 */
			*wait_for_vblank =
					new_pcrtc_state->pageflip_flags & DRM_MODE_PAGE_FLIP_ASYNC ?
				false : true;

			/* TODO: Needs rework for multiplane flip */
			if (plane->type == DRM_PLANE_TYPE_PRIMARY)
				drm_crtc_vblank_get(crtc);

			amdgpu_dm_do_flip(
				crtc,
				fb,
				(uint32_t)drm_crtc_vblank_count(crtc) + *wait_for_vblank,
				dm_state->context);
		}

	}

	if (planes_count) {
		unsigned long flags;

		if (new_pcrtc_state->event) {

			drm_crtc_vblank_get(pcrtc);

			spin_lock_irqsave(&pcrtc->dev->event_lock, flags);
			prepare_flip_isr(acrtc_attach);
			spin_unlock_irqrestore(&pcrtc->dev->event_lock, flags);
		}

		dc_stream_attach->adjust = acrtc_state->adjust;
		dc_stream_attach->vrr_infopacket = acrtc_state->vrr_infopacket;

		if (false == commit_planes_to_stream(dm->dc,
							plane_states_constructed,
							planes_count,
							acrtc_state,
							dm_old_crtc_state,
							dm_state->context))
			dm_error("%s: Failed to attach plane!\n", __func__);
	} else {
		/*TODO BUG Here should go disable planes on CRTC. */
	}
}

/*
 * amdgpu_dm_crtc_copy_transient_flags - copy mirrored flags from DRM to DC
 * @crtc_state: the DRM CRTC state
 * @stream_state: the DC stream state.
 *
 * Copy the mirrored transient state flags from DRM, to DC. It is used to bring
 * a dc_stream_state's flags in sync with a drm_crtc_state's flags.
 */
static void amdgpu_dm_crtc_copy_transient_flags(struct drm_crtc_state *crtc_state,
						struct dc_stream_state *stream_state)
{
	stream_state->mode_changed = crtc_state->mode_changed;
}

static int amdgpu_dm_atomic_commit(struct drm_device *dev,
				   struct drm_atomic_state *state,
				   bool nonblock)
{
	struct drm_crtc *crtc;
	struct drm_crtc_state *old_crtc_state, *new_crtc_state;
	struct amdgpu_device *adev = dev->dev_private;
	int i;

	/*
	 * We evade vblanks and pflips on crtc that
	 * should be changed. We do it here to flush & disable
	 * interrupts before drm_swap_state is called in drm_atomic_helper_commit
	 * it will update crtc->dm_crtc_state->stream pointer which is used in
	 * the ISRs.
	 */
	for_each_oldnew_crtc_in_state(state, crtc, old_crtc_state, new_crtc_state, i) {
		struct dm_crtc_state *dm_old_crtc_state = to_dm_crtc_state(old_crtc_state);
		struct amdgpu_crtc *acrtc = to_amdgpu_crtc(crtc);

		if (drm_atomic_crtc_needs_modeset(new_crtc_state) && dm_old_crtc_state->stream)
			manage_dm_interrupts(adev, acrtc, false);
	}
	/*
	 * Add check here for SoC's that support hardware cursor plane, to
	 * unset legacy_cursor_update
	 */

	return drm_atomic_helper_commit(dev, state, nonblock);

	/*TODO Handle EINTR, reenable IRQ*/
}

static void amdgpu_dm_atomic_commit_tail(struct drm_atomic_state *state)
{
	struct drm_device *dev = state->dev;
	struct amdgpu_device *adev = dev->dev_private;
	struct amdgpu_display_manager *dm = &adev->dm;
	struct dm_atomic_state *dm_state;
	uint32_t i, j;
	struct drm_crtc *crtc;
	struct drm_crtc_state *old_crtc_state, *new_crtc_state;
	unsigned long flags;
	bool wait_for_vblank = true;
	struct drm_connector *connector;
	struct drm_connector_state *old_con_state, *new_con_state;
	struct dm_crtc_state *dm_old_crtc_state, *dm_new_crtc_state;
	int crtc_disable_count = 0;

	drm_atomic_helper_update_legacy_modeset_state(dev, state);

	dm_state = to_dm_atomic_state(state);

	/* update changed items */
	for_each_oldnew_crtc_in_state(state, crtc, old_crtc_state, new_crtc_state, i) {
		struct amdgpu_crtc *acrtc = to_amdgpu_crtc(crtc);

		dm_new_crtc_state = to_dm_crtc_state(new_crtc_state);
		dm_old_crtc_state = to_dm_crtc_state(old_crtc_state);

		DRM_DEBUG_DRIVER(
			"amdgpu_crtc id:%d crtc_state_flags: enable:%d, active:%d, "
			"planes_changed:%d, mode_changed:%d,active_changed:%d,"
			"connectors_changed:%d\n",
			acrtc->crtc_id,
			new_crtc_state->enable,
			new_crtc_state->active,
			new_crtc_state->planes_changed,
			new_crtc_state->mode_changed,
			new_crtc_state->active_changed,
			new_crtc_state->connectors_changed);

		/* Copy all transient state flags into dc state */
		if (dm_new_crtc_state->stream) {
			amdgpu_dm_crtc_copy_transient_flags(&dm_new_crtc_state->base,
							    dm_new_crtc_state->stream);
		}

		/* handles headless hotplug case, updating new_state and
		 * aconnector as needed
		 */

		if (modeset_required(new_crtc_state, dm_new_crtc_state->stream, dm_old_crtc_state->stream)) {

			DRM_DEBUG_DRIVER("Atomic commit: SET crtc id %d: [%p]\n", acrtc->crtc_id, acrtc);

			if (!dm_new_crtc_state->stream) {
				/*
				 * this could happen because of issues with
				 * userspace notifications delivery.
				 * In this case userspace tries to set mode on
				 * display which is disconnected in fact.
				 * dc_sink is NULL in this case on aconnector.
				 * We expect reset mode will come soon.
				 *
				 * This can also happen when unplug is done
				 * during resume sequence ended
				 *
				 * In this case, we want to pretend we still
				 * have a sink to keep the pipe running so that
				 * hw state is consistent with the sw state
				 */
				DRM_DEBUG_DRIVER("%s: Failed to create new stream for crtc %d\n",
						__func__, acrtc->base.base.id);
				continue;
			}

			if (dm_old_crtc_state->stream)
				remove_stream(adev, acrtc, dm_old_crtc_state->stream);

			pm_runtime_get_noresume(dev->dev);

			acrtc->enabled = true;
			acrtc->hw_mode = new_crtc_state->mode;
			crtc->hwmode = new_crtc_state->mode;
		} else if (modereset_required(new_crtc_state)) {
			DRM_DEBUG_DRIVER("Atomic commit: RESET. crtc id %d:[%p]\n", acrtc->crtc_id, acrtc);

			/* i.e. reset mode */
			if (dm_old_crtc_state->stream)
				remove_stream(adev, acrtc, dm_old_crtc_state->stream);
		}
	} /* for_each_crtc_in_state() */

	if (dm_state->context) {
		dm_enable_per_frame_crtc_master_sync(dm_state->context);
		WARN_ON(!dc_commit_state(dm->dc, dm_state->context));
	}

	for_each_new_crtc_in_state(state, crtc, new_crtc_state, i) {
		struct amdgpu_crtc *acrtc = to_amdgpu_crtc(crtc);

		dm_new_crtc_state = to_dm_crtc_state(new_crtc_state);

		if (dm_new_crtc_state->stream != NULL) {
			const struct dc_stream_status *status =
					dc_stream_get_status(dm_new_crtc_state->stream);

			if (!status)
				DC_ERR("got no status for stream %p on acrtc%p\n", dm_new_crtc_state->stream, acrtc);
			else
				acrtc->otg_inst = status->primary_otg_inst;
		}
	}

	/* Handle scaling and underscan changes*/
	for_each_oldnew_connector_in_state(state, connector, old_con_state, new_con_state, i) {
		struct dm_connector_state *dm_new_con_state = to_dm_connector_state(new_con_state);
		struct dm_connector_state *dm_old_con_state = to_dm_connector_state(old_con_state);
		struct amdgpu_crtc *acrtc = to_amdgpu_crtc(dm_new_con_state->base.crtc);
		struct dc_stream_status *status = NULL;

		if (acrtc) {
			new_crtc_state = drm_atomic_get_new_crtc_state(state, &acrtc->base);
			old_crtc_state = drm_atomic_get_old_crtc_state(state, &acrtc->base);
		}

		/* Skip any modesets/resets */
		if (!acrtc || drm_atomic_crtc_needs_modeset(new_crtc_state))
			continue;

		/* Skip anything that is not scaling or underscan changes */
		if (!is_scaling_state_different(dm_new_con_state, dm_old_con_state))
			continue;

		dm_new_crtc_state = to_dm_crtc_state(new_crtc_state);

		update_stream_scaling_settings(&dm_new_con_state->base.crtc->mode,
				dm_new_con_state, (struct dc_stream_state *)dm_new_crtc_state->stream);

		if (!dm_new_crtc_state->stream)
			continue;

		status = dc_stream_get_status(dm_new_crtc_state->stream);
		WARN_ON(!status);
		WARN_ON(!status->plane_count);

		dm_new_crtc_state->stream->adjust = dm_new_crtc_state->adjust;
		dm_new_crtc_state->stream->vrr_infopacket = dm_new_crtc_state->vrr_infopacket;

		/*TODO How it works with MPO ?*/
		if (!commit_planes_to_stream(
				dm->dc,
				status->plane_states,
				status->plane_count,
				dm_new_crtc_state,
				to_dm_crtc_state(old_crtc_state),
				dm_state->context))
			dm_error("%s: Failed to update stream scaling!\n", __func__);
	}

	for_each_oldnew_crtc_in_state(state, crtc, old_crtc_state,
			new_crtc_state, i) {
		/*
		 * loop to enable interrupts on newly arrived crtc
		 */
		struct amdgpu_crtc *acrtc = to_amdgpu_crtc(crtc);
		bool modeset_needed;

		if (old_crtc_state->active && !new_crtc_state->active)
			crtc_disable_count++;

		dm_new_crtc_state = to_dm_crtc_state(new_crtc_state);
		dm_old_crtc_state = to_dm_crtc_state(old_crtc_state);
		modeset_needed = modeset_required(
				new_crtc_state,
				dm_new_crtc_state->stream,
				dm_old_crtc_state->stream);

		if (dm_new_crtc_state->stream == NULL || !modeset_needed)
			continue;

		manage_dm_interrupts(adev, acrtc, true);
	}

	/* update planes when needed per crtc*/
	for_each_new_crtc_in_state(state, crtc, new_crtc_state, j) {
		dm_new_crtc_state = to_dm_crtc_state(new_crtc_state);

		if (dm_new_crtc_state->stream)
			amdgpu_dm_commit_planes(state, dev, dm, crtc, &wait_for_vblank);
	}


	/*
	 * send vblank event on all events not handled in flip and
	 * mark consumed event for drm_atomic_helper_commit_hw_done
	 */
	spin_lock_irqsave(&adev->ddev->event_lock, flags);
	for_each_new_crtc_in_state(state, crtc, new_crtc_state, i) {

		if (new_crtc_state->event)
			drm_send_event_locked(dev, &new_crtc_state->event->base);

		new_crtc_state->event = NULL;
	}
	spin_unlock_irqrestore(&adev->ddev->event_lock, flags);


	if (wait_for_vblank)
		drm_atomic_helper_wait_for_flip_done(dev, state);

	/*
	 * FIXME:
	 * Delay hw_done() until flip_done() is signaled. This is to block
	 * another commit from freeing the CRTC state while we're still
	 * waiting on flip_done.
	 */
	drm_atomic_helper_commit_hw_done(state);

	drm_atomic_helper_cleanup_planes(dev, state);

	/*
	 * Finally, drop a runtime PM reference for each newly disabled CRTC,
	 * so we can put the GPU into runtime suspend if we're not driving any
	 * displays anymore
	 */
	for (i = 0; i < crtc_disable_count; i++)
		pm_runtime_put_autosuspend(dev->dev);
	pm_runtime_mark_last_busy(dev->dev);
}


static int dm_force_atomic_commit(struct drm_connector *connector)
{
	int ret = 0;
	struct drm_device *ddev = connector->dev;
	struct drm_atomic_state *state = drm_atomic_state_alloc(ddev);
	struct amdgpu_crtc *disconnected_acrtc = to_amdgpu_crtc(connector->encoder->crtc);
	struct drm_plane *plane = disconnected_acrtc->base.primary;
	struct drm_connector_state *conn_state;
	struct drm_crtc_state *crtc_state;
	struct drm_plane_state *plane_state;

	if (!state)
		return -ENOMEM;

	state->acquire_ctx = ddev->mode_config.acquire_ctx;

	/* Construct an atomic state to restore previous display setting */

	/*
	 * Attach connectors to drm_atomic_state
	 */
	conn_state = drm_atomic_get_connector_state(state, connector);

	ret = PTR_ERR_OR_ZERO(conn_state);
	if (ret)
		goto err;

	/* Attach crtc to drm_atomic_state*/
	crtc_state = drm_atomic_get_crtc_state(state, &disconnected_acrtc->base);

	ret = PTR_ERR_OR_ZERO(crtc_state);
	if (ret)
		goto err;

	/* force a restore */
	crtc_state->mode_changed = true;

	/* Attach plane to drm_atomic_state */
	plane_state = drm_atomic_get_plane_state(state, plane);

	ret = PTR_ERR_OR_ZERO(plane_state);
	if (ret)
		goto err;


	/* Call commit internally with the state we just constructed */
	ret = drm_atomic_commit(state);
	if (!ret)
		return 0;

err:
	DRM_ERROR("Restoring old state failed with %i\n", ret);
	drm_atomic_state_put(state);

	return ret;
}

/*
 * This function handles all cases when set mode does not come upon hotplug.
 * This includes when a display is unplugged then plugged back into the
 * same port and when running without usermode desktop manager supprot
 */
void dm_restore_drm_connector_state(struct drm_device *dev,
				    struct drm_connector *connector)
{
	struct amdgpu_dm_connector *aconnector = to_amdgpu_dm_connector(connector);
	struct amdgpu_crtc *disconnected_acrtc;
	struct dm_crtc_state *acrtc_state;

	if (!aconnector->dc_sink || !connector->state || !connector->encoder)
		return;

	disconnected_acrtc = to_amdgpu_crtc(connector->encoder->crtc);
	if (!disconnected_acrtc)
		return;

	acrtc_state = to_dm_crtc_state(disconnected_acrtc->base.state);
	if (!acrtc_state->stream)
		return;

	/*
	 * If the previous sink is not released and different from the current,
	 * we deduce we are in a state where we can not rely on usermode call
	 * to turn on the display, so we do it here
	 */
	if (acrtc_state->stream->sink != aconnector->dc_sink)
		dm_force_atomic_commit(&aconnector->base);
}

/*
 * Grabs all modesetting locks to serialize against any blocking commits,
 * Waits for completion of all non blocking commits.
 */
static int do_aquire_global_lock(struct drm_device *dev,
				 struct drm_atomic_state *state)
{
	struct drm_crtc *crtc;
	struct drm_crtc_commit *commit;
	long ret;

	/*
	 * Adding all modeset locks to aquire_ctx will
	 * ensure that when the framework release it the
	 * extra locks we are locking here will get released to
	 */
	ret = drm_modeset_lock_all_ctx(dev, state->acquire_ctx);
	if (ret)
		return ret;

	list_for_each_entry(crtc, &dev->mode_config.crtc_list, head) {
		spin_lock(&crtc->commit_lock);
		commit = list_first_entry_or_null(&crtc->commit_list,
				struct drm_crtc_commit, commit_entry);
		if (commit)
			drm_crtc_commit_get(commit);
		spin_unlock(&crtc->commit_lock);

		if (!commit)
			continue;

		/*
		 * Make sure all pending HW programming completed and
		 * page flips done
		 */
		ret = wait_for_completion_interruptible_timeout(&commit->hw_done, 10*HZ);

		if (ret > 0)
			ret = wait_for_completion_interruptible_timeout(
					&commit->flip_done, 10*HZ);

		if (ret == 0)
			DRM_ERROR("[CRTC:%d:%s] hw_done or flip_done "
				  "timed out\n", crtc->base.id, crtc->name);

		drm_crtc_commit_put(commit);
	}

	return ret < 0 ? ret : 0;
}

void set_freesync_on_stream(struct amdgpu_display_manager *dm,
			    struct dm_crtc_state *new_crtc_state,
			    struct dm_connector_state *new_con_state,
			    struct dc_stream_state *new_stream)
{
	struct mod_freesync_config config = {0};
	struct mod_vrr_params vrr = {0};
	struct dc_info_packet vrr_infopacket = {0};
	struct amdgpu_dm_connector *aconnector =
			to_amdgpu_dm_connector(new_con_state->base.connector);

	if (new_con_state->freesync_capable &&
	    new_con_state->freesync_enable) {
		config.state = new_crtc_state->freesync_enabled ?
				VRR_STATE_ACTIVE_VARIABLE :
				VRR_STATE_INACTIVE;
		config.min_refresh_in_uhz =
				aconnector->min_vfreq * 1000000;
		config.max_refresh_in_uhz =
				aconnector->max_vfreq * 1000000;
		config.vsif_supported = true;
	}

	mod_freesync_build_vrr_params(dm->freesync_module,
				      new_stream,
				      &config, &vrr);

	mod_freesync_build_vrr_infopacket(dm->freesync_module,
					  new_stream,
					  &vrr,
					  packet_type_fs1,
					  NULL,
					  &vrr_infopacket);

	new_crtc_state->adjust = vrr.adjust;
	new_crtc_state->vrr_infopacket = vrr_infopacket;
}

static int dm_update_crtcs_state(struct amdgpu_display_manager *dm,
				 struct drm_atomic_state *state,
				 bool enable,
				 bool *lock_and_validation_needed)
{
	struct drm_crtc *crtc;
	struct drm_crtc_state *old_crtc_state, *new_crtc_state;
	int i;
	struct dm_crtc_state *dm_old_crtc_state, *dm_new_crtc_state;
	struct dm_atomic_state *dm_state = to_dm_atomic_state(state);
	struct dc_stream_state *new_stream;
	int ret = 0;

	/*
	 * TODO Move this code into dm_crtc_atomic_check once we get rid of dc_validation_set
	 * update changed items
	 */
	for_each_oldnew_crtc_in_state(state, crtc, old_crtc_state, new_crtc_state, i) {
		struct amdgpu_crtc *acrtc = NULL;
		struct amdgpu_dm_connector *aconnector = NULL;
		struct drm_connector_state *drm_new_conn_state = NULL, *drm_old_conn_state = NULL;
		struct dm_connector_state *dm_new_conn_state = NULL, *dm_old_conn_state = NULL;
		struct drm_plane_state *new_plane_state = NULL;

		new_stream = NULL;

		dm_old_crtc_state = to_dm_crtc_state(old_crtc_state);
		dm_new_crtc_state = to_dm_crtc_state(new_crtc_state);
		acrtc = to_amdgpu_crtc(crtc);

		new_plane_state = drm_atomic_get_new_plane_state(state, new_crtc_state->crtc->primary);

		if (new_crtc_state->enable && new_plane_state && !new_plane_state->fb) {
			ret = -EINVAL;
			goto fail;
		}

		aconnector = amdgpu_dm_find_first_crtc_matching_connector(state, crtc);

		/* TODO This hack should go away */
		if (aconnector && enable) {
			/* Make sure fake sink is created in plug-in scenario */
			drm_new_conn_state = drm_atomic_get_new_connector_state(state,
 								    &aconnector->base);
			drm_old_conn_state = drm_atomic_get_old_connector_state(state,
								    &aconnector->base);

			if (IS_ERR(drm_new_conn_state)) {
				ret = PTR_ERR_OR_ZERO(drm_new_conn_state);
				break;
			}

			dm_new_conn_state = to_dm_connector_state(drm_new_conn_state);
			dm_old_conn_state = to_dm_connector_state(drm_old_conn_state);

			new_stream = create_stream_for_sink(aconnector,
							     &new_crtc_state->mode,
							    dm_new_conn_state);

			/*
			 * we can have no stream on ACTION_SET if a display
			 * was disconnected during S3, in this case it is not an
			 * error, the OS will be updated after detection, and
			 * will do the right thing on next atomic commit
			 */

			if (!new_stream) {
				DRM_DEBUG_DRIVER("%s: Failed to create new stream for crtc %d\n",
						__func__, acrtc->base.base.id);
				break;
			}

			set_freesync_on_stream(dm, dm_new_crtc_state,
					       dm_new_conn_state, new_stream);

			if (dc_is_stream_unchanged(new_stream, dm_old_crtc_state->stream) &&
			    dc_is_stream_scaling_unchanged(new_stream, dm_old_crtc_state->stream)) {
				new_crtc_state->mode_changed = false;
				DRM_DEBUG_DRIVER("Mode change not required, setting mode_changed to %d",
						 new_crtc_state->mode_changed);
			}
		}

		if (dm_old_crtc_state->freesync_enabled != dm_new_crtc_state->freesync_enabled)
			new_crtc_state->mode_changed = true;

		if (!drm_atomic_crtc_needs_modeset(new_crtc_state))
			goto next_crtc;

		DRM_DEBUG_DRIVER(
			"amdgpu_crtc id:%d crtc_state_flags: enable:%d, active:%d, "
			"planes_changed:%d, mode_changed:%d,active_changed:%d,"
			"connectors_changed:%d\n",
			acrtc->crtc_id,
			new_crtc_state->enable,
			new_crtc_state->active,
			new_crtc_state->planes_changed,
			new_crtc_state->mode_changed,
			new_crtc_state->active_changed,
			new_crtc_state->connectors_changed);

		/* Remove stream for any changed/disabled CRTC */
		if (!enable) {

			if (!dm_old_crtc_state->stream)
				goto next_crtc;

			DRM_DEBUG_DRIVER("Disabling DRM crtc: %d\n",
					crtc->base.id);

			/* i.e. reset mode */
			if (dc_remove_stream_from_ctx(
					dm->dc,
					dm_state->context,
					dm_old_crtc_state->stream) != DC_OK) {
				ret = -EINVAL;
				goto fail;
			}

			dc_stream_release(dm_old_crtc_state->stream);
			dm_new_crtc_state->stream = NULL;

			*lock_and_validation_needed = true;

		} else {/* Add stream for any updated/enabled CRTC */
			/*
			 * Quick fix to prevent NULL pointer on new_stream when
			 * added MST connectors not found in existing crtc_state in the chained mode
			 * TODO: need to dig out the root cause of that
			 */
			if (!aconnector || (!aconnector->dc_sink && aconnector->mst_port))
				goto next_crtc;

			if (modereset_required(new_crtc_state))
				goto next_crtc;

			if (modeset_required(new_crtc_state, new_stream,
					     dm_old_crtc_state->stream)) {

				WARN_ON(dm_new_crtc_state->stream);

				dm_new_crtc_state->stream = new_stream;

				dc_stream_retain(new_stream);

				DRM_DEBUG_DRIVER("Enabling DRM crtc: %d\n",
							crtc->base.id);

				if (dc_add_stream_to_ctx(
						dm->dc,
						dm_state->context,
						dm_new_crtc_state->stream) != DC_OK) {
					ret = -EINVAL;
					goto fail;
				}

				*lock_and_validation_needed = true;
			}
		}

next_crtc:
		/* Release extra reference */
		if (new_stream)
			 dc_stream_release(new_stream);

		/*
		 * We want to do dc stream updates that do not require a
		 * full modeset below.
		 */
		if (!(enable && aconnector && new_crtc_state->enable &&
		      new_crtc_state->active))
			continue;
		/*
		 * Given above conditions, the dc state cannot be NULL because:
		 * 1. We're in the process of enabling CRTCs (just been added
		 *    to the dc context, or already is on the context)
		 * 2. Has a valid connector attached, and
		 * 3. Is currently active and enabled.
		 * => The dc stream state currently exists.
		 */
		BUG_ON(dm_new_crtc_state->stream == NULL);

		/* Scaling or underscan settings */
		if (is_scaling_state_different(dm_old_conn_state, dm_new_conn_state))
			update_stream_scaling_settings(
				&new_crtc_state->mode, dm_new_conn_state, dm_new_crtc_state->stream);

		/*
		 * Color management settings. We also update color properties
		 * when a modeset is needed, to ensure it gets reprogrammed.
		 */
		if (dm_new_crtc_state->base.color_mgmt_changed ||
		    drm_atomic_crtc_needs_modeset(new_crtc_state)) {
			ret = amdgpu_dm_set_regamma_lut(dm_new_crtc_state);
			if (ret)
				goto fail;
			amdgpu_dm_set_ctm(dm_new_crtc_state);
		}


	}

	return ret;

fail:
	if (new_stream)
		dc_stream_release(new_stream);
	return ret;
}

static int dm_update_planes_state(struct dc *dc,
				  struct drm_atomic_state *state,
				  bool enable,
				  bool *lock_and_validation_needed)
{
	struct drm_crtc *new_plane_crtc, *old_plane_crtc;
	struct drm_crtc_state *old_crtc_state, *new_crtc_state;
	struct drm_plane *plane;
	struct drm_plane_state *old_plane_state, *new_plane_state;
	struct dm_crtc_state *dm_new_crtc_state, *dm_old_crtc_state;
	struct dm_atomic_state *dm_state = to_dm_atomic_state(state);
	struct dm_plane_state *dm_new_plane_state, *dm_old_plane_state;
	int i ;
	/* TODO return page_flip_needed() function */
	bool pflip_needed  = !state->allow_modeset;
	int ret = 0;


	/* Add new planes, in reverse order as DC expectation */
	for_each_oldnew_plane_in_state_reverse(state, plane, old_plane_state, new_plane_state, i) {
		new_plane_crtc = new_plane_state->crtc;
		old_plane_crtc = old_plane_state->crtc;
		dm_new_plane_state = to_dm_plane_state(new_plane_state);
		dm_old_plane_state = to_dm_plane_state(old_plane_state);

		/*TODO Implement atomic check for cursor plane */
		if (plane->type == DRM_PLANE_TYPE_CURSOR)
			continue;

		/* Remove any changed/removed planes */
		if (!enable) {
			if (pflip_needed &&
			    plane->type != DRM_PLANE_TYPE_OVERLAY)
				continue;

			if (!old_plane_crtc)
				continue;

			old_crtc_state = drm_atomic_get_old_crtc_state(
					state, old_plane_crtc);
			dm_old_crtc_state = to_dm_crtc_state(old_crtc_state);

			if (!dm_old_crtc_state->stream)
				continue;

			DRM_DEBUG_ATOMIC("Disabling DRM plane: %d on DRM crtc %d\n",
					plane->base.id, old_plane_crtc->base.id);

			if (!dc_remove_plane_from_context(
					dc,
					dm_old_crtc_state->stream,
					dm_old_plane_state->dc_state,
					dm_state->context)) {

				ret = EINVAL;
				return ret;
			}


			dc_plane_state_release(dm_old_plane_state->dc_state);
			dm_new_plane_state->dc_state = NULL;

			*lock_and_validation_needed = true;

		} else { /* Add new planes */
			struct dc_plane_state *dc_new_plane_state;

			if (drm_atomic_plane_disabling(plane->state, new_plane_state))
				continue;

			if (!new_plane_crtc)
				continue;

			new_crtc_state = drm_atomic_get_new_crtc_state(state, new_plane_crtc);
			dm_new_crtc_state = to_dm_crtc_state(new_crtc_state);

			if (!dm_new_crtc_state->stream)
				continue;

			if (pflip_needed &&
			    plane->type != DRM_PLANE_TYPE_OVERLAY)
				continue;

			WARN_ON(dm_new_plane_state->dc_state);

			dc_new_plane_state = dc_create_plane_state(dc);
			if (!dc_new_plane_state)
				return -ENOMEM;

			DRM_DEBUG_DRIVER("Enabling DRM plane: %d on DRM crtc %d\n",
					plane->base.id, new_plane_crtc->base.id);

			ret = fill_plane_attributes(
				new_plane_crtc->dev->dev_private,
				dc_new_plane_state,
				new_plane_state,
				new_crtc_state);
			if (ret) {
				dc_plane_state_release(dc_new_plane_state);
				return ret;
			}

			/*
			 * Any atomic check errors that occur after this will
			 * not need a release. The plane state will be attached
			 * to the stream, and therefore part of the atomic
			 * state. It'll be released when the atomic state is
			 * cleaned.
			 */
			if (!dc_add_plane_to_context(
					dc,
					dm_new_crtc_state->stream,
					dc_new_plane_state,
					dm_state->context)) {

				dc_plane_state_release(dc_new_plane_state);
				return -EINVAL;
			}

			dm_new_plane_state->dc_state = dc_new_plane_state;

			/* Tell DC to do a full surface update every time there
			 * is a plane change. Inefficient, but works for now.
			 */
			dm_new_plane_state->dc_state->update_flags.bits.full_update = 1;

			*lock_and_validation_needed = true;
		}
	}


	return ret;
}
enum surface_update_type dm_determine_update_type_for_commit(struct dc *dc, struct drm_atomic_state *state)
{


	int i, j, num_plane;
	struct drm_plane_state *old_plane_state, *new_plane_state;
	struct dm_plane_state *new_dm_plane_state, *old_dm_plane_state;
	struct drm_crtc *new_plane_crtc, *old_plane_crtc;
	struct drm_plane *plane;

	struct drm_crtc *crtc;
	struct drm_crtc_state *new_crtc_state, *old_crtc_state;
	struct dm_crtc_state *new_dm_crtc_state, *old_dm_crtc_state;
	struct dc_stream_status *status = NULL;

	struct dc_surface_update *updates = kzalloc(MAX_SURFACES * sizeof(struct dc_surface_update), GFP_KERNEL);
	struct dc_plane_state *surface = kzalloc(MAX_SURFACES * sizeof(struct dc_plane_state), GFP_KERNEL);
	struct dc_stream_update stream_update;
	enum surface_update_type update_type = UPDATE_TYPE_FAST;


	for_each_oldnew_crtc_in_state(state, crtc, old_crtc_state, new_crtc_state, i) {
		new_dm_crtc_state = to_dm_crtc_state(new_crtc_state);
		old_dm_crtc_state = to_dm_crtc_state(old_crtc_state);
		num_plane = 0;

		if (new_dm_crtc_state->stream) {

			for_each_oldnew_plane_in_state(state, plane, old_plane_state, new_plane_state, j) {
				new_plane_crtc = new_plane_state->crtc;
				old_plane_crtc = old_plane_state->crtc;
				new_dm_plane_state = to_dm_plane_state(new_plane_state);
				old_dm_plane_state = to_dm_plane_state(old_plane_state);

				if (plane->type == DRM_PLANE_TYPE_CURSOR)
					continue;

				if (!state->allow_modeset)
					continue;

				if (crtc == new_plane_crtc) {
					updates[num_plane].surface = &surface[num_plane];

					if (new_crtc_state->mode_changed) {
						updates[num_plane].surface->src_rect =
									new_dm_plane_state->dc_state->src_rect;
						updates[num_plane].surface->dst_rect =
									new_dm_plane_state->dc_state->dst_rect;
						updates[num_plane].surface->rotation =
									new_dm_plane_state->dc_state->rotation;
						updates[num_plane].surface->in_transfer_func =
									new_dm_plane_state->dc_state->in_transfer_func;
						stream_update.dst = new_dm_crtc_state->stream->dst;
						stream_update.src = new_dm_crtc_state->stream->src;
					}

					if (new_crtc_state->color_mgmt_changed) {
						updates[num_plane].gamma =
								new_dm_plane_state->dc_state->gamma_correction;
						updates[num_plane].in_transfer_func =
								new_dm_plane_state->dc_state->in_transfer_func;
						stream_update.gamut_remap =
								&new_dm_crtc_state->stream->gamut_remap_matrix;
						stream_update.out_transfer_func =
								new_dm_crtc_state->stream->out_transfer_func;
					}

					num_plane++;
				}
			}

			if (num_plane > 0) {
				status = dc_stream_get_status(new_dm_crtc_state->stream);
				update_type = dc_check_update_surfaces_for_stream(dc, updates, num_plane,
										  &stream_update, status);

				if (update_type > UPDATE_TYPE_MED) {
					update_type = UPDATE_TYPE_FULL;
					goto ret;
				}
			}

		} else if (!new_dm_crtc_state->stream && old_dm_crtc_state->stream) {
			update_type = UPDATE_TYPE_FULL;
			goto ret;
		}
	}

ret:
	kfree(updates);
	kfree(surface);

	return update_type;
}

static int amdgpu_dm_atomic_check(struct drm_device *dev,
				  struct drm_atomic_state *state)
{
	struct amdgpu_device *adev = dev->dev_private;
	struct dc *dc = adev->dm.dc;
	struct dm_atomic_state *dm_state = to_dm_atomic_state(state);
	struct drm_connector *connector;
	struct drm_connector_state *old_con_state, *new_con_state;
	struct drm_crtc *crtc;
	struct drm_crtc_state *old_crtc_state, *new_crtc_state;
	enum surface_update_type update_type = UPDATE_TYPE_FAST;
	enum surface_update_type overall_update_type = UPDATE_TYPE_FAST;

	int ret, i;

	/*
	 * This bool will be set for true for any modeset/reset
	 * or plane update which implies non fast surface update.
	 */
	bool lock_and_validation_needed = false;

	ret = drm_atomic_helper_check_modeset(dev, state);
	if (ret)
		goto fail;

	for_each_oldnew_crtc_in_state(state, crtc, old_crtc_state, new_crtc_state, i) {
		struct dm_crtc_state *dm_new_crtc_state = to_dm_crtc_state(new_crtc_state);
		struct dm_crtc_state *dm_old_crtc_state  = to_dm_crtc_state(old_crtc_state);

		if (!drm_atomic_crtc_needs_modeset(new_crtc_state) &&
		    !new_crtc_state->color_mgmt_changed &&
		    (dm_old_crtc_state->freesync_enabled == dm_new_crtc_state->freesync_enabled))
			continue;

		if (!new_crtc_state->enable)
			continue;

		ret = drm_atomic_add_affected_connectors(state, crtc);
		if (ret)
			return ret;

		ret = drm_atomic_add_affected_planes(state, crtc);
		if (ret)
			goto fail;
	}

	dm_state->context = dc_create_state();
	ASSERT(dm_state->context);
	dc_resource_state_copy_construct_current(dc, dm_state->context);

	/* Remove exiting planes if they are modified */
	ret = dm_update_planes_state(dc, state, false, &lock_and_validation_needed);
	if (ret) {
		goto fail;
	}

	/* Disable all crtcs which require disable */
	ret = dm_update_crtcs_state(&adev->dm, state, false, &lock_and_validation_needed);
	if (ret) {
		goto fail;
	}

	/* Enable all crtcs which require enable */
	ret = dm_update_crtcs_state(&adev->dm, state, true, &lock_and_validation_needed);
	if (ret) {
		goto fail;
	}

	/* Add new/modified planes */
	ret = dm_update_planes_state(dc, state, true, &lock_and_validation_needed);
	if (ret) {
		goto fail;
	}

	/* Run this here since we want to validate the streams we created */
	ret = drm_atomic_helper_check_planes(dev, state);
	if (ret)
		goto fail;

	/* Check scaling and underscan changes*/
	/* TODO Removed scaling changes validation due to inability to commit
	 * new stream into context w\o causing full reset. Need to
	 * decide how to handle.
	 */
	for_each_oldnew_connector_in_state(state, connector, old_con_state, new_con_state, i) {
		struct dm_connector_state *dm_old_con_state = to_dm_connector_state(old_con_state);
		struct dm_connector_state *dm_new_con_state = to_dm_connector_state(new_con_state);
		struct amdgpu_crtc *acrtc = to_amdgpu_crtc(dm_new_con_state->base.crtc);

		/* Skip any modesets/resets */
		if (!acrtc || drm_atomic_crtc_needs_modeset(
				drm_atomic_get_new_crtc_state(state, &acrtc->base)))
			continue;

		/* Skip any thing not scale or underscan changes */
		if (!is_scaling_state_different(dm_new_con_state, dm_old_con_state))
			continue;

		overall_update_type = UPDATE_TYPE_FULL;
		lock_and_validation_needed = true;
	}

	/*
	 * For full updates case when
	 * removing/adding/updating streams on one CRTC while flipping
	 * on another CRTC,
	 * acquiring global lock  will guarantee that any such full
	 * update commit
	 * will wait for completion of any outstanding flip using DRMs
	 * synchronization events.
	 */
	update_type = dm_determine_update_type_for_commit(dc, state);

	if (overall_update_type < update_type)
		overall_update_type = update_type;

	/*
	 * lock_and_validation_needed was an old way to determine if we need to set
	 * the global lock. Leaving it in to check if we broke any corner cases
	 * lock_and_validation_needed true = UPDATE_TYPE_FULL or UPDATE_TYPE_MED
	 * lock_and_validation_needed false = UPDATE_TYPE_FAST
	 */
	if (lock_and_validation_needed && overall_update_type <= UPDATE_TYPE_FAST)
		WARN(1, "Global lock should be Set, overall_update_type should be UPDATE_TYPE_MED or UPDATE_TYPE_FULL");
	else if (!lock_and_validation_needed && overall_update_type > UPDATE_TYPE_FAST)
		WARN(1, "Global lock should NOT be set, overall_update_type should be UPDATE_TYPE_FAST");


	if (overall_update_type > UPDATE_TYPE_FAST) {

		ret = do_aquire_global_lock(dev, state);
		if (ret)
			goto fail;

		if (dc_validate_global_state(dc, dm_state->context) != DC_OK) {
			ret = -EINVAL;
			goto fail;
		}
	}

	/* Must be success */
	WARN_ON(ret);
	return ret;

fail:
	if (ret == -EDEADLK)
		DRM_DEBUG_DRIVER("Atomic check stopped to avoid deadlock.\n");
	else if (ret == -EINTR || ret == -EAGAIN || ret == -ERESTARTSYS)
		DRM_DEBUG_DRIVER("Atomic check stopped due to signal.\n");
	else
		DRM_DEBUG_DRIVER("Atomic check failed with err: %d \n", ret);

	return ret;
}

static bool is_dp_capable_without_timing_msa(struct dc *dc,
					     struct amdgpu_dm_connector *amdgpu_dm_connector)
{
	uint8_t dpcd_data;
	bool capable = false;

	if (amdgpu_dm_connector->dc_link &&
		dm_helpers_dp_read_dpcd(
				NULL,
				amdgpu_dm_connector->dc_link,
				DP_DOWN_STREAM_PORT_COUNT,
				&dpcd_data,
				sizeof(dpcd_data))) {
		capable = (dpcd_data & DP_MSA_TIMING_PAR_IGNORED) ? true:false;
	}

	return capable;
}
void amdgpu_dm_update_freesync_caps(struct drm_connector *connector,
					struct edid *edid)
{
	int i;
	bool edid_check_required;
	struct detailed_timing *timing;
	struct detailed_non_pixel *data;
	struct detailed_data_monitor_range *range;
	struct amdgpu_dm_connector *amdgpu_dm_connector =
			to_amdgpu_dm_connector(connector);
	struct dm_connector_state *dm_con_state;

	struct drm_device *dev = connector->dev;
	struct amdgpu_device *adev = dev->dev_private;

	if (!connector->state) {
		DRM_ERROR("%s - Connector has no state", __func__);
		return;
	}

	if (!edid) {
		dm_con_state = to_dm_connector_state(connector->state);

		amdgpu_dm_connector->min_vfreq = 0;
		amdgpu_dm_connector->max_vfreq = 0;
		amdgpu_dm_connector->pixel_clock_mhz = 0;

		dm_con_state->freesync_capable = false;
		dm_con_state->freesync_enable = false;
		return;
	}

	dm_con_state = to_dm_connector_state(connector->state);

	edid_check_required = false;
	if (!amdgpu_dm_connector->dc_sink) {
		DRM_ERROR("dc_sink NULL, could not add free_sync module.\n");
		return;
	}
	if (!adev->dm.freesync_module)
		return;
	/*
	 * if edid non zero restrict freesync only for dp and edp
	 */
	if (edid) {
		if (amdgpu_dm_connector->dc_sink->sink_signal == SIGNAL_TYPE_DISPLAY_PORT
			|| amdgpu_dm_connector->dc_sink->sink_signal == SIGNAL_TYPE_EDP) {
			edid_check_required = is_dp_capable_without_timing_msa(
						adev->dm.dc,
						amdgpu_dm_connector);
		}
	}
	dm_con_state->freesync_capable = false;
	if (edid_check_required == true && (edid->version > 1 ||
	   (edid->version == 1 && edid->revision > 1))) {
		for (i = 0; i < 4; i++) {

			timing	= &edid->detailed_timings[i];
			data	= &timing->data.other_data;
			range	= &data->data.range;
			/*
			 * Check if monitor has continuous frequency mode
			 */
			if (data->type != EDID_DETAIL_MONITOR_RANGE)
				continue;
			/*
			 * Check for flag range limits only. If flag == 1 then
			 * no additional timing information provided.
			 * Default GTF, GTF Secondary curve and CVT are not
			 * supported
			 */
			if (range->flags != 1)
				continue;

			amdgpu_dm_connector->min_vfreq = range->min_vfreq;
			amdgpu_dm_connector->max_vfreq = range->max_vfreq;
			amdgpu_dm_connector->pixel_clock_mhz =
				range->pixel_clock_mhz * 10;
			break;
		}

		if (amdgpu_dm_connector->max_vfreq -
		    amdgpu_dm_connector->min_vfreq > 10) {

			dm_con_state->freesync_capable = true;
		}
	}
}
<|MERGE_RESOLUTION|>--- conflicted
+++ resolved
@@ -3061,22 +3061,14 @@
 	struct dm_connector_state *new_state =
 			kmemdup(state, sizeof(*state), GFP_KERNEL);
 
-<<<<<<< HEAD
 	if (!new_state)
 		return NULL;
-=======
-	if (new_state) {
-		__drm_atomic_helper_connector_duplicate_state(connector,
-							      &new_state->base);
-		new_state->max_bpc = state->max_bpc;
-		return &new_state->base;
-	}
->>>>>>> e3185123
 
 	__drm_atomic_helper_connector_duplicate_state(connector, &new_state->base);
 
 	new_state->freesync_capable = state->freesync_capable;
 	new_state->freesync_enable = state->freesync_enable;
+	new_state->max_bpc = state->max_bpc;
 
 	return &new_state->base;
 }
