/*
* Copyright 2016 Advanced Micro Devices, Inc.
 * Copyright 2019 Raptor Engineering, LLC
 *
 * Permission is hereby granted, free of charge, to any person obtaining a
 * copy of this software and associated documentation files (the "Software"),
 * to deal in the Software without restriction, including without limitation
 * the rights to use, copy, modify, merge, publish, distribute, sublicense,
 * and/or sell copies of the Software, and to permit persons to whom the
 * Software is furnished to do so, subject to the following conditions:
 *
 * The above copyright notice and this permission notice shall be included in
 * all copies or substantial portions of the Software.
 *
 * THE SOFTWARE IS PROVIDED "AS IS", WITHOUT WARRANTY OF ANY KIND, EXPRESS OR
 * IMPLIED, INCLUDING BUT NOT LIMITED TO THE WARRANTIES OF MERCHANTABILITY,
 * FITNESS FOR A PARTICULAR PURPOSE AND NONINFRINGEMENT.  IN NO EVENT SHALL
 * THE COPYRIGHT HOLDER(S) OR AUTHOR(S) BE LIABLE FOR ANY CLAIM, DAMAGES OR
 * OTHER LIABILITY, WHETHER IN AN ACTION OF CONTRACT, TORT OR OTHERWISE,
 * ARISING FROM, OUT OF OR IN CONNECTION WITH THE SOFTWARE OR THE USE OR
 * OTHER DEALINGS IN THE SOFTWARE.
 *
 * Authors: AMD
 *
 */

#include <linux/slab.h>

#include "dm_services.h"
#include "dc.h"

#include "dcn20_init.h"

#include "resource.h"
#include "include/irq_service_interface.h"
#include "dcn20/dcn20_resource.h"

#include "dcn10/dcn10_hubp.h"
#include "dcn10/dcn10_ipp.h"
#include "dcn20_hubbub.h"
#include "dcn20_mpc.h"
#include "dcn20_hubp.h"
#include "irq/dcn20/irq_service_dcn20.h"
#include "dcn20_dpp.h"
#include "dcn20_optc.h"
#include "dcn20_hwseq.h"
#include "dce110/dce110_hw_sequencer.h"
#include "dcn10/dcn10_resource.h"
#include "dcn20_opp.h"

#include "dcn20_dsc.h"

#include "dcn20_link_encoder.h"
#include "dcn20_stream_encoder.h"
#include "dce/dce_clock_source.h"
#include "dce/dce_audio.h"
#include "dce/dce_hwseq.h"
#include "virtual/virtual_stream_encoder.h"
#include "dce110/dce110_resource.h"
#include "dml/display_mode_vba.h"
#include "dcn20_dccg.h"
#include "dcn20_vmid.h"
#include "dc_link_ddc.h"

#include "navi10_ip_offset.h"

#include "dcn/dcn_2_0_0_offset.h"
#include "dcn/dcn_2_0_0_sh_mask.h"
#include "dpcs/dpcs_2_0_0_offset.h"
#include "dpcs/dpcs_2_0_0_sh_mask.h"

#include "nbio/nbio_2_3_offset.h"

#include "dcn20/dcn20_dwb.h"
#include "dcn20/dcn20_mmhubbub.h"

#include "mmhub/mmhub_2_0_0_offset.h"
#include "mmhub/mmhub_2_0_0_sh_mask.h"

#include "reg_helper.h"
#include "dce/dce_abm.h"
#include "dce/dce_dmcu.h"
#include "dce/dce_aux.h"
#include "dce/dce_i2c.h"
#include "vm_helper.h"

#include "amdgpu_socbb.h"

#define DC_LOGGER_INIT(logger)

struct _vcs_dpi_ip_params_st dcn2_0_ip = {
	.odm_capable = 1,
	.gpuvm_enable = 0,
	.hostvm_enable = 0,
	.gpuvm_max_page_table_levels = 4,
	.hostvm_max_page_table_levels = 4,
	.hostvm_cached_page_table_levels = 0,
	.pte_group_size_bytes = 2048,
	.num_dsc = 6,
	.rob_buffer_size_kbytes = 168,
	.det_buffer_size_kbytes = 164,
	.dpte_buffer_size_in_pte_reqs_luma = 84,
	.pde_proc_buffer_size_64k_reqs = 48,
	.dpp_output_buffer_pixels = 2560,
	.opp_output_buffer_lines = 1,
	.pixel_chunk_size_kbytes = 8,
	.pte_chunk_size_kbytes = 2,
	.meta_chunk_size_kbytes = 2,
	.writeback_chunk_size_kbytes = 2,
	.line_buffer_size_bits = 789504,
	.is_line_buffer_bpp_fixed = 0,
	.line_buffer_fixed_bpp = 0,
	.dcc_supported = true,
	.max_line_buffer_lines = 12,
	.writeback_luma_buffer_size_kbytes = 12,
	.writeback_chroma_buffer_size_kbytes = 8,
	.writeback_chroma_line_buffer_width_pixels = 4,
	.writeback_max_hscl_ratio = 1,
	.writeback_max_vscl_ratio = 1,
	.writeback_min_hscl_ratio = 1,
	.writeback_min_vscl_ratio = 1,
	.writeback_max_hscl_taps = 12,
	.writeback_max_vscl_taps = 12,
	.writeback_line_buffer_luma_buffer_size = 0,
	.writeback_line_buffer_chroma_buffer_size = 14643,
	.cursor_buffer_size = 8,
	.cursor_chunk_size = 2,
	.max_num_otg = 6,
	.max_num_dpp = 6,
	.max_num_wb = 1,
	.max_dchub_pscl_bw_pix_per_clk = 4,
	.max_pscl_lb_bw_pix_per_clk = 2,
	.max_lb_vscl_bw_pix_per_clk = 4,
	.max_vscl_hscl_bw_pix_per_clk = 4,
	.max_hscl_ratio = 8,
	.max_vscl_ratio = 8,
	.hscl_mults = 4,
	.vscl_mults = 4,
	.max_hscl_taps = 8,
	.max_vscl_taps = 8,
	.dispclk_ramp_margin_percent = 1,
	.underscan_factor = 1.10,
	.min_vblank_lines = 32, //
	.dppclk_delay_subtotal = 77, //
	.dppclk_delay_scl_lb_only = 16,
	.dppclk_delay_scl = 50,
	.dppclk_delay_cnvc_formatter = 8,
	.dppclk_delay_cnvc_cursor = 6,
	.dispclk_delay_subtotal = 87, //
	.dcfclk_cstate_latency = 10, // SRExitTime
	.max_inter_dcn_tile_repeaters = 8,

	.xfc_supported = true,
	.xfc_fill_bw_overhead_percent = 10.0,
	.xfc_fill_constant_bytes = 0,
};

struct _vcs_dpi_ip_params_st dcn2_0_nv14_ip = {
	.odm_capable = 1,
	.gpuvm_enable = 0,
	.hostvm_enable = 0,
	.gpuvm_max_page_table_levels = 4,
	.hostvm_max_page_table_levels = 4,
	.hostvm_cached_page_table_levels = 0,
	.num_dsc = 5,
	.rob_buffer_size_kbytes = 168,
	.det_buffer_size_kbytes = 164,
	.dpte_buffer_size_in_pte_reqs_luma = 84,
	.dpte_buffer_size_in_pte_reqs_chroma = 42,//todo
	.dpp_output_buffer_pixels = 2560,
	.opp_output_buffer_lines = 1,
	.pixel_chunk_size_kbytes = 8,
	.pte_enable = 1,
	.max_page_table_levels = 4,
	.pte_chunk_size_kbytes = 2,
	.meta_chunk_size_kbytes = 2,
	.writeback_chunk_size_kbytes = 2,
	.line_buffer_size_bits = 789504,
	.is_line_buffer_bpp_fixed = 0,
	.line_buffer_fixed_bpp = 0,
	.dcc_supported = true,
	.max_line_buffer_lines = 12,
	.writeback_luma_buffer_size_kbytes = 12,
	.writeback_chroma_buffer_size_kbytes = 8,
	.writeback_chroma_line_buffer_width_pixels = 4,
	.writeback_max_hscl_ratio = 1,
	.writeback_max_vscl_ratio = 1,
	.writeback_min_hscl_ratio = 1,
	.writeback_min_vscl_ratio = 1,
	.writeback_max_hscl_taps = 12,
	.writeback_max_vscl_taps = 12,
	.writeback_line_buffer_luma_buffer_size = 0,
	.writeback_line_buffer_chroma_buffer_size = 14643,
	.cursor_buffer_size = 8,
	.cursor_chunk_size = 2,
	.max_num_otg = 5,
	.max_num_dpp = 5,
	.max_num_wb = 1,
	.max_dchub_pscl_bw_pix_per_clk = 4,
	.max_pscl_lb_bw_pix_per_clk = 2,
	.max_lb_vscl_bw_pix_per_clk = 4,
	.max_vscl_hscl_bw_pix_per_clk = 4,
	.max_hscl_ratio = 8,
	.max_vscl_ratio = 8,
	.hscl_mults = 4,
	.vscl_mults = 4,
	.max_hscl_taps = 8,
	.max_vscl_taps = 8,
	.dispclk_ramp_margin_percent = 1,
	.underscan_factor = 1.10,
	.min_vblank_lines = 32, //
	.dppclk_delay_subtotal = 77, //
	.dppclk_delay_scl_lb_only = 16,
	.dppclk_delay_scl = 50,
	.dppclk_delay_cnvc_formatter = 8,
	.dppclk_delay_cnvc_cursor = 6,
	.dispclk_delay_subtotal = 87, //
	.dcfclk_cstate_latency = 10, // SRExitTime
	.max_inter_dcn_tile_repeaters = 8,
	.xfc_supported = true,
	.xfc_fill_bw_overhead_percent = 10.0,
	.xfc_fill_constant_bytes = 0,
	.ptoi_supported = 0
};

struct _vcs_dpi_soc_bounding_box_st dcn2_0_soc = {
	/* Defaults that get patched on driver load from firmware. */
	.clock_limits = {
			{
				.state = 0,
				.dcfclk_mhz = 560.0,
				.fabricclk_mhz = 560.0,
				.dispclk_mhz = 513.0,
				.dppclk_mhz = 513.0,
				.phyclk_mhz = 540.0,
				.socclk_mhz = 560.0,
				.dscclk_mhz = 171.0,
				.dram_speed_mts = 8960.0,
			},
			{
				.state = 1,
				.dcfclk_mhz = 694.0,
				.fabricclk_mhz = 694.0,
				.dispclk_mhz = 642.0,
				.dppclk_mhz = 642.0,
				.phyclk_mhz = 600.0,
				.socclk_mhz = 694.0,
				.dscclk_mhz = 214.0,
				.dram_speed_mts = 11104.0,
			},
			{
				.state = 2,
				.dcfclk_mhz = 875.0,
				.fabricclk_mhz = 875.0,
				.dispclk_mhz = 734.0,
				.dppclk_mhz = 734.0,
				.phyclk_mhz = 810.0,
				.socclk_mhz = 875.0,
				.dscclk_mhz = 245.0,
				.dram_speed_mts = 14000.0,
			},
			{
				.state = 3,
				.dcfclk_mhz = 1000.0,
				.fabricclk_mhz = 1000.0,
				.dispclk_mhz = 1100.0,
				.dppclk_mhz = 1100.0,
				.phyclk_mhz = 810.0,
				.socclk_mhz = 1000.0,
				.dscclk_mhz = 367.0,
				.dram_speed_mts = 16000.0,
			},
			{
				.state = 4,
				.dcfclk_mhz = 1200.0,
				.fabricclk_mhz = 1200.0,
				.dispclk_mhz = 1284.0,
				.dppclk_mhz = 1284.0,
				.phyclk_mhz = 810.0,
				.socclk_mhz = 1200.0,
				.dscclk_mhz = 428.0,
				.dram_speed_mts = 16000.0,
			},
			/*Extra state, no dispclk ramping*/
			{
				.state = 5,
				.dcfclk_mhz = 1200.0,
				.fabricclk_mhz = 1200.0,
				.dispclk_mhz = 1284.0,
				.dppclk_mhz = 1284.0,
				.phyclk_mhz = 810.0,
				.socclk_mhz = 1200.0,
				.dscclk_mhz = 428.0,
				.dram_speed_mts = 16000.0,
			},
		},
	.num_states = 5,
	.sr_exit_time_us = 8.6,
	.sr_enter_plus_exit_time_us = 10.9,
	.urgent_latency_us = 4.0,
	.urgent_latency_pixel_data_only_us = 4.0,
	.urgent_latency_pixel_mixed_with_vm_data_us = 4.0,
	.urgent_latency_vm_data_only_us = 4.0,
	.urgent_out_of_order_return_per_channel_pixel_only_bytes = 4096,
	.urgent_out_of_order_return_per_channel_pixel_and_vm_bytes = 4096,
	.urgent_out_of_order_return_per_channel_vm_only_bytes = 4096,
	.pct_ideal_dram_sdp_bw_after_urgent_pixel_only = 40.0,
	.pct_ideal_dram_sdp_bw_after_urgent_pixel_and_vm = 40.0,
	.pct_ideal_dram_sdp_bw_after_urgent_vm_only = 40.0,
	.max_avg_sdp_bw_use_normal_percent = 40.0,
	.max_avg_dram_bw_use_normal_percent = 40.0,
	.writeback_latency_us = 12.0,
	.ideal_dram_bw_after_urgent_percent = 40.0,
	.max_request_size_bytes = 256,
	.dram_channel_width_bytes = 2,
	.fabric_datapath_to_dcn_data_return_bytes = 64,
	.dcn_downspread_percent = 0.5,
	.downspread_percent = 0.38,
	.dram_page_open_time_ns = 50.0,
	.dram_rw_turnaround_time_ns = 17.5,
	.dram_return_buffer_per_channel_bytes = 8192,
	.round_trip_ping_latency_dcfclk_cycles = 131,
	.urgent_out_of_order_return_per_channel_bytes = 256,
	.channel_interleave_bytes = 256,
	.num_banks = 8,
	.num_chans = 16,
	.vmm_page_size_bytes = 4096,
	.dram_clock_change_latency_us = 404.0,
	.dummy_pstate_latency_us = 5.0,
	.writeback_dram_clock_change_latency_us = 23.0,
	.return_bus_width_bytes = 64,
	.dispclk_dppclk_vco_speed_mhz = 3850,
	.xfc_bus_transport_time_us = 20,
	.xfc_xbuf_latency_tolerance_us = 4,
	.use_urgent_burst_bw = 0
};

struct _vcs_dpi_soc_bounding_box_st dcn2_0_nv14_soc = {
	.clock_limits = {
			{
				.state = 0,
				.dcfclk_mhz = 560.0,
				.fabricclk_mhz = 560.0,
				.dispclk_mhz = 513.0,
				.dppclk_mhz = 513.0,
				.phyclk_mhz = 540.0,
				.socclk_mhz = 560.0,
				.dscclk_mhz = 171.0,
				.dram_speed_mts = 8960.0,
			},
			{
				.state = 1,
				.dcfclk_mhz = 694.0,
				.fabricclk_mhz = 694.0,
				.dispclk_mhz = 642.0,
				.dppclk_mhz = 642.0,
				.phyclk_mhz = 600.0,
				.socclk_mhz = 694.0,
				.dscclk_mhz = 214.0,
				.dram_speed_mts = 11104.0,
			},
			{
				.state = 2,
				.dcfclk_mhz = 875.0,
				.fabricclk_mhz = 875.0,
				.dispclk_mhz = 734.0,
				.dppclk_mhz = 734.0,
				.phyclk_mhz = 810.0,
				.socclk_mhz = 875.0,
				.dscclk_mhz = 245.0,
				.dram_speed_mts = 14000.0,
			},
			{
				.state = 3,
				.dcfclk_mhz = 1000.0,
				.fabricclk_mhz = 1000.0,
				.dispclk_mhz = 1100.0,
				.dppclk_mhz = 1100.0,
				.phyclk_mhz = 810.0,
				.socclk_mhz = 1000.0,
				.dscclk_mhz = 367.0,
				.dram_speed_mts = 16000.0,
			},
			{
				.state = 4,
				.dcfclk_mhz = 1200.0,
				.fabricclk_mhz = 1200.0,
				.dispclk_mhz = 1284.0,
				.dppclk_mhz = 1284.0,
				.phyclk_mhz = 810.0,
				.socclk_mhz = 1200.0,
				.dscclk_mhz = 428.0,
				.dram_speed_mts = 16000.0,
			},
			/*Extra state, no dispclk ramping*/
			{
				.state = 5,
				.dcfclk_mhz = 1200.0,
				.fabricclk_mhz = 1200.0,
				.dispclk_mhz = 1284.0,
				.dppclk_mhz = 1284.0,
				.phyclk_mhz = 810.0,
				.socclk_mhz = 1200.0,
				.dscclk_mhz = 428.0,
				.dram_speed_mts = 16000.0,
			},
		},
	.num_states = 5,
	.sr_exit_time_us = 8.6,
	.sr_enter_plus_exit_time_us = 10.9,
	.urgent_latency_us = 4.0,
	.urgent_latency_pixel_data_only_us = 4.0,
	.urgent_latency_pixel_mixed_with_vm_data_us = 4.0,
	.urgent_latency_vm_data_only_us = 4.0,
	.urgent_out_of_order_return_per_channel_pixel_only_bytes = 4096,
	.urgent_out_of_order_return_per_channel_pixel_and_vm_bytes = 4096,
	.urgent_out_of_order_return_per_channel_vm_only_bytes = 4096,
	.pct_ideal_dram_sdp_bw_after_urgent_pixel_only = 40.0,
	.pct_ideal_dram_sdp_bw_after_urgent_pixel_and_vm = 40.0,
	.pct_ideal_dram_sdp_bw_after_urgent_vm_only = 40.0,
	.max_avg_sdp_bw_use_normal_percent = 40.0,
	.max_avg_dram_bw_use_normal_percent = 40.0,
	.writeback_latency_us = 12.0,
	.ideal_dram_bw_after_urgent_percent = 40.0,
	.max_request_size_bytes = 256,
	.dram_channel_width_bytes = 2,
	.fabric_datapath_to_dcn_data_return_bytes = 64,
	.dcn_downspread_percent = 0.5,
	.downspread_percent = 0.38,
	.dram_page_open_time_ns = 50.0,
	.dram_rw_turnaround_time_ns = 17.5,
	.dram_return_buffer_per_channel_bytes = 8192,
	.round_trip_ping_latency_dcfclk_cycles = 131,
	.urgent_out_of_order_return_per_channel_bytes = 256,
	.channel_interleave_bytes = 256,
	.num_banks = 8,
	.num_chans = 8,
	.vmm_page_size_bytes = 4096,
	.dram_clock_change_latency_us = 404.0,
	.dummy_pstate_latency_us = 5.0,
	.writeback_dram_clock_change_latency_us = 23.0,
	.return_bus_width_bytes = 64,
	.dispclk_dppclk_vco_speed_mhz = 3850,
	.xfc_bus_transport_time_us = 20,
	.xfc_xbuf_latency_tolerance_us = 4,
	.use_urgent_burst_bw = 0
};

struct _vcs_dpi_soc_bounding_box_st dcn2_0_nv12_soc = { 0 };

#ifndef mmDP0_DP_DPHY_INTERNAL_CTRL
	#define mmDP0_DP_DPHY_INTERNAL_CTRL		0x210f
	#define mmDP0_DP_DPHY_INTERNAL_CTRL_BASE_IDX	2
	#define mmDP1_DP_DPHY_INTERNAL_CTRL		0x220f
	#define mmDP1_DP_DPHY_INTERNAL_CTRL_BASE_IDX	2
	#define mmDP2_DP_DPHY_INTERNAL_CTRL		0x230f
	#define mmDP2_DP_DPHY_INTERNAL_CTRL_BASE_IDX	2
	#define mmDP3_DP_DPHY_INTERNAL_CTRL		0x240f
	#define mmDP3_DP_DPHY_INTERNAL_CTRL_BASE_IDX	2
	#define mmDP4_DP_DPHY_INTERNAL_CTRL		0x250f
	#define mmDP4_DP_DPHY_INTERNAL_CTRL_BASE_IDX	2
	#define mmDP5_DP_DPHY_INTERNAL_CTRL		0x260f
	#define mmDP5_DP_DPHY_INTERNAL_CTRL_BASE_IDX	2
	#define mmDP6_DP_DPHY_INTERNAL_CTRL		0x270f
	#define mmDP6_DP_DPHY_INTERNAL_CTRL_BASE_IDX	2
#endif


enum dcn20_clk_src_array_id {
	DCN20_CLK_SRC_PLL0,
	DCN20_CLK_SRC_PLL1,
	DCN20_CLK_SRC_PLL2,
	DCN20_CLK_SRC_PLL3,
	DCN20_CLK_SRC_PLL4,
	DCN20_CLK_SRC_PLL5,
	DCN20_CLK_SRC_TOTAL
};

/* begin *********************
 * macros to expend register list macro defined in HW object header file */

/* DCN */
/* TODO awful hack. fixup dcn20_dwb.h */
#undef BASE_INNER
#define BASE_INNER(seg) DCN_BASE__INST0_SEG ## seg

#define BASE(seg) BASE_INNER(seg)

#define SR(reg_name)\
		.reg_name = BASE(mm ## reg_name ## _BASE_IDX) +  \
					mm ## reg_name

#define SRI(reg_name, block, id)\
	.reg_name = BASE(mm ## block ## id ## _ ## reg_name ## _BASE_IDX) + \
					mm ## block ## id ## _ ## reg_name

#define SRIR(var_name, reg_name, block, id)\
	.var_name = BASE(mm ## block ## id ## _ ## reg_name ## _BASE_IDX) + \
					mm ## block ## id ## _ ## reg_name

#define SRII(reg_name, block, id)\
	.reg_name[id] = BASE(mm ## block ## id ## _ ## reg_name ## _BASE_IDX) + \
					mm ## block ## id ## _ ## reg_name

#define DCCG_SRII(reg_name, block, id)\
	.block ## _ ## reg_name[id] = BASE(mm ## block ## id ## _ ## reg_name ## _BASE_IDX) + \
					mm ## block ## id ## _ ## reg_name

/* NBIO */
#define NBIO_BASE_INNER(seg) \
	NBIO_BASE__INST0_SEG ## seg

#define NBIO_BASE(seg) \
	NBIO_BASE_INNER(seg)

#define NBIO_SR(reg_name)\
		.reg_name = NBIO_BASE(mm ## reg_name ## _BASE_IDX) + \
					mm ## reg_name

/* MMHUB */
#define MMHUB_BASE_INNER(seg) \
	MMHUB_BASE__INST0_SEG ## seg

#define MMHUB_BASE(seg) \
	MMHUB_BASE_INNER(seg)

#define MMHUB_SR(reg_name)\
		.reg_name = MMHUB_BASE(mmMM ## reg_name ## _BASE_IDX) + \
					mmMM ## reg_name

static const struct bios_registers bios_regs = {
		NBIO_SR(BIOS_SCRATCH_3),
		NBIO_SR(BIOS_SCRATCH_6)
};

#define clk_src_regs(index, pllid)\
[index] = {\
	CS_COMMON_REG_LIST_DCN2_0(index, pllid),\
}

static const struct dce110_clk_src_regs clk_src_regs[] = {
	clk_src_regs(0, A),
	clk_src_regs(1, B),
	clk_src_regs(2, C),
	clk_src_regs(3, D),
	clk_src_regs(4, E),
	clk_src_regs(5, F)
};

static const struct dce110_clk_src_shift cs_shift = {
		CS_COMMON_MASK_SH_LIST_DCN2_0(__SHIFT)
};

static const struct dce110_clk_src_mask cs_mask = {
		CS_COMMON_MASK_SH_LIST_DCN2_0(_MASK)
};

static const struct dce_dmcu_registers dmcu_regs = {
		DMCU_DCN10_REG_LIST()
};

static const struct dce_dmcu_shift dmcu_shift = {
		DMCU_MASK_SH_LIST_DCN10(__SHIFT)
};

static const struct dce_dmcu_mask dmcu_mask = {
		DMCU_MASK_SH_LIST_DCN10(_MASK)
};

static const struct dce_abm_registers abm_regs = {
		ABM_DCN20_REG_LIST()
};

static const struct dce_abm_shift abm_shift = {
		ABM_MASK_SH_LIST_DCN20(__SHIFT)
};

static const struct dce_abm_mask abm_mask = {
		ABM_MASK_SH_LIST_DCN20(_MASK)
};

#define audio_regs(id)\
[id] = {\
		AUD_COMMON_REG_LIST(id)\
}

static const struct dce_audio_registers audio_regs[] = {
	audio_regs(0),
	audio_regs(1),
	audio_regs(2),
	audio_regs(3),
	audio_regs(4),
	audio_regs(5),
	audio_regs(6),
};

#define DCE120_AUD_COMMON_MASK_SH_LIST(mask_sh)\
		SF(AZF0ENDPOINT0_AZALIA_F0_CODEC_ENDPOINT_INDEX, AZALIA_ENDPOINT_REG_INDEX, mask_sh),\
		SF(AZF0ENDPOINT0_AZALIA_F0_CODEC_ENDPOINT_DATA, AZALIA_ENDPOINT_REG_DATA, mask_sh),\
		AUD_COMMON_MASK_SH_LIST_BASE(mask_sh)

static const struct dce_audio_shift audio_shift = {
		DCE120_AUD_COMMON_MASK_SH_LIST(__SHIFT)
};

static const struct dce_audio_mask audio_mask = {
		DCE120_AUD_COMMON_MASK_SH_LIST(_MASK)
};

#define stream_enc_regs(id)\
[id] = {\
	SE_DCN2_REG_LIST(id)\
}

static const struct dcn10_stream_enc_registers stream_enc_regs[] = {
	stream_enc_regs(0),
	stream_enc_regs(1),
	stream_enc_regs(2),
	stream_enc_regs(3),
	stream_enc_regs(4),
	stream_enc_regs(5),
};

static const struct dcn10_stream_encoder_shift se_shift = {
		SE_COMMON_MASK_SH_LIST_DCN20(__SHIFT)
};

static const struct dcn10_stream_encoder_mask se_mask = {
		SE_COMMON_MASK_SH_LIST_DCN20(_MASK)
};


#define aux_regs(id)\
[id] = {\
	DCN2_AUX_REG_LIST(id)\
}

static const struct dcn10_link_enc_aux_registers link_enc_aux_regs[] = {
		aux_regs(0),
		aux_regs(1),
		aux_regs(2),
		aux_regs(3),
		aux_regs(4),
		aux_regs(5)
};

#define hpd_regs(id)\
[id] = {\
	HPD_REG_LIST(id)\
}

static const struct dcn10_link_enc_hpd_registers link_enc_hpd_regs[] = {
		hpd_regs(0),
		hpd_regs(1),
		hpd_regs(2),
		hpd_regs(3),
		hpd_regs(4),
		hpd_regs(5)
};

#define link_regs(id, phyid)\
[id] = {\
	LE_DCN10_REG_LIST(id), \
	UNIPHY_DCN2_REG_LIST(phyid), \
	DPCS_DCN2_REG_LIST(id), \
	SRI(DP_DPHY_INTERNAL_CTRL, DP, id) \
}

static const struct dcn10_link_enc_registers link_enc_regs[] = {
	link_regs(0, A),
	link_regs(1, B),
	link_regs(2, C),
	link_regs(3, D),
	link_regs(4, E),
	link_regs(5, F)
};

static const struct dcn10_link_enc_shift le_shift = {
	LINK_ENCODER_MASK_SH_LIST_DCN20(__SHIFT),\
	DPCS_DCN2_MASK_SH_LIST(__SHIFT)
};

static const struct dcn10_link_enc_mask le_mask = {
	LINK_ENCODER_MASK_SH_LIST_DCN20(_MASK),\
	DPCS_DCN2_MASK_SH_LIST(_MASK)
};

#define ipp_regs(id)\
[id] = {\
	IPP_REG_LIST_DCN20(id),\
}

static const struct dcn10_ipp_registers ipp_regs[] = {
	ipp_regs(0),
	ipp_regs(1),
	ipp_regs(2),
	ipp_regs(3),
	ipp_regs(4),
	ipp_regs(5),
};

static const struct dcn10_ipp_shift ipp_shift = {
		IPP_MASK_SH_LIST_DCN20(__SHIFT)
};

static const struct dcn10_ipp_mask ipp_mask = {
		IPP_MASK_SH_LIST_DCN20(_MASK),
};

#define opp_regs(id)\
[id] = {\
	OPP_REG_LIST_DCN20(id),\
}

static const struct dcn20_opp_registers opp_regs[] = {
	opp_regs(0),
	opp_regs(1),
	opp_regs(2),
	opp_regs(3),
	opp_regs(4),
	opp_regs(5),
};

static const struct dcn20_opp_shift opp_shift = {
		OPP_MASK_SH_LIST_DCN20(__SHIFT)
};

static const struct dcn20_opp_mask opp_mask = {
		OPP_MASK_SH_LIST_DCN20(_MASK)
};

#define aux_engine_regs(id)\
[id] = {\
	AUX_COMMON_REG_LIST0(id), \
	.AUXN_IMPCAL = 0, \
	.AUXP_IMPCAL = 0, \
	.AUX_RESET_MASK = DP_AUX0_AUX_CONTROL__AUX_RESET_MASK, \
}

static const struct dce110_aux_registers aux_engine_regs[] = {
		aux_engine_regs(0),
		aux_engine_regs(1),
		aux_engine_regs(2),
		aux_engine_regs(3),
		aux_engine_regs(4),
		aux_engine_regs(5)
};

#define tf_regs(id)\
[id] = {\
	TF_REG_LIST_DCN20(id),\
	TF_REG_LIST_DCN20_COMMON_APPEND(id),\
}

static const struct dcn2_dpp_registers tf_regs[] = {
	tf_regs(0),
	tf_regs(1),
	tf_regs(2),
	tf_regs(3),
	tf_regs(4),
	tf_regs(5),
};

static const struct dcn2_dpp_shift tf_shift = {
		TF_REG_LIST_SH_MASK_DCN20(__SHIFT),
		TF_DEBUG_REG_LIST_SH_DCN20
};

static const struct dcn2_dpp_mask tf_mask = {
		TF_REG_LIST_SH_MASK_DCN20(_MASK),
		TF_DEBUG_REG_LIST_MASK_DCN20
};

#define dwbc_regs_dcn2(id)\
[id] = {\
	DWBC_COMMON_REG_LIST_DCN2_0(id),\
		}

static const struct dcn20_dwbc_registers dwbc20_regs[] = {
	dwbc_regs_dcn2(0),
};

static const struct dcn20_dwbc_shift dwbc20_shift = {
	DWBC_COMMON_MASK_SH_LIST_DCN2_0(__SHIFT)
};

static const struct dcn20_dwbc_mask dwbc20_mask = {
	DWBC_COMMON_MASK_SH_LIST_DCN2_0(_MASK)
};

#define mcif_wb_regs_dcn2(id)\
[id] = {\
	MCIF_WB_COMMON_REG_LIST_DCN2_0(id),\
		}

static const struct dcn20_mmhubbub_registers mcif_wb20_regs[] = {
	mcif_wb_regs_dcn2(0),
};

static const struct dcn20_mmhubbub_shift mcif_wb20_shift = {
	MCIF_WB_COMMON_MASK_SH_LIST_DCN2_0(__SHIFT)
};

static const struct dcn20_mmhubbub_mask mcif_wb20_mask = {
	MCIF_WB_COMMON_MASK_SH_LIST_DCN2_0(_MASK)
};

static const struct dcn20_mpc_registers mpc_regs = {
		MPC_REG_LIST_DCN2_0(0),
		MPC_REG_LIST_DCN2_0(1),
		MPC_REG_LIST_DCN2_0(2),
		MPC_REG_LIST_DCN2_0(3),
		MPC_REG_LIST_DCN2_0(4),
		MPC_REG_LIST_DCN2_0(5),
		MPC_OUT_MUX_REG_LIST_DCN2_0(0),
		MPC_OUT_MUX_REG_LIST_DCN2_0(1),
		MPC_OUT_MUX_REG_LIST_DCN2_0(2),
		MPC_OUT_MUX_REG_LIST_DCN2_0(3),
		MPC_OUT_MUX_REG_LIST_DCN2_0(4),
		MPC_OUT_MUX_REG_LIST_DCN2_0(5),
		MPC_DBG_REG_LIST_DCN2_0()
};

static const struct dcn20_mpc_shift mpc_shift = {
	MPC_COMMON_MASK_SH_LIST_DCN2_0(__SHIFT),
	MPC_DEBUG_REG_LIST_SH_DCN20
};

static const struct dcn20_mpc_mask mpc_mask = {
	MPC_COMMON_MASK_SH_LIST_DCN2_0(_MASK),
	MPC_DEBUG_REG_LIST_MASK_DCN20
};

#define tg_regs(id)\
[id] = {TG_COMMON_REG_LIST_DCN2_0(id)}


static const struct dcn_optc_registers tg_regs[] = {
	tg_regs(0),
	tg_regs(1),
	tg_regs(2),
	tg_regs(3),
	tg_regs(4),
	tg_regs(5)
};

static const struct dcn_optc_shift tg_shift = {
	TG_COMMON_MASK_SH_LIST_DCN2_0(__SHIFT)
};

static const struct dcn_optc_mask tg_mask = {
	TG_COMMON_MASK_SH_LIST_DCN2_0(_MASK)
};

#define hubp_regs(id)\
[id] = {\
	HUBP_REG_LIST_DCN20(id)\
}

static const struct dcn_hubp2_registers hubp_regs[] = {
		hubp_regs(0),
		hubp_regs(1),
		hubp_regs(2),
		hubp_regs(3),
		hubp_regs(4),
		hubp_regs(5)
};

static const struct dcn_hubp2_shift hubp_shift = {
		HUBP_MASK_SH_LIST_DCN20(__SHIFT)
};

static const struct dcn_hubp2_mask hubp_mask = {
		HUBP_MASK_SH_LIST_DCN20(_MASK)
};

static const struct dcn_hubbub_registers hubbub_reg = {
		HUBBUB_REG_LIST_DCN20(0)
};

static const struct dcn_hubbub_shift hubbub_shift = {
		HUBBUB_MASK_SH_LIST_DCN20(__SHIFT)
};

static const struct dcn_hubbub_mask hubbub_mask = {
		HUBBUB_MASK_SH_LIST_DCN20(_MASK)
};

#define vmid_regs(id)\
[id] = {\
		DCN20_VMID_REG_LIST(id)\
}

static const struct dcn_vmid_registers vmid_regs[] = {
	vmid_regs(0),
	vmid_regs(1),
	vmid_regs(2),
	vmid_regs(3),
	vmid_regs(4),
	vmid_regs(5),
	vmid_regs(6),
	vmid_regs(7),
	vmid_regs(8),
	vmid_regs(9),
	vmid_regs(10),
	vmid_regs(11),
	vmid_regs(12),
	vmid_regs(13),
	vmid_regs(14),
	vmid_regs(15)
};

static const struct dcn20_vmid_shift vmid_shifts = {
		DCN20_VMID_MASK_SH_LIST(__SHIFT)
};

static const struct dcn20_vmid_mask vmid_masks = {
		DCN20_VMID_MASK_SH_LIST(_MASK)
};

static const struct dce110_aux_registers_shift aux_shift = {
		DCN_AUX_MASK_SH_LIST(__SHIFT)
};

static const struct dce110_aux_registers_mask aux_mask = {
		DCN_AUX_MASK_SH_LIST(_MASK)
};

static int map_transmitter_id_to_phy_instance(
	enum transmitter transmitter)
{
	switch (transmitter) {
	case TRANSMITTER_UNIPHY_A:
		return 0;
	break;
	case TRANSMITTER_UNIPHY_B:
		return 1;
	break;
	case TRANSMITTER_UNIPHY_C:
		return 2;
	break;
	case TRANSMITTER_UNIPHY_D:
		return 3;
	break;
	case TRANSMITTER_UNIPHY_E:
		return 4;
	break;
	case TRANSMITTER_UNIPHY_F:
		return 5;
	break;
	default:
		ASSERT(0);
		return 0;
	}
}

#define dsc_regsDCN20(id)\
[id] = {\
	DSC_REG_LIST_DCN20(id)\
}

static const struct dcn20_dsc_registers dsc_regs[] = {
	dsc_regsDCN20(0),
	dsc_regsDCN20(1),
	dsc_regsDCN20(2),
	dsc_regsDCN20(3),
	dsc_regsDCN20(4),
	dsc_regsDCN20(5)
};

static const struct dcn20_dsc_shift dsc_shift = {
	DSC_REG_LIST_SH_MASK_DCN20(__SHIFT)
};

static const struct dcn20_dsc_mask dsc_mask = {
	DSC_REG_LIST_SH_MASK_DCN20(_MASK)
};

static const struct dccg_registers dccg_regs = {
		DCCG_REG_LIST_DCN2()
};

static const struct dccg_shift dccg_shift = {
		DCCG_MASK_SH_LIST_DCN2(__SHIFT)
};

static const struct dccg_mask dccg_mask = {
		DCCG_MASK_SH_LIST_DCN2(_MASK)
};

static const struct resource_caps res_cap_nv10 = {
		.num_timing_generator = 6,
		.num_opp = 6,
		.num_video_plane = 6,
		.num_audio = 7,
		.num_stream_encoder = 6,
		.num_pll = 6,
		.num_dwb = 1,
		.num_ddc = 6,
		.num_vmid = 16,
		.num_dsc = 6,
};

static const struct dc_plane_cap plane_cap = {
	.type = DC_PLANE_TYPE_DCN_UNIVERSAL,
	.blends_with_above = true,
	.blends_with_below = true,
	.per_pixel_alpha = true,

	.pixel_format_support = {
			.argb8888 = true,
			.nv12 = true,
			.fp16 = true
	},

	.max_upscale_factor = {
			.argb8888 = 16000,
			.nv12 = 16000,
			.fp16 = 1
	},

	.max_downscale_factor = {
			.argb8888 = 250,
			.nv12 = 250,
			.fp16 = 1
	}
};
static const struct resource_caps res_cap_nv14 = {
		.num_timing_generator = 5,
		.num_opp = 5,
		.num_video_plane = 5,
		.num_audio = 6,
		.num_stream_encoder = 5,
		.num_pll = 5,
		.num_dwb = 1,
		.num_ddc = 5,
		.num_vmid = 16,
		.num_dsc = 5,
};

static const struct dc_debug_options debug_defaults_drv = {
		.disable_dmcu = true,
		.force_abm_enable = false,
		.timing_trace = false,
		.clock_trace = true,
		.disable_pplib_clock_request = true,
		.pipe_split_policy = MPC_SPLIT_DYNAMIC,
		.force_single_disp_pipe_split = false,
		.disable_dcc = DCC_ENABLE,
		.vsr_support = true,
		.performance_trace = false,
		.max_downscale_src_width = 5120,/*upto 5K*/
		.disable_pplib_wm_range = false,
		.scl_reset_length10 = true,
		.sanity_checks = false,
		.disable_tri_buf = true,
		.underflow_assert_delay_us = 0xFFFFFFFF,
};

static const struct dc_debug_options debug_defaults_diags = {
		.disable_dmcu = true,
		.force_abm_enable = false,
		.timing_trace = true,
		.clock_trace = true,
		.disable_dpp_power_gate = true,
		.disable_hubp_power_gate = true,
		.disable_clock_gate = true,
		.disable_pplib_clock_request = true,
		.disable_pplib_wm_range = true,
		.disable_stutter = true,
		.scl_reset_length10 = true,
		.underflow_assert_delay_us = 0xFFFFFFFF,
};

void dcn20_dpp_destroy(struct dpp **dpp)
{
	kfree(TO_DCN20_DPP(*dpp));
	*dpp = NULL;
}

struct dpp *dcn20_dpp_create(
	struct dc_context *ctx,
	uint32_t inst)
{
	struct dcn20_dpp *dpp =
		kzalloc(sizeof(struct dcn20_dpp), GFP_KERNEL);

	if (!dpp)
		return NULL;

	if (dpp2_construct(dpp, ctx, inst,
			&tf_regs[inst], &tf_shift, &tf_mask))
		return &dpp->base;

	BREAK_TO_DEBUGGER();
	kfree(dpp);
	return NULL;
}

struct input_pixel_processor *dcn20_ipp_create(
	struct dc_context *ctx, uint32_t inst)
{
	struct dcn10_ipp *ipp =
		kzalloc(sizeof(struct dcn10_ipp), GFP_KERNEL);

	if (!ipp) {
		BREAK_TO_DEBUGGER();
		return NULL;
	}

	dcn20_ipp_construct(ipp, ctx, inst,
			&ipp_regs[inst], &ipp_shift, &ipp_mask);
	return &ipp->base;
}


struct output_pixel_processor *dcn20_opp_create(
	struct dc_context *ctx, uint32_t inst)
{
	struct dcn20_opp *opp =
		kzalloc(sizeof(struct dcn20_opp), GFP_KERNEL);

	if (!opp) {
		BREAK_TO_DEBUGGER();
		return NULL;
	}

	dcn20_opp_construct(opp, ctx, inst,
			&opp_regs[inst], &opp_shift, &opp_mask);
	return &opp->base;
}

struct dce_aux *dcn20_aux_engine_create(
	struct dc_context *ctx,
	uint32_t inst)
{
	struct aux_engine_dce110 *aux_engine =
		kzalloc(sizeof(struct aux_engine_dce110), GFP_KERNEL);

	if (!aux_engine)
		return NULL;

	dce110_aux_engine_construct(aux_engine, ctx, inst,
				    SW_AUX_TIMEOUT_PERIOD_MULTIPLIER * AUX_TIMEOUT_PERIOD,
				    &aux_engine_regs[inst],
					&aux_mask,
					&aux_shift,
					ctx->dc->caps.extended_aux_timeout_support);

	return &aux_engine->base;
}
#define i2c_inst_regs(id) { I2C_HW_ENGINE_COMMON_REG_LIST(id) }

static const struct dce_i2c_registers i2c_hw_regs[] = {
		i2c_inst_regs(1),
		i2c_inst_regs(2),
		i2c_inst_regs(3),
		i2c_inst_regs(4),
		i2c_inst_regs(5),
		i2c_inst_regs(6),
};

static const struct dce_i2c_shift i2c_shifts = {
		I2C_COMMON_MASK_SH_LIST_DCN2(__SHIFT)
};

static const struct dce_i2c_mask i2c_masks = {
		I2C_COMMON_MASK_SH_LIST_DCN2(_MASK)
};

struct dce_i2c_hw *dcn20_i2c_hw_create(
	struct dc_context *ctx,
	uint32_t inst)
{
	struct dce_i2c_hw *dce_i2c_hw =
		kzalloc(sizeof(struct dce_i2c_hw), GFP_KERNEL);

	if (!dce_i2c_hw)
		return NULL;

	dcn2_i2c_hw_construct(dce_i2c_hw, ctx, inst,
				    &i2c_hw_regs[inst], &i2c_shifts, &i2c_masks);

	return dce_i2c_hw;
}
struct mpc *dcn20_mpc_create(struct dc_context *ctx)
{
	struct dcn20_mpc *mpc20 = kzalloc(sizeof(struct dcn20_mpc),
					  GFP_KERNEL);

	if (!mpc20)
		return NULL;

	dcn20_mpc_construct(mpc20, ctx,
			&mpc_regs,
			&mpc_shift,
			&mpc_mask,
			6);

	return &mpc20->base;
}

struct hubbub *dcn20_hubbub_create(struct dc_context *ctx)
{
	int i;
	struct dcn20_hubbub *hubbub = kzalloc(sizeof(struct dcn20_hubbub),
					  GFP_KERNEL);

	if (!hubbub)
		return NULL;

	hubbub2_construct(hubbub, ctx,
			&hubbub_reg,
			&hubbub_shift,
			&hubbub_mask);

	for (i = 0; i < res_cap_nv10.num_vmid; i++) {
		struct dcn20_vmid *vmid = &hubbub->vmid[i];

		vmid->ctx = ctx;

		vmid->regs = &vmid_regs[i];
		vmid->shifts = &vmid_shifts;
		vmid->masks = &vmid_masks;
	}

	return &hubbub->base;
}

struct timing_generator *dcn20_timing_generator_create(
		struct dc_context *ctx,
		uint32_t instance)
{
	struct optc *tgn10 =
		kzalloc(sizeof(struct optc), GFP_KERNEL);

	if (!tgn10)
		return NULL;

	tgn10->base.inst = instance;
	tgn10->base.ctx = ctx;

	tgn10->tg_regs = &tg_regs[instance];
	tgn10->tg_shift = &tg_shift;
	tgn10->tg_mask = &tg_mask;

	dcn20_timing_generator_init(tgn10);

	return &tgn10->base;
}

static const struct encoder_feature_support link_enc_feature = {
		.max_hdmi_deep_color = COLOR_DEPTH_121212,
		.max_hdmi_pixel_clock = 600000,
		.hdmi_ycbcr420_supported = true,
		.dp_ycbcr420_supported = true,
		.flags.bits.IS_HBR2_CAPABLE = true,
		.flags.bits.IS_HBR3_CAPABLE = true,
		.flags.bits.IS_TPS3_CAPABLE = true,
		.flags.bits.IS_TPS4_CAPABLE = true
};

struct link_encoder *dcn20_link_encoder_create(
	const struct encoder_init_data *enc_init_data)
{
	struct dcn20_link_encoder *enc20 =
		kzalloc(sizeof(struct dcn20_link_encoder), GFP_KERNEL);
	int link_regs_id;

	if (!enc20)
		return NULL;

	link_regs_id =
		map_transmitter_id_to_phy_instance(enc_init_data->transmitter);

	dcn20_link_encoder_construct(enc20,
				      enc_init_data,
				      &link_enc_feature,
				      &link_enc_regs[link_regs_id],
				      &link_enc_aux_regs[enc_init_data->channel - 1],
				      &link_enc_hpd_regs[enc_init_data->hpd_source],
				      &le_shift,
				      &le_mask);

	return &enc20->enc10.base;
}

struct clock_source *dcn20_clock_source_create(
	struct dc_context *ctx,
	struct dc_bios *bios,
	enum clock_source_id id,
	const struct dce110_clk_src_regs *regs,
	bool dp_clk_src)
{
	struct dce110_clk_src *clk_src =
		kzalloc(sizeof(struct dce110_clk_src), GFP_KERNEL);

	if (!clk_src)
		return NULL;

	if (dcn20_clk_src_construct(clk_src, ctx, bios, id,
			regs, &cs_shift, &cs_mask)) {
		clk_src->base.dp_clk_src = dp_clk_src;
		return &clk_src->base;
	}

	kfree(clk_src);
	BREAK_TO_DEBUGGER();
	return NULL;
}

static void read_dce_straps(
	struct dc_context *ctx,
	struct resource_straps *straps)
{
	generic_reg_get(ctx, mmDC_PINSTRAPS + BASE(mmDC_PINSTRAPS_BASE_IDX),
		FN(DC_PINSTRAPS, DC_PINSTRAPS_AUDIO), &straps->dc_pinstraps_audio);
}

static struct audio *dcn20_create_audio(
		struct dc_context *ctx, unsigned int inst)
{
	return dce_audio_create(ctx, inst,
			&audio_regs[inst], &audio_shift, &audio_mask);
}

struct stream_encoder *dcn20_stream_encoder_create(
	enum engine_id eng_id,
	struct dc_context *ctx)
{
	struct dcn10_stream_encoder *enc1 =
		kzalloc(sizeof(struct dcn10_stream_encoder), GFP_KERNEL);

	if (!enc1)
		return NULL;

	if (ASICREV_IS_NAVI14_M(ctx->asic_id.hw_internal_rev)) {
		if (eng_id >= ENGINE_ID_DIGD)
			eng_id++;
	}

	dcn20_stream_encoder_construct(enc1, ctx, ctx->dc_bios, eng_id,
					&stream_enc_regs[eng_id],
					&se_shift, &se_mask);

	return &enc1->base;
}

static const struct dce_hwseq_registers hwseq_reg = {
		HWSEQ_DCN2_REG_LIST()
};

static const struct dce_hwseq_shift hwseq_shift = {
		HWSEQ_DCN2_MASK_SH_LIST(__SHIFT)
};

static const struct dce_hwseq_mask hwseq_mask = {
		HWSEQ_DCN2_MASK_SH_LIST(_MASK)
};

struct dce_hwseq *dcn20_hwseq_create(
	struct dc_context *ctx)
{
	struct dce_hwseq *hws = kzalloc(sizeof(struct dce_hwseq), GFP_KERNEL);

	if (hws) {
		hws->ctx = ctx;
		hws->regs = &hwseq_reg;
		hws->shifts = &hwseq_shift;
		hws->masks = &hwseq_mask;
	}
	return hws;
}

static const struct resource_create_funcs res_create_funcs = {
	.read_dce_straps = read_dce_straps,
	.create_audio = dcn20_create_audio,
	.create_stream_encoder = dcn20_stream_encoder_create,
	.create_hwseq = dcn20_hwseq_create,
};

static const struct resource_create_funcs res_create_maximus_funcs = {
	.read_dce_straps = NULL,
	.create_audio = NULL,
	.create_stream_encoder = NULL,
	.create_hwseq = dcn20_hwseq_create,
};

static void dcn20_pp_smu_destroy(struct pp_smu_funcs **pp_smu);

void dcn20_clock_source_destroy(struct clock_source **clk_src)
{
	kfree(TO_DCE110_CLK_SRC(*clk_src));
	*clk_src = NULL;
}


struct display_stream_compressor *dcn20_dsc_create(
	struct dc_context *ctx, uint32_t inst)
{
	struct dcn20_dsc *dsc =
		kzalloc(sizeof(struct dcn20_dsc), GFP_KERNEL);

	if (!dsc) {
		BREAK_TO_DEBUGGER();
		return NULL;
	}

	dsc2_construct(dsc, ctx, inst, &dsc_regs[inst], &dsc_shift, &dsc_mask);
	return &dsc->base;
}

void dcn20_dsc_destroy(struct display_stream_compressor **dsc)
{
	kfree(container_of(*dsc, struct dcn20_dsc, base));
	*dsc = NULL;
}


static void dcn20_resource_destruct(struct dcn20_resource_pool *pool)
{
	unsigned int i;

	for (i = 0; i < pool->base.stream_enc_count; i++) {
		if (pool->base.stream_enc[i] != NULL) {
			kfree(DCN10STRENC_FROM_STRENC(pool->base.stream_enc[i]));
			pool->base.stream_enc[i] = NULL;
		}
	}

	for (i = 0; i < pool->base.res_cap->num_dsc; i++) {
		if (pool->base.dscs[i] != NULL)
			dcn20_dsc_destroy(&pool->base.dscs[i]);
	}

	if (pool->base.mpc != NULL) {
		kfree(TO_DCN20_MPC(pool->base.mpc));
		pool->base.mpc = NULL;
	}
	if (pool->base.hubbub != NULL) {
		kfree(pool->base.hubbub);
		pool->base.hubbub = NULL;
	}
	for (i = 0; i < pool->base.pipe_count; i++) {
		if (pool->base.dpps[i] != NULL)
			dcn20_dpp_destroy(&pool->base.dpps[i]);

		if (pool->base.ipps[i] != NULL)
			pool->base.ipps[i]->funcs->ipp_destroy(&pool->base.ipps[i]);

		if (pool->base.hubps[i] != NULL) {
			kfree(TO_DCN20_HUBP(pool->base.hubps[i]));
			pool->base.hubps[i] = NULL;
		}

		if (pool->base.irqs != NULL) {
			dal_irq_service_destroy(&pool->base.irqs);
		}
	}

	for (i = 0; i < pool->base.res_cap->num_ddc; i++) {
		if (pool->base.engines[i] != NULL)
			dce110_engine_destroy(&pool->base.engines[i]);
		if (pool->base.hw_i2cs[i] != NULL) {
			kfree(pool->base.hw_i2cs[i]);
			pool->base.hw_i2cs[i] = NULL;
		}
		if (pool->base.sw_i2cs[i] != NULL) {
			kfree(pool->base.sw_i2cs[i]);
			pool->base.sw_i2cs[i] = NULL;
		}
	}

	for (i = 0; i < pool->base.res_cap->num_opp; i++) {
		if (pool->base.opps[i] != NULL)
			pool->base.opps[i]->funcs->opp_destroy(&pool->base.opps[i]);
	}

	for (i = 0; i < pool->base.res_cap->num_timing_generator; i++) {
		if (pool->base.timing_generators[i] != NULL)	{
			kfree(DCN10TG_FROM_TG(pool->base.timing_generators[i]));
			pool->base.timing_generators[i] = NULL;
		}
	}

	for (i = 0; i < pool->base.res_cap->num_dwb; i++) {
		if (pool->base.dwbc[i] != NULL) {
			kfree(TO_DCN20_DWBC(pool->base.dwbc[i]));
			pool->base.dwbc[i] = NULL;
		}
		if (pool->base.mcif_wb[i] != NULL) {
			kfree(TO_DCN20_MMHUBBUB(pool->base.mcif_wb[i]));
			pool->base.mcif_wb[i] = NULL;
		}
	}

	for (i = 0; i < pool->base.audio_count; i++) {
		if (pool->base.audios[i])
			dce_aud_destroy(&pool->base.audios[i]);
	}

	for (i = 0; i < pool->base.clk_src_count; i++) {
		if (pool->base.clock_sources[i] != NULL) {
			dcn20_clock_source_destroy(&pool->base.clock_sources[i]);
			pool->base.clock_sources[i] = NULL;
		}
	}

	if (pool->base.dp_clock_source != NULL) {
		dcn20_clock_source_destroy(&pool->base.dp_clock_source);
		pool->base.dp_clock_source = NULL;
	}


	if (pool->base.abm != NULL)
		dce_abm_destroy(&pool->base.abm);

	if (pool->base.dmcu != NULL)
		dce_dmcu_destroy(&pool->base.dmcu);

	if (pool->base.dccg != NULL)
		dcn_dccg_destroy(&pool->base.dccg);

	if (pool->base.pp_smu != NULL)
		dcn20_pp_smu_destroy(&pool->base.pp_smu);

	if (pool->base.oem_device != NULL)
		dal_ddc_service_destroy(&pool->base.oem_device);
}

struct hubp *dcn20_hubp_create(
	struct dc_context *ctx,
	uint32_t inst)
{
	struct dcn20_hubp *hubp2 =
		kzalloc(sizeof(struct dcn20_hubp), GFP_KERNEL);

	if (!hubp2)
		return NULL;

	if (hubp2_construct(hubp2, ctx, inst,
			&hubp_regs[inst], &hubp_shift, &hubp_mask))
		return &hubp2->base;

	BREAK_TO_DEBUGGER();
	kfree(hubp2);
	return NULL;
}

static void get_pixel_clock_parameters(
	struct pipe_ctx *pipe_ctx,
	struct pixel_clk_params *pixel_clk_params)
{
	const struct dc_stream_state *stream = pipe_ctx->stream;
	struct pipe_ctx *odm_pipe;
	int opp_cnt = 1;

	for (odm_pipe = pipe_ctx->next_odm_pipe; odm_pipe; odm_pipe = odm_pipe->next_odm_pipe)
		opp_cnt++;

	pixel_clk_params->requested_pix_clk_100hz = stream->timing.pix_clk_100hz;
	pixel_clk_params->encoder_object_id = stream->link->link_enc->id;
	pixel_clk_params->signal_type = pipe_ctx->stream->signal;
	pixel_clk_params->controller_id = pipe_ctx->stream_res.tg->inst + 1;
	/* TODO: un-hardcode*/
	pixel_clk_params->requested_sym_clk = LINK_RATE_LOW *
		LINK_RATE_REF_FREQ_IN_KHZ;
	pixel_clk_params->flags.ENABLE_SS = 0;
	pixel_clk_params->color_depth =
		stream->timing.display_color_depth;
	pixel_clk_params->flags.DISPLAY_BLANKED = 1;
	pixel_clk_params->pixel_encoding = stream->timing.pixel_encoding;

	if (stream->timing.pixel_encoding == PIXEL_ENCODING_YCBCR422)
		pixel_clk_params->color_depth = COLOR_DEPTH_888;

	if (opp_cnt == 4)
		pixel_clk_params->requested_pix_clk_100hz /= 4;
	else if (optc2_is_two_pixels_per_containter(&stream->timing) || opp_cnt == 2)
		pixel_clk_params->requested_pix_clk_100hz /= 2;

	if (stream->timing.timing_3d_format == TIMING_3D_FORMAT_HW_FRAME_PACKING)
		pixel_clk_params->requested_pix_clk_100hz *= 2;

}

static void build_clamping_params(struct dc_stream_state *stream)
{
	stream->clamping.clamping_level = CLAMPING_FULL_RANGE;
	stream->clamping.c_depth = stream->timing.display_color_depth;
	stream->clamping.pixel_encoding = stream->timing.pixel_encoding;
}

static enum dc_status build_pipe_hw_param(struct pipe_ctx *pipe_ctx)
{

	get_pixel_clock_parameters(pipe_ctx, &pipe_ctx->stream_res.pix_clk_params);

	pipe_ctx->clock_source->funcs->get_pix_clk_dividers(
		pipe_ctx->clock_source,
		&pipe_ctx->stream_res.pix_clk_params,
		&pipe_ctx->pll_settings);

	pipe_ctx->stream->clamping.pixel_encoding = pipe_ctx->stream->timing.pixel_encoding;

	resource_build_bit_depth_reduction_params(pipe_ctx->stream,
					&pipe_ctx->stream->bit_depth_params);
	build_clamping_params(pipe_ctx->stream);

	return DC_OK;
}

enum dc_status dcn20_build_mapped_resource(const struct dc *dc, struct dc_state *context, struct dc_stream_state *stream)
{
	enum dc_status status = DC_OK;
	struct pipe_ctx *pipe_ctx = resource_get_head_pipe_for_stream(&context->res_ctx, stream);

	/*TODO Seems unneeded anymore */
	/*	if (old_context && resource_is_stream_unchanged(old_context, stream)) {
			if (stream != NULL && old_context->streams[i] != NULL) {
				 todo: shouldn't have to copy missing parameter here
				resource_build_bit_depth_reduction_params(stream,
						&stream->bit_depth_params);
				stream->clamping.pixel_encoding =
						stream->timing.pixel_encoding;

				resource_build_bit_depth_reduction_params(stream,
								&stream->bit_depth_params);
				build_clamping_params(stream);

				continue;
			}
		}
	*/

	if (!pipe_ctx)
		return DC_ERROR_UNEXPECTED;


	status = build_pipe_hw_param(pipe_ctx);

	return status;
}


static void acquire_dsc(struct resource_context *res_ctx,
			const struct resource_pool *pool,
			struct display_stream_compressor **dsc,
			int pipe_idx)
{
	int i;

	ASSERT(*dsc == NULL);
	*dsc = NULL;

	if (pool->res_cap->num_dsc == pool->res_cap->num_opp) {
		*dsc = pool->dscs[pipe_idx];
		res_ctx->is_dsc_acquired[pipe_idx] = true;
		return;
	}

	/* Find first free DSC */
	for (i = 0; i < pool->res_cap->num_dsc; i++)
		if (!res_ctx->is_dsc_acquired[i]) {
			*dsc = pool->dscs[i];
			res_ctx->is_dsc_acquired[i] = true;
			break;
		}
}

static void release_dsc(struct resource_context *res_ctx,
			const struct resource_pool *pool,
			struct display_stream_compressor **dsc)
{
	int i;

	for (i = 0; i < pool->res_cap->num_dsc; i++)
		if (pool->dscs[i] == *dsc) {
			res_ctx->is_dsc_acquired[i] = false;
			*dsc = NULL;
			break;
		}
}



enum dc_status dcn20_add_dsc_to_stream_resource(struct dc *dc,
		struct dc_state *dc_ctx,
		struct dc_stream_state *dc_stream)
{
	enum dc_status result = DC_OK;
	int i;
	const struct resource_pool *pool = dc->res_pool;

	/* Get a DSC if required and available */
	for (i = 0; i < dc->res_pool->pipe_count; i++) {
		struct pipe_ctx *pipe_ctx = &dc_ctx->res_ctx.pipe_ctx[i];

		if (pipe_ctx->stream != dc_stream)
			continue;

		if (pipe_ctx->stream_res.dsc)
			continue;

		acquire_dsc(&dc_ctx->res_ctx, pool, &pipe_ctx->stream_res.dsc, i);

		/* The number of DSCs can be less than the number of pipes */
		if (!pipe_ctx->stream_res.dsc) {
			result = DC_NO_DSC_RESOURCE;
		}

		break;
	}

	return result;
}


static enum dc_status remove_dsc_from_stream_resource(struct dc *dc,
		struct dc_state *new_ctx,
		struct dc_stream_state *dc_stream)
{
	struct pipe_ctx *pipe_ctx = NULL;
	int i;

	for (i = 0; i < MAX_PIPES; i++) {
		if (new_ctx->res_ctx.pipe_ctx[i].stream == dc_stream && !new_ctx->res_ctx.pipe_ctx[i].top_pipe) {
			pipe_ctx = &new_ctx->res_ctx.pipe_ctx[i];

			if (pipe_ctx->stream_res.dsc)
				release_dsc(&new_ctx->res_ctx, dc->res_pool, &pipe_ctx->stream_res.dsc);
		}
	}

	if (!pipe_ctx)
		return DC_ERROR_UNEXPECTED;
	else
		return DC_OK;
}


enum dc_status dcn20_add_stream_to_ctx(struct dc *dc, struct dc_state *new_ctx, struct dc_stream_state *dc_stream)
{
	enum dc_status result = DC_ERROR_UNEXPECTED;

	result = resource_map_pool_resources(dc, new_ctx, dc_stream);

	if (result == DC_OK)
		result = resource_map_phy_clock_resources(dc, new_ctx, dc_stream);

	/* Get a DSC if required and available */
	if (result == DC_OK && dc_stream->timing.flags.DSC)
		result = dcn20_add_dsc_to_stream_resource(dc, new_ctx, dc_stream);

	if (result == DC_OK)
		result = dcn20_build_mapped_resource(dc, new_ctx, dc_stream);

	return result;
}


enum dc_status dcn20_remove_stream_from_ctx(struct dc *dc, struct dc_state *new_ctx, struct dc_stream_state *dc_stream)
{
	enum dc_status result = DC_OK;

	result = remove_dsc_from_stream_resource(dc, new_ctx, dc_stream);

	return result;
}


static void swizzle_to_dml_params(
		enum swizzle_mode_values swizzle,
		unsigned int *sw_mode)
{
	switch (swizzle) {
	case DC_SW_LINEAR:
		*sw_mode = dm_sw_linear;
		break;
	case DC_SW_4KB_S:
		*sw_mode = dm_sw_4kb_s;
		break;
	case DC_SW_4KB_S_X:
		*sw_mode = dm_sw_4kb_s_x;
		break;
	case DC_SW_4KB_D:
		*sw_mode = dm_sw_4kb_d;
		break;
	case DC_SW_4KB_D_X:
		*sw_mode = dm_sw_4kb_d_x;
		break;
	case DC_SW_64KB_S:
		*sw_mode = dm_sw_64kb_s;
		break;
	case DC_SW_64KB_S_X:
		*sw_mode = dm_sw_64kb_s_x;
		break;
	case DC_SW_64KB_S_T:
		*sw_mode = dm_sw_64kb_s_t;
		break;
	case DC_SW_64KB_D:
		*sw_mode = dm_sw_64kb_d;
		break;
	case DC_SW_64KB_D_X:
		*sw_mode = dm_sw_64kb_d_x;
		break;
	case DC_SW_64KB_D_T:
		*sw_mode = dm_sw_64kb_d_t;
		break;
	case DC_SW_64KB_R_X:
		*sw_mode = dm_sw_64kb_r_x;
		break;
	case DC_SW_VAR_S:
		*sw_mode = dm_sw_var_s;
		break;
	case DC_SW_VAR_S_X:
		*sw_mode = dm_sw_var_s_x;
		break;
	case DC_SW_VAR_D:
		*sw_mode = dm_sw_var_d;
		break;
	case DC_SW_VAR_D_X:
		*sw_mode = dm_sw_var_d_x;
		break;

	default:
		ASSERT(0); /* Not supported */
		break;
	}
}

bool dcn20_split_stream_for_odm(
		struct resource_context *res_ctx,
		const struct resource_pool *pool,
		struct pipe_ctx *prev_odm_pipe,
		struct pipe_ctx *next_odm_pipe)
{
	int pipe_idx = next_odm_pipe->pipe_idx;

	*next_odm_pipe = *prev_odm_pipe;

	next_odm_pipe->pipe_idx = pipe_idx;
	next_odm_pipe->plane_res.mi = pool->mis[next_odm_pipe->pipe_idx];
	next_odm_pipe->plane_res.hubp = pool->hubps[next_odm_pipe->pipe_idx];
	next_odm_pipe->plane_res.ipp = pool->ipps[next_odm_pipe->pipe_idx];
	next_odm_pipe->plane_res.xfm = pool->transforms[next_odm_pipe->pipe_idx];
	next_odm_pipe->plane_res.dpp = pool->dpps[next_odm_pipe->pipe_idx];
	next_odm_pipe->plane_res.mpcc_inst = pool->dpps[next_odm_pipe->pipe_idx]->inst;
	next_odm_pipe->stream_res.dsc = NULL;
	if (prev_odm_pipe->next_odm_pipe && prev_odm_pipe->next_odm_pipe != next_odm_pipe) {
		next_odm_pipe->next_odm_pipe = prev_odm_pipe->next_odm_pipe;
		next_odm_pipe->next_odm_pipe->prev_odm_pipe = next_odm_pipe;
	}
	prev_odm_pipe->next_odm_pipe = next_odm_pipe;
	next_odm_pipe->prev_odm_pipe = prev_odm_pipe;
	ASSERT(next_odm_pipe->top_pipe == NULL);

	if (prev_odm_pipe->plane_state) {
		struct scaler_data *sd = &prev_odm_pipe->plane_res.scl_data;
		int new_width;

		/* HACTIVE halved for odm combine */
		sd->h_active /= 2;
		/* Calculate new vp and recout for left pipe */
		/* Need at least 16 pixels width per side */
		if (sd->recout.x + 16 >= sd->h_active)
			return false;
		new_width = sd->h_active - sd->recout.x;
		sd->viewport.width -= dc_fixpt_floor(dc_fixpt_mul_int(
				sd->ratios.horz, sd->recout.width - new_width));
		sd->viewport_c.width -= dc_fixpt_floor(dc_fixpt_mul_int(
				sd->ratios.horz_c, sd->recout.width - new_width));
		sd->recout.width = new_width;

		/* Calculate new vp and recout for right pipe */
		sd = &next_odm_pipe->plane_res.scl_data;
		/* HACTIVE halved for odm combine */
		sd->h_active /= 2;
		/* Need at least 16 pixels width per side */
		if (new_width <= 16)
			return false;
		new_width = sd->recout.width + sd->recout.x - sd->h_active;
		sd->viewport.width -= dc_fixpt_floor(dc_fixpt_mul_int(
				sd->ratios.horz, sd->recout.width - new_width));
		sd->viewport_c.width -= dc_fixpt_floor(dc_fixpt_mul_int(
				sd->ratios.horz_c, sd->recout.width - new_width));
		sd->recout.width = new_width;
		sd->viewport.x += dc_fixpt_floor(dc_fixpt_mul_int(
				sd->ratios.horz, sd->h_active - sd->recout.x));
		sd->viewport_c.x += dc_fixpt_floor(dc_fixpt_mul_int(
				sd->ratios.horz_c, sd->h_active - sd->recout.x));
		sd->recout.x = 0;
	}
	next_odm_pipe->stream_res.opp = pool->opps[next_odm_pipe->pipe_idx];
	if (next_odm_pipe->stream->timing.flags.DSC == 1) {
		acquire_dsc(res_ctx, pool, &next_odm_pipe->stream_res.dsc, next_odm_pipe->pipe_idx);
		ASSERT(next_odm_pipe->stream_res.dsc);
		if (next_odm_pipe->stream_res.dsc == NULL)
			return false;
	}

	return true;
}

void dcn20_split_stream_for_mpc(
		struct resource_context *res_ctx,
		const struct resource_pool *pool,
		struct pipe_ctx *primary_pipe,
		struct pipe_ctx *secondary_pipe)
{
	int pipe_idx = secondary_pipe->pipe_idx;
	struct pipe_ctx *sec_bot_pipe = secondary_pipe->bottom_pipe;

	*secondary_pipe = *primary_pipe;
	secondary_pipe->bottom_pipe = sec_bot_pipe;

	secondary_pipe->pipe_idx = pipe_idx;
	secondary_pipe->plane_res.mi = pool->mis[secondary_pipe->pipe_idx];
	secondary_pipe->plane_res.hubp = pool->hubps[secondary_pipe->pipe_idx];
	secondary_pipe->plane_res.ipp = pool->ipps[secondary_pipe->pipe_idx];
	secondary_pipe->plane_res.xfm = pool->transforms[secondary_pipe->pipe_idx];
	secondary_pipe->plane_res.dpp = pool->dpps[secondary_pipe->pipe_idx];
	secondary_pipe->plane_res.mpcc_inst = pool->dpps[secondary_pipe->pipe_idx]->inst;
	secondary_pipe->stream_res.dsc = NULL;
	if (primary_pipe->bottom_pipe && primary_pipe->bottom_pipe != secondary_pipe) {
		ASSERT(!secondary_pipe->bottom_pipe);
		secondary_pipe->bottom_pipe = primary_pipe->bottom_pipe;
		secondary_pipe->bottom_pipe->top_pipe = secondary_pipe;
	}
	primary_pipe->bottom_pipe = secondary_pipe;
	secondary_pipe->top_pipe = primary_pipe;

	ASSERT(primary_pipe->plane_state);
	resource_build_scaling_params(primary_pipe);
	resource_build_scaling_params(secondary_pipe);
}

void dcn20_populate_dml_writeback_from_context(
		struct dc *dc, struct resource_context *res_ctx, display_e2e_pipe_params_st *pipes)
{
	int pipe_cnt, i;

	for (i = 0, pipe_cnt = 0; i < dc->res_pool->pipe_count; i++) {
		struct dc_writeback_info *wb_info = &res_ctx->pipe_ctx[i].stream->writeback_info[0];

		if (!res_ctx->pipe_ctx[i].stream)
			continue;

		/* Set writeback information */
		pipes[pipe_cnt].dout.wb_enable = (wb_info->wb_enabled == true) ? 1 : 0;
		pipes[pipe_cnt].dout.num_active_wb++;
		pipes[pipe_cnt].dout.wb.wb_src_height = wb_info->dwb_params.cnv_params.crop_height;
		pipes[pipe_cnt].dout.wb.wb_src_width = wb_info->dwb_params.cnv_params.crop_width;
		pipes[pipe_cnt].dout.wb.wb_dst_width = wb_info->dwb_params.dest_width;
		pipes[pipe_cnt].dout.wb.wb_dst_height = wb_info->dwb_params.dest_height;
		pipes[pipe_cnt].dout.wb.wb_htaps_luma = 1;
		pipes[pipe_cnt].dout.wb.wb_vtaps_luma = 1;
		pipes[pipe_cnt].dout.wb.wb_htaps_chroma = wb_info->dwb_params.scaler_taps.h_taps_c;
		pipes[pipe_cnt].dout.wb.wb_vtaps_chroma = wb_info->dwb_params.scaler_taps.v_taps_c;
		pipes[pipe_cnt].dout.wb.wb_hratio = 1.0;
		pipes[pipe_cnt].dout.wb.wb_vratio = 1.0;
		if (wb_info->dwb_params.out_format == dwb_scaler_mode_yuv420) {
			if (wb_info->dwb_params.output_depth == DWB_OUTPUT_PIXEL_DEPTH_8BPC)
				pipes[pipe_cnt].dout.wb.wb_pixel_format = dm_420_8;
			else
				pipes[pipe_cnt].dout.wb.wb_pixel_format = dm_420_10;
		} else
			pipes[pipe_cnt].dout.wb.wb_pixel_format = dm_444_32;

		pipe_cnt++;
	}

}

static int get_num_odm_heads(struct pipe_ctx *pipe)
{
	int odm_head_count = 0;
	struct pipe_ctx *next_pipe = pipe->next_odm_pipe;
	while (next_pipe) {
		odm_head_count++;
		next_pipe = next_pipe->next_odm_pipe;
	}
	pipe = pipe->prev_odm_pipe;
	while (pipe) {
		odm_head_count++;
		pipe = pipe->prev_odm_pipe;
	}
	return odm_head_count ? odm_head_count + 1 : 0;
}

int dcn20_populate_dml_pipes_from_context(
		struct dc *dc, struct dc_state *context, display_e2e_pipe_params_st *pipes)
{
	int pipe_cnt, i;
	bool synchronized_vblank = true;
	struct resource_context *res_ctx = &context->res_ctx;

	for (i = 0, pipe_cnt = -1; i < dc->res_pool->pipe_count; i++) {
		if (!res_ctx->pipe_ctx[i].stream)
			continue;

		if (pipe_cnt < 0) {
			pipe_cnt = i;
			continue;
		}
		if (dc->debug.disable_timing_sync || !resource_are_streams_timing_synchronizable(
				res_ctx->pipe_ctx[pipe_cnt].stream,
				res_ctx->pipe_ctx[i].stream)) {
			synchronized_vblank = false;
			break;
		}
	}

	for (i = 0, pipe_cnt = 0; i < dc->res_pool->pipe_count; i++) {
		struct dc_crtc_timing *timing = &res_ctx->pipe_ctx[i].stream->timing;
		unsigned int v_total;
		unsigned int front_porch;
		int output_bpc;

		if (!res_ctx->pipe_ctx[i].stream)
			continue;

		v_total = timing->v_total;
		front_porch = timing->v_front_porch;
		/* todo:
		pipes[pipe_cnt].pipe.src.dynamic_metadata_enable = 0;
		pipes[pipe_cnt].pipe.src.dcc = 0;
		pipes[pipe_cnt].pipe.src.vm = 0;*/

		pipes[pipe_cnt].clks_cfg.refclk_mhz = dc->res_pool->ref_clocks.dchub_ref_clock_inKhz / 1000.0;

		pipes[pipe_cnt].dout.dsc_enable = res_ctx->pipe_ctx[i].stream->timing.flags.DSC;
		/* todo: rotation?*/
		pipes[pipe_cnt].dout.dsc_slices = res_ctx->pipe_ctx[i].stream->timing.dsc_cfg.num_slices_h;
		if (res_ctx->pipe_ctx[i].stream->use_dynamic_meta) {
			pipes[pipe_cnt].pipe.src.dynamic_metadata_enable = true;
			/* 1/2 vblank */
			pipes[pipe_cnt].pipe.src.dynamic_metadata_lines_before_active =
				(v_total - timing->v_addressable
					- timing->v_border_top - timing->v_border_bottom) / 2;
			/* 36 bytes dp, 32 hdmi */
			pipes[pipe_cnt].pipe.src.dynamic_metadata_xmit_bytes =
				dc_is_dp_signal(res_ctx->pipe_ctx[i].stream->signal) ? 36 : 32;
		}
		pipes[pipe_cnt].pipe.src.dcc = false;
		pipes[pipe_cnt].pipe.src.dcc_rate = 1;
		pipes[pipe_cnt].pipe.dest.synchronized_vblank_all_planes = synchronized_vblank;
		pipes[pipe_cnt].pipe.dest.hblank_start = timing->h_total - timing->h_front_porch;
		pipes[pipe_cnt].pipe.dest.hblank_end = pipes[pipe_cnt].pipe.dest.hblank_start
				- timing->h_addressable
				- timing->h_border_left
				- timing->h_border_right;
		pipes[pipe_cnt].pipe.dest.vblank_start = v_total - front_porch;
		pipes[pipe_cnt].pipe.dest.vblank_end = pipes[pipe_cnt].pipe.dest.vblank_start
				- timing->v_addressable
				- timing->v_border_top
				- timing->v_border_bottom;
		pipes[pipe_cnt].pipe.dest.htotal = timing->h_total;
		pipes[pipe_cnt].pipe.dest.vtotal = v_total;
		pipes[pipe_cnt].pipe.dest.hactive = timing->h_addressable;
		pipes[pipe_cnt].pipe.dest.vactive = timing->v_addressable;
		pipes[pipe_cnt].pipe.dest.interlaced = timing->flags.INTERLACE;
		pipes[pipe_cnt].pipe.dest.pixel_rate_mhz = timing->pix_clk_100hz/10000.0;
		if (timing->timing_3d_format == TIMING_3D_FORMAT_HW_FRAME_PACKING)
			pipes[pipe_cnt].pipe.dest.pixel_rate_mhz *= 2;
		pipes[pipe_cnt].pipe.dest.otg_inst = res_ctx->pipe_ctx[i].stream_res.tg->inst;
		pipes[pipe_cnt].dout.dp_lanes = 4;
		pipes[pipe_cnt].pipe.dest.vtotal_min = res_ctx->pipe_ctx[i].stream->adjust.v_total_min;
		pipes[pipe_cnt].pipe.dest.vtotal_max = res_ctx->pipe_ctx[i].stream->adjust.v_total_max;
		switch (get_num_odm_heads(&res_ctx->pipe_ctx[i])) {
		case 2:
			pipes[pipe_cnt].pipe.dest.odm_combine = dm_odm_combine_mode_2to1;
			break;
		default:
			pipes[pipe_cnt].pipe.dest.odm_combine = dm_odm_combine_mode_disabled;
		}
		pipes[pipe_cnt].pipe.src.hsplit_grp = res_ctx->pipe_ctx[i].pipe_idx;
		if (res_ctx->pipe_ctx[i].top_pipe && res_ctx->pipe_ctx[i].top_pipe->plane_state
				== res_ctx->pipe_ctx[i].plane_state)
			pipes[pipe_cnt].pipe.src.hsplit_grp = res_ctx->pipe_ctx[i].top_pipe->pipe_idx;
		else if (res_ctx->pipe_ctx[i].prev_odm_pipe) {
			struct pipe_ctx *first_pipe = res_ctx->pipe_ctx[i].prev_odm_pipe;

			while (first_pipe->prev_odm_pipe)
				first_pipe = first_pipe->prev_odm_pipe;
			pipes[pipe_cnt].pipe.src.hsplit_grp = first_pipe->pipe_idx;
		}

		switch (res_ctx->pipe_ctx[i].stream->signal) {
		case SIGNAL_TYPE_DISPLAY_PORT_MST:
		case SIGNAL_TYPE_DISPLAY_PORT:
			pipes[pipe_cnt].dout.output_type = dm_dp;
			break;
		case SIGNAL_TYPE_EDP:
			pipes[pipe_cnt].dout.output_type = dm_edp;
			break;
		case SIGNAL_TYPE_HDMI_TYPE_A:
		case SIGNAL_TYPE_DVI_SINGLE_LINK:
		case SIGNAL_TYPE_DVI_DUAL_LINK:
			pipes[pipe_cnt].dout.output_type = dm_hdmi;
			break;
		default:
			/* In case there is no signal, set dp with 4 lanes to allow max config */
			pipes[pipe_cnt].dout.output_type = dm_dp;
			pipes[pipe_cnt].dout.dp_lanes = 4;
		}

		switch (res_ctx->pipe_ctx[i].stream->timing.display_color_depth) {
		case COLOR_DEPTH_666:
			output_bpc = 6;
			break;
		case COLOR_DEPTH_888:
			output_bpc = 8;
			break;
		case COLOR_DEPTH_101010:
			output_bpc = 10;
			break;
		case COLOR_DEPTH_121212:
			output_bpc = 12;
			break;
		case COLOR_DEPTH_141414:
			output_bpc = 14;
			break;
		case COLOR_DEPTH_161616:
			output_bpc = 16;
			break;
		case COLOR_DEPTH_999:
			output_bpc = 9;
			break;
		case COLOR_DEPTH_111111:
			output_bpc = 11;
			break;
		default:
			output_bpc = 8;
			break;
		}

		switch (res_ctx->pipe_ctx[i].stream->timing.pixel_encoding) {
		case PIXEL_ENCODING_RGB:
		case PIXEL_ENCODING_YCBCR444:
			pipes[pipe_cnt].dout.output_format = dm_444;
			pipes[pipe_cnt].dout.output_bpp = output_bpc * 3;
			break;
		case PIXEL_ENCODING_YCBCR420:
			pipes[pipe_cnt].dout.output_format = dm_420;
			pipes[pipe_cnt].dout.output_bpp = (output_bpc * 3.0) / 2;
			break;
		case PIXEL_ENCODING_YCBCR422:
			if (true) /* todo */
				pipes[pipe_cnt].dout.output_format = dm_s422;
			else
				pipes[pipe_cnt].dout.output_format = dm_n422;
			pipes[pipe_cnt].dout.output_bpp = output_bpc * 2;
			break;
		default:
			pipes[pipe_cnt].dout.output_format = dm_444;
			pipes[pipe_cnt].dout.output_bpp = output_bpc * 3;
		}

		if (res_ctx->pipe_ctx[i].stream->timing.flags.DSC)
			pipes[pipe_cnt].dout.output_bpp = res_ctx->pipe_ctx[i].stream->timing.dsc_cfg.bits_per_pixel / 16.0;

		/* todo: default max for now, until there is logic reflecting this in dc*/
		pipes[pipe_cnt].dout.output_bpc = 12;
		/*
		 * Use max cursor settings for calculations to minimize
		 * bw calculations due to cursor on/off
		 */
		pipes[pipe_cnt].pipe.src.num_cursors = 2;
		pipes[pipe_cnt].pipe.src.cur0_src_width = 256;
		pipes[pipe_cnt].pipe.src.cur0_bpp = dm_cur_32bit;
		pipes[pipe_cnt].pipe.src.cur1_src_width = 256;
		pipes[pipe_cnt].pipe.src.cur1_bpp = dm_cur_32bit;

		if (!res_ctx->pipe_ctx[i].plane_state) {
			pipes[pipe_cnt].pipe.src.source_scan = dm_horz;
			pipes[pipe_cnt].pipe.src.sw_mode = dm_sw_linear;
			pipes[pipe_cnt].pipe.src.macro_tile_size = dm_64k_tile;
			pipes[pipe_cnt].pipe.src.viewport_width = timing->h_addressable;
			if (pipes[pipe_cnt].pipe.src.viewport_width > 1920)
				pipes[pipe_cnt].pipe.src.viewport_width = 1920;
			pipes[pipe_cnt].pipe.src.viewport_height = timing->v_addressable;
			if (pipes[pipe_cnt].pipe.src.viewport_height > 1080)
				pipes[pipe_cnt].pipe.src.viewport_height = 1080;
			pipes[pipe_cnt].pipe.src.surface_height_y = pipes[pipe_cnt].pipe.src.viewport_height;
			pipes[pipe_cnt].pipe.src.surface_width_y = pipes[pipe_cnt].pipe.src.viewport_width;
			pipes[pipe_cnt].pipe.src.surface_height_c = pipes[pipe_cnt].pipe.src.viewport_height;
			pipes[pipe_cnt].pipe.src.surface_width_c = pipes[pipe_cnt].pipe.src.viewport_width;
			pipes[pipe_cnt].pipe.src.data_pitch = ((pipes[pipe_cnt].pipe.src.viewport_width + 63) / 64) * 64; /* linear sw only */
			pipes[pipe_cnt].pipe.src.source_format = dm_444_32;
			pipes[pipe_cnt].pipe.dest.recout_width = pipes[pipe_cnt].pipe.src.viewport_width; /*vp_width/hratio*/
			pipes[pipe_cnt].pipe.dest.recout_height = pipes[pipe_cnt].pipe.src.viewport_height; /*vp_height/vratio*/
			pipes[pipe_cnt].pipe.dest.full_recout_width = pipes[pipe_cnt].pipe.dest.recout_width;  /*when is_hsplit != 1*/
			pipes[pipe_cnt].pipe.dest.full_recout_height = pipes[pipe_cnt].pipe.dest.recout_height; /*when is_hsplit != 1*/
			pipes[pipe_cnt].pipe.scale_ratio_depth.lb_depth = dm_lb_16;
			pipes[pipe_cnt].pipe.scale_ratio_depth.hscl_ratio = 1.0;
			pipes[pipe_cnt].pipe.scale_ratio_depth.vscl_ratio = 1.0;
			pipes[pipe_cnt].pipe.scale_ratio_depth.scl_enable = 0; /*Lb only or Full scl*/
			pipes[pipe_cnt].pipe.scale_taps.htaps = 1;
			pipes[pipe_cnt].pipe.scale_taps.vtaps = 1;
			pipes[pipe_cnt].pipe.src.is_hsplit = 0;
			pipes[pipe_cnt].pipe.dest.odm_combine = 0;
			pipes[pipe_cnt].pipe.dest.vtotal_min = v_total;
			pipes[pipe_cnt].pipe.dest.vtotal_max = v_total;
		} else {
			struct dc_plane_state *pln = res_ctx->pipe_ctx[i].plane_state;
			struct scaler_data *scl = &res_ctx->pipe_ctx[i].plane_res.scl_data;

			pipes[pipe_cnt].pipe.src.immediate_flip = pln->flip_immediate;
			pipes[pipe_cnt].pipe.src.is_hsplit = (res_ctx->pipe_ctx[i].bottom_pipe
					&& res_ctx->pipe_ctx[i].bottom_pipe->plane_state == pln)
					|| (res_ctx->pipe_ctx[i].top_pipe
					&& res_ctx->pipe_ctx[i].top_pipe->plane_state == pln);
			pipes[pipe_cnt].pipe.src.source_scan = pln->rotation == ROTATION_ANGLE_90
					|| pln->rotation == ROTATION_ANGLE_270 ? dm_vert : dm_horz;
			pipes[pipe_cnt].pipe.src.viewport_y_y = scl->viewport.y;
			pipes[pipe_cnt].pipe.src.viewport_y_c = scl->viewport_c.y;
			pipes[pipe_cnt].pipe.src.viewport_width = scl->viewport.width;
			pipes[pipe_cnt].pipe.src.viewport_width_c = scl->viewport_c.width;
			pipes[pipe_cnt].pipe.src.viewport_height = scl->viewport.height;
			pipes[pipe_cnt].pipe.src.viewport_height_c = scl->viewport_c.height;
			pipes[pipe_cnt].pipe.src.surface_width_y = pln->plane_size.surface_size.width;
			pipes[pipe_cnt].pipe.src.surface_height_y = pln->plane_size.surface_size.height;
			pipes[pipe_cnt].pipe.src.surface_width_c = pln->plane_size.chroma_size.width;
			pipes[pipe_cnt].pipe.src.surface_height_c = pln->plane_size.chroma_size.height;
			if (pln->format >= SURFACE_PIXEL_FORMAT_VIDEO_BEGIN) {
				pipes[pipe_cnt].pipe.src.data_pitch = pln->plane_size.surface_pitch;
				pipes[pipe_cnt].pipe.src.data_pitch_c = pln->plane_size.chroma_pitch;
				pipes[pipe_cnt].pipe.src.meta_pitch = pln->dcc.meta_pitch;
				pipes[pipe_cnt].pipe.src.meta_pitch_c = pln->dcc.meta_pitch_c;
			} else {
				pipes[pipe_cnt].pipe.src.data_pitch = pln->plane_size.surface_pitch;
				pipes[pipe_cnt].pipe.src.meta_pitch = pln->dcc.meta_pitch;
			}
			pipes[pipe_cnt].pipe.src.dcc = pln->dcc.enable;
			pipes[pipe_cnt].pipe.dest.recout_width = scl->recout.width;
			pipes[pipe_cnt].pipe.dest.recout_height = scl->recout.height;
			pipes[pipe_cnt].pipe.dest.full_recout_width = scl->recout.width;
			pipes[pipe_cnt].pipe.dest.full_recout_height = scl->recout.height;
			if (res_ctx->pipe_ctx[i].bottom_pipe && res_ctx->pipe_ctx[i].bottom_pipe->plane_state == pln) {
				pipes[pipe_cnt].pipe.dest.full_recout_width +=
						res_ctx->pipe_ctx[i].bottom_pipe->plane_res.scl_data.recout.width;
				pipes[pipe_cnt].pipe.dest.full_recout_height +=
						res_ctx->pipe_ctx[i].bottom_pipe->plane_res.scl_data.recout.height;
			} else if (res_ctx->pipe_ctx[i].top_pipe && res_ctx->pipe_ctx[i].top_pipe->plane_state == pln) {
				pipes[pipe_cnt].pipe.dest.full_recout_width +=
						res_ctx->pipe_ctx[i].top_pipe->plane_res.scl_data.recout.width;
				pipes[pipe_cnt].pipe.dest.full_recout_height +=
						res_ctx->pipe_ctx[i].top_pipe->plane_res.scl_data.recout.height;
			}

			pipes[pipe_cnt].pipe.scale_ratio_depth.lb_depth = dm_lb_16;
			pipes[pipe_cnt].pipe.scale_ratio_depth.hscl_ratio = (double) scl->ratios.horz.value / (1ULL<<32);
			pipes[pipe_cnt].pipe.scale_ratio_depth.hscl_ratio_c = (double) scl->ratios.horz_c.value / (1ULL<<32);
			pipes[pipe_cnt].pipe.scale_ratio_depth.vscl_ratio = (double) scl->ratios.vert.value / (1ULL<<32);
			pipes[pipe_cnt].pipe.scale_ratio_depth.vscl_ratio_c = (double) scl->ratios.vert_c.value / (1ULL<<32);
			pipes[pipe_cnt].pipe.scale_ratio_depth.scl_enable =
					scl->ratios.vert.value != dc_fixpt_one.value
					|| scl->ratios.horz.value != dc_fixpt_one.value
					|| scl->ratios.vert_c.value != dc_fixpt_one.value
					|| scl->ratios.horz_c.value != dc_fixpt_one.value /*Lb only or Full scl*/
					|| dc->debug.always_scale; /*support always scale*/
			pipes[pipe_cnt].pipe.scale_taps.htaps = scl->taps.h_taps;
			pipes[pipe_cnt].pipe.scale_taps.htaps_c = scl->taps.h_taps_c;
			pipes[pipe_cnt].pipe.scale_taps.vtaps = scl->taps.v_taps;
			pipes[pipe_cnt].pipe.scale_taps.vtaps_c = scl->taps.v_taps_c;

			pipes[pipe_cnt].pipe.src.macro_tile_size =
					swizzle_mode_to_macro_tile_size(pln->tiling_info.gfx9.swizzle);
			swizzle_to_dml_params(pln->tiling_info.gfx9.swizzle,
					&pipes[pipe_cnt].pipe.src.sw_mode);

			switch (pln->format) {
			case SURFACE_PIXEL_FORMAT_VIDEO_420_YCbCr:
			case SURFACE_PIXEL_FORMAT_VIDEO_420_YCrCb:
				pipes[pipe_cnt].pipe.src.source_format = dm_420_8;
				break;
			case SURFACE_PIXEL_FORMAT_VIDEO_420_10bpc_YCbCr:
			case SURFACE_PIXEL_FORMAT_VIDEO_420_10bpc_YCrCb:
				pipes[pipe_cnt].pipe.src.source_format = dm_420_10;
				break;
			case SURFACE_PIXEL_FORMAT_GRPH_ARGB16161616:
			case SURFACE_PIXEL_FORMAT_GRPH_ARGB16161616F:
			case SURFACE_PIXEL_FORMAT_GRPH_ABGR16161616F:
				pipes[pipe_cnt].pipe.src.source_format = dm_444_64;
				break;
			case SURFACE_PIXEL_FORMAT_GRPH_ARGB1555:
			case SURFACE_PIXEL_FORMAT_GRPH_RGB565:
				pipes[pipe_cnt].pipe.src.source_format = dm_444_16;
				break;
			case SURFACE_PIXEL_FORMAT_GRPH_PALETA_256_COLORS:
				pipes[pipe_cnt].pipe.src.source_format = dm_444_8;
				break;
			default:
				pipes[pipe_cnt].pipe.src.source_format = dm_444_32;
				break;
			}
		}

		pipe_cnt++;
	}

	/* populate writeback information */
	dc->res_pool->funcs->populate_dml_writeback_from_context(dc, res_ctx, pipes);

	return pipe_cnt;
}

unsigned int dcn20_calc_max_scaled_time(
		unsigned int time_per_pixel,
		enum mmhubbub_wbif_mode mode,
		unsigned int urgent_watermark)
{
	unsigned int time_per_byte = 0;
	unsigned int total_y_free_entry = 0x200; /* two memory piece for luma */
	unsigned int total_c_free_entry = 0x140; /* two memory piece for chroma */
	unsigned int small_free_entry, max_free_entry;
	unsigned int buf_lh_capability;
	unsigned int max_scaled_time;

	if (mode == PACKED_444) /* packed mode */
		time_per_byte = time_per_pixel/4;
	else if (mode == PLANAR_420_8BPC)
		time_per_byte  = time_per_pixel;
	else if (mode == PLANAR_420_10BPC) /* p010 */
		time_per_byte  = time_per_pixel * 819/1024;

	if (time_per_byte == 0)
		time_per_byte = 1;

	small_free_entry  = (total_y_free_entry > total_c_free_entry) ? total_c_free_entry : total_y_free_entry;
	max_free_entry    = (mode == PACKED_444) ? total_y_free_entry + total_c_free_entry : small_free_entry;
	buf_lh_capability = max_free_entry*time_per_byte*32/16; /* there is 4bit fraction */
	max_scaled_time   = buf_lh_capability - urgent_watermark;
	return max_scaled_time;
}

void dcn20_set_mcif_arb_params(
		struct dc *dc,
		struct dc_state *context,
		display_e2e_pipe_params_st *pipes,
		int pipe_cnt)
{
	enum mmhubbub_wbif_mode wbif_mode;
	struct mcif_arb_params *wb_arb_params;
	int i, j, k, dwb_pipe;

	/* Writeback MCIF_WB arbitration parameters */
	dwb_pipe = 0;
	for (i = 0; i < dc->res_pool->pipe_count; i++) {

		if (!context->res_ctx.pipe_ctx[i].stream)
			continue;

		for (j = 0; j < MAX_DWB_PIPES; j++) {
			if (context->res_ctx.pipe_ctx[i].stream->writeback_info[j].wb_enabled == false)
				continue;

			//wb_arb_params = &context->res_ctx.pipe_ctx[i].stream->writeback_info[j].mcif_arb_params;
			wb_arb_params = &context->bw_ctx.bw.dcn.bw_writeback.mcif_wb_arb[dwb_pipe];

			if (context->res_ctx.pipe_ctx[i].stream->writeback_info[j].dwb_params.out_format == dwb_scaler_mode_yuv420) {
				if (context->res_ctx.pipe_ctx[i].stream->writeback_info[j].dwb_params.output_depth == DWB_OUTPUT_PIXEL_DEPTH_8BPC)
					wbif_mode = PLANAR_420_8BPC;
				else
					wbif_mode = PLANAR_420_10BPC;
			} else
				wbif_mode = PACKED_444;

			for (k = 0; k < sizeof(wb_arb_params->cli_watermark)/sizeof(wb_arb_params->cli_watermark[0]); k++) {
				wb_arb_params->cli_watermark[k] = get_wm_writeback_urgent(&context->bw_ctx.dml, pipes, pipe_cnt) * 1000;
				wb_arb_params->pstate_watermark[k] = get_wm_writeback_dram_clock_change(&context->bw_ctx.dml, pipes, pipe_cnt) * 1000;
			}
			wb_arb_params->time_per_pixel = 16.0 / context->res_ctx.pipe_ctx[i].stream->phy_pix_clk; /* 4 bit fraction, ms */
			wb_arb_params->slice_lines = 32;
			wb_arb_params->arbitration_slice = 2;
			wb_arb_params->max_scaled_time = dcn20_calc_max_scaled_time(wb_arb_params->time_per_pixel,
				wbif_mode,
				wb_arb_params->cli_watermark[0]); /* assume 4 watermark sets have the same value */

			dwb_pipe++;

			if (dwb_pipe >= MAX_DWB_PIPES)
				return;
		}
		if (dwb_pipe >= MAX_DWB_PIPES)
			return;
	}
}

bool dcn20_validate_dsc(struct dc *dc, struct dc_state *new_ctx)
{
	int i;

	/* Validate DSC config, dsc count validation is already done */
	for (i = 0; i < dc->res_pool->pipe_count; i++) {
		struct pipe_ctx *pipe_ctx = &new_ctx->res_ctx.pipe_ctx[i];
		struct dc_stream_state *stream = pipe_ctx->stream;
		struct dsc_config dsc_cfg;
		struct pipe_ctx *odm_pipe;
		int opp_cnt = 1;

		for (odm_pipe = pipe_ctx->next_odm_pipe; odm_pipe; odm_pipe = odm_pipe->next_odm_pipe)
			opp_cnt++;

		/* Only need to validate top pipe */
		if (pipe_ctx->top_pipe || pipe_ctx->prev_odm_pipe || !stream || !stream->timing.flags.DSC)
			continue;

		dsc_cfg.pic_width = (stream->timing.h_addressable + stream->timing.h_border_left
				+ stream->timing.h_border_right) / opp_cnt;
		dsc_cfg.pic_height = stream->timing.v_addressable + stream->timing.v_border_top
				+ stream->timing.v_border_bottom;
		dsc_cfg.pixel_encoding = stream->timing.pixel_encoding;
		dsc_cfg.color_depth = stream->timing.display_color_depth;
		dsc_cfg.dc_dsc_cfg = stream->timing.dsc_cfg;
		dsc_cfg.dc_dsc_cfg.num_slices_h /= opp_cnt;

		if (!pipe_ctx->stream_res.dsc->funcs->dsc_validate_stream(pipe_ctx->stream_res.dsc, &dsc_cfg))
			return false;
	}
	return true;
}

struct pipe_ctx *dcn20_find_secondary_pipe(struct dc *dc,
		struct resource_context *res_ctx,
		const struct resource_pool *pool,
		const struct pipe_ctx *primary_pipe)
{
	struct pipe_ctx *secondary_pipe = NULL;

	if (dc && primary_pipe) {
		int j;
		int preferred_pipe_idx = 0;

		/* first check the prev dc state:
		 * if this primary pipe has a bottom pipe in prev. state
		 * and if the bottom pipe is still available (which it should be),
		 * pick that pipe as secondary
		 * Same logic applies for ODM pipes. Since mpo is not allowed with odm
		 * check in else case.
		 */
		if (dc->current_state->res_ctx.pipe_ctx[primary_pipe->pipe_idx].bottom_pipe) {
			preferred_pipe_idx = dc->current_state->res_ctx.pipe_ctx[primary_pipe->pipe_idx].bottom_pipe->pipe_idx;
			if (res_ctx->pipe_ctx[preferred_pipe_idx].stream == NULL) {
				secondary_pipe = &res_ctx->pipe_ctx[preferred_pipe_idx];
				secondary_pipe->pipe_idx = preferred_pipe_idx;
			}
		} else if (dc->current_state->res_ctx.pipe_ctx[primary_pipe->pipe_idx].next_odm_pipe) {
			preferred_pipe_idx = dc->current_state->res_ctx.pipe_ctx[primary_pipe->pipe_idx].next_odm_pipe->pipe_idx;
			if (res_ctx->pipe_ctx[preferred_pipe_idx].stream == NULL) {
				secondary_pipe = &res_ctx->pipe_ctx[preferred_pipe_idx];
				secondary_pipe->pipe_idx = preferred_pipe_idx;
			}
		}

		/*
		 * if this primary pipe does not have a bottom pipe in prev. state
		 * start backward and find a pipe that did not used to be a bottom pipe in
		 * prev. dc state. This way we make sure we keep the same assignment as
		 * last state and will not have to reprogram every pipe
		 */
		if (secondary_pipe == NULL) {
			for (j = dc->res_pool->pipe_count - 1; j >= 0; j--) {
				if (dc->current_state->res_ctx.pipe_ctx[j].top_pipe == NULL
						&& dc->current_state->res_ctx.pipe_ctx[j].prev_odm_pipe == NULL) {
					preferred_pipe_idx = j;

					if (res_ctx->pipe_ctx[preferred_pipe_idx].stream == NULL) {
						secondary_pipe = &res_ctx->pipe_ctx[preferred_pipe_idx];
						secondary_pipe->pipe_idx = preferred_pipe_idx;
						break;
					}
				}
			}
		}
		/*
		 * We should never hit this assert unless assignments are shuffled around
		 * if this happens we will prob. hit a vsync tdr
		 */
		ASSERT(secondary_pipe);
		/*
		 * search backwards for the second pipe to keep pipe
		 * assignment more consistent
		 */
		if (secondary_pipe == NULL) {
			for (j = dc->res_pool->pipe_count - 1; j >= 0; j--) {
				preferred_pipe_idx = j;

				if (res_ctx->pipe_ctx[preferred_pipe_idx].stream == NULL) {
					secondary_pipe = &res_ctx->pipe_ctx[preferred_pipe_idx];
					secondary_pipe->pipe_idx = preferred_pipe_idx;
					break;
				}
			}
		}
	}

	return secondary_pipe;
}

void dcn20_merge_pipes_for_validate(
		struct dc *dc,
		struct dc_state *context)
{
	int i;

	/* merge previously split odm pipes since mode support needs to make the decision */
	for (i = 0; i < dc->res_pool->pipe_count; i++) {
		struct pipe_ctx *pipe = &context->res_ctx.pipe_ctx[i];
		struct pipe_ctx *odm_pipe = pipe->next_odm_pipe;

		if (pipe->prev_odm_pipe)
			continue;

		pipe->next_odm_pipe = NULL;
		while (odm_pipe) {
			struct pipe_ctx *next_odm_pipe = odm_pipe->next_odm_pipe;

			odm_pipe->plane_state = NULL;
			odm_pipe->stream = NULL;
			odm_pipe->top_pipe = NULL;
			odm_pipe->bottom_pipe = NULL;
			odm_pipe->prev_odm_pipe = NULL;
			odm_pipe->next_odm_pipe = NULL;
			if (odm_pipe->stream_res.dsc)
				release_dsc(&context->res_ctx, dc->res_pool, &odm_pipe->stream_res.dsc);
			/* Clear plane_res and stream_res */
			memset(&odm_pipe->plane_res, 0, sizeof(odm_pipe->plane_res));
			memset(&odm_pipe->stream_res, 0, sizeof(odm_pipe->stream_res));
			odm_pipe = next_odm_pipe;
		}
		if (pipe->plane_state)
			resource_build_scaling_params(pipe);
	}

	/* merge previously mpc split pipes since mode support needs to make the decision */
	for (i = 0; i < dc->res_pool->pipe_count; i++) {
		struct pipe_ctx *pipe = &context->res_ctx.pipe_ctx[i];
		struct pipe_ctx *hsplit_pipe = pipe->bottom_pipe;

		if (!hsplit_pipe || hsplit_pipe->plane_state != pipe->plane_state)
			continue;

		pipe->bottom_pipe = hsplit_pipe->bottom_pipe;
		if (hsplit_pipe->bottom_pipe)
			hsplit_pipe->bottom_pipe->top_pipe = pipe;
		hsplit_pipe->plane_state = NULL;
		hsplit_pipe->stream = NULL;
		hsplit_pipe->top_pipe = NULL;
		hsplit_pipe->bottom_pipe = NULL;

		/* Clear plane_res and stream_res */
		memset(&hsplit_pipe->plane_res, 0, sizeof(hsplit_pipe->plane_res));
		memset(&hsplit_pipe->stream_res, 0, sizeof(hsplit_pipe->stream_res));
		if (pipe->plane_state)
			resource_build_scaling_params(pipe);
	}
}

int dcn20_validate_apply_pipe_split_flags(
		struct dc *dc,
		struct dc_state *context,
		int vlevel,
		bool *split)
{
	int i, pipe_idx, vlevel_split;
	bool force_split = false;
	bool avoid_split = dc->debug.pipe_split_policy != MPC_SPLIT_DYNAMIC;

	/* Single display loop, exits if there is more than one display */
	for (i = 0; i < dc->res_pool->pipe_count; i++) {
		struct pipe_ctx *pipe = &context->res_ctx.pipe_ctx[i];
		bool exit_loop = false;

		if (!pipe->stream || pipe->top_pipe)
			continue;

		if (dc->debug.force_single_disp_pipe_split) {
			if (!force_split)
				force_split = true;
			else {
				force_split = false;
				exit_loop = true;
			}
		}
		if (dc->debug.pipe_split_policy == MPC_SPLIT_AVOID_MULT_DISP) {
			if (avoid_split)
				avoid_split = false;
			else {
				avoid_split = true;
				exit_loop = true;
			}
		}
		if (exit_loop)
			break;
	}
	/* TODO: fix dc bugs and remove this split threshold thing */
	if (context->stream_count > dc->res_pool->pipe_count / 2)
		avoid_split = true;

	/* Avoid split loop looks for lowest voltage level that allows most unsplit pipes possible */
	if (avoid_split) {
		for (i = 0, pipe_idx = 0; i < dc->res_pool->pipe_count; i++) {
			if (!context->res_ctx.pipe_ctx[i].stream)
				continue;

			for (vlevel_split = vlevel; vlevel <= context->bw_ctx.dml.soc.num_states; vlevel++)
				if (context->bw_ctx.dml.vba.NoOfDPP[vlevel][0][pipe_idx] == 1)
					break;
			/* Impossible to not split this pipe */
			if (vlevel > context->bw_ctx.dml.soc.num_states)
				vlevel = vlevel_split;
			pipe_idx++;
		}
		context->bw_ctx.dml.vba.maxMpcComb = 0;
	}

	/* Split loop sets which pipe should be split based on dml outputs and dc flags */
	for (i = 0, pipe_idx = 0; i < dc->res_pool->pipe_count; i++) {
		struct pipe_ctx *pipe = &context->res_ctx.pipe_ctx[i];

		if (!context->res_ctx.pipe_ctx[i].stream)
			continue;

		if (force_split || context->bw_ctx.dml.vba.NoOfDPP[vlevel][context->bw_ctx.dml.vba.maxMpcComb][pipe_idx] > 1)
			split[i] = true;
		if ((pipe->stream->view_format ==
				VIEW_3D_FORMAT_SIDE_BY_SIDE ||
				pipe->stream->view_format ==
				VIEW_3D_FORMAT_TOP_AND_BOTTOM) &&
				(pipe->stream->timing.timing_3d_format ==
				TIMING_3D_FORMAT_TOP_AND_BOTTOM ||
				 pipe->stream->timing.timing_3d_format ==
				TIMING_3D_FORMAT_SIDE_BY_SIDE))
			split[i] = true;
		if (dc->debug.force_odm_combine & (1 << pipe->stream_res.tg->inst)) {
			split[i] = true;
			context->bw_ctx.dml.vba.ODMCombineEnablePerState[vlevel][pipe_idx] = dm_odm_combine_mode_2to1;
		}
		context->bw_ctx.dml.vba.ODMCombineEnabled[pipe_idx] =
			context->bw_ctx.dml.vba.ODMCombineEnablePerState[vlevel][pipe_idx];
		/* Adjust dppclk when split is forced, do not bother with dispclk */
		if (split[i] && context->bw_ctx.dml.vba.NoOfDPP[vlevel][context->bw_ctx.dml.vba.maxMpcComb][pipe_idx] == 1)
			context->bw_ctx.dml.vba.RequiredDPPCLK[vlevel][context->bw_ctx.dml.vba.maxMpcComb][pipe_idx] /= 2;
		pipe_idx++;
	}

	return vlevel;
}

bool dcn20_fast_validate_bw(
		struct dc *dc,
		struct dc_state *context,
		display_e2e_pipe_params_st *pipes,
		int *pipe_cnt_out,
		int *pipe_split_from,
		int *vlevel_out)
{
	bool out = false;
	bool split[MAX_PIPES] = { false };
	int pipe_cnt, i, pipe_idx, vlevel;

	ASSERT(pipes);
	if (!pipes)
		return false;

	dcn20_merge_pipes_for_validate(dc, context);

	pipe_cnt = dc->res_pool->funcs->populate_dml_pipes(dc, context, pipes);

	*pipe_cnt_out = pipe_cnt;

	if (!pipe_cnt) {
		out = true;
		goto validate_out;
	}

	vlevel = dml_get_voltage_level(&context->bw_ctx.dml, pipes, pipe_cnt);

	if (vlevel > context->bw_ctx.dml.soc.num_states)
		goto validate_fail;

	vlevel = dcn20_validate_apply_pipe_split_flags(dc, context, vlevel, split);

	/*initialize pipe_just_split_from to invalid idx*/
	for (i = 0; i < MAX_PIPES; i++)
		pipe_split_from[i] = -1;

	for (i = 0, pipe_idx = -1; i < dc->res_pool->pipe_count; i++) {
		struct pipe_ctx *pipe = &context->res_ctx.pipe_ctx[i];
		struct pipe_ctx *hsplit_pipe = pipe->bottom_pipe;

		if (!pipe->stream || pipe_split_from[i] >= 0)
			continue;

		pipe_idx++;

		if (!pipe->top_pipe && !pipe->plane_state && context->bw_ctx.dml.vba.ODMCombineEnabled[pipe_idx]) {
			hsplit_pipe = dcn20_find_secondary_pipe(dc, &context->res_ctx, dc->res_pool, pipe);
			ASSERT(hsplit_pipe);
			if (!dcn20_split_stream_for_odm(
					&context->res_ctx, dc->res_pool,
					pipe, hsplit_pipe))
				goto validate_fail;
			pipe_split_from[hsplit_pipe->pipe_idx] = pipe_idx;
			dcn20_build_mapped_resource(dc, context, pipe->stream);
		}

		if (!pipe->plane_state)
			continue;
		/* Skip 2nd half of already split pipe */
		if (pipe->top_pipe && pipe->plane_state == pipe->top_pipe->plane_state)
			continue;

		/* We do not support mpo + odm at the moment */
		if (hsplit_pipe && hsplit_pipe->plane_state != pipe->plane_state
				&& context->bw_ctx.dml.vba.ODMCombineEnabled[pipe_idx])
			goto validate_fail;

		if (split[i]) {
			if (!hsplit_pipe || hsplit_pipe->plane_state != pipe->plane_state) {
				/* pipe not split previously needs split */
				hsplit_pipe = dcn20_find_secondary_pipe(dc, &context->res_ctx, dc->res_pool, pipe);
				ASSERT(hsplit_pipe);
				if (!hsplit_pipe) {
					context->bw_ctx.dml.vba.RequiredDPPCLK[vlevel][context->bw_ctx.dml.vba.maxMpcComb][pipe_idx] *= 2;
					continue;
				}
				if (context->bw_ctx.dml.vba.ODMCombineEnabled[pipe_idx]) {
					if (!dcn20_split_stream_for_odm(
							&context->res_ctx, dc->res_pool,
							pipe, hsplit_pipe))
						goto validate_fail;
					dcn20_build_mapped_resource(dc, context, pipe->stream);
				} else
					dcn20_split_stream_for_mpc(
						&context->res_ctx, dc->res_pool,
						pipe, hsplit_pipe);
				pipe_split_from[hsplit_pipe->pipe_idx] = pipe_idx;
			}
		} else if (hsplit_pipe && hsplit_pipe->plane_state == pipe->plane_state) {
			/* merge should already have been done */
			ASSERT(0);
		}
	}
	/* Actual dsc count per stream dsc validation*/
	if (!dcn20_validate_dsc(dc, context)) {
		context->bw_ctx.dml.vba.ValidationStatus[context->bw_ctx.dml.vba.soc.num_states] =
				DML_FAIL_DSC_VALIDATION_FAILURE;
		goto validate_fail;
	}

	*vlevel_out = vlevel;

	out = true;
	goto validate_out;

validate_fail:
	out = false;

validate_out:
	return out;
}

static void dcn20_calculate_wm(
		struct dc *dc, struct dc_state *context,
		display_e2e_pipe_params_st *pipes,
		int *out_pipe_cnt,
		int *pipe_split_from,
		int vlevel)
{
	int pipe_cnt, i, pipe_idx;

	for (i = 0, pipe_idx = 0, pipe_cnt = 0; i < dc->res_pool->pipe_count; i++) {
		if (!context->res_ctx.pipe_ctx[i].stream)
			continue;

		pipes[pipe_cnt].clks_cfg.refclk_mhz = dc->res_pool->ref_clocks.dchub_ref_clock_inKhz / 1000.0;
		pipes[pipe_cnt].clks_cfg.dispclk_mhz = context->bw_ctx.dml.vba.RequiredDISPCLK[vlevel][context->bw_ctx.dml.vba.maxMpcComb];

		if (pipe_split_from[i] < 0) {
			pipes[pipe_cnt].clks_cfg.dppclk_mhz =
					context->bw_ctx.dml.vba.RequiredDPPCLK[vlevel][context->bw_ctx.dml.vba.maxMpcComb][pipe_idx];
			if (context->bw_ctx.dml.vba.BlendingAndTiming[pipe_idx] == pipe_idx)
				pipes[pipe_cnt].pipe.dest.odm_combine =
						context->bw_ctx.dml.vba.ODMCombineEnabled[pipe_idx];
			else
				pipes[pipe_cnt].pipe.dest.odm_combine = 0;
			pipe_idx++;
		} else {
			pipes[pipe_cnt].clks_cfg.dppclk_mhz =
					context->bw_ctx.dml.vba.RequiredDPPCLK[vlevel][context->bw_ctx.dml.vba.maxMpcComb][pipe_split_from[i]];
			if (context->bw_ctx.dml.vba.BlendingAndTiming[pipe_split_from[i]] == pipe_split_from[i])
				pipes[pipe_cnt].pipe.dest.odm_combine =
						context->bw_ctx.dml.vba.ODMCombineEnabled[pipe_split_from[i]];
			else
				pipes[pipe_cnt].pipe.dest.odm_combine = 0;
		}

		if (dc->config.forced_clocks) {
			pipes[pipe_cnt].clks_cfg.dispclk_mhz = context->bw_ctx.dml.soc.clock_limits[0].dispclk_mhz;
			pipes[pipe_cnt].clks_cfg.dppclk_mhz = context->bw_ctx.dml.soc.clock_limits[0].dppclk_mhz;
		}
		if (dc->debug.min_disp_clk_khz > pipes[pipe_cnt].clks_cfg.dispclk_mhz * 1000)
			pipes[pipe_cnt].clks_cfg.dispclk_mhz = dc->debug.min_disp_clk_khz / 1000.0;
		if (dc->debug.min_dpp_clk_khz > pipes[pipe_cnt].clks_cfg.dppclk_mhz * 1000)
			pipes[pipe_cnt].clks_cfg.dppclk_mhz = dc->debug.min_dpp_clk_khz / 1000.0;

		pipe_cnt++;
	}

	if (pipe_cnt != pipe_idx) {
		if (dc->res_pool->funcs->populate_dml_pipes)
			pipe_cnt = dc->res_pool->funcs->populate_dml_pipes(dc,
				context, pipes);
		else
			pipe_cnt = dcn20_populate_dml_pipes_from_context(dc,
				context, pipes);
	}

	*out_pipe_cnt = pipe_cnt;

	pipes[0].clks_cfg.voltage = vlevel;
	pipes[0].clks_cfg.dcfclk_mhz = context->bw_ctx.dml.soc.clock_limits[vlevel].dcfclk_mhz;
	pipes[0].clks_cfg.socclk_mhz = context->bw_ctx.dml.soc.clock_limits[vlevel].socclk_mhz;

	/* only pipe 0 is read for voltage and dcf/soc clocks */
	if (vlevel < 1) {
		pipes[0].clks_cfg.voltage = 1;
		pipes[0].clks_cfg.dcfclk_mhz = context->bw_ctx.dml.soc.clock_limits[1].dcfclk_mhz;
		pipes[0].clks_cfg.socclk_mhz = context->bw_ctx.dml.soc.clock_limits[1].socclk_mhz;
	}
	context->bw_ctx.bw.dcn.watermarks.b.urgent_ns = get_wm_urgent(&context->bw_ctx.dml, pipes, pipe_cnt) * 1000;
	context->bw_ctx.bw.dcn.watermarks.b.cstate_pstate.cstate_enter_plus_exit_ns = get_wm_stutter_enter_exit(&context->bw_ctx.dml, pipes, pipe_cnt) * 1000;
	context->bw_ctx.bw.dcn.watermarks.b.cstate_pstate.cstate_exit_ns = get_wm_stutter_exit(&context->bw_ctx.dml, pipes, pipe_cnt) * 1000;
	context->bw_ctx.bw.dcn.watermarks.b.cstate_pstate.pstate_change_ns = get_wm_dram_clock_change(&context->bw_ctx.dml, pipes, pipe_cnt) * 1000;
	context->bw_ctx.bw.dcn.watermarks.b.pte_meta_urgent_ns = get_wm_memory_trip(&context->bw_ctx.dml, pipes, pipe_cnt) * 1000;
	context->bw_ctx.bw.dcn.watermarks.b.frac_urg_bw_nom = get_fraction_of_urgent_bandwidth(&context->bw_ctx.dml, pipes, pipe_cnt) * 1000;
	context->bw_ctx.bw.dcn.watermarks.b.frac_urg_bw_flip = get_fraction_of_urgent_bandwidth_imm_flip(&context->bw_ctx.dml, pipes, pipe_cnt) * 1000;
	context->bw_ctx.bw.dcn.watermarks.b.urgent_latency_ns = get_urgent_latency(&context->bw_ctx.dml, pipes, pipe_cnt) * 1000;

	if (vlevel < 2) {
		pipes[0].clks_cfg.voltage = 2;
		pipes[0].clks_cfg.dcfclk_mhz = context->bw_ctx.dml.soc.clock_limits[2].dcfclk_mhz;
		pipes[0].clks_cfg.socclk_mhz = context->bw_ctx.dml.soc.clock_limits[2].socclk_mhz;
	}
	context->bw_ctx.bw.dcn.watermarks.c.urgent_ns = get_wm_urgent(&context->bw_ctx.dml, pipes, pipe_cnt) * 1000;
	context->bw_ctx.bw.dcn.watermarks.c.cstate_pstate.cstate_enter_plus_exit_ns = get_wm_stutter_enter_exit(&context->bw_ctx.dml, pipes, pipe_cnt) * 1000;
	context->bw_ctx.bw.dcn.watermarks.c.cstate_pstate.cstate_exit_ns = get_wm_stutter_exit(&context->bw_ctx.dml, pipes, pipe_cnt) * 1000;
	context->bw_ctx.bw.dcn.watermarks.c.cstate_pstate.pstate_change_ns = get_wm_dram_clock_change(&context->bw_ctx.dml, pipes, pipe_cnt) * 1000;
	context->bw_ctx.bw.dcn.watermarks.c.pte_meta_urgent_ns = get_wm_memory_trip(&context->bw_ctx.dml, pipes, pipe_cnt) * 1000;
	context->bw_ctx.bw.dcn.watermarks.c.frac_urg_bw_nom = get_fraction_of_urgent_bandwidth(&context->bw_ctx.dml, pipes, pipe_cnt) * 1000;
	context->bw_ctx.bw.dcn.watermarks.c.frac_urg_bw_flip = get_fraction_of_urgent_bandwidth_imm_flip(&context->bw_ctx.dml, pipes, pipe_cnt) * 1000;

	if (vlevel < 3) {
		pipes[0].clks_cfg.voltage = 3;
		pipes[0].clks_cfg.dcfclk_mhz = context->bw_ctx.dml.soc.clock_limits[2].dcfclk_mhz;
		pipes[0].clks_cfg.socclk_mhz = context->bw_ctx.dml.soc.clock_limits[2].socclk_mhz;
	}
	context->bw_ctx.bw.dcn.watermarks.d.urgent_ns = get_wm_urgent(&context->bw_ctx.dml, pipes, pipe_cnt) * 1000;
	context->bw_ctx.bw.dcn.watermarks.d.cstate_pstate.cstate_enter_plus_exit_ns = get_wm_stutter_enter_exit(&context->bw_ctx.dml, pipes, pipe_cnt) * 1000;
	context->bw_ctx.bw.dcn.watermarks.d.cstate_pstate.cstate_exit_ns = get_wm_stutter_exit(&context->bw_ctx.dml, pipes, pipe_cnt) * 1000;
	context->bw_ctx.bw.dcn.watermarks.d.cstate_pstate.pstate_change_ns = get_wm_dram_clock_change(&context->bw_ctx.dml, pipes, pipe_cnt) * 1000;
	context->bw_ctx.bw.dcn.watermarks.d.pte_meta_urgent_ns = get_wm_memory_trip(&context->bw_ctx.dml, pipes, pipe_cnt) * 1000;
	context->bw_ctx.bw.dcn.watermarks.d.frac_urg_bw_nom = get_fraction_of_urgent_bandwidth(&context->bw_ctx.dml, pipes, pipe_cnt) * 1000;
	context->bw_ctx.bw.dcn.watermarks.d.frac_urg_bw_flip = get_fraction_of_urgent_bandwidth_imm_flip(&context->bw_ctx.dml, pipes, pipe_cnt) * 1000;

	pipes[0].clks_cfg.voltage = vlevel;
	pipes[0].clks_cfg.dcfclk_mhz = context->bw_ctx.dml.soc.clock_limits[vlevel].dcfclk_mhz;
	pipes[0].clks_cfg.socclk_mhz = context->bw_ctx.dml.soc.clock_limits[vlevel].socclk_mhz;
	context->bw_ctx.bw.dcn.watermarks.a.urgent_ns = get_wm_urgent(&context->bw_ctx.dml, pipes, pipe_cnt) * 1000;
	context->bw_ctx.bw.dcn.watermarks.a.cstate_pstate.cstate_enter_plus_exit_ns = get_wm_stutter_enter_exit(&context->bw_ctx.dml, pipes, pipe_cnt) * 1000;
	context->bw_ctx.bw.dcn.watermarks.a.cstate_pstate.cstate_exit_ns = get_wm_stutter_exit(&context->bw_ctx.dml, pipes, pipe_cnt) * 1000;
	context->bw_ctx.bw.dcn.watermarks.a.cstate_pstate.pstate_change_ns = get_wm_dram_clock_change(&context->bw_ctx.dml, pipes, pipe_cnt) * 1000;
	context->bw_ctx.bw.dcn.watermarks.a.pte_meta_urgent_ns = get_wm_memory_trip(&context->bw_ctx.dml, pipes, pipe_cnt) * 1000;
	context->bw_ctx.bw.dcn.watermarks.a.frac_urg_bw_nom = get_fraction_of_urgent_bandwidth(&context->bw_ctx.dml, pipes, pipe_cnt) * 1000;
	context->bw_ctx.bw.dcn.watermarks.a.frac_urg_bw_flip = get_fraction_of_urgent_bandwidth_imm_flip(&context->bw_ctx.dml, pipes, pipe_cnt) * 1000;
}

void dcn20_calculate_dlg_params(
		struct dc *dc, struct dc_state *context,
		display_e2e_pipe_params_st *pipes,
		int pipe_cnt,
		int vlevel)
{
	int i, j, pipe_idx, pipe_idx_unsplit;
	bool visited[MAX_PIPES] = { 0 };

	/* Writeback MCIF_WB arbitration parameters */
	dc->res_pool->funcs->set_mcif_arb_params(dc, context, pipes, pipe_cnt);

	context->bw_ctx.bw.dcn.clk.dispclk_khz = context->bw_ctx.dml.vba.DISPCLK * 1000;
	context->bw_ctx.bw.dcn.clk.dcfclk_khz = context->bw_ctx.dml.vba.DCFCLK * 1000;
	context->bw_ctx.bw.dcn.clk.socclk_khz = context->bw_ctx.dml.vba.SOCCLK * 1000;
	context->bw_ctx.bw.dcn.clk.dramclk_khz = context->bw_ctx.dml.vba.DRAMSpeed * 1000 / 16;
	context->bw_ctx.bw.dcn.clk.dcfclk_deep_sleep_khz = context->bw_ctx.dml.vba.DCFCLKDeepSleep * 1000;
	context->bw_ctx.bw.dcn.clk.fclk_khz = context->bw_ctx.dml.vba.FabricClock * 1000;
	context->bw_ctx.bw.dcn.clk.p_state_change_support =
		context->bw_ctx.dml.vba.DRAMClockChangeSupport[vlevel][context->bw_ctx.dml.vba.maxMpcComb]
							!= dm_dram_clock_change_unsupported;
	context->bw_ctx.bw.dcn.clk.dppclk_khz = 0;

	/*
	 * An artifact of dml pipe split/odm is that pipes get merged back together for
	 * calculation. Therefore we need to only extract for first pipe in ascending index order
	 * and copy into the other split half.
	 */
	for (i = 0, pipe_idx = 0, pipe_idx_unsplit = 0; i < dc->res_pool->pipe_count; i++) {
		if (!context->res_ctx.pipe_ctx[i].stream)
			continue;

		if (!visited[pipe_idx]) {
			display_pipe_source_params_st *src = &pipes[pipe_idx].pipe.src;
			display_pipe_dest_params_st *dst = &pipes[pipe_idx].pipe.dest;

			dst->vstartup_start = context->bw_ctx.dml.vba.VStartup[pipe_idx_unsplit];
			dst->vupdate_offset = context->bw_ctx.dml.vba.VUpdateOffsetPix[pipe_idx_unsplit];
			dst->vupdate_width = context->bw_ctx.dml.vba.VUpdateWidthPix[pipe_idx_unsplit];
			dst->vready_offset = context->bw_ctx.dml.vba.VReadyOffsetPix[pipe_idx_unsplit];
			/*
			 * j iterates inside pipes array, unlike i which iterates inside
			 * pipe_ctx array
			 */
			if (src->is_hsplit)
				for (j = pipe_idx + 1; j < pipe_cnt; j++) {
					display_pipe_source_params_st *src_j = &pipes[j].pipe.src;
					display_pipe_dest_params_st *dst_j = &pipes[j].pipe.dest;

					if (src_j->is_hsplit && !visited[j]
							&& src->hsplit_grp == src_j->hsplit_grp) {
						dst_j->vstartup_start = context->bw_ctx.dml.vba.VStartup[pipe_idx_unsplit];
						dst_j->vupdate_offset = context->bw_ctx.dml.vba.VUpdateOffsetPix[pipe_idx_unsplit];
						dst_j->vupdate_width = context->bw_ctx.dml.vba.VUpdateWidthPix[pipe_idx_unsplit];
						dst_j->vready_offset = context->bw_ctx.dml.vba.VReadyOffsetPix[pipe_idx_unsplit];
						visited[j] = true;
					}
				}
			visited[pipe_idx] = true;
			pipe_idx_unsplit++;
		}
		pipe_idx++;
	}

	for (i = 0, pipe_idx = 0; i < dc->res_pool->pipe_count; i++) {
		if (!context->res_ctx.pipe_ctx[i].stream)
			continue;
		if (context->bw_ctx.bw.dcn.clk.dppclk_khz < pipes[pipe_idx].clks_cfg.dppclk_mhz * 1000)
			context->bw_ctx.bw.dcn.clk.dppclk_khz = pipes[pipe_idx].clks_cfg.dppclk_mhz * 1000;
		context->res_ctx.pipe_ctx[i].plane_res.bw.dppclk_khz =
						pipes[pipe_idx].clks_cfg.dppclk_mhz * 1000;
		ASSERT(visited[pipe_idx]);
		context->res_ctx.pipe_ctx[i].pipe_dlg_param = pipes[pipe_idx].pipe.dest;
		pipe_idx++;
	}
	/*save a original dppclock copy*/
	context->bw_ctx.bw.dcn.clk.bw_dppclk_khz = context->bw_ctx.bw.dcn.clk.dppclk_khz;
	context->bw_ctx.bw.dcn.clk.bw_dispclk_khz = context->bw_ctx.bw.dcn.clk.dispclk_khz;
	context->bw_ctx.bw.dcn.clk.max_supported_dppclk_khz = context->bw_ctx.dml.soc.clock_limits[vlevel].dppclk_mhz * 1000;
	context->bw_ctx.bw.dcn.clk.max_supported_dispclk_khz = context->bw_ctx.dml.soc.clock_limits[vlevel].dispclk_mhz * 1000;

	for (i = 0, pipe_idx = 0; i < dc->res_pool->pipe_count; i++) {
		bool cstate_en = context->bw_ctx.dml.vba.PrefetchMode[vlevel][context->bw_ctx.dml.vba.maxMpcComb] != 2;

		if (!context->res_ctx.pipe_ctx[i].stream)
			continue;

		context->bw_ctx.dml.funcs.rq_dlg_get_dlg_reg(&context->bw_ctx.dml,
				&context->res_ctx.pipe_ctx[i].dlg_regs,
				&context->res_ctx.pipe_ctx[i].ttu_regs,
				pipes,
				pipe_cnt,
				pipe_idx,
				cstate_en,
				context->bw_ctx.bw.dcn.clk.p_state_change_support,
				false, false, false);

		context->bw_ctx.dml.funcs.rq_dlg_get_rq_reg(&context->bw_ctx.dml,
				&context->res_ctx.pipe_ctx[i].rq_regs,
				pipes[pipe_idx].pipe);
		pipe_idx++;
	}
}

static bool dcn20_validate_bandwidth_internal(struct dc *dc, struct dc_state *context,
		bool fast_validate)
{
	bool out = false;

	BW_VAL_TRACE_SETUP();

	int vlevel = 0;
	int pipe_split_from[MAX_PIPES];
	int pipe_cnt = 0;
	display_e2e_pipe_params_st *pipes = kzalloc(dc->res_pool->pipe_count * sizeof(display_e2e_pipe_params_st), GFP_KERNEL);
	DC_LOGGER_INIT(dc->ctx->logger);

	BW_VAL_TRACE_COUNT();

	out = dcn20_fast_validate_bw(dc, context, pipes, &pipe_cnt, pipe_split_from, &vlevel);

	if (pipe_cnt == 0)
		goto validate_out;

	if (!out)
		goto validate_fail;

	BW_VAL_TRACE_END_VOLTAGE_LEVEL();

	if (fast_validate) {
		BW_VAL_TRACE_SKIP(fast);
		goto validate_out;
	}

	dcn20_calculate_wm(dc, context, pipes, &pipe_cnt, pipe_split_from, vlevel);
	dcn20_calculate_dlg_params(dc, context, pipes, pipe_cnt, vlevel);

	BW_VAL_TRACE_END_WATERMARKS();

	goto validate_out;

validate_fail:
	DC_LOG_WARNING("Mode Validation Warning: %s failed validation.\n",
		dml_get_status_message(context->bw_ctx.dml.vba.ValidationStatus[context->bw_ctx.dml.vba.soc.num_states]));

	BW_VAL_TRACE_SKIP(fail);
	out = false;

validate_out:
	kfree(pipes);

	BW_VAL_TRACE_FINISH();

	return out;
}


bool dcn20_validate_bandwidth(struct dc *dc, struct dc_state *context,
		bool fast_validate)
{
	bool voltage_supported = false;
	bool full_pstate_supported = false;
	bool dummy_pstate_supported = false;
	double p_state_latency_us;
<<<<<<< HEAD

	DC_FP_START();
	p_state_latency_us = context->bw_ctx.dml.soc.dram_clock_change_latency_us;
	context->bw_ctx.dml.soc.disable_dram_clock_change_vactive_support =
		dc->debug.disable_dram_clock_change_vactive_support;

	if (fast_validate) {
		voltage_supported = dcn20_validate_bandwidth_internal(dc, context, true);

=======

	DC_FP_START();
	p_state_latency_us = context->bw_ctx.dml.soc.dram_clock_change_latency_us;
	context->bw_ctx.dml.soc.disable_dram_clock_change_vactive_support =
		dc->debug.disable_dram_clock_change_vactive_support;

	if (fast_validate) {
		voltage_supported = dcn20_validate_bandwidth_internal(dc, context, true);

>>>>>>> 1a3d4700
		DC_FP_END();
		return voltage_supported;
	}

	// Best case, we support full UCLK switch latency
	voltage_supported = dcn20_validate_bandwidth_internal(dc, context, false);
	full_pstate_supported = context->bw_ctx.bw.dcn.clk.p_state_change_support;

	if (context->bw_ctx.dml.soc.dummy_pstate_latency_us == 0 ||
		(voltage_supported && full_pstate_supported)) {
		context->bw_ctx.bw.dcn.clk.p_state_change_support = full_pstate_supported;
		goto restore_dml_state;
	}

	// Fallback: Try to only support G6 temperature read latency
	context->bw_ctx.dml.soc.dram_clock_change_latency_us = context->bw_ctx.dml.soc.dummy_pstate_latency_us;

	voltage_supported = dcn20_validate_bandwidth_internal(dc, context, false);
	dummy_pstate_supported = context->bw_ctx.bw.dcn.clk.p_state_change_support;

	if (voltage_supported && dummy_pstate_supported) {
		context->bw_ctx.bw.dcn.clk.p_state_change_support = false;
		goto restore_dml_state;
	}

	// ERROR: fallback is supposed to always work.
	ASSERT(false);

restore_dml_state:
	context->bw_ctx.dml.soc.dram_clock_change_latency_us = p_state_latency_us;

	DC_FP_END();
	return voltage_supported;
}

struct pipe_ctx *dcn20_acquire_idle_pipe_for_layer(
		struct dc_state *state,
		const struct resource_pool *pool,
		struct dc_stream_state *stream)
{
	struct resource_context *res_ctx = &state->res_ctx;
	struct pipe_ctx *head_pipe = resource_get_head_pipe_for_stream(res_ctx, stream);
	struct pipe_ctx *idle_pipe = find_idle_secondary_pipe(res_ctx, pool, head_pipe);

	if (!head_pipe)
		ASSERT(0);

	if (!idle_pipe)
		return NULL;

	idle_pipe->stream = head_pipe->stream;
	idle_pipe->stream_res.tg = head_pipe->stream_res.tg;
	idle_pipe->stream_res.opp = head_pipe->stream_res.opp;

	idle_pipe->plane_res.hubp = pool->hubps[idle_pipe->pipe_idx];
	idle_pipe->plane_res.ipp = pool->ipps[idle_pipe->pipe_idx];
	idle_pipe->plane_res.dpp = pool->dpps[idle_pipe->pipe_idx];
	idle_pipe->plane_res.mpcc_inst = pool->dpps[idle_pipe->pipe_idx]->inst;

	return idle_pipe;
}

bool dcn20_get_dcc_compression_cap(const struct dc *dc,
		const struct dc_dcc_surface_param *input,
		struct dc_surface_dcc_cap *output)
{
	return dc->res_pool->hubbub->funcs->get_dcc_compression_cap(
			dc->res_pool->hubbub,
			input,
			output);
}

static void dcn20_destroy_resource_pool(struct resource_pool **pool)
{
	struct dcn20_resource_pool *dcn20_pool = TO_DCN20_RES_POOL(*pool);

	dcn20_resource_destruct(dcn20_pool);
	kfree(dcn20_pool);
	*pool = NULL;
}


static struct dc_cap_funcs cap_funcs = {
	.get_dcc_compression_cap = dcn20_get_dcc_compression_cap
};


enum dc_status dcn20_get_default_swizzle_mode(struct dc_plane_state *plane_state)
{
	enum dc_status result = DC_OK;

	enum surface_pixel_format surf_pix_format = plane_state->format;
	unsigned int bpp = resource_pixel_format_to_bpp(surf_pix_format);

	enum swizzle_mode_values swizzle = DC_SW_LINEAR;

	if (bpp == 64)
		swizzle = DC_SW_64KB_D;
	else
		swizzle = DC_SW_64KB_S;

	plane_state->tiling_info.gfx9.swizzle = swizzle;
	return result;
}

static struct resource_funcs dcn20_res_pool_funcs = {
	.destroy = dcn20_destroy_resource_pool,
	.link_enc_create = dcn20_link_encoder_create,
	.validate_bandwidth = dcn20_validate_bandwidth,
	.acquire_idle_pipe_for_layer = dcn20_acquire_idle_pipe_for_layer,
	.add_stream_to_ctx = dcn20_add_stream_to_ctx,
	.remove_stream_from_ctx = dcn20_remove_stream_from_ctx,
	.populate_dml_writeback_from_context = dcn20_populate_dml_writeback_from_context,
	.get_default_swizzle_mode = dcn20_get_default_swizzle_mode,
	.set_mcif_arb_params = dcn20_set_mcif_arb_params,
	.populate_dml_pipes = dcn20_populate_dml_pipes_from_context,
	.find_first_free_match_stream_enc_for_link = dcn10_find_first_free_match_stream_enc_for_link
};

bool dcn20_dwbc_create(struct dc_context *ctx, struct resource_pool *pool)
{
	int i;
	uint32_t pipe_count = pool->res_cap->num_dwb;

	for (i = 0; i < pipe_count; i++) {
		struct dcn20_dwbc *dwbc20 = kzalloc(sizeof(struct dcn20_dwbc),
						    GFP_KERNEL);

		if (!dwbc20) {
			dm_error("DC: failed to create dwbc20!\n");
			return false;
		}
		dcn20_dwbc_construct(dwbc20, ctx,
				&dwbc20_regs[i],
				&dwbc20_shift,
				&dwbc20_mask,
				i);
		pool->dwbc[i] = &dwbc20->base;
	}
	return true;
}

bool dcn20_mmhubbub_create(struct dc_context *ctx, struct resource_pool *pool)
{
	int i;
	uint32_t pipe_count = pool->res_cap->num_dwb;

	ASSERT(pipe_count > 0);

	for (i = 0; i < pipe_count; i++) {
		struct dcn20_mmhubbub *mcif_wb20 = kzalloc(sizeof(struct dcn20_mmhubbub),
						    GFP_KERNEL);

		if (!mcif_wb20) {
			dm_error("DC: failed to create mcif_wb20!\n");
			return false;
		}

		dcn20_mmhubbub_construct(mcif_wb20, ctx,
				&mcif_wb20_regs[i],
				&mcif_wb20_shift,
				&mcif_wb20_mask,
				i);

		pool->mcif_wb[i] = &mcif_wb20->base;
	}
	return true;
}

static struct pp_smu_funcs *dcn20_pp_smu_create(struct dc_context *ctx)
{
	struct pp_smu_funcs *pp_smu = kzalloc(sizeof(*pp_smu), GFP_KERNEL);

	if (!pp_smu)
		return pp_smu;

	dm_pp_get_funcs(ctx, pp_smu);

	if (pp_smu->ctx.ver != PP_SMU_VER_NV)
		pp_smu = memset(pp_smu, 0, sizeof(struct pp_smu_funcs));

	return pp_smu;
}

static void dcn20_pp_smu_destroy(struct pp_smu_funcs **pp_smu)
{
	if (pp_smu && *pp_smu) {
		kfree(*pp_smu);
		*pp_smu = NULL;
	}
}

void dcn20_cap_soc_clocks(
		struct _vcs_dpi_soc_bounding_box_st *bb,
		struct pp_smu_nv_clock_table max_clocks)
{
	int i;

	// First pass - cap all clocks higher than the reported max
	for (i = 0; i < bb->num_states; i++) {
		if ((bb->clock_limits[i].dcfclk_mhz > (max_clocks.dcfClockInKhz / 1000))
				&& max_clocks.dcfClockInKhz != 0)
			bb->clock_limits[i].dcfclk_mhz = (max_clocks.dcfClockInKhz / 1000);

		if ((bb->clock_limits[i].dram_speed_mts > (max_clocks.uClockInKhz / 1000) * 16)
						&& max_clocks.uClockInKhz != 0)
			bb->clock_limits[i].dram_speed_mts = (max_clocks.uClockInKhz / 1000) * 16;

		if ((bb->clock_limits[i].fabricclk_mhz > (max_clocks.fabricClockInKhz / 1000))
						&& max_clocks.fabricClockInKhz != 0)
			bb->clock_limits[i].fabricclk_mhz = (max_clocks.fabricClockInKhz / 1000);

		if ((bb->clock_limits[i].dispclk_mhz > (max_clocks.displayClockInKhz / 1000))
						&& max_clocks.displayClockInKhz != 0)
			bb->clock_limits[i].dispclk_mhz = (max_clocks.displayClockInKhz / 1000);

		if ((bb->clock_limits[i].dppclk_mhz > (max_clocks.dppClockInKhz / 1000))
						&& max_clocks.dppClockInKhz != 0)
			bb->clock_limits[i].dppclk_mhz = (max_clocks.dppClockInKhz / 1000);

		if ((bb->clock_limits[i].phyclk_mhz > (max_clocks.phyClockInKhz / 1000))
						&& max_clocks.phyClockInKhz != 0)
			bb->clock_limits[i].phyclk_mhz = (max_clocks.phyClockInKhz / 1000);

		if ((bb->clock_limits[i].socclk_mhz > (max_clocks.socClockInKhz / 1000))
						&& max_clocks.socClockInKhz != 0)
			bb->clock_limits[i].socclk_mhz = (max_clocks.socClockInKhz / 1000);

		if ((bb->clock_limits[i].dscclk_mhz > (max_clocks.dscClockInKhz / 1000))
						&& max_clocks.dscClockInKhz != 0)
			bb->clock_limits[i].dscclk_mhz = (max_clocks.dscClockInKhz / 1000);
	}

	// Second pass - remove all duplicate clock states
	for (i = bb->num_states - 1; i > 1; i--) {
		bool duplicate = true;

		if (bb->clock_limits[i-1].dcfclk_mhz != bb->clock_limits[i].dcfclk_mhz)
			duplicate = false;
		if (bb->clock_limits[i-1].dispclk_mhz != bb->clock_limits[i].dispclk_mhz)
			duplicate = false;
		if (bb->clock_limits[i-1].dppclk_mhz != bb->clock_limits[i].dppclk_mhz)
			duplicate = false;
		if (bb->clock_limits[i-1].dram_speed_mts != bb->clock_limits[i].dram_speed_mts)
			duplicate = false;
		if (bb->clock_limits[i-1].dscclk_mhz != bb->clock_limits[i].dscclk_mhz)
			duplicate = false;
		if (bb->clock_limits[i-1].fabricclk_mhz != bb->clock_limits[i].fabricclk_mhz)
			duplicate = false;
		if (bb->clock_limits[i-1].phyclk_mhz != bb->clock_limits[i].phyclk_mhz)
			duplicate = false;
		if (bb->clock_limits[i-1].socclk_mhz != bb->clock_limits[i].socclk_mhz)
			duplicate = false;

		if (duplicate)
			bb->num_states--;
	}
}

void dcn20_update_bounding_box(struct dc *dc, struct _vcs_dpi_soc_bounding_box_st *bb,
		struct pp_smu_nv_clock_table *max_clocks, unsigned int *uclk_states, unsigned int num_states)
{
	struct _vcs_dpi_voltage_scaling_st calculated_states[MAX_CLOCK_LIMIT_STATES];
	int i;
	int num_calculated_states = 0;
	int min_dcfclk = 0;

	if (num_states == 0)
		return;

	memset(calculated_states, 0, sizeof(calculated_states));

	if (dc->bb_overrides.min_dcfclk_mhz > 0)
		min_dcfclk = dc->bb_overrides.min_dcfclk_mhz;
	else {
		if (ASICREV_IS_NAVI12_P(dc->ctx->asic_id.hw_internal_rev))
			min_dcfclk = 310;
		else
			// Accounting for SOC/DCF relationship, we can go as high as
			// 506Mhz in Vmin.
			min_dcfclk = 506;
	}

	for (i = 0; i < num_states; i++) {
		int min_fclk_required_by_uclk;
		calculated_states[i].state = i;
		calculated_states[i].dram_speed_mts = uclk_states[i] * 16 / 1000;

		// FCLK:UCLK ratio is 1.08
		min_fclk_required_by_uclk = mul_u64_u32_shr(BIT_ULL(32) * 1080 / 1000000, uclk_states[i], 32);

		calculated_states[i].fabricclk_mhz = (min_fclk_required_by_uclk < min_dcfclk) ?
				min_dcfclk : min_fclk_required_by_uclk;

		calculated_states[i].socclk_mhz = (calculated_states[i].fabricclk_mhz > max_clocks->socClockInKhz / 1000) ?
				max_clocks->socClockInKhz / 1000 : calculated_states[i].fabricclk_mhz;

		calculated_states[i].dcfclk_mhz = (calculated_states[i].fabricclk_mhz > max_clocks->dcfClockInKhz / 1000) ?
				max_clocks->dcfClockInKhz / 1000 : calculated_states[i].fabricclk_mhz;

		calculated_states[i].dispclk_mhz = max_clocks->displayClockInKhz / 1000;
		calculated_states[i].dppclk_mhz = max_clocks->displayClockInKhz / 1000;
		calculated_states[i].dscclk_mhz = max_clocks->displayClockInKhz / (1000 * 3);

		calculated_states[i].phyclk_mhz = max_clocks->phyClockInKhz / 1000;

		num_calculated_states++;
	}

	calculated_states[num_calculated_states - 1].socclk_mhz = max_clocks->socClockInKhz / 1000;
	calculated_states[num_calculated_states - 1].fabricclk_mhz = max_clocks->socClockInKhz / 1000;
	calculated_states[num_calculated_states - 1].dcfclk_mhz = max_clocks->dcfClockInKhz / 1000;

	memcpy(bb->clock_limits, calculated_states, sizeof(bb->clock_limits));
	bb->num_states = num_calculated_states;

	// Duplicate the last state, DML always an extra state identical to max state to work
	memcpy(&bb->clock_limits[num_calculated_states], &bb->clock_limits[num_calculated_states - 1], sizeof(struct _vcs_dpi_voltage_scaling_st));
	bb->clock_limits[num_calculated_states].state = bb->num_states;
}

void dcn20_patch_bounding_box(struct dc *dc, struct _vcs_dpi_soc_bounding_box_st *bb)
{
	if ((int)(bb->sr_exit_time_us * 1000) != dc->bb_overrides.sr_exit_time_ns
			&& dc->bb_overrides.sr_exit_time_ns) {
		bb->sr_exit_time_us = dc->bb_overrides.sr_exit_time_ns / 1000.0;
	}

	if ((int)(bb->sr_enter_plus_exit_time_us * 1000)
				!= dc->bb_overrides.sr_enter_plus_exit_time_ns
			&& dc->bb_overrides.sr_enter_plus_exit_time_ns) {
		bb->sr_enter_plus_exit_time_us =
				dc->bb_overrides.sr_enter_plus_exit_time_ns / 1000.0;
	}

	if ((int)(bb->urgent_latency_us * 1000) != dc->bb_overrides.urgent_latency_ns
			&& dc->bb_overrides.urgent_latency_ns) {
		bb->urgent_latency_us = dc->bb_overrides.urgent_latency_ns / 1000.0;
	}

	if ((int)(bb->dram_clock_change_latency_us * 1000)
				!= dc->bb_overrides.dram_clock_change_latency_ns
			&& dc->bb_overrides.dram_clock_change_latency_ns) {
		bb->dram_clock_change_latency_us =
				dc->bb_overrides.dram_clock_change_latency_ns / 1000.0;
	}
}

static struct _vcs_dpi_soc_bounding_box_st *get_asic_rev_soc_bb(
	uint32_t hw_internal_rev)
{
	if (ASICREV_IS_NAVI14_M(hw_internal_rev))
		return &dcn2_0_nv14_soc;

	if (ASICREV_IS_NAVI12_P(hw_internal_rev))
		return &dcn2_0_nv12_soc;

	return &dcn2_0_soc;
}

static struct _vcs_dpi_ip_params_st *get_asic_rev_ip_params(
	uint32_t hw_internal_rev)
{
	/* NV14 */
	if (ASICREV_IS_NAVI14_M(hw_internal_rev))
		return &dcn2_0_nv14_ip;

	/* NV12 and NV10 */
	return &dcn2_0_ip;
}

static enum dml_project get_dml_project_version(uint32_t hw_internal_rev)
{
	return DML_PROJECT_NAVI10v2;
}

#define fixed16_to_double(x) (((double) x) / ((double) (1 << 16)))
#define fixed16_to_double_to_cpu(x) fixed16_to_double(le32_to_cpu(x))

static bool init_soc_bounding_box(struct dc *dc,
				  struct dcn20_resource_pool *pool)
{
	const struct gpu_info_soc_bounding_box_v1_0 *bb = dc->soc_bounding_box;
	struct _vcs_dpi_soc_bounding_box_st *loaded_bb =
			get_asic_rev_soc_bb(dc->ctx->asic_id.hw_internal_rev);
	struct _vcs_dpi_ip_params_st *loaded_ip =
			get_asic_rev_ip_params(dc->ctx->asic_id.hw_internal_rev);

	DC_LOGGER_INIT(dc->ctx->logger);

	/* TODO: upstream NV12 bounding box when its launched */
	if (!bb && ASICREV_IS_NAVI12_P(dc->ctx->asic_id.hw_internal_rev)) {
		DC_LOG_ERROR("%s: not valid soc bounding box/n", __func__);
		return false;
	}

	if (bb && ASICREV_IS_NAVI12_P(dc->ctx->asic_id.hw_internal_rev)) {
		int i;

		dcn2_0_nv12_soc.sr_exit_time_us =
				fixed16_to_double_to_cpu(bb->sr_exit_time_us);
		dcn2_0_nv12_soc.sr_enter_plus_exit_time_us =
				fixed16_to_double_to_cpu(bb->sr_enter_plus_exit_time_us);
		dcn2_0_nv12_soc.urgent_latency_us =
				fixed16_to_double_to_cpu(bb->urgent_latency_us);
		dcn2_0_nv12_soc.urgent_latency_pixel_data_only_us =
				fixed16_to_double_to_cpu(bb->urgent_latency_pixel_data_only_us);
		dcn2_0_nv12_soc.urgent_latency_pixel_mixed_with_vm_data_us =
				fixed16_to_double_to_cpu(bb->urgent_latency_pixel_mixed_with_vm_data_us);
		dcn2_0_nv12_soc.urgent_latency_vm_data_only_us =
				fixed16_to_double_to_cpu(bb->urgent_latency_vm_data_only_us);
		dcn2_0_nv12_soc.urgent_out_of_order_return_per_channel_pixel_only_bytes =
				le32_to_cpu(bb->urgent_out_of_order_return_per_channel_pixel_only_bytes);
		dcn2_0_nv12_soc.urgent_out_of_order_return_per_channel_pixel_and_vm_bytes =
				le32_to_cpu(bb->urgent_out_of_order_return_per_channel_pixel_and_vm_bytes);
		dcn2_0_nv12_soc.urgent_out_of_order_return_per_channel_vm_only_bytes =
				le32_to_cpu(bb->urgent_out_of_order_return_per_channel_vm_only_bytes);
		dcn2_0_nv12_soc.pct_ideal_dram_sdp_bw_after_urgent_pixel_only =
				fixed16_to_double_to_cpu(bb->pct_ideal_dram_sdp_bw_after_urgent_pixel_only);
		dcn2_0_nv12_soc.pct_ideal_dram_sdp_bw_after_urgent_pixel_and_vm =
				fixed16_to_double_to_cpu(bb->pct_ideal_dram_sdp_bw_after_urgent_pixel_and_vm);
		dcn2_0_nv12_soc.pct_ideal_dram_sdp_bw_after_urgent_vm_only =
				fixed16_to_double_to_cpu(bb->pct_ideal_dram_sdp_bw_after_urgent_vm_only);
		dcn2_0_nv12_soc.max_avg_sdp_bw_use_normal_percent =
				fixed16_to_double_to_cpu(bb->max_avg_sdp_bw_use_normal_percent);
		dcn2_0_nv12_soc.max_avg_dram_bw_use_normal_percent =
				fixed16_to_double_to_cpu(bb->max_avg_dram_bw_use_normal_percent);
		dcn2_0_nv12_soc.writeback_latency_us =
				fixed16_to_double_to_cpu(bb->writeback_latency_us);
		dcn2_0_nv12_soc.ideal_dram_bw_after_urgent_percent =
				fixed16_to_double_to_cpu(bb->ideal_dram_bw_after_urgent_percent);
		dcn2_0_nv12_soc.max_request_size_bytes =
				le32_to_cpu(bb->max_request_size_bytes);
		dcn2_0_nv12_soc.dram_channel_width_bytes =
				le32_to_cpu(bb->dram_channel_width_bytes);
		dcn2_0_nv12_soc.fabric_datapath_to_dcn_data_return_bytes =
				le32_to_cpu(bb->fabric_datapath_to_dcn_data_return_bytes);
		dcn2_0_nv12_soc.dcn_downspread_percent =
				fixed16_to_double_to_cpu(bb->dcn_downspread_percent);
		dcn2_0_nv12_soc.downspread_percent =
				fixed16_to_double_to_cpu(bb->downspread_percent);
		dcn2_0_nv12_soc.dram_page_open_time_ns =
				fixed16_to_double_to_cpu(bb->dram_page_open_time_ns);
		dcn2_0_nv12_soc.dram_rw_turnaround_time_ns =
				fixed16_to_double_to_cpu(bb->dram_rw_turnaround_time_ns);
		dcn2_0_nv12_soc.dram_return_buffer_per_channel_bytes =
				le32_to_cpu(bb->dram_return_buffer_per_channel_bytes);
		dcn2_0_nv12_soc.round_trip_ping_latency_dcfclk_cycles =
				le32_to_cpu(bb->round_trip_ping_latency_dcfclk_cycles);
		dcn2_0_nv12_soc.urgent_out_of_order_return_per_channel_bytes =
				le32_to_cpu(bb->urgent_out_of_order_return_per_channel_bytes);
		dcn2_0_nv12_soc.channel_interleave_bytes =
				le32_to_cpu(bb->channel_interleave_bytes);
		dcn2_0_nv12_soc.num_banks =
				le32_to_cpu(bb->num_banks);
		dcn2_0_nv12_soc.num_chans =
				le32_to_cpu(bb->num_chans);
		dcn2_0_nv12_soc.vmm_page_size_bytes =
				le32_to_cpu(bb->vmm_page_size_bytes);
		dcn2_0_nv12_soc.dram_clock_change_latency_us =
				fixed16_to_double_to_cpu(bb->dram_clock_change_latency_us);
		// HACK!! Lower uclock latency switch time so we don't switch
		dcn2_0_nv12_soc.dram_clock_change_latency_us = 10;
		dcn2_0_nv12_soc.writeback_dram_clock_change_latency_us =
				fixed16_to_double_to_cpu(bb->writeback_dram_clock_change_latency_us);
		dcn2_0_nv12_soc.return_bus_width_bytes =
				le32_to_cpu(bb->return_bus_width_bytes);
		dcn2_0_nv12_soc.dispclk_dppclk_vco_speed_mhz =
				le32_to_cpu(bb->dispclk_dppclk_vco_speed_mhz);
		dcn2_0_nv12_soc.xfc_bus_transport_time_us =
				le32_to_cpu(bb->xfc_bus_transport_time_us);
		dcn2_0_nv12_soc.xfc_xbuf_latency_tolerance_us =
				le32_to_cpu(bb->xfc_xbuf_latency_tolerance_us);
		dcn2_0_nv12_soc.use_urgent_burst_bw =
				le32_to_cpu(bb->use_urgent_burst_bw);
		dcn2_0_nv12_soc.num_states =
				le32_to_cpu(bb->num_states);

		for (i = 0; i < dcn2_0_nv12_soc.num_states; i++) {
			dcn2_0_nv12_soc.clock_limits[i].state =
					le32_to_cpu(bb->clock_limits[i].state);
			dcn2_0_nv12_soc.clock_limits[i].dcfclk_mhz =
					fixed16_to_double_to_cpu(bb->clock_limits[i].dcfclk_mhz);
			dcn2_0_nv12_soc.clock_limits[i].fabricclk_mhz =
					fixed16_to_double_to_cpu(bb->clock_limits[i].fabricclk_mhz);
			dcn2_0_nv12_soc.clock_limits[i].dispclk_mhz =
					fixed16_to_double_to_cpu(bb->clock_limits[i].dispclk_mhz);
			dcn2_0_nv12_soc.clock_limits[i].dppclk_mhz =
					fixed16_to_double_to_cpu(bb->clock_limits[i].dppclk_mhz);
			dcn2_0_nv12_soc.clock_limits[i].phyclk_mhz =
					fixed16_to_double_to_cpu(bb->clock_limits[i].phyclk_mhz);
			dcn2_0_nv12_soc.clock_limits[i].socclk_mhz =
					fixed16_to_double_to_cpu(bb->clock_limits[i].socclk_mhz);
			dcn2_0_nv12_soc.clock_limits[i].dscclk_mhz =
					fixed16_to_double_to_cpu(bb->clock_limits[i].dscclk_mhz);
			dcn2_0_nv12_soc.clock_limits[i].dram_speed_mts =
					fixed16_to_double_to_cpu(bb->clock_limits[i].dram_speed_mts);
		}
	}

	if (pool->base.pp_smu) {
		struct pp_smu_nv_clock_table max_clocks = {0};
		unsigned int uclk_states[8] = {0};
		unsigned int num_states = 0;
		enum pp_smu_status status;
		bool clock_limits_available = false;
		bool uclk_states_available = false;

		if (pool->base.pp_smu->nv_funcs.get_uclk_dpm_states) {
			status = (pool->base.pp_smu->nv_funcs.get_uclk_dpm_states)
				(&pool->base.pp_smu->nv_funcs.pp_smu, uclk_states, &num_states);

			uclk_states_available = (status == PP_SMU_RESULT_OK);
		}

		if (pool->base.pp_smu->nv_funcs.get_maximum_sustainable_clocks) {
			status = (*pool->base.pp_smu->nv_funcs.get_maximum_sustainable_clocks)
					(&pool->base.pp_smu->nv_funcs.pp_smu, &max_clocks);
			/* SMU cannot set DCF clock to anything equal to or higher than SOC clock
			 */
			if (max_clocks.dcfClockInKhz >= max_clocks.socClockInKhz)
				max_clocks.dcfClockInKhz = max_clocks.socClockInKhz - 1000;
			clock_limits_available = (status == PP_SMU_RESULT_OK);
		}

		if (clock_limits_available && uclk_states_available && num_states)
			dcn20_update_bounding_box(dc, loaded_bb, &max_clocks, uclk_states, num_states);
		else if (clock_limits_available)
			dcn20_cap_soc_clocks(loaded_bb, max_clocks);
	}

	loaded_ip->max_num_otg = pool->base.res_cap->num_timing_generator;
	loaded_ip->max_num_dpp = pool->base.pipe_count;
	dcn20_patch_bounding_box(dc, loaded_bb);

	return true;
}

static bool dcn20_resource_construct(
	uint8_t num_virtual_links,
	struct dc *dc,
	struct dcn20_resource_pool *pool)
{
	int i;
	struct dc_context *ctx = dc->ctx;
	struct irq_service_init_data init_data;
	struct ddc_service_init_data ddc_init_data;
	struct _vcs_dpi_soc_bounding_box_st *loaded_bb =
			get_asic_rev_soc_bb(ctx->asic_id.hw_internal_rev);
	struct _vcs_dpi_ip_params_st *loaded_ip =
			get_asic_rev_ip_params(ctx->asic_id.hw_internal_rev);
	enum dml_project dml_project_version =
			get_dml_project_version(ctx->asic_id.hw_internal_rev);

	DC_FP_START();

	ctx->dc_bios->regs = &bios_regs;
	pool->base.funcs = &dcn20_res_pool_funcs;

	if (ASICREV_IS_NAVI14_M(ctx->asic_id.hw_internal_rev)) {
		pool->base.res_cap = &res_cap_nv14;
		pool->base.pipe_count = 5;
		pool->base.mpcc_count = 5;
	} else {
		pool->base.res_cap = &res_cap_nv10;
		pool->base.pipe_count = 6;
		pool->base.mpcc_count = 6;
	}
	/*************************************************
	 *  Resource + asic cap harcoding                *
	 *************************************************/
	pool->base.underlay_pipe_index = NO_UNDERLAY_PIPE;

	dc->caps.max_downscale_ratio = 200;
	dc->caps.i2c_speed_in_khz = 100;
	dc->caps.max_cursor_size = 256;
	dc->caps.dmdata_alloc_size = 2048;

	dc->caps.max_slave_planes = 1;
	dc->caps.post_blend_color_processing = true;
	dc->caps.force_dp_tps4_for_cp2520 = true;
	dc->caps.hw_3d_lut = true;
	dc->caps.extended_aux_timeout_support = true;

	if (dc->ctx->dce_environment == DCE_ENV_PRODUCTION_DRV) {
		dc->debug = debug_defaults_drv;
	} else if (dc->ctx->dce_environment == DCE_ENV_FPGA_MAXIMUS) {
		pool->base.pipe_count = 4;
		pool->base.mpcc_count = pool->base.pipe_count;
		dc->debug = debug_defaults_diags;
	} else {
		dc->debug = debug_defaults_diags;
	}
	//dcn2.0x
	dc->work_arounds.dedcn20_305_wa = true;

	// Init the vm_helper
	if (dc->vm_helper)
		vm_helper_init(dc->vm_helper, 16);

	/*************************************************
	 *  Create resources                             *
	 *************************************************/

	pool->base.clock_sources[DCN20_CLK_SRC_PLL0] =
			dcn20_clock_source_create(ctx, ctx->dc_bios,
				CLOCK_SOURCE_COMBO_PHY_PLL0,
				&clk_src_regs[0], false);
	pool->base.clock_sources[DCN20_CLK_SRC_PLL1] =
			dcn20_clock_source_create(ctx, ctx->dc_bios,
				CLOCK_SOURCE_COMBO_PHY_PLL1,
				&clk_src_regs[1], false);
	pool->base.clock_sources[DCN20_CLK_SRC_PLL2] =
			dcn20_clock_source_create(ctx, ctx->dc_bios,
				CLOCK_SOURCE_COMBO_PHY_PLL2,
				&clk_src_regs[2], false);
	pool->base.clock_sources[DCN20_CLK_SRC_PLL3] =
			dcn20_clock_source_create(ctx, ctx->dc_bios,
				CLOCK_SOURCE_COMBO_PHY_PLL3,
				&clk_src_regs[3], false);
	pool->base.clock_sources[DCN20_CLK_SRC_PLL4] =
			dcn20_clock_source_create(ctx, ctx->dc_bios,
				CLOCK_SOURCE_COMBO_PHY_PLL4,
				&clk_src_regs[4], false);
	pool->base.clock_sources[DCN20_CLK_SRC_PLL5] =
			dcn20_clock_source_create(ctx, ctx->dc_bios,
				CLOCK_SOURCE_COMBO_PHY_PLL5,
				&clk_src_regs[5], false);
	pool->base.clk_src_count = DCN20_CLK_SRC_TOTAL;
	/* todo: not reuse phy_pll registers */
	pool->base.dp_clock_source =
			dcn20_clock_source_create(ctx, ctx->dc_bios,
				CLOCK_SOURCE_ID_DP_DTO,
				&clk_src_regs[0], true);

	for (i = 0; i < pool->base.clk_src_count; i++) {
		if (pool->base.clock_sources[i] == NULL) {
			dm_error("DC: failed to create clock sources!\n");
			BREAK_TO_DEBUGGER();
			goto create_fail;
		}
	}

	pool->base.dccg = dccg2_create(ctx, &dccg_regs, &dccg_shift, &dccg_mask);
	if (pool->base.dccg == NULL) {
		dm_error("DC: failed to create dccg!\n");
		BREAK_TO_DEBUGGER();
		goto create_fail;
	}

	pool->base.dmcu = dcn20_dmcu_create(ctx,
			&dmcu_regs,
			&dmcu_shift,
			&dmcu_mask);
	if (pool->base.dmcu == NULL) {
		dm_error("DC: failed to create dmcu!\n");
		BREAK_TO_DEBUGGER();
		goto create_fail;
	}

	pool->base.abm = dce_abm_create(ctx,
			&abm_regs,
			&abm_shift,
			&abm_mask);
	if (pool->base.abm == NULL) {
		dm_error("DC: failed to create abm!\n");
		BREAK_TO_DEBUGGER();
		goto create_fail;
	}

	pool->base.pp_smu = dcn20_pp_smu_create(ctx);


	if (!init_soc_bounding_box(dc, pool)) {
		dm_error("DC: failed to initialize soc bounding box!\n");
		BREAK_TO_DEBUGGER();
		goto create_fail;
	}

	dml_init_instance(&dc->dml, loaded_bb, loaded_ip, dml_project_version);

	if (!dc->debug.disable_pplib_wm_range) {
		struct pp_smu_wm_range_sets ranges = {0};
		int i = 0;

		ranges.num_reader_wm_sets = 0;

		if (loaded_bb->num_states == 1) {
			ranges.reader_wm_sets[0].wm_inst = i;
			ranges.reader_wm_sets[0].min_drain_clk_mhz = PP_SMU_WM_SET_RANGE_CLK_UNCONSTRAINED_MIN;
			ranges.reader_wm_sets[0].max_drain_clk_mhz = PP_SMU_WM_SET_RANGE_CLK_UNCONSTRAINED_MAX;
			ranges.reader_wm_sets[0].min_fill_clk_mhz = PP_SMU_WM_SET_RANGE_CLK_UNCONSTRAINED_MIN;
			ranges.reader_wm_sets[0].max_fill_clk_mhz = PP_SMU_WM_SET_RANGE_CLK_UNCONSTRAINED_MAX;

			ranges.num_reader_wm_sets = 1;
		} else if (loaded_bb->num_states > 1) {
			for (i = 0; i < 4 && i < loaded_bb->num_states; i++) {
				ranges.reader_wm_sets[i].wm_inst = i;
				ranges.reader_wm_sets[i].min_drain_clk_mhz = PP_SMU_WM_SET_RANGE_CLK_UNCONSTRAINED_MIN;
				ranges.reader_wm_sets[i].max_drain_clk_mhz = PP_SMU_WM_SET_RANGE_CLK_UNCONSTRAINED_MAX;
				ranges.reader_wm_sets[i].min_fill_clk_mhz = (i > 0) ? (loaded_bb->clock_limits[i - 1].dram_speed_mts / 16) + 1 : 0;
				ranges.reader_wm_sets[i].max_fill_clk_mhz = loaded_bb->clock_limits[i].dram_speed_mts / 16;

				ranges.num_reader_wm_sets = i + 1;
			}

			ranges.reader_wm_sets[0].min_fill_clk_mhz = PP_SMU_WM_SET_RANGE_CLK_UNCONSTRAINED_MIN;
			ranges.reader_wm_sets[ranges.num_reader_wm_sets - 1].max_fill_clk_mhz = PP_SMU_WM_SET_RANGE_CLK_UNCONSTRAINED_MAX;
		}

		ranges.num_writer_wm_sets = 1;

		ranges.writer_wm_sets[0].wm_inst = 0;
		ranges.writer_wm_sets[0].min_fill_clk_mhz = PP_SMU_WM_SET_RANGE_CLK_UNCONSTRAINED_MIN;
		ranges.writer_wm_sets[0].max_fill_clk_mhz = PP_SMU_WM_SET_RANGE_CLK_UNCONSTRAINED_MAX;
		ranges.writer_wm_sets[0].min_drain_clk_mhz = PP_SMU_WM_SET_RANGE_CLK_UNCONSTRAINED_MIN;
		ranges.writer_wm_sets[0].max_drain_clk_mhz = PP_SMU_WM_SET_RANGE_CLK_UNCONSTRAINED_MAX;

		/* Notify PP Lib/SMU which Watermarks to use for which clock ranges */
		if (pool->base.pp_smu->nv_funcs.set_wm_ranges)
			pool->base.pp_smu->nv_funcs.set_wm_ranges(&pool->base.pp_smu->nv_funcs.pp_smu, &ranges);
	}

	init_data.ctx = dc->ctx;
	pool->base.irqs = dal_irq_service_dcn20_create(&init_data);
	if (!pool->base.irqs)
		goto create_fail;

	/* mem input -> ipp -> dpp -> opp -> TG */
	for (i = 0; i < pool->base.pipe_count; i++) {
		pool->base.hubps[i] = dcn20_hubp_create(ctx, i);
		if (pool->base.hubps[i] == NULL) {
			BREAK_TO_DEBUGGER();
			dm_error(
				"DC: failed to create memory input!\n");
			goto create_fail;
		}

		pool->base.ipps[i] = dcn20_ipp_create(ctx, i);
		if (pool->base.ipps[i] == NULL) {
			BREAK_TO_DEBUGGER();
			dm_error(
				"DC: failed to create input pixel processor!\n");
			goto create_fail;
		}

		pool->base.dpps[i] = dcn20_dpp_create(ctx, i);
		if (pool->base.dpps[i] == NULL) {
			BREAK_TO_DEBUGGER();
			dm_error(
				"DC: failed to create dpps!\n");
			goto create_fail;
		}
	}
	for (i = 0; i < pool->base.res_cap->num_ddc; i++) {
		pool->base.engines[i] = dcn20_aux_engine_create(ctx, i);
		if (pool->base.engines[i] == NULL) {
			BREAK_TO_DEBUGGER();
			dm_error(
				"DC:failed to create aux engine!!\n");
			goto create_fail;
		}
		pool->base.hw_i2cs[i] = dcn20_i2c_hw_create(ctx, i);
		if (pool->base.hw_i2cs[i] == NULL) {
			BREAK_TO_DEBUGGER();
			dm_error(
				"DC:failed to create hw i2c!!\n");
			goto create_fail;
		}
		pool->base.sw_i2cs[i] = NULL;
	}

	for (i = 0; i < pool->base.res_cap->num_opp; i++) {
		pool->base.opps[i] = dcn20_opp_create(ctx, i);
		if (pool->base.opps[i] == NULL) {
			BREAK_TO_DEBUGGER();
			dm_error(
				"DC: failed to create output pixel processor!\n");
			goto create_fail;
		}
	}

	for (i = 0; i < pool->base.res_cap->num_timing_generator; i++) {
		pool->base.timing_generators[i] = dcn20_timing_generator_create(
				ctx, i);
		if (pool->base.timing_generators[i] == NULL) {
			BREAK_TO_DEBUGGER();
			dm_error("DC: failed to create tg!\n");
			goto create_fail;
		}
	}

	pool->base.timing_generator_count = i;

	pool->base.mpc = dcn20_mpc_create(ctx);
	if (pool->base.mpc == NULL) {
		BREAK_TO_DEBUGGER();
		dm_error("DC: failed to create mpc!\n");
		goto create_fail;
	}

	pool->base.hubbub = dcn20_hubbub_create(ctx);
	if (pool->base.hubbub == NULL) {
		BREAK_TO_DEBUGGER();
		dm_error("DC: failed to create hubbub!\n");
		goto create_fail;
	}

	for (i = 0; i < pool->base.res_cap->num_dsc; i++) {
		pool->base.dscs[i] = dcn20_dsc_create(ctx, i);
		if (pool->base.dscs[i] == NULL) {
			BREAK_TO_DEBUGGER();
			dm_error("DC: failed to create display stream compressor %d!\n", i);
			goto create_fail;
		}
	}

	if (!dcn20_dwbc_create(ctx, &pool->base)) {
		BREAK_TO_DEBUGGER();
		dm_error("DC: failed to create dwbc!\n");
		goto create_fail;
	}
	if (!dcn20_mmhubbub_create(ctx, &pool->base)) {
		BREAK_TO_DEBUGGER();
		dm_error("DC: failed to create mcif_wb!\n");
		goto create_fail;
	}

	if (!resource_construct(num_virtual_links, dc, &pool->base,
			(!IS_FPGA_MAXIMUS_DC(dc->ctx->dce_environment) ?
			&res_create_funcs : &res_create_maximus_funcs)))
			goto create_fail;

	dcn20_hw_sequencer_construct(dc);

	dc->caps.max_planes =  pool->base.pipe_count;

	for (i = 0; i < dc->caps.max_planes; ++i)
		dc->caps.planes[i] = plane_cap;

	dc->cap_funcs = cap_funcs;

	if (dc->ctx->dc_bios->fw_info.oem_i2c_present) {
		ddc_init_data.ctx = dc->ctx;
		ddc_init_data.link = NULL;
		ddc_init_data.id.id = dc->ctx->dc_bios->fw_info.oem_i2c_obj_id;
		ddc_init_data.id.enum_id = 0;
		ddc_init_data.id.type = OBJECT_TYPE_GENERIC;
		pool->base.oem_device = dal_ddc_service_create(&ddc_init_data);
	} else {
		pool->base.oem_device = NULL;
	}

	DC_FP_END();
	return true;

create_fail:

	DC_FP_END();
	dcn20_resource_destruct(pool);

	return false;
}

struct resource_pool *dcn20_create_resource_pool(
		const struct dc_init_data *init_data,
		struct dc *dc)
{
	struct dcn20_resource_pool *pool =
		kzalloc(sizeof(struct dcn20_resource_pool), GFP_KERNEL);

	if (!pool)
		return NULL;

	if (dcn20_resource_construct(init_data->num_virtual_links, dc, pool))
		return &pool->base;

	BREAK_TO_DEBUGGER();
	kfree(pool);
	return NULL;
}<|MERGE_RESOLUTION|>--- conflicted
+++ resolved
@@ -3042,7 +3042,6 @@
 	bool full_pstate_supported = false;
 	bool dummy_pstate_supported = false;
 	double p_state_latency_us;
-<<<<<<< HEAD
 
 	DC_FP_START();
 	p_state_latency_us = context->bw_ctx.dml.soc.dram_clock_change_latency_us;
@@ -3052,17 +3051,6 @@
 	if (fast_validate) {
 		voltage_supported = dcn20_validate_bandwidth_internal(dc, context, true);
 
-=======
-
-	DC_FP_START();
-	p_state_latency_us = context->bw_ctx.dml.soc.dram_clock_change_latency_us;
-	context->bw_ctx.dml.soc.disable_dram_clock_change_vactive_support =
-		dc->debug.disable_dram_clock_change_vactive_support;
-
-	if (fast_validate) {
-		voltage_supported = dcn20_validate_bandwidth_internal(dc, context, true);
-
->>>>>>> 1a3d4700
 		DC_FP_END();
 		return voltage_supported;
 	}
