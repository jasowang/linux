--- conflicted
+++ resolved
@@ -1625,8 +1625,6 @@
 		hws->funcs.verify_allow_pstate_change_high(dc);
 }
 
-<<<<<<< HEAD
-=======
 /**
  * delay_cursor_until_vupdate() - Delay cursor update if too close to VUPDATE.
  *
@@ -1690,20 +1688,16 @@
 	udelay(us_to_vupdate + us_vupdate);
 }
 
->>>>>>> 7f6e100e
 void dcn10_cursor_lock(struct dc *dc, struct pipe_ctx *pipe, bool lock)
 {
 	/* cursor lock is per MPCC tree, so only need to lock one pipe per stream */
 	if (!pipe || pipe->top_pipe)
 		return;
 
-<<<<<<< HEAD
-=======
 	/* Prevent cursor lock from stalling out cursor updates. */
 	if (lock)
 		delay_cursor_until_vupdate(dc, pipe);
 
->>>>>>> 7f6e100e
 	dc->res_pool->mpc->funcs->cursor_lock(dc->res_pool->mpc,
 			pipe->stream_res.opp->inst, lock);
 }
