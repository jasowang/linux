/*
 * NVMe admin command implementation.
 * Copyright (c) 2015-2016 HGST, a Western Digital Company.
 *
 * This program is free software; you can redistribute it and/or modify it
 * under the terms and conditions of the GNU General Public License,
 * version 2, as published by the Free Software Foundation.
 *
 * This program is distributed in the hope it will be useful, but WITHOUT
 * ANY WARRANTY; without even the implied warranty of MERCHANTABILITY or
 * FITNESS FOR A PARTICULAR PURPOSE.  See the GNU General Public License for
 * more details.
 */
#define pr_fmt(fmt) KBUILD_MODNAME ": " fmt
#include <linux/module.h>
#include <linux/rculist.h>

#include <generated/utsrelease.h>
#include <asm/unaligned.h>
#include "nvmet.h"

u32 nvmet_get_log_page_len(struct nvme_command *cmd)
{
	u32 len = le16_to_cpu(cmd->get_log_page.numdu);

	len <<= 16;
	len += le16_to_cpu(cmd->get_log_page.numdl);
	/* NUMD is a 0's based value */
	len += 1;
	len *= sizeof(u32);

	return len;
}

static u16 nvmet_get_smart_log_nsid(struct nvmet_req *req,
		struct nvme_smart_log *slog)
{
	u16 status;
	struct nvmet_ns *ns;
	u64 host_reads, host_writes, data_units_read, data_units_written;

	status = NVME_SC_SUCCESS;
	ns = nvmet_find_namespace(req->sq->ctrl, req->cmd->get_log_page.nsid);
	if (!ns) {
		status = NVME_SC_INVALID_NS;
		pr_err("nvmet : Could not find namespace id : %d\n",
				le32_to_cpu(req->cmd->get_log_page.nsid));
		goto out;
	}

	host_reads = part_stat_read(ns->bdev->bd_part, ios[READ]);
	data_units_read = part_stat_read(ns->bdev->bd_part, sectors[READ]);
	host_writes = part_stat_read(ns->bdev->bd_part, ios[WRITE]);
	data_units_written = part_stat_read(ns->bdev->bd_part, sectors[WRITE]);

	put_unaligned_le64(host_reads, &slog->host_reads[0]);
	put_unaligned_le64(data_units_read, &slog->data_units_read[0]);
	put_unaligned_le64(host_writes, &slog->host_writes[0]);
	put_unaligned_le64(data_units_written, &slog->data_units_written[0]);
	nvmet_put_namespace(ns);
out:
	return status;
}

static u16 nvmet_get_smart_log_all(struct nvmet_req *req,
		struct nvme_smart_log *slog)
{
	u16 status;
	u64 host_reads = 0, host_writes = 0;
	u64 data_units_read = 0, data_units_written = 0;
	struct nvmet_ns *ns;
	struct nvmet_ctrl *ctrl;

	status = NVME_SC_SUCCESS;
	ctrl = req->sq->ctrl;

	rcu_read_lock();
	list_for_each_entry_rcu(ns, &ctrl->subsys->namespaces, dev_link) {
		host_reads += part_stat_read(ns->bdev->bd_part, ios[READ]);
		data_units_read +=
			part_stat_read(ns->bdev->bd_part, sectors[READ]);
		host_writes += part_stat_read(ns->bdev->bd_part, ios[WRITE]);
		data_units_written +=
			part_stat_read(ns->bdev->bd_part, sectors[WRITE]);

	}
	rcu_read_unlock();

	put_unaligned_le64(host_reads, &slog->host_reads[0]);
	put_unaligned_le64(data_units_read, &slog->data_units_read[0]);
	put_unaligned_le64(host_writes, &slog->host_writes[0]);
	put_unaligned_le64(data_units_written, &slog->data_units_written[0]);

	return status;
}

static u16 nvmet_get_smart_log(struct nvmet_req *req,
		struct nvme_smart_log *slog)
{
	u16 status;

	WARN_ON(req == NULL || slog == NULL);
	if (req->cmd->get_log_page.nsid == cpu_to_le32(NVME_NSID_ALL))
		status = nvmet_get_smart_log_all(req, slog);
	else
		status = nvmet_get_smart_log_nsid(req, slog);
	return status;
}

static void nvmet_execute_get_log_page(struct nvmet_req *req)
{
	struct nvme_smart_log *smart_log;
	size_t data_len = nvmet_get_log_page_len(req->cmd);
	void *buf;
	u16 status = 0;

	buf = kzalloc(data_len, GFP_KERNEL);
	if (!buf) {
		status = NVME_SC_INTERNAL;
		goto out;
	}

	switch (req->cmd->get_log_page.lid) {
	case NVME_LOG_ERROR:
		/*
		 * We currently never set the More bit in the status field,
		 * so all error log entries are invalid and can be zeroed out.
		 * This is called a minum viable implementation (TM) of this
		 * mandatory log page.
		 */
		break;
	case NVME_LOG_SMART:
		/*
		 * XXX: fill out actual smart log
		 *
		 * We might have a hard time coming up with useful values for
		 * many of the fields, and even when we have useful data
		 * available (e.g. units or commands read/written) those aren't
		 * persistent over power loss.
		 */
		if (data_len != sizeof(*smart_log)) {
			status = NVME_SC_INTERNAL;
			goto err;
		}
		smart_log = buf;
		status = nvmet_get_smart_log(req, smart_log);
		if (status) {
			memset(buf, '\0', data_len);
			goto err;
		}
		break;
	case NVME_LOG_FW_SLOT:
		/*
		 * We only support a single firmware slot which always is
		 * active, so we can zero out the whole firmware slot log and
		 * still claim to fully implement this mandatory log page.
		 */
		break;
	default:
		BUG();
	}

	status = nvmet_copy_to_sgl(req, 0, buf, data_len);

err:
	kfree(buf);
out:
	nvmet_req_complete(req, status);
}

static void copy_and_pad(char *dst, int dst_len, const char *src, int src_len)
{
	int len = min(src_len, dst_len);

	memcpy(dst, src, len);
	if (dst_len > len)
		memset(dst + len, ' ', dst_len - len);
}

static void nvmet_execute_identify_ctrl(struct nvmet_req *req)
{
	struct nvmet_ctrl *ctrl = req->sq->ctrl;
	struct nvme_id_ctrl *id;
	u16 status = 0;
	const char model[] = "Linux";

	id = kzalloc(sizeof(*id), GFP_KERNEL);
	if (!id) {
		status = NVME_SC_INTERNAL;
		goto out;
	}

	/* XXX: figure out how to assign real vendors IDs. */
	id->vid = 0;
	id->ssvid = 0;

	bin2hex(id->sn, &ctrl->subsys->serial,
		min(sizeof(ctrl->subsys->serial), sizeof(id->sn) / 2));
<<<<<<< HEAD
	copy_and_pad(id->mn, sizeof(id->mn), model, sizeof(model) - 1);
	copy_and_pad(id->fr, sizeof(id->fr), UTS_RELEASE, strlen(UTS_RELEASE));
=======
	memcpy_and_pad(id->mn, sizeof(id->mn), model, sizeof(model) - 1, ' ');
	memcpy_and_pad(id->fr, sizeof(id->fr),
		       UTS_RELEASE, strlen(UTS_RELEASE), ' ');
>>>>>>> bb176f67

	id->rab = 6;

	/*
	 * XXX: figure out how we can assign a IEEE OUI, but until then
	 * the safest is to leave it as zeroes.
	 */

	/* we support multiple ports and multiples hosts: */
	id->cmic = (1 << 0) | (1 << 1);

	/* no limit on data transfer sizes for now */
	id->mdts = 0;
	id->cntlid = cpu_to_le16(ctrl->cntlid);
	id->ver = cpu_to_le32(ctrl->subsys->ver);

	/* XXX: figure out what to do about RTD3R/RTD3 */
	id->oaes = cpu_to_le32(1 << 8);
	id->ctratt = cpu_to_le32(1 << 0);

	id->oacs = 0;

	/*
	 * We don't really have a practical limit on the number of abort
	 * comands.  But we don't do anything useful for abort either, so
	 * no point in allowing more abort commands than the spec requires.
	 */
	id->acl = 3;

	id->aerl = NVMET_ASYNC_EVENTS - 1;

	/* first slot is read-only, only one slot supported */
	id->frmw = (1 << 0) | (1 << 1);
	id->lpa = (1 << 0) | (1 << 2);
	id->elpe = NVMET_ERROR_LOG_SLOTS - 1;
	id->npss = 0;

	/* We support keep-alive timeout in granularity of seconds */
	id->kas = cpu_to_le16(NVMET_KAS);

	id->sqes = (0x6 << 4) | 0x6;
	id->cqes = (0x4 << 4) | 0x4;

	/* no enforcement soft-limit for maxcmd - pick arbitrary high value */
	id->maxcmd = cpu_to_le16(NVMET_MAX_CMD);

	id->nn = cpu_to_le32(ctrl->subsys->max_nsid);
	id->oncs = cpu_to_le16(NVME_CTRL_ONCS_DSM |
			NVME_CTRL_ONCS_WRITE_ZEROES);

	/* XXX: don't report vwc if the underlying device is write through */
	id->vwc = NVME_CTRL_VWC_PRESENT;

	/*
	 * We can't support atomic writes bigger than a LBA without support
	 * from the backend device.
	 */
	id->awun = 0;
	id->awupf = 0;

	id->sgls = cpu_to_le32(1 << 0);	/* we always support SGLs */
	if (ctrl->ops->has_keyed_sgls)
		id->sgls |= cpu_to_le32(1 << 2);
	if (ctrl->ops->sqe_inline_size)
		id->sgls |= cpu_to_le32(1 << 20);

	strcpy(id->subnqn, ctrl->subsys->subsysnqn);

	/* Max command capsule size is sqe + single page of in-capsule data */
	id->ioccsz = cpu_to_le32((sizeof(struct nvme_command) +
				  ctrl->ops->sqe_inline_size) / 16);
	/* Max response capsule size is cqe */
	id->iorcsz = cpu_to_le32(sizeof(struct nvme_completion) / 16);

	id->msdbd = ctrl->ops->msdbd;

	/*
	 * Meh, we don't really support any power state.  Fake up the same
	 * values that qemu does.
	 */
	id->psd[0].max_power = cpu_to_le16(0x9c4);
	id->psd[0].entry_lat = cpu_to_le32(0x10);
	id->psd[0].exit_lat = cpu_to_le32(0x4);

	status = nvmet_copy_to_sgl(req, 0, id, sizeof(*id));

	kfree(id);
out:
	nvmet_req_complete(req, status);
}

static void nvmet_execute_identify_ns(struct nvmet_req *req)
{
	struct nvmet_ns *ns;
	struct nvme_id_ns *id;
	u16 status = 0;

	ns = nvmet_find_namespace(req->sq->ctrl, req->cmd->identify.nsid);
	if (!ns) {
		status = NVME_SC_INVALID_NS | NVME_SC_DNR;
		goto out;
	}

	id = kzalloc(sizeof(*id), GFP_KERNEL);
	if (!id) {
		status = NVME_SC_INTERNAL;
		goto out_put_ns;
	}

	/*
	 * nuse = ncap = nsze isn't aways true, but we have no way to find
	 * that out from the underlying device.
	 */
	id->ncap = id->nuse = id->nsze =
		cpu_to_le64(ns->size >> ns->blksize_shift);

	/*
	 * We just provide a single LBA format that matches what the
	 * underlying device reports.
	 */
	id->nlbaf = 0;
	id->flbas = 0;

	/*
	 * Our namespace might always be shared.  Not just with other
	 * controllers, but also with any other user of the block device.
	 */
	id->nmic = (1 << 0);

	memcpy(&id->nguid, &ns->nguid, sizeof(uuid_le));

	id->lbaf[0].ds = ns->blksize_shift;

	status = nvmet_copy_to_sgl(req, 0, id, sizeof(*id));

	kfree(id);
out_put_ns:
	nvmet_put_namespace(ns);
out:
	nvmet_req_complete(req, status);
}

static void nvmet_execute_identify_nslist(struct nvmet_req *req)
{
	static const int buf_size = NVME_IDENTIFY_DATA_SIZE;
	struct nvmet_ctrl *ctrl = req->sq->ctrl;
	struct nvmet_ns *ns;
	u32 min_nsid = le32_to_cpu(req->cmd->identify.nsid);
	__le32 *list;
	u16 status = 0;
	int i = 0;

	list = kzalloc(buf_size, GFP_KERNEL);
	if (!list) {
		status = NVME_SC_INTERNAL;
		goto out;
	}

	rcu_read_lock();
	list_for_each_entry_rcu(ns, &ctrl->subsys->namespaces, dev_link) {
		if (ns->nsid <= min_nsid)
			continue;
		list[i++] = cpu_to_le32(ns->nsid);
		if (i == buf_size / sizeof(__le32))
			break;
	}
	rcu_read_unlock();

	status = nvmet_copy_to_sgl(req, 0, list, buf_size);

	kfree(list);
out:
	nvmet_req_complete(req, status);
}

static u16 nvmet_copy_ns_identifier(struct nvmet_req *req, u8 type, u8 len,
				    void *id, off_t *off)
{
	struct nvme_ns_id_desc desc = {
		.nidt = type,
		.nidl = len,
	};
	u16 status;

	status = nvmet_copy_to_sgl(req, *off, &desc, sizeof(desc));
	if (status)
		return status;
	*off += sizeof(desc);

	status = nvmet_copy_to_sgl(req, *off, id, len);
	if (status)
		return status;
	*off += len;

	return 0;
}

static void nvmet_execute_identify_desclist(struct nvmet_req *req)
{
	struct nvmet_ns *ns;
	u16 status = 0;
	off_t off = 0;

	ns = nvmet_find_namespace(req->sq->ctrl, req->cmd->identify.nsid);
	if (!ns) {
		status = NVME_SC_INVALID_NS | NVME_SC_DNR;
		goto out;
	}

	if (memchr_inv(&ns->uuid, 0, sizeof(ns->uuid))) {
		status = nvmet_copy_ns_identifier(req, NVME_NIDT_UUID,
						  NVME_NIDT_UUID_LEN,
						  &ns->uuid, &off);
		if (status)
			goto out_put_ns;
	}
	if (memchr_inv(ns->nguid, 0, sizeof(ns->nguid))) {
		status = nvmet_copy_ns_identifier(req, NVME_NIDT_NGUID,
						  NVME_NIDT_NGUID_LEN,
						  &ns->nguid, &off);
		if (status)
			goto out_put_ns;
	}

	if (sg_zero_buffer(req->sg, req->sg_cnt, NVME_IDENTIFY_DATA_SIZE - off,
			off) != NVME_IDENTIFY_DATA_SIZE - off)
		status = NVME_SC_INTERNAL | NVME_SC_DNR;
out_put_ns:
	nvmet_put_namespace(ns);
out:
	nvmet_req_complete(req, status);
}

/*
 * A "mimimum viable" abort implementation: the command is mandatory in the
 * spec, but we are not required to do any useful work.  We couldn't really
 * do a useful abort, so don't bother even with waiting for the command
 * to be exectuted and return immediately telling the command to abort
 * wasn't found.
 */
static void nvmet_execute_abort(struct nvmet_req *req)
{
	nvmet_set_result(req, 1);
	nvmet_req_complete(req, 0);
}

static void nvmet_execute_set_features(struct nvmet_req *req)
{
	struct nvmet_subsys *subsys = req->sq->ctrl->subsys;
	u32 cdw10 = le32_to_cpu(req->cmd->common.cdw10[0]);
	u32 val32;
	u16 status = 0;

	switch (cdw10 & 0xff) {
	case NVME_FEAT_NUM_QUEUES:
		nvmet_set_result(req,
			(subsys->max_qid - 1) | ((subsys->max_qid - 1) << 16));
		break;
	case NVME_FEAT_KATO:
		val32 = le32_to_cpu(req->cmd->common.cdw10[1]);
		req->sq->ctrl->kato = DIV_ROUND_UP(val32, 1000);
		nvmet_set_result(req, req->sq->ctrl->kato);
		break;
	case NVME_FEAT_HOST_ID:
		status = NVME_SC_CMD_SEQ_ERROR | NVME_SC_DNR;
		break;
	default:
		status = NVME_SC_INVALID_FIELD | NVME_SC_DNR;
		break;
	}

	nvmet_req_complete(req, status);
}

static void nvmet_execute_get_features(struct nvmet_req *req)
{
	struct nvmet_subsys *subsys = req->sq->ctrl->subsys;
	u32 cdw10 = le32_to_cpu(req->cmd->common.cdw10[0]);
	u16 status = 0;

	switch (cdw10 & 0xff) {
	/*
	 * These features are mandatory in the spec, but we don't
	 * have a useful way to implement them.  We'll eventually
	 * need to come up with some fake values for these.
	 */
#if 0
	case NVME_FEAT_ARBITRATION:
		break;
	case NVME_FEAT_POWER_MGMT:
		break;
	case NVME_FEAT_TEMP_THRESH:
		break;
	case NVME_FEAT_ERR_RECOVERY:
		break;
	case NVME_FEAT_IRQ_COALESCE:
		break;
	case NVME_FEAT_IRQ_CONFIG:
		break;
	case NVME_FEAT_WRITE_ATOMIC:
		break;
	case NVME_FEAT_ASYNC_EVENT:
		break;
#endif
	case NVME_FEAT_VOLATILE_WC:
		nvmet_set_result(req, 1);
		break;
	case NVME_FEAT_NUM_QUEUES:
		nvmet_set_result(req,
			(subsys->max_qid-1) | ((subsys->max_qid-1) << 16));
		break;
	case NVME_FEAT_KATO:
		nvmet_set_result(req, req->sq->ctrl->kato * 1000);
		break;
	case NVME_FEAT_HOST_ID:
		/* need 128-bit host identifier flag */
		if (!(req->cmd->common.cdw10[1] & cpu_to_le32(1 << 0))) {
			status = NVME_SC_INVALID_FIELD | NVME_SC_DNR;
			break;
		}

		status = nvmet_copy_to_sgl(req, 0, &req->sq->ctrl->hostid,
				sizeof(req->sq->ctrl->hostid));
		break;
	default:
		status = NVME_SC_INVALID_FIELD | NVME_SC_DNR;
		break;
	}

	nvmet_req_complete(req, status);
}

static void nvmet_execute_async_event(struct nvmet_req *req)
{
	struct nvmet_ctrl *ctrl = req->sq->ctrl;

	mutex_lock(&ctrl->lock);
	if (ctrl->nr_async_event_cmds >= NVMET_ASYNC_EVENTS) {
		mutex_unlock(&ctrl->lock);
		nvmet_req_complete(req, NVME_SC_ASYNC_LIMIT | NVME_SC_DNR);
		return;
	}
	ctrl->async_event_cmds[ctrl->nr_async_event_cmds++] = req;
	mutex_unlock(&ctrl->lock);

	schedule_work(&ctrl->async_event_work);
}

static void nvmet_execute_keep_alive(struct nvmet_req *req)
{
	struct nvmet_ctrl *ctrl = req->sq->ctrl;

	pr_debug("ctrl %d update keep-alive timer for %d secs\n",
		ctrl->cntlid, ctrl->kato);

	mod_delayed_work(system_wq, &ctrl->ka_work, ctrl->kato * HZ);
	nvmet_req_complete(req, 0);
}

u16 nvmet_parse_admin_cmd(struct nvmet_req *req)
{
	struct nvme_command *cmd = req->cmd;
	u16 ret;

	req->ns = NULL;

	ret = nvmet_check_ctrl_status(req, cmd);
	if (unlikely(ret))
		return ret;

	switch (cmd->common.opcode) {
	case nvme_admin_get_log_page:
		req->data_len = nvmet_get_log_page_len(cmd);

		switch (cmd->get_log_page.lid) {
		case NVME_LOG_ERROR:
		case NVME_LOG_SMART:
		case NVME_LOG_FW_SLOT:
			req->execute = nvmet_execute_get_log_page;
			return 0;
		}
		break;
	case nvme_admin_identify:
		req->data_len = NVME_IDENTIFY_DATA_SIZE;
		switch (cmd->identify.cns) {
		case NVME_ID_CNS_NS:
			req->execute = nvmet_execute_identify_ns;
			return 0;
		case NVME_ID_CNS_CTRL:
			req->execute = nvmet_execute_identify_ctrl;
			return 0;
		case NVME_ID_CNS_NS_ACTIVE_LIST:
			req->execute = nvmet_execute_identify_nslist;
			return 0;
		case NVME_ID_CNS_NS_DESC_LIST:
			req->execute = nvmet_execute_identify_desclist;
			return 0;
		}
		break;
	case nvme_admin_abort_cmd:
		req->execute = nvmet_execute_abort;
		req->data_len = 0;
		return 0;
	case nvme_admin_set_features:
		req->execute = nvmet_execute_set_features;
		req->data_len = 0;
		return 0;
	case nvme_admin_get_features:
		req->execute = nvmet_execute_get_features;
		req->data_len = 0;
		return 0;
	case nvme_admin_async_event:
		req->execute = nvmet_execute_async_event;
		req->data_len = 0;
		return 0;
	case nvme_admin_keep_alive:
		req->execute = nvmet_execute_keep_alive;
		req->data_len = 0;
		return 0;
	}

	pr_err("unhandled cmd %d on qid %d\n", cmd->common.opcode,
	       req->sq->qid);
	return NVME_SC_INVALID_OPCODE | NVME_SC_DNR;
}<|MERGE_RESOLUTION|>--- conflicted
+++ resolved
@@ -168,15 +168,6 @@
 	nvmet_req_complete(req, status);
 }
 
-static void copy_and_pad(char *dst, int dst_len, const char *src, int src_len)
-{
-	int len = min(src_len, dst_len);
-
-	memcpy(dst, src, len);
-	if (dst_len > len)
-		memset(dst + len, ' ', dst_len - len);
-}
-
 static void nvmet_execute_identify_ctrl(struct nvmet_req *req)
 {
 	struct nvmet_ctrl *ctrl = req->sq->ctrl;
@@ -196,14 +187,9 @@
 
 	bin2hex(id->sn, &ctrl->subsys->serial,
 		min(sizeof(ctrl->subsys->serial), sizeof(id->sn) / 2));
-<<<<<<< HEAD
-	copy_and_pad(id->mn, sizeof(id->mn), model, sizeof(model) - 1);
-	copy_and_pad(id->fr, sizeof(id->fr), UTS_RELEASE, strlen(UTS_RELEASE));
-=======
 	memcpy_and_pad(id->mn, sizeof(id->mn), model, sizeof(model) - 1, ' ');
 	memcpy_and_pad(id->fr, sizeof(id->fr),
 		       UTS_RELEASE, strlen(UTS_RELEASE), ' ');
->>>>>>> bb176f67
 
 	id->rab = 6;
 
