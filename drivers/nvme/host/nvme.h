/* SPDX-License-Identifier: GPL-2.0 */
/*
 * Copyright (c) 2011-2014, Intel Corporation.
 */

#ifndef _NVME_H
#define _NVME_H

#include <linux/nvme.h>
#include <linux/cdev.h>
#include <linux/pci.h>
#include <linux/kref.h>
#include <linux/blk-mq.h>
#include <linux/lightnvm.h>
#include <linux/sed-opal.h>
#include <linux/fault-inject.h>
#include <linux/rcupdate.h>

#include <trace/events/block.h>

extern unsigned int nvme_io_timeout;
#define NVME_IO_TIMEOUT	(nvme_io_timeout * HZ)

extern unsigned int admin_timeout;
#define ADMIN_TIMEOUT	(admin_timeout * HZ)

#define NVME_DEFAULT_KATO	5
#define NVME_KATO_GRACE		10

extern struct workqueue_struct *nvme_wq;
extern struct workqueue_struct *nvme_reset_wq;
extern struct workqueue_struct *nvme_delete_wq;

enum {
	NVME_NS_LBA		= 0,
	NVME_NS_LIGHTNVM	= 1,
};

/*
 * List of workarounds for devices that required behavior not specified in
 * the standard.
 */
enum nvme_quirks {
	/*
	 * Prefers I/O aligned to a stripe size specified in a vendor
	 * specific Identify field.
	 */
	NVME_QUIRK_STRIPE_SIZE			= (1 << 0),

	/*
	 * The controller doesn't handle Identify value others than 0 or 1
	 * correctly.
	 */
	NVME_QUIRK_IDENTIFY_CNS			= (1 << 1),

	/*
	 * The controller deterministically returns O's on reads to
	 * logical blocks that deallocate was called on.
	 */
	NVME_QUIRK_DEALLOCATE_ZEROES		= (1 << 2),

	/*
	 * The controller needs a delay before starts checking the device
	 * readiness, which is done by reading the NVME_CSTS_RDY bit.
	 */
	NVME_QUIRK_DELAY_BEFORE_CHK_RDY		= (1 << 3),

	/*
	 * APST should not be used.
	 */
	NVME_QUIRK_NO_APST			= (1 << 4),

	/*
	 * The deepest sleep state should not be used.
	 */
	NVME_QUIRK_NO_DEEPEST_PS		= (1 << 5),

	/*
	 * Supports the LighNVM command set if indicated in vs[1].
	 */
	NVME_QUIRK_LIGHTNVM			= (1 << 6),

	/*
	 * Set MEDIUM priority on SQ creation
	 */
	NVME_QUIRK_MEDIUM_PRIO_SQ		= (1 << 7),

	/*
	 * Ignore device provided subnqn.
	 */
	NVME_QUIRK_IGNORE_DEV_SUBNQN		= (1 << 8),

	/*
	 * Broken Write Zeroes.
	 */
	NVME_QUIRK_DISABLE_WRITE_ZEROES		= (1 << 9),

	/*
	 * Force simple suspend/resume path.
	 */
	NVME_QUIRK_SIMPLE_SUSPEND		= (1 << 10),
<<<<<<< HEAD
=======

	/*
	 * Use only one interrupt vector for all queues
	 */
	NVME_QUIRK_SINGLE_VECTOR		= (1 << 11),

	/*
	 * Use non-standard 128 bytes SQEs.
	 */
	NVME_QUIRK_128_BYTES_SQES		= (1 << 12),

	/*
	 * Prevent tag overlap between queues
	 */
	NVME_QUIRK_SHARED_TAGS                  = (1 << 13),
>>>>>>> 3877dcd0
};

/*
 * Common request structure for NVMe passthrough.  All drivers must have
 * this structure as the first member of their request-private data.
 */
struct nvme_request {
	struct nvme_command	*cmd;
	union nvme_result	result;
	u8			retries;
	u8			flags;
	u16			status;
	struct nvme_ctrl	*ctrl;
};

/*
 * Mark a bio as coming in through the mpath node.
 */
#define REQ_NVME_MPATH		REQ_DRV

enum {
	NVME_REQ_CANCELLED		= (1 << 0),
	NVME_REQ_USERCMD		= (1 << 1),
};

static inline struct nvme_request *nvme_req(struct request *req)
{
	return blk_mq_rq_to_pdu(req);
}

static inline u16 nvme_req_qid(struct request *req)
{
	if (!req->rq_disk)
		return 0;
	return blk_mq_unique_tag_to_hwq(blk_mq_unique_tag(req)) + 1;
}

/* The below value is the specific amount of delay needed before checking
 * readiness in case of the PCI_DEVICE(0x1c58, 0x0003), which needs the
 * NVME_QUIRK_DELAY_BEFORE_CHK_RDY quirk enabled. The value (in ms) was
 * found empirically.
 */
#define NVME_QUIRK_DELAY_AMOUNT		2300

enum nvme_ctrl_state {
	NVME_CTRL_NEW,
	NVME_CTRL_LIVE,
	NVME_CTRL_ADMIN_ONLY,    /* Only admin queue live */
	NVME_CTRL_RESETTING,
	NVME_CTRL_CONNECTING,
	NVME_CTRL_DELETING,
	NVME_CTRL_DEAD,
};

struct nvme_fault_inject {
#ifdef CONFIG_FAULT_INJECTION_DEBUG_FS
	struct fault_attr attr;
	struct dentry *parent;
	bool dont_retry;	/* DNR, do not retry */
	u16 status;		/* status code */
#endif
};

struct nvme_ctrl {
	bool comp_seen;
	enum nvme_ctrl_state state;
	bool identified;
	spinlock_t lock;
	struct mutex scan_lock;
	const struct nvme_ctrl_ops *ops;
	struct request_queue *admin_q;
	struct request_queue *connect_q;
	struct request_queue *fabrics_q;
	struct device *dev;
	int instance;
	int numa_node;
	struct blk_mq_tag_set *tagset;
	struct blk_mq_tag_set *admin_tagset;
	struct list_head namespaces;
	struct rw_semaphore namespaces_rwsem;
	struct device ctrl_device;
	struct device *device;	/* char device */
	struct cdev cdev;
	struct work_struct reset_work;
	struct work_struct delete_work;

	struct nvme_subsystem *subsys;
	struct list_head subsys_entry;

	struct opal_dev *opal_dev;

	char name[12];
	u16 cntlid;

	u32 ctrl_config;
	u16 mtfa;
	u32 queue_count;

	u64 cap;
	u32 page_size;
	u32 max_hw_sectors;
	u32 max_segments;
	u16 crdt[3];
	u16 oncs;
	u16 oacs;
	u16 nssa;
	u16 nr_streams;
	u32 max_namespaces;
	atomic_t abort_limit;
	u8 vwc;
	u32 vs;
	u32 sgls;
	u16 kas;
	u8 npss;
	u8 apsta;
	u32 oaes;
	u32 aen_result;
	u32 ctratt;
	unsigned int shutdown_timeout;
	unsigned int kato;
	bool subsystem;
	unsigned long quirks;
	struct nvme_id_power_state psd[32];
	struct nvme_effects_log *effects;
	struct work_struct scan_work;
	struct work_struct async_event_work;
	struct delayed_work ka_work;
	struct nvme_command ka_cmd;
	struct work_struct fw_act_work;
	unsigned long events;

#ifdef CONFIG_NVME_MULTIPATH
	/* asymmetric namespace access: */
	u8 anacap;
	u8 anatt;
	u32 anagrpmax;
	u32 nanagrpid;
	struct mutex ana_lock;
	struct nvme_ana_rsp_hdr *ana_log_buf;
	size_t ana_log_size;
	struct timer_list anatt_timer;
	struct work_struct ana_work;
#endif

	/* Power saving configuration */
	u64 ps_max_latency_us;
	bool apst_enabled;

	/* PCIe only: */
	u32 hmpre;
	u32 hmmin;
	u32 hmminds;
	u16 hmmaxd;

	/* Fabrics only */
	u16 sqsize;
	u32 ioccsz;
	u32 iorcsz;
	u16 icdoff;
	u16 maxcmd;
	int nr_reconnects;
	struct nvmf_ctrl_options *opts;

	struct page *discard_page;
	unsigned long discard_page_busy;

	struct nvme_fault_inject fault_inject;
};

enum nvme_iopolicy {
	NVME_IOPOLICY_NUMA,
	NVME_IOPOLICY_RR,
};

struct nvme_subsystem {
	int			instance;
	struct device		dev;
	/*
	 * Because we unregister the device on the last put we need
	 * a separate refcount.
	 */
	struct kref		ref;
	struct list_head	entry;
	struct mutex		lock;
	struct list_head	ctrls;
	struct list_head	nsheads;
	char			subnqn[NVMF_NQN_SIZE];
	char			serial[20];
	char			model[40];
	char			firmware_rev[8];
	u8			cmic;
	u16			vendor_id;
	u16			awupf;	/* 0's based awupf value. */
	struct ida		ns_ida;
#ifdef CONFIG_NVME_MULTIPATH
	enum nvme_iopolicy	iopolicy;
#endif
};

/*
 * Container structure for uniqueue namespace identifiers.
 */
struct nvme_ns_ids {
	u8	eui64[8];
	u8	nguid[16];
	uuid_t	uuid;
};

/*
 * Anchor structure for namespaces.  There is one for each namespace in a
 * NVMe subsystem that any of our controllers can see, and the namespace
 * structure for each controller is chained of it.  For private namespaces
 * there is a 1:1 relation to our namespace structures, that is ->list
 * only ever has a single entry for private namespaces.
 */
struct nvme_ns_head {
	struct list_head	list;
	struct srcu_struct      srcu;
	struct nvme_subsystem	*subsys;
	unsigned		ns_id;
	struct nvme_ns_ids	ids;
	struct list_head	entry;
	struct kref		ref;
	int			instance;
#ifdef CONFIG_NVME_MULTIPATH
	struct gendisk		*disk;
	struct bio_list		requeue_list;
	spinlock_t		requeue_lock;
	struct work_struct	requeue_work;
	struct mutex		lock;
	struct nvme_ns __rcu	*current_path[];
#endif
};

struct nvme_ns {
	struct list_head list;

	struct nvme_ctrl *ctrl;
	struct request_queue *queue;
	struct gendisk *disk;
#ifdef CONFIG_NVME_MULTIPATH
	enum nvme_ana_state ana_state;
	u32 ana_grpid;
#endif
	struct list_head siblings;
	struct nvm_dev *ndev;
	struct kref kref;
	struct nvme_ns_head *head;

	int lba_shift;
	u16 ms;
	u16 sgs;
	u32 sws;
	bool ext;
	u8 pi_type;
	unsigned long flags;
#define NVME_NS_REMOVING	0
#define NVME_NS_DEAD     	1
#define NVME_NS_ANA_PENDING	2
	u16 noiob;

	struct nvme_fault_inject fault_inject;

};

struct nvme_ctrl_ops {
	const char *name;
	struct module *module;
	unsigned int flags;
#define NVME_F_FABRICS			(1 << 0)
#define NVME_F_METADATA_SUPPORTED	(1 << 1)
#define NVME_F_PCI_P2PDMA		(1 << 2)
	int (*reg_read32)(struct nvme_ctrl *ctrl, u32 off, u32 *val);
	int (*reg_write32)(struct nvme_ctrl *ctrl, u32 off, u32 val);
	int (*reg_read64)(struct nvme_ctrl *ctrl, u32 off, u64 *val);
	void (*free_ctrl)(struct nvme_ctrl *ctrl);
	void (*submit_async_event)(struct nvme_ctrl *ctrl);
	void (*delete_ctrl)(struct nvme_ctrl *ctrl);
	int (*get_address)(struct nvme_ctrl *ctrl, char *buf, int size);
};

#ifdef CONFIG_FAULT_INJECTION_DEBUG_FS
void nvme_fault_inject_init(struct nvme_fault_inject *fault_inj,
			    const char *dev_name);
void nvme_fault_inject_fini(struct nvme_fault_inject *fault_inject);
void nvme_should_fail(struct request *req);
#else
static inline void nvme_fault_inject_init(struct nvme_fault_inject *fault_inj,
					  const char *dev_name)
{
}
static inline void nvme_fault_inject_fini(struct nvme_fault_inject *fault_inj)
{
}
static inline void nvme_should_fail(struct request *req) {}
#endif

static inline int nvme_reset_subsystem(struct nvme_ctrl *ctrl)
{
	if (!ctrl->subsystem)
		return -ENOTTY;
	return ctrl->ops->reg_write32(ctrl, NVME_REG_NSSR, 0x4E564D65);
}

static inline u64 nvme_block_nr(struct nvme_ns *ns, sector_t sector)
{
	return (sector >> (ns->lba_shift - 9));
}

static inline void nvme_end_request(struct request *req, __le16 status,
		union nvme_result result)
{
	struct nvme_request *rq = nvme_req(req);

	rq->status = le16_to_cpu(status) >> 1;
	rq->result = result;
	/* inject error when permitted by fault injection framework */
	nvme_should_fail(req);
	blk_mq_complete_request(req);
}

static inline void nvme_get_ctrl(struct nvme_ctrl *ctrl)
{
	get_device(ctrl->device);
}

static inline void nvme_put_ctrl(struct nvme_ctrl *ctrl)
{
	put_device(ctrl->device);
}

void nvme_complete_rq(struct request *req);
bool nvme_cancel_request(struct request *req, void *data, bool reserved);
bool nvme_change_ctrl_state(struct nvme_ctrl *ctrl,
		enum nvme_ctrl_state new_state);
int nvme_disable_ctrl(struct nvme_ctrl *ctrl);
int nvme_enable_ctrl(struct nvme_ctrl *ctrl);
int nvme_shutdown_ctrl(struct nvme_ctrl *ctrl);
int nvme_init_ctrl(struct nvme_ctrl *ctrl, struct device *dev,
		const struct nvme_ctrl_ops *ops, unsigned long quirks);
void nvme_uninit_ctrl(struct nvme_ctrl *ctrl);
void nvme_start_ctrl(struct nvme_ctrl *ctrl);
void nvme_stop_ctrl(struct nvme_ctrl *ctrl);
void nvme_put_ctrl(struct nvme_ctrl *ctrl);
int nvme_init_identify(struct nvme_ctrl *ctrl);

void nvme_remove_namespaces(struct nvme_ctrl *ctrl);

int nvme_sec_submit(void *data, u16 spsp, u8 secp, void *buffer, size_t len,
		bool send);

void nvme_complete_async_event(struct nvme_ctrl *ctrl, __le16 status,
		volatile union nvme_result *res);

void nvme_stop_queues(struct nvme_ctrl *ctrl);
void nvme_start_queues(struct nvme_ctrl *ctrl);
void nvme_kill_queues(struct nvme_ctrl *ctrl);
void nvme_sync_queues(struct nvme_ctrl *ctrl);
void nvme_unfreeze(struct nvme_ctrl *ctrl);
void nvme_wait_freeze(struct nvme_ctrl *ctrl);
void nvme_wait_freeze_timeout(struct nvme_ctrl *ctrl, long timeout);
void nvme_start_freeze(struct nvme_ctrl *ctrl);

#define NVME_QID_ANY -1
struct request *nvme_alloc_request(struct request_queue *q,
		struct nvme_command *cmd, blk_mq_req_flags_t flags, int qid);
void nvme_cleanup_cmd(struct request *req);
blk_status_t nvme_setup_cmd(struct nvme_ns *ns, struct request *req,
		struct nvme_command *cmd);
int nvme_submit_sync_cmd(struct request_queue *q, struct nvme_command *cmd,
		void *buf, unsigned bufflen);
int __nvme_submit_sync_cmd(struct request_queue *q, struct nvme_command *cmd,
		union nvme_result *result, void *buffer, unsigned bufflen,
		unsigned timeout, int qid, int at_head,
		blk_mq_req_flags_t flags, bool poll);
int nvme_set_features(struct nvme_ctrl *dev, unsigned int fid,
		      unsigned int dword11, void *buffer, size_t buflen,
		      u32 *result);
int nvme_get_features(struct nvme_ctrl *dev, unsigned int fid,
		      unsigned int dword11, void *buffer, size_t buflen,
		      u32 *result);
int nvme_set_queue_count(struct nvme_ctrl *ctrl, int *count);
void nvme_stop_keep_alive(struct nvme_ctrl *ctrl);
int nvme_reset_ctrl(struct nvme_ctrl *ctrl);
int nvme_reset_ctrl_sync(struct nvme_ctrl *ctrl);
int nvme_delete_ctrl(struct nvme_ctrl *ctrl);

int nvme_get_log(struct nvme_ctrl *ctrl, u32 nsid, u8 log_page, u8 lsp,
		void *log, size_t size, u64 offset);

extern const struct attribute_group *nvme_ns_id_attr_groups[];
extern const struct block_device_operations nvme_ns_head_ops;

#ifdef CONFIG_NVME_MULTIPATH
static inline bool nvme_ctrl_use_ana(struct nvme_ctrl *ctrl)
{
	return ctrl->ana_log_buf != NULL;
}

void nvme_mpath_unfreeze(struct nvme_subsystem *subsys);
void nvme_mpath_wait_freeze(struct nvme_subsystem *subsys);
void nvme_mpath_start_freeze(struct nvme_subsystem *subsys);
void nvme_set_disk_name(char *disk_name, struct nvme_ns *ns,
			struct nvme_ctrl *ctrl, int *flags);
void nvme_failover_req(struct request *req);
void nvme_kick_requeue_lists(struct nvme_ctrl *ctrl);
int nvme_mpath_alloc_disk(struct nvme_ctrl *ctrl,struct nvme_ns_head *head);
void nvme_mpath_add_disk(struct nvme_ns *ns, struct nvme_id_ns *id);
void nvme_mpath_remove_disk(struct nvme_ns_head *head);
int nvme_mpath_init(struct nvme_ctrl *ctrl, struct nvme_id_ctrl *id);
void nvme_mpath_uninit(struct nvme_ctrl *ctrl);
void nvme_mpath_stop(struct nvme_ctrl *ctrl);
bool nvme_mpath_clear_current_path(struct nvme_ns *ns);
void nvme_mpath_clear_ctrl_paths(struct nvme_ctrl *ctrl);
struct nvme_ns *nvme_find_path(struct nvme_ns_head *head);

static inline void nvme_mpath_check_last_path(struct nvme_ns *ns)
{
	struct nvme_ns_head *head = ns->head;

	if (head->disk && list_empty(&head->list))
		kblockd_schedule_work(&head->requeue_work);
}

static inline void nvme_trace_bio_complete(struct request *req,
        blk_status_t status)
{
	struct nvme_ns *ns = req->q->queuedata;

	if (req->cmd_flags & REQ_NVME_MPATH)
		trace_block_bio_complete(ns->head->disk->queue,
					 req->bio, status);
}

extern struct device_attribute dev_attr_ana_grpid;
extern struct device_attribute dev_attr_ana_state;
extern struct device_attribute subsys_attr_iopolicy;

#else
static inline bool nvme_ctrl_use_ana(struct nvme_ctrl *ctrl)
{
	return false;
}
/*
 * Without the multipath code enabled, multiple controller per subsystems are
 * visible as devices and thus we cannot use the subsystem instance.
 */
static inline void nvme_set_disk_name(char *disk_name, struct nvme_ns *ns,
				      struct nvme_ctrl *ctrl, int *flags)
{
	sprintf(disk_name, "nvme%dn%d", ctrl->instance, ns->head->instance);
}

static inline void nvme_failover_req(struct request *req)
{
}
static inline void nvme_kick_requeue_lists(struct nvme_ctrl *ctrl)
{
}
static inline int nvme_mpath_alloc_disk(struct nvme_ctrl *ctrl,
		struct nvme_ns_head *head)
{
	return 0;
}
static inline void nvme_mpath_add_disk(struct nvme_ns *ns,
		struct nvme_id_ns *id)
{
}
static inline void nvme_mpath_remove_disk(struct nvme_ns_head *head)
{
}
static inline bool nvme_mpath_clear_current_path(struct nvme_ns *ns)
{
	return false;
}
static inline void nvme_mpath_clear_ctrl_paths(struct nvme_ctrl *ctrl)
{
}
static inline void nvme_mpath_check_last_path(struct nvme_ns *ns)
{
}
static inline void nvme_trace_bio_complete(struct request *req,
        blk_status_t status)
{
}
static inline int nvme_mpath_init(struct nvme_ctrl *ctrl,
		struct nvme_id_ctrl *id)
{
	if (ctrl->subsys->cmic & (1 << 3))
		dev_warn(ctrl->device,
"Please enable CONFIG_NVME_MULTIPATH for full support of multi-port devices.\n");
	return 0;
}
static inline void nvme_mpath_uninit(struct nvme_ctrl *ctrl)
{
}
static inline void nvme_mpath_stop(struct nvme_ctrl *ctrl)
{
}
static inline void nvme_mpath_unfreeze(struct nvme_subsystem *subsys)
{
}
static inline void nvme_mpath_wait_freeze(struct nvme_subsystem *subsys)
{
}
static inline void nvme_mpath_start_freeze(struct nvme_subsystem *subsys)
{
}
#endif /* CONFIG_NVME_MULTIPATH */

#ifdef CONFIG_NVM
int nvme_nvm_register(struct nvme_ns *ns, char *disk_name, int node);
void nvme_nvm_unregister(struct nvme_ns *ns);
extern const struct attribute_group nvme_nvm_attr_group;
int nvme_nvm_ioctl(struct nvme_ns *ns, unsigned int cmd, unsigned long arg);
#else
static inline int nvme_nvm_register(struct nvme_ns *ns, char *disk_name,
				    int node)
{
	return 0;
}

static inline void nvme_nvm_unregister(struct nvme_ns *ns) {};
static inline int nvme_nvm_ioctl(struct nvme_ns *ns, unsigned int cmd,
							unsigned long arg)
{
	return -ENOTTY;
}
#endif /* CONFIG_NVM */

static inline struct nvme_ns *nvme_get_ns_from_dev(struct device *dev)
{
	return dev_to_disk(dev)->private_data;
}

#endif /* _NVME_H */<|MERGE_RESOLUTION|>--- conflicted
+++ resolved
@@ -99,8 +99,6 @@
 	 * Force simple suspend/resume path.
 	 */
 	NVME_QUIRK_SIMPLE_SUSPEND		= (1 << 10),
-<<<<<<< HEAD
-=======
 
 	/*
 	 * Use only one interrupt vector for all queues
@@ -116,7 +114,6 @@
 	 * Prevent tag overlap between queues
 	 */
 	NVME_QUIRK_SHARED_TAGS                  = (1 << 13),
->>>>>>> 3877dcd0
 };
 
 /*
