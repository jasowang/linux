/******************************************************************************
 *
 * This file is provided under a dual BSD/GPLv2 license.  When using or
 * redistributing this file, you may do so under either license.
 *
 * GPL LICENSE SUMMARY
 *
 * Copyright(c) 2003 - 2014 Intel Corporation. All rights reserved.
 * Copyright(c) 2013 - 2015 Intel Mobile Communications GmbH
 * Copyright(c) 2016 - 2017 Intel Deutschland GmbH
 * Copyright(c) 2018 - 2019 Intel Corporation
 *
 * This program is free software; you can redistribute it and/or modify it
 * under the terms of version 2 of the GNU General Public License as
 * published by the Free Software Foundation.
 *
 * This program is distributed in the hope that it will be useful, but WITHOUT
 * ANY WARRANTY; without even the implied warranty of MERCHANTABILITY or
 * FITNESS FOR A PARTICULAR PURPOSE.  See the GNU General Public License for
 * more details.
 *
 * The full GNU General Public License is included in this distribution in the
 * file called COPYING.
 *
 * Contact Information:
 *  Intel Linux Wireless <linuxwifi@intel.com>
 * Intel Corporation, 5200 N.E. Elam Young Parkway, Hillsboro, OR 97124-6497
 *
 * BSD LICENSE
 *
 * Copyright(c) 2003 - 2014 Intel Corporation. All rights reserved.
 * Copyright(c) 2013 - 2015 Intel Mobile Communications GmbH
 * Copyright(c) 2016 - 2017 Intel Deutschland GmbH
 * Copyright(c) 2018 - 2019 Intel Corporation
 * All rights reserved.
 *
 * Redistribution and use in source and binary forms, with or without
 * modification, are permitted provided that the following conditions
 * are met:
 *
 *  * Redistributions of source code must retain the above copyright
 *    notice, this list of conditions and the following disclaimer.
 *  * Redistributions in binary form must reproduce the above copyright
 *    notice, this list of conditions and the following disclaimer in
 *    the documentation and/or other materials provided with the
 *    distribution.
 *  * Neither the name Intel Corporation nor the names of its
 *    contributors may be used to endorse or promote products derived
 *    from this software without specific prior written permission.
 *
 * THIS SOFTWARE IS PROVIDED BY THE COPYRIGHT HOLDERS AND CONTRIBUTORS
 * "AS IS" AND ANY EXPRESS OR IMPLIED WARRANTIES, INCLUDING, BUT NOT
 * LIMITED TO, THE IMPLIED WARRANTIES OF MERCHANTABILITY AND FITNESS FOR
 * A PARTICULAR PURPOSE ARE DISCLAIMED. IN NO EVENT SHALL THE COPYRIGHT
 * OWNER OR CONTRIBUTORS BE LIABLE FOR ANY DIRECT, INDIRECT, INCIDENTAL,
 * SPECIAL, EXEMPLARY, OR CONSEQUENTIAL DAMAGES (INCLUDING, BUT NOT
 * LIMITED TO, PROCUREMENT OF SUBSTITUTE GOODS OR SERVICES; LOSS OF USE,
 * DATA, OR PROFITS; OR BUSINESS INTERRUPTION) HOWEVER CAUSED AND ON ANY
 * THEORY OF LIABILITY, WHETHER IN CONTRACT, STRICT LIABILITY, OR TORT
 * (INCLUDING NEGLIGENCE OR OTHERWISE) ARISING IN ANY WAY OUT OF THE USE
 * OF THIS SOFTWARE, EVEN IF ADVISED OF THE POSSIBILITY OF SUCH DAMAGE.
 *
 *****************************************************************************/
#include <linux/sched.h>
#include <linux/wait.h>
#include <linux/gfp.h>

#include "iwl-prph.h"
#include "iwl-io.h"
#include "internal.h"
#include "iwl-op-mode.h"
#include "iwl-context-info-gen3.h"

/******************************************************************************
 *
 * RX path functions
 *
 ******************************************************************************/

/*
 * Rx theory of operation
 *
 * Driver allocates a circular buffer of Receive Buffer Descriptors (RBDs),
 * each of which point to Receive Buffers to be filled by the NIC.  These get
 * used not only for Rx frames, but for any command response or notification
 * from the NIC.  The driver and NIC manage the Rx buffers by means
 * of indexes into the circular buffer.
 *
 * Rx Queue Indexes
 * The host/firmware share two index registers for managing the Rx buffers.
 *
 * The READ index maps to the first position that the firmware may be writing
 * to -- the driver can read up to (but not including) this position and get
 * good data.
 * The READ index is managed by the firmware once the card is enabled.
 *
 * The WRITE index maps to the last position the driver has read from -- the
 * position preceding WRITE is the last slot the firmware can place a packet.
 *
 * The queue is empty (no good data) if WRITE = READ - 1, and is full if
 * WRITE = READ.
 *
 * During initialization, the host sets up the READ queue position to the first
 * INDEX position, and WRITE to the last (READ - 1 wrapped)
 *
 * When the firmware places a packet in a buffer, it will advance the READ index
 * and fire the RX interrupt.  The driver can then query the READ index and
 * process as many packets as possible, moving the WRITE index forward as it
 * resets the Rx queue buffers with new memory.
 *
 * The management in the driver is as follows:
 * + A list of pre-allocated RBDs is stored in iwl->rxq->rx_free.
 *   When the interrupt handler is called, the request is processed.
 *   The page is either stolen - transferred to the upper layer
 *   or reused - added immediately to the iwl->rxq->rx_free list.
 * + When the page is stolen - the driver updates the matching queue's used
 *   count, detaches the RBD and transfers it to the queue used list.
 *   When there are two used RBDs - they are transferred to the allocator empty
 *   list. Work is then scheduled for the allocator to start allocating
 *   eight buffers.
 *   When there are another 6 used RBDs - they are transferred to the allocator
 *   empty list and the driver tries to claim the pre-allocated buffers and
 *   add them to iwl->rxq->rx_free. If it fails - it continues to claim them
 *   until ready.
 *   When there are 8+ buffers in the free list - either from allocation or from
 *   8 reused unstolen pages - restock is called to update the FW and indexes.
 * + In order to make sure the allocator always has RBDs to use for allocation
 *   the allocator has initial pool in the size of num_queues*(8-2) - the
 *   maximum missing RBDs per allocation request (request posted with 2
 *    empty RBDs, there is no guarantee when the other 6 RBDs are supplied).
 *   The queues supplies the recycle of the rest of the RBDs.
 * + A received packet is processed and handed to the kernel network stack,
 *   detached from the iwl->rxq.  The driver 'processed' index is updated.
 * + If there are no allocated buffers in iwl->rxq->rx_free,
 *   the READ INDEX is not incremented and iwl->status(RX_STALLED) is set.
 *   If there were enough free buffers and RX_STALLED is set it is cleared.
 *
 *
 * Driver sequence:
 *
 * iwl_rxq_alloc()            Allocates rx_free
 * iwl_pcie_rx_replenish()    Replenishes rx_free list from rx_used, and calls
 *                            iwl_pcie_rxq_restock.
 *                            Used only during initialization.
 * iwl_pcie_rxq_restock()     Moves available buffers from rx_free into Rx
 *                            queue, updates firmware pointers, and updates
 *                            the WRITE index.
 * iwl_pcie_rx_allocator()     Background work for allocating pages.
 *
 * -- enable interrupts --
 * ISR - iwl_rx()             Detach iwl_rx_mem_buffers from pool up to the
 *                            READ INDEX, detaching the SKB from the pool.
 *                            Moves the packet buffer from queue to rx_used.
 *                            Posts and claims requests to the allocator.
 *                            Calls iwl_pcie_rxq_restock to refill any empty
 *                            slots.
 *
 * RBD life-cycle:
 *
 * Init:
 * rxq.pool -> rxq.rx_used -> rxq.rx_free -> rxq.queue
 *
 * Regular Receive interrupt:
 * Page Stolen:
 * rxq.queue -> rxq.rx_used -> allocator.rbd_empty ->
 * allocator.rbd_allocated -> rxq.rx_free -> rxq.queue
 * Page not Stolen:
 * rxq.queue -> rxq.rx_free -> rxq.queue
 * ...
 *
 */

/*
 * iwl_rxq_space - Return number of free slots available in queue.
 */
static int iwl_rxq_space(const struct iwl_rxq *rxq)
{
	/* Make sure rx queue size is a power of 2 */
	WARN_ON(rxq->queue_size & (rxq->queue_size - 1));

	/*
	 * There can be up to (RX_QUEUE_SIZE - 1) free slots, to avoid ambiguity
	 * between empty and completely full queues.
	 * The following is equivalent to modulo by RX_QUEUE_SIZE and is well
	 * defined for negative dividends.
	 */
	return (rxq->read - rxq->write - 1) & (rxq->queue_size - 1);
}

/*
 * iwl_dma_addr2rbd_ptr - convert a DMA address to a uCode read buffer ptr
 */
static inline __le32 iwl_pcie_dma_addr2rbd_ptr(dma_addr_t dma_addr)
{
	return cpu_to_le32((u32)(dma_addr >> 8));
}

/*
 * iwl_pcie_rx_stop - stops the Rx DMA
 */
int iwl_pcie_rx_stop(struct iwl_trans *trans)
{
	if (trans->cfg->device_family >= IWL_DEVICE_FAMILY_22560) {
		/* TODO: remove this for 22560 once fw does it */
		iwl_write_umac_prph(trans, RFH_RXF_DMA_CFG_GEN3, 0);
		return iwl_poll_umac_prph_bit(trans, RFH_GEN_STATUS_GEN3,
					      RXF_DMA_IDLE, RXF_DMA_IDLE, 1000);
	} else if (trans->cfg->mq_rx_supported) {
		iwl_write_prph(trans, RFH_RXF_DMA_CFG, 0);
		return iwl_poll_prph_bit(trans, RFH_GEN_STATUS,
					   RXF_DMA_IDLE, RXF_DMA_IDLE, 1000);
	} else {
		iwl_write_direct32(trans, FH_MEM_RCSR_CHNL0_CONFIG_REG, 0);
		return iwl_poll_direct_bit(trans, FH_MEM_RSSR_RX_STATUS_REG,
					   FH_RSSR_CHNL0_RX_STATUS_CHNL_IDLE,
					   1000);
	}
}

/*
 * iwl_pcie_rxq_inc_wr_ptr - Update the write pointer for the RX queue
 */
static void iwl_pcie_rxq_inc_wr_ptr(struct iwl_trans *trans,
				    struct iwl_rxq *rxq)
{
	u32 reg;

	lockdep_assert_held(&rxq->lock);

	/*
	 * explicitly wake up the NIC if:
	 * 1. shadow registers aren't enabled
	 * 2. there is a chance that the NIC is asleep
	 */
	if (!trans->cfg->base_params->shadow_reg_enable &&
	    test_bit(STATUS_TPOWER_PMI, &trans->status)) {
		reg = iwl_read32(trans, CSR_UCODE_DRV_GP1);

		if (reg & CSR_UCODE_DRV_GP1_BIT_MAC_SLEEP) {
			IWL_DEBUG_INFO(trans, "Rx queue requesting wakeup, GP1 = 0x%x\n",
				       reg);
			iwl_set_bit(trans, CSR_GP_CNTRL,
				    BIT(trans->cfg->csr->flag_mac_access_req));
			rxq->need_update = true;
			return;
		}
	}

	rxq->write_actual = round_down(rxq->write, 8);
	if (trans->cfg->device_family == IWL_DEVICE_FAMILY_22560)
		iwl_write32(trans, HBUS_TARG_WRPTR,
			    (rxq->write_actual |
			     ((FIRST_RX_QUEUE + rxq->id) << 16)));
	else if (trans->cfg->mq_rx_supported)
		iwl_write32(trans, RFH_Q_FRBDCB_WIDX_TRG(rxq->id),
			    rxq->write_actual);
	else
		iwl_write32(trans, FH_RSCSR_CHNL0_WPTR, rxq->write_actual);
}

static void iwl_pcie_rxq_check_wrptr(struct iwl_trans *trans)
{
	struct iwl_trans_pcie *trans_pcie = IWL_TRANS_GET_PCIE_TRANS(trans);
	int i;

	for (i = 0; i < trans->num_rx_queues; i++) {
		struct iwl_rxq *rxq = &trans_pcie->rxq[i];

		if (!rxq->need_update)
			continue;
		spin_lock(&rxq->lock);
		iwl_pcie_rxq_inc_wr_ptr(trans, rxq);
		rxq->need_update = false;
		spin_unlock(&rxq->lock);
	}
}

static void iwl_pcie_restock_bd(struct iwl_trans *trans,
				struct iwl_rxq *rxq,
				struct iwl_rx_mem_buffer *rxb)
{
	if (trans->cfg->device_family >= IWL_DEVICE_FAMILY_22560) {
		struct iwl_rx_transfer_desc *bd = rxq->bd;

		BUILD_BUG_ON(sizeof(*bd) != 2 * sizeof(u64));

		bd[rxq->write].addr = cpu_to_le64(rxb->page_dma);
		bd[rxq->write].rbid = cpu_to_le16(rxb->vid);
	} else {
		__le64 *bd = rxq->bd;

		bd[rxq->write] = cpu_to_le64(rxb->page_dma | rxb->vid);
	}

	IWL_DEBUG_RX(trans, "Assigned virtual RB ID %u to queue %d index %d\n",
		     (u32)rxb->vid, rxq->id, rxq->write);
}

/*
 * iwl_pcie_rxmq_restock - restock implementation for multi-queue rx
 */
static void iwl_pcie_rxmq_restock(struct iwl_trans *trans,
				  struct iwl_rxq *rxq)
{
	struct iwl_rx_mem_buffer *rxb;

	/*
	 * If the device isn't enabled - no need to try to add buffers...
	 * This can happen when we stop the device and still have an interrupt
	 * pending. We stop the APM before we sync the interrupts because we
	 * have to (see comment there). On the other hand, since the APM is
	 * stopped, we cannot access the HW (in particular not prph).
	 * So don't try to restock if the APM has been already stopped.
	 */
	if (!test_bit(STATUS_DEVICE_ENABLED, &trans->status))
		return;

	spin_lock(&rxq->lock);
	while (rxq->free_count) {
		/* Get next free Rx buffer, remove from free list */
		rxb = list_first_entry(&rxq->rx_free, struct iwl_rx_mem_buffer,
				       list);
		list_del(&rxb->list);
		rxb->invalid = false;
		/* 12 first bits are expected to be empty */
		WARN_ON(rxb->page_dma & DMA_BIT_MASK(12));
		/* Point to Rx buffer via next RBD in circular buffer */
		iwl_pcie_restock_bd(trans, rxq, rxb);
		rxq->write = (rxq->write + 1) & MQ_RX_TABLE_MASK;
		rxq->free_count--;
	}
	spin_unlock(&rxq->lock);

	/*
	 * If we've added more space for the firmware to place data, tell it.
	 * Increment device's write pointer in multiples of 8.
	 */
	if (rxq->write_actual != (rxq->write & ~0x7)) {
		spin_lock(&rxq->lock);
		iwl_pcie_rxq_inc_wr_ptr(trans, rxq);
		spin_unlock(&rxq->lock);
	}
}

/*
 * iwl_pcie_rxsq_restock - restock implementation for single queue rx
 */
static void iwl_pcie_rxsq_restock(struct iwl_trans *trans,
				  struct iwl_rxq *rxq)
{
	struct iwl_rx_mem_buffer *rxb;

	/*
	 * If the device isn't enabled - not need to try to add buffers...
	 * This can happen when we stop the device and still have an interrupt
	 * pending. We stop the APM before we sync the interrupts because we
	 * have to (see comment there). On the other hand, since the APM is
	 * stopped, we cannot access the HW (in particular not prph).
	 * So don't try to restock if the APM has been already stopped.
	 */
	if (!test_bit(STATUS_DEVICE_ENABLED, &trans->status))
		return;

	spin_lock(&rxq->lock);
	while ((iwl_rxq_space(rxq) > 0) && (rxq->free_count)) {
		__le32 *bd = (__le32 *)rxq->bd;
		/* The overwritten rxb must be a used one */
		rxb = rxq->queue[rxq->write];
		BUG_ON(rxb && rxb->page);

		/* Get next free Rx buffer, remove from free list */
		rxb = list_first_entry(&rxq->rx_free, struct iwl_rx_mem_buffer,
				       list);
		list_del(&rxb->list);
		rxb->invalid = false;

		/* Point to Rx buffer via next RBD in circular buffer */
		bd[rxq->write] = iwl_pcie_dma_addr2rbd_ptr(rxb->page_dma);
		rxq->queue[rxq->write] = rxb;
		rxq->write = (rxq->write + 1) & RX_QUEUE_MASK;
		rxq->free_count--;
	}
	spin_unlock(&rxq->lock);

	/* If we've added more space for the firmware to place data, tell it.
	 * Increment device's write pointer in multiples of 8. */
	if (rxq->write_actual != (rxq->write & ~0x7)) {
		spin_lock(&rxq->lock);
		iwl_pcie_rxq_inc_wr_ptr(trans, rxq);
		spin_unlock(&rxq->lock);
	}
}

/*
 * iwl_pcie_rxq_restock - refill RX queue from pre-allocated pool
 *
 * If there are slots in the RX queue that need to be restocked,
 * and we have free pre-allocated buffers, fill the ranks as much
 * as we can, pulling from rx_free.
 *
 * This moves the 'write' index forward to catch up with 'processed', and
 * also updates the memory address in the firmware to reference the new
 * target buffer.
 */
static
void iwl_pcie_rxq_restock(struct iwl_trans *trans, struct iwl_rxq *rxq)
{
	if (trans->cfg->mq_rx_supported)
		iwl_pcie_rxmq_restock(trans, rxq);
	else
		iwl_pcie_rxsq_restock(trans, rxq);
}

/*
 * iwl_pcie_rx_alloc_page - allocates and returns a page.
 *
 */
static struct page *iwl_pcie_rx_alloc_page(struct iwl_trans *trans,
					   gfp_t priority)
{
	struct iwl_trans_pcie *trans_pcie = IWL_TRANS_GET_PCIE_TRANS(trans);
	struct page *page;
	gfp_t gfp_mask = priority;

	if (trans_pcie->rx_page_order > 0)
		gfp_mask |= __GFP_COMP;

	/* Alloc a new receive buffer */
	page = alloc_pages(gfp_mask, trans_pcie->rx_page_order);
	if (!page) {
		if (net_ratelimit())
			IWL_DEBUG_INFO(trans, "alloc_pages failed, order: %d\n",
				       trans_pcie->rx_page_order);
		/*
		 * Issue an error if we don't have enough pre-allocated
		  * buffers.
`		 */
		if (!(gfp_mask & __GFP_NOWARN) && net_ratelimit())
			IWL_CRIT(trans,
				 "Failed to alloc_pages\n");
		return NULL;
	}
	return page;
}

/*
 * iwl_pcie_rxq_alloc_rbs - allocate a page for each used RBD
 *
 * A used RBD is an Rx buffer that has been given to the stack. To use it again
 * a page must be allocated and the RBD must point to the page. This function
 * doesn't change the HW pointer but handles the list of pages that is used by
 * iwl_pcie_rxq_restock. The latter function will update the HW to use the newly
 * allocated buffers.
 */
void iwl_pcie_rxq_alloc_rbs(struct iwl_trans *trans, gfp_t priority,
			    struct iwl_rxq *rxq)
{
	struct iwl_trans_pcie *trans_pcie = IWL_TRANS_GET_PCIE_TRANS(trans);
	struct iwl_rx_mem_buffer *rxb;
	struct page *page;

	while (1) {
		spin_lock(&rxq->lock);
		if (list_empty(&rxq->rx_used)) {
			spin_unlock(&rxq->lock);
			return;
		}
		spin_unlock(&rxq->lock);

		/* Alloc a new receive buffer */
		page = iwl_pcie_rx_alloc_page(trans, priority);
		if (!page)
			return;

		spin_lock(&rxq->lock);

		if (list_empty(&rxq->rx_used)) {
			spin_unlock(&rxq->lock);
			__free_pages(page, trans_pcie->rx_page_order);
			return;
		}
		rxb = list_first_entry(&rxq->rx_used, struct iwl_rx_mem_buffer,
				       list);
		list_del(&rxb->list);
		spin_unlock(&rxq->lock);

		BUG_ON(rxb->page);
		rxb->page = page;
		/* Get physical address of the RB */
		rxb->page_dma =
			dma_map_page(trans->dev, page, 0,
				     PAGE_SIZE << trans_pcie->rx_page_order,
				     DMA_FROM_DEVICE);
		if (dma_mapping_error(trans->dev, rxb->page_dma)) {
			rxb->page = NULL;
			spin_lock(&rxq->lock);
			list_add(&rxb->list, &rxq->rx_used);
			spin_unlock(&rxq->lock);
			__free_pages(page, trans_pcie->rx_page_order);
			return;
		}

		spin_lock(&rxq->lock);

		list_add_tail(&rxb->list, &rxq->rx_free);
		rxq->free_count++;

		spin_unlock(&rxq->lock);
	}
}

void iwl_pcie_free_rbs_pool(struct iwl_trans *trans)
{
	struct iwl_trans_pcie *trans_pcie = IWL_TRANS_GET_PCIE_TRANS(trans);
	int i;

	for (i = 0; i < RX_POOL_SIZE; i++) {
		if (!trans_pcie->rx_pool[i].page)
			continue;
		dma_unmap_page(trans->dev, trans_pcie->rx_pool[i].page_dma,
			       PAGE_SIZE << trans_pcie->rx_page_order,
			       DMA_FROM_DEVICE);
		__free_pages(trans_pcie->rx_pool[i].page,
			     trans_pcie->rx_page_order);
		trans_pcie->rx_pool[i].page = NULL;
	}
}

/*
 * iwl_pcie_rx_allocator - Allocates pages in the background for RX queues
 *
 * Allocates for each received request 8 pages
 * Called as a scheduled work item.
 */
static void iwl_pcie_rx_allocator(struct iwl_trans *trans)
{
	struct iwl_trans_pcie *trans_pcie = IWL_TRANS_GET_PCIE_TRANS(trans);
	struct iwl_rb_allocator *rba = &trans_pcie->rba;
	struct list_head local_empty;
	int pending = atomic_read(&rba->req_pending);

	IWL_DEBUG_TPT(trans, "Pending allocation requests = %d\n", pending);

	/* If we were scheduled - there is at least one request */
	spin_lock(&rba->lock);
	/* swap out the rba->rbd_empty to a local list */
	list_replace_init(&rba->rbd_empty, &local_empty);
	spin_unlock(&rba->lock);

	while (pending) {
		int i;
		LIST_HEAD(local_allocated);
		gfp_t gfp_mask = GFP_KERNEL;

		/* Do not post a warning if there are only a few requests */
		if (pending < RX_PENDING_WATERMARK)
			gfp_mask |= __GFP_NOWARN;

		for (i = 0; i < RX_CLAIM_REQ_ALLOC;) {
			struct iwl_rx_mem_buffer *rxb;
			struct page *page;

			/* List should never be empty - each reused RBD is
			 * returned to the list, and initial pool covers any
			 * possible gap between the time the page is allocated
			 * to the time the RBD is added.
			 */
			BUG_ON(list_empty(&local_empty));
			/* Get the first rxb from the rbd list */
			rxb = list_first_entry(&local_empty,
					       struct iwl_rx_mem_buffer, list);
			BUG_ON(rxb->page);

			/* Alloc a new receive buffer */
			page = iwl_pcie_rx_alloc_page(trans, gfp_mask);
			if (!page)
				continue;
			rxb->page = page;

			/* Get physical address of the RB */
			rxb->page_dma = dma_map_page(trans->dev, page, 0,
					PAGE_SIZE << trans_pcie->rx_page_order,
					DMA_FROM_DEVICE);
			if (dma_mapping_error(trans->dev, rxb->page_dma)) {
				rxb->page = NULL;
				__free_pages(page, trans_pcie->rx_page_order);
				continue;
			}

			/* move the allocated entry to the out list */
			list_move(&rxb->list, &local_allocated);
			i++;
		}

		atomic_dec(&rba->req_pending);
		pending--;

		if (!pending) {
			pending = atomic_read(&rba->req_pending);
			if (pending)
				IWL_DEBUG_TPT(trans,
					      "Got more pending allocation requests = %d\n",
					      pending);
		}

		spin_lock(&rba->lock);
		/* add the allocated rbds to the allocator allocated list */
		list_splice_tail(&local_allocated, &rba->rbd_allocated);
		/* get more empty RBDs for current pending requests */
		list_splice_tail_init(&rba->rbd_empty, &local_empty);
		spin_unlock(&rba->lock);

		atomic_inc(&rba->req_ready);

	}

	spin_lock(&rba->lock);
	/* return unused rbds to the allocator empty list */
	list_splice_tail(&local_empty, &rba->rbd_empty);
	spin_unlock(&rba->lock);

	IWL_DEBUG_TPT(trans, "%s, exit.\n", __func__);
}

/*
 * iwl_pcie_rx_allocator_get - returns the pre-allocated pages
.*
.* Called by queue when the queue posted allocation request and
 * has freed 8 RBDs in order to restock itself.
 * This function directly moves the allocated RBs to the queue's ownership
 * and updates the relevant counters.
 */
static void iwl_pcie_rx_allocator_get(struct iwl_trans *trans,
				      struct iwl_rxq *rxq)
{
	struct iwl_trans_pcie *trans_pcie = IWL_TRANS_GET_PCIE_TRANS(trans);
	struct iwl_rb_allocator *rba = &trans_pcie->rba;
	int i;

	lockdep_assert_held(&rxq->lock);

	/*
	 * atomic_dec_if_positive returns req_ready - 1 for any scenario.
	 * If req_ready is 0 atomic_dec_if_positive will return -1 and this
	 * function will return early, as there are no ready requests.
	 * atomic_dec_if_positive will perofrm the *actual* decrement only if
	 * req_ready > 0, i.e. - there are ready requests and the function
	 * hands one request to the caller.
	 */
	if (atomic_dec_if_positive(&rba->req_ready) < 0)
		return;

	spin_lock(&rba->lock);
	for (i = 0; i < RX_CLAIM_REQ_ALLOC; i++) {
		/* Get next free Rx buffer, remove it from free list */
		struct iwl_rx_mem_buffer *rxb =
			list_first_entry(&rba->rbd_allocated,
					 struct iwl_rx_mem_buffer, list);

		list_move(&rxb->list, &rxq->rx_free);
	}
	spin_unlock(&rba->lock);

	rxq->used_count -= RX_CLAIM_REQ_ALLOC;
	rxq->free_count += RX_CLAIM_REQ_ALLOC;
}

void iwl_pcie_rx_allocator_work(struct work_struct *data)
{
	struct iwl_rb_allocator *rba_p =
		container_of(data, struct iwl_rb_allocator, rx_alloc);
	struct iwl_trans_pcie *trans_pcie =
		container_of(rba_p, struct iwl_trans_pcie, rba);

	iwl_pcie_rx_allocator(trans_pcie->trans);
}

static int iwl_pcie_free_bd_size(struct iwl_trans *trans, bool use_rx_td)
{
	struct iwl_rx_transfer_desc *rx_td;

	if (use_rx_td)
		return sizeof(*rx_td);
	else
		return trans->cfg->mq_rx_supported ? sizeof(__le64) :
			sizeof(__le32);
}

static void iwl_pcie_free_rxq_dma(struct iwl_trans *trans,
				  struct iwl_rxq *rxq)
{
	struct device *dev = trans->dev;
	bool use_rx_td = (trans->cfg->device_family >=
			  IWL_DEVICE_FAMILY_22560);
	int free_size = iwl_pcie_free_bd_size(trans, use_rx_td);

	if (rxq->bd)
		dma_free_coherent(trans->dev,
				  free_size * rxq->queue_size,
				  rxq->bd, rxq->bd_dma);
	rxq->bd_dma = 0;
	rxq->bd = NULL;

	rxq->rb_stts_dma = 0;
	rxq->rb_stts = NULL;

	if (rxq->used_bd)
		dma_free_coherent(trans->dev,
				  (use_rx_td ? sizeof(*rxq->cd) :
				   sizeof(__le32)) * rxq->queue_size,
				  rxq->used_bd, rxq->used_bd_dma);
	rxq->used_bd_dma = 0;
	rxq->used_bd = NULL;

	if (trans->cfg->device_family < IWL_DEVICE_FAMILY_22560)
		return;

	if (rxq->tr_tail)
		dma_free_coherent(dev, sizeof(__le16),
				  rxq->tr_tail, rxq->tr_tail_dma);
	rxq->tr_tail_dma = 0;
	rxq->tr_tail = NULL;

	if (rxq->cr_tail)
		dma_free_coherent(dev, sizeof(__le16),
				  rxq->cr_tail, rxq->cr_tail_dma);
	rxq->cr_tail_dma = 0;
	rxq->cr_tail = NULL;
}

static int iwl_pcie_alloc_rxq_dma(struct iwl_trans *trans,
				  struct iwl_rxq *rxq)
{
	struct iwl_trans_pcie *trans_pcie = IWL_TRANS_GET_PCIE_TRANS(trans);
	struct device *dev = trans->dev;
	int i;
	int free_size;
	bool use_rx_td = (trans->cfg->device_family >=
			  IWL_DEVICE_FAMILY_22560);
	size_t rb_stts_size = use_rx_td ? sizeof(__le16) :
			      sizeof(struct iwl_rb_status);

	spin_lock_init(&rxq->lock);
	if (trans->cfg->mq_rx_supported)
		rxq->queue_size = MQ_RX_TABLE_SIZE;
	else
		rxq->queue_size = RX_QUEUE_SIZE;

	free_size = iwl_pcie_free_bd_size(trans, use_rx_td);

	/*
	 * Allocate the circular buffer of Read Buffer Descriptors
	 * (RBDs)
	 */
	rxq->bd = dma_alloc_coherent(dev, free_size * rxq->queue_size,
				     &rxq->bd_dma, GFP_KERNEL);
	if (!rxq->bd)
		goto err;

	if (trans->cfg->mq_rx_supported) {
		rxq->used_bd = dma_alloc_coherent(dev,
						  (use_rx_td ? sizeof(*rxq->cd) : sizeof(__le32)) * rxq->queue_size,
						  &rxq->used_bd_dma,
						  GFP_KERNEL);
		if (!rxq->used_bd)
			goto err;
	}

<<<<<<< HEAD
	/* Allocate the driver's pointer to receive buffer status */
	rxq->rb_stts = dma_alloc_coherent(dev,
					  use_rx_td ? sizeof(__le16) : sizeof(struct iwl_rb_status),
					  &rxq->rb_stts_dma, GFP_KERNEL);
	if (!rxq->rb_stts)
		goto err;
=======
	rxq->rb_stts = trans_pcie->base_rb_stts + rxq->id * rb_stts_size;
	rxq->rb_stts_dma =
		trans_pcie->base_rb_stts_dma + rxq->id * rb_stts_size;
>>>>>>> 398020b8

	if (!use_rx_td)
		return 0;

	/* Allocate the driver's pointer to TR tail */
	rxq->tr_tail = dma_alloc_coherent(dev, sizeof(__le16),
					  &rxq->tr_tail_dma, GFP_KERNEL);
	if (!rxq->tr_tail)
		goto err;

	/* Allocate the driver's pointer to CR tail */
	rxq->cr_tail = dma_alloc_coherent(dev, sizeof(__le16),
					  &rxq->cr_tail_dma, GFP_KERNEL);
	if (!rxq->cr_tail)
		goto err;
	/*
	 * W/A 22560 device step Z0 must be non zero bug
	 * TODO: remove this when stop supporting Z0
	 */
	*rxq->cr_tail = cpu_to_le16(500);

	return 0;

err:
	for (i = 0; i < trans->num_rx_queues; i++) {
		rxq = &trans_pcie->rxq[i];

		iwl_pcie_free_rxq_dma(trans, rxq);
	}

	return -ENOMEM;
}

int iwl_pcie_rx_alloc(struct iwl_trans *trans)
{
	struct iwl_trans_pcie *trans_pcie = IWL_TRANS_GET_PCIE_TRANS(trans);
	struct iwl_rb_allocator *rba = &trans_pcie->rba;
	int i, ret;
	size_t rb_stts_size = trans->cfg->device_family >=
			      IWL_DEVICE_FAMILY_22560 ?
			      sizeof(__le16) : sizeof(struct iwl_rb_status);

	if (WARN_ON(trans_pcie->rxq))
		return -EINVAL;

	trans_pcie->rxq = kcalloc(trans->num_rx_queues, sizeof(struct iwl_rxq),
				  GFP_KERNEL);
	if (!trans_pcie->rxq)
		return -ENOMEM;

	spin_lock_init(&rba->lock);

	/*
	 * Allocate the driver's pointer to receive buffer status.
	 * Allocate for all queues continuously (HW requirement).
	 */
	trans_pcie->base_rb_stts =
			dma_alloc_coherent(trans->dev,
					   rb_stts_size * trans->num_rx_queues,
					   &trans_pcie->base_rb_stts_dma,
					   GFP_KERNEL);
	if (!trans_pcie->base_rb_stts) {
		ret = -ENOMEM;
		goto err;
	}

	for (i = 0; i < trans->num_rx_queues; i++) {
		struct iwl_rxq *rxq = &trans_pcie->rxq[i];

		rxq->id = i;
		ret = iwl_pcie_alloc_rxq_dma(trans, rxq);
		if (ret)
			goto err;
	}
	return 0;

err:
	if (trans_pcie->base_rb_stts) {
		dma_free_coherent(trans->dev,
				  rb_stts_size * trans->num_rx_queues,
				  trans_pcie->base_rb_stts,
				  trans_pcie->base_rb_stts_dma);
		trans_pcie->base_rb_stts = NULL;
		trans_pcie->base_rb_stts_dma = 0;
	}
	kfree(trans_pcie->rxq);

	return ret;
}

static void iwl_pcie_rx_hw_init(struct iwl_trans *trans, struct iwl_rxq *rxq)
{
	struct iwl_trans_pcie *trans_pcie = IWL_TRANS_GET_PCIE_TRANS(trans);
	u32 rb_size;
	unsigned long flags;
	const u32 rfdnlog = RX_QUEUE_SIZE_LOG; /* 256 RBDs */

	switch (trans_pcie->rx_buf_size) {
	case IWL_AMSDU_4K:
		rb_size = FH_RCSR_RX_CONFIG_REG_VAL_RB_SIZE_4K;
		break;
	case IWL_AMSDU_8K:
		rb_size = FH_RCSR_RX_CONFIG_REG_VAL_RB_SIZE_8K;
		break;
	case IWL_AMSDU_12K:
		rb_size = FH_RCSR_RX_CONFIG_REG_VAL_RB_SIZE_12K;
		break;
	default:
		WARN_ON(1);
		rb_size = FH_RCSR_RX_CONFIG_REG_VAL_RB_SIZE_4K;
	}

	if (!iwl_trans_grab_nic_access(trans, &flags))
		return;

	/* Stop Rx DMA */
	iwl_write32(trans, FH_MEM_RCSR_CHNL0_CONFIG_REG, 0);
	/* reset and flush pointers */
	iwl_write32(trans, FH_MEM_RCSR_CHNL0_RBDCB_WPTR, 0);
	iwl_write32(trans, FH_MEM_RCSR_CHNL0_FLUSH_RB_REQ, 0);
	iwl_write32(trans, FH_RSCSR_CHNL0_RDPTR, 0);

	/* Reset driver's Rx queue write index */
	iwl_write32(trans, FH_RSCSR_CHNL0_RBDCB_WPTR_REG, 0);

	/* Tell device where to find RBD circular buffer in DRAM */
	iwl_write32(trans, FH_RSCSR_CHNL0_RBDCB_BASE_REG,
		    (u32)(rxq->bd_dma >> 8));

	/* Tell device where in DRAM to update its Rx status */
	iwl_write32(trans, FH_RSCSR_CHNL0_STTS_WPTR_REG,
		    rxq->rb_stts_dma >> 4);

	/* Enable Rx DMA
	 * FH_RCSR_CHNL0_RX_IGNORE_RXF_EMPTY is set because of HW bug in
	 *      the credit mechanism in 5000 HW RX FIFO
	 * Direct rx interrupts to hosts
	 * Rx buffer size 4 or 8k or 12k
	 * RB timeout 0x10
	 * 256 RBDs
	 */
	iwl_write32(trans, FH_MEM_RCSR_CHNL0_CONFIG_REG,
		    FH_RCSR_RX_CONFIG_CHNL_EN_ENABLE_VAL |
		    FH_RCSR_CHNL0_RX_IGNORE_RXF_EMPTY |
		    FH_RCSR_CHNL0_RX_CONFIG_IRQ_DEST_INT_HOST_VAL |
		    rb_size |
		    (RX_RB_TIMEOUT << FH_RCSR_RX_CONFIG_REG_IRQ_RBTH_POS) |
		    (rfdnlog << FH_RCSR_RX_CONFIG_RBDCB_SIZE_POS));

	iwl_trans_release_nic_access(trans, &flags);

	/* Set interrupt coalescing timer to default (2048 usecs) */
	iwl_write8(trans, CSR_INT_COALESCING, IWL_HOST_INT_TIMEOUT_DEF);

	/* W/A for interrupt coalescing bug in 7260 and 3160 */
	if (trans->cfg->host_interrupt_operation_mode)
		iwl_set_bit(trans, CSR_INT_COALESCING, IWL_HOST_INT_OPER_MODE);
}

static void iwl_pcie_rx_mq_hw_init(struct iwl_trans *trans)
{
	struct iwl_trans_pcie *trans_pcie = IWL_TRANS_GET_PCIE_TRANS(trans);
	u32 rb_size, enabled = 0;
	unsigned long flags;
	int i;

	switch (trans_pcie->rx_buf_size) {
	case IWL_AMSDU_2K:
		rb_size = RFH_RXF_DMA_RB_SIZE_2K;
		break;
	case IWL_AMSDU_4K:
		rb_size = RFH_RXF_DMA_RB_SIZE_4K;
		break;
	case IWL_AMSDU_8K:
		rb_size = RFH_RXF_DMA_RB_SIZE_8K;
		break;
	case IWL_AMSDU_12K:
		rb_size = RFH_RXF_DMA_RB_SIZE_12K;
		break;
	default:
		WARN_ON(1);
		rb_size = RFH_RXF_DMA_RB_SIZE_4K;
	}

	if (!iwl_trans_grab_nic_access(trans, &flags))
		return;

	/* Stop Rx DMA */
	iwl_write_prph_no_grab(trans, RFH_RXF_DMA_CFG, 0);
	/* disable free amd used rx queue operation */
	iwl_write_prph_no_grab(trans, RFH_RXF_RXQ_ACTIVE, 0);

	for (i = 0; i < trans->num_rx_queues; i++) {
		/* Tell device where to find RBD free table in DRAM */
		iwl_write_prph64_no_grab(trans,
					 RFH_Q_FRBDCB_BA_LSB(i),
					 trans_pcie->rxq[i].bd_dma);
		/* Tell device where to find RBD used table in DRAM */
		iwl_write_prph64_no_grab(trans,
					 RFH_Q_URBDCB_BA_LSB(i),
					 trans_pcie->rxq[i].used_bd_dma);
		/* Tell device where in DRAM to update its Rx status */
		iwl_write_prph64_no_grab(trans,
					 RFH_Q_URBD_STTS_WPTR_LSB(i),
					 trans_pcie->rxq[i].rb_stts_dma);
		/* Reset device indice tables */
		iwl_write_prph_no_grab(trans, RFH_Q_FRBDCB_WIDX(i), 0);
		iwl_write_prph_no_grab(trans, RFH_Q_FRBDCB_RIDX(i), 0);
		iwl_write_prph_no_grab(trans, RFH_Q_URBDCB_WIDX(i), 0);

		enabled |= BIT(i) | BIT(i + 16);
	}

	/*
	 * Enable Rx DMA
	 * Rx buffer size 4 or 8k or 12k
	 * Min RB size 4 or 8
	 * Drop frames that exceed RB size
	 * 512 RBDs
	 */
	iwl_write_prph_no_grab(trans, RFH_RXF_DMA_CFG,
			       RFH_DMA_EN_ENABLE_VAL | rb_size |
			       RFH_RXF_DMA_MIN_RB_4_8 |
			       RFH_RXF_DMA_DROP_TOO_LARGE_MASK |
			       RFH_RXF_DMA_RBDCB_SIZE_512);

	/*
	 * Activate DMA snooping.
	 * Set RX DMA chunk size to 64B for IOSF and 128B for PCIe
	 * Default queue is 0
	 */
	iwl_write_prph_no_grab(trans, RFH_GEN_CFG,
			       RFH_GEN_CFG_RFH_DMA_SNOOP |
			       RFH_GEN_CFG_VAL(DEFAULT_RXQ_NUM, 0) |
			       RFH_GEN_CFG_SERVICE_DMA_SNOOP |
			       RFH_GEN_CFG_VAL(RB_CHUNK_SIZE,
					       trans->cfg->integrated ?
					       RFH_GEN_CFG_RB_CHUNK_SIZE_64 :
					       RFH_GEN_CFG_RB_CHUNK_SIZE_128));
	/* Enable the relevant rx queues */
	iwl_write_prph_no_grab(trans, RFH_RXF_RXQ_ACTIVE, enabled);

	iwl_trans_release_nic_access(trans, &flags);

	/* Set interrupt coalescing timer to default (2048 usecs) */
	iwl_write8(trans, CSR_INT_COALESCING, IWL_HOST_INT_TIMEOUT_DEF);
}

void iwl_pcie_rx_init_rxb_lists(struct iwl_rxq *rxq)
{
	lockdep_assert_held(&rxq->lock);

	INIT_LIST_HEAD(&rxq->rx_free);
	INIT_LIST_HEAD(&rxq->rx_used);
	rxq->free_count = 0;
	rxq->used_count = 0;
}

int iwl_pcie_dummy_napi_poll(struct napi_struct *napi, int budget)
{
	WARN_ON(1);
	return 0;
}

int _iwl_pcie_rx_init(struct iwl_trans *trans)
{
	struct iwl_trans_pcie *trans_pcie = IWL_TRANS_GET_PCIE_TRANS(trans);
	struct iwl_rxq *def_rxq;
	struct iwl_rb_allocator *rba = &trans_pcie->rba;
	int i, err, queue_size, allocator_pool_size, num_alloc;

	if (!trans_pcie->rxq) {
		err = iwl_pcie_rx_alloc(trans);
		if (err)
			return err;
	}
	def_rxq = trans_pcie->rxq;

	cancel_work_sync(&rba->rx_alloc);

	spin_lock(&rba->lock);
	atomic_set(&rba->req_pending, 0);
	atomic_set(&rba->req_ready, 0);
	INIT_LIST_HEAD(&rba->rbd_allocated);
	INIT_LIST_HEAD(&rba->rbd_empty);
	spin_unlock(&rba->lock);

	/* free all first - we might be reconfigured for a different size */
	iwl_pcie_free_rbs_pool(trans);

	for (i = 0; i < RX_QUEUE_SIZE; i++)
		def_rxq->queue[i] = NULL;

	for (i = 0; i < trans->num_rx_queues; i++) {
		struct iwl_rxq *rxq = &trans_pcie->rxq[i];

		spin_lock(&rxq->lock);
		/*
		 * Set read write pointer to reflect that we have processed
		 * and used all buffers, but have not restocked the Rx queue
		 * with fresh buffers
		 */
		rxq->read = 0;
		rxq->write = 0;
		rxq->write_actual = 0;
		memset(rxq->rb_stts, 0,
		       (trans->cfg->device_family >= IWL_DEVICE_FAMILY_22560) ?
		       sizeof(__le16) : sizeof(struct iwl_rb_status));

		iwl_pcie_rx_init_rxb_lists(rxq);

		if (!rxq->napi.poll)
			netif_napi_add(&trans_pcie->napi_dev, &rxq->napi,
				       iwl_pcie_dummy_napi_poll, 64);

		spin_unlock(&rxq->lock);
	}

	/* move the pool to the default queue and allocator ownerships */
	queue_size = trans->cfg->mq_rx_supported ?
		     MQ_RX_NUM_RBDS : RX_QUEUE_SIZE;
	allocator_pool_size = trans->num_rx_queues *
		(RX_CLAIM_REQ_ALLOC - RX_POST_REQ_ALLOC);
	num_alloc = queue_size + allocator_pool_size;
	BUILD_BUG_ON(ARRAY_SIZE(trans_pcie->global_table) !=
		     ARRAY_SIZE(trans_pcie->rx_pool));
	for (i = 0; i < num_alloc; i++) {
		struct iwl_rx_mem_buffer *rxb = &trans_pcie->rx_pool[i];

		if (i < allocator_pool_size)
			list_add(&rxb->list, &rba->rbd_empty);
		else
			list_add(&rxb->list, &def_rxq->rx_used);
		trans_pcie->global_table[i] = rxb;
		rxb->vid = (u16)(i + 1);
		rxb->invalid = true;
	}

	iwl_pcie_rxq_alloc_rbs(trans, GFP_KERNEL, def_rxq);

	return 0;
}

int iwl_pcie_rx_init(struct iwl_trans *trans)
{
	struct iwl_trans_pcie *trans_pcie = IWL_TRANS_GET_PCIE_TRANS(trans);
	int ret = _iwl_pcie_rx_init(trans);

	if (ret)
		return ret;

	if (trans->cfg->mq_rx_supported)
		iwl_pcie_rx_mq_hw_init(trans);
	else
		iwl_pcie_rx_hw_init(trans, trans_pcie->rxq);

	iwl_pcie_rxq_restock(trans, trans_pcie->rxq);

	spin_lock(&trans_pcie->rxq->lock);
	iwl_pcie_rxq_inc_wr_ptr(trans, trans_pcie->rxq);
	spin_unlock(&trans_pcie->rxq->lock);

	return 0;
}

int iwl_pcie_gen2_rx_init(struct iwl_trans *trans)
{
	/* Set interrupt coalescing timer to default (2048 usecs) */
	iwl_write8(trans, CSR_INT_COALESCING, IWL_HOST_INT_TIMEOUT_DEF);

	/*
	 * We don't configure the RFH.
	 * Restock will be done at alive, after firmware configured the RFH.
	 */
	return _iwl_pcie_rx_init(trans);
}

void iwl_pcie_rx_free(struct iwl_trans *trans)
{
	struct iwl_trans_pcie *trans_pcie = IWL_TRANS_GET_PCIE_TRANS(trans);
	struct iwl_rb_allocator *rba = &trans_pcie->rba;
	int i;
	size_t rb_stts_size = trans->cfg->device_family >=
			      IWL_DEVICE_FAMILY_22560 ?
			      sizeof(__le16) : sizeof(struct iwl_rb_status);

	/*
	 * if rxq is NULL, it means that nothing has been allocated,
	 * exit now
	 */
	if (!trans_pcie->rxq) {
		IWL_DEBUG_INFO(trans, "Free NULL rx context\n");
		return;
	}

	cancel_work_sync(&rba->rx_alloc);

	iwl_pcie_free_rbs_pool(trans);

	if (trans_pcie->base_rb_stts) {
		dma_free_coherent(trans->dev,
				  rb_stts_size * trans->num_rx_queues,
				  trans_pcie->base_rb_stts,
				  trans_pcie->base_rb_stts_dma);
		trans_pcie->base_rb_stts = NULL;
		trans_pcie->base_rb_stts_dma = 0;
	}

	for (i = 0; i < trans->num_rx_queues; i++) {
		struct iwl_rxq *rxq = &trans_pcie->rxq[i];

		iwl_pcie_free_rxq_dma(trans, rxq);

		if (rxq->napi.poll)
			netif_napi_del(&rxq->napi);
	}
	kfree(trans_pcie->rxq);
}

static void iwl_pcie_rx_move_to_allocator(struct iwl_rxq *rxq,
					  struct iwl_rb_allocator *rba)
{
	spin_lock(&rba->lock);
	list_splice_tail_init(&rxq->rx_used, &rba->rbd_empty);
	spin_unlock(&rba->lock);
}

/*
 * iwl_pcie_rx_reuse_rbd - Recycle used RBDs
 *
 * Called when a RBD can be reused. The RBD is transferred to the allocator.
 * When there are 2 empty RBDs - a request for allocation is posted
 */
static void iwl_pcie_rx_reuse_rbd(struct iwl_trans *trans,
				  struct iwl_rx_mem_buffer *rxb,
				  struct iwl_rxq *rxq, bool emergency)
{
	struct iwl_trans_pcie *trans_pcie = IWL_TRANS_GET_PCIE_TRANS(trans);
	struct iwl_rb_allocator *rba = &trans_pcie->rba;

	/* Move the RBD to the used list, will be moved to allocator in batches
	 * before claiming or posting a request*/
	list_add_tail(&rxb->list, &rxq->rx_used);

	if (unlikely(emergency))
		return;

	/* Count the allocator owned RBDs */
	rxq->used_count++;

	/* If we have RX_POST_REQ_ALLOC new released rx buffers -
	 * issue a request for allocator. Modulo RX_CLAIM_REQ_ALLOC is
	 * used for the case we failed to claim RX_CLAIM_REQ_ALLOC,
	 * after but we still need to post another request.
	 */
	if ((rxq->used_count % RX_CLAIM_REQ_ALLOC) == RX_POST_REQ_ALLOC) {
		/* Move the 2 RBDs to the allocator ownership.
		 Allocator has another 6 from pool for the request completion*/
		iwl_pcie_rx_move_to_allocator(rxq, rba);

		atomic_inc(&rba->req_pending);
		queue_work(rba->alloc_wq, &rba->rx_alloc);
	}
}

static void iwl_pcie_rx_handle_rb(struct iwl_trans *trans,
				  struct iwl_rxq *rxq,
				  struct iwl_rx_mem_buffer *rxb,
				  bool emergency,
				  int idx)
{
	struct iwl_trans_pcie *trans_pcie = IWL_TRANS_GET_PCIE_TRANS(trans);
	struct iwl_txq *txq = trans_pcie->txq[trans_pcie->cmd_queue];
	bool page_stolen = false;
	int max_len = PAGE_SIZE << trans_pcie->rx_page_order;
	u32 offset = 0;

	if (WARN_ON(!rxb))
		return;

	dma_unmap_page(trans->dev, rxb->page_dma, max_len, DMA_FROM_DEVICE);

	while (offset + sizeof(u32) + sizeof(struct iwl_cmd_header) < max_len) {
		struct iwl_rx_packet *pkt;
		u16 sequence;
		bool reclaim;
		int index, cmd_index, len;
		struct iwl_rx_cmd_buffer rxcb = {
			._offset = offset,
			._rx_page_order = trans_pcie->rx_page_order,
			._page = rxb->page,
			._page_stolen = false,
			.truesize = max_len,
		};

		pkt = rxb_addr(&rxcb);

		if (pkt->len_n_flags == cpu_to_le32(FH_RSCSR_FRAME_INVALID)) {
			IWL_DEBUG_RX(trans,
				     "Q %d: RB end marker at offset %d\n",
				     rxq->id, offset);
			break;
		}

		WARN((le32_to_cpu(pkt->len_n_flags) & FH_RSCSR_RXQ_MASK) >>
			FH_RSCSR_RXQ_POS != rxq->id,
		     "frame on invalid queue - is on %d and indicates %d\n",
		     rxq->id,
		     (le32_to_cpu(pkt->len_n_flags) & FH_RSCSR_RXQ_MASK) >>
			FH_RSCSR_RXQ_POS);

		IWL_DEBUG_RX(trans,
			     "Q %d: cmd at offset %d: %s (%.2x.%2x, seq 0x%x)\n",
			     rxq->id, offset,
			     iwl_get_cmd_string(trans,
						iwl_cmd_id(pkt->hdr.cmd,
							   pkt->hdr.group_id,
							   0)),
			     pkt->hdr.group_id, pkt->hdr.cmd,
			     le16_to_cpu(pkt->hdr.sequence));

		len = iwl_rx_packet_len(pkt);
		len += sizeof(u32); /* account for status word */
		trace_iwlwifi_dev_rx(trans->dev, trans, pkt, len);
		trace_iwlwifi_dev_rx_data(trans->dev, trans, pkt, len);

		/* Reclaim a command buffer only if this packet is a response
		 *   to a (driver-originated) command.
		 * If the packet (e.g. Rx frame) originated from uCode,
		 *   there is no command buffer to reclaim.
		 * Ucode should set SEQ_RX_FRAME bit if ucode-originated,
		 *   but apparently a few don't get set; catch them here. */
		reclaim = !(pkt->hdr.sequence & SEQ_RX_FRAME);
		if (reclaim && !pkt->hdr.group_id) {
			int i;

			for (i = 0; i < trans_pcie->n_no_reclaim_cmds; i++) {
				if (trans_pcie->no_reclaim_cmds[i] ==
							pkt->hdr.cmd) {
					reclaim = false;
					break;
				}
			}
		}

		sequence = le16_to_cpu(pkt->hdr.sequence);
		index = SEQ_TO_INDEX(sequence);
		cmd_index = iwl_pcie_get_cmd_index(txq, index);

		if (rxq->id == trans_pcie->def_rx_queue)
			iwl_op_mode_rx(trans->op_mode, &rxq->napi,
				       &rxcb);
		else
			iwl_op_mode_rx_rss(trans->op_mode, &rxq->napi,
					   &rxcb, rxq->id);

		if (reclaim) {
			kzfree(txq->entries[cmd_index].free_buf);
			txq->entries[cmd_index].free_buf = NULL;
		}

		/*
		 * After here, we should always check rxcb._page_stolen,
		 * if it is true then one of the handlers took the page.
		 */

		if (reclaim) {
			/* Invoke any callbacks, transfer the buffer to caller,
			 * and fire off the (possibly) blocking
			 * iwl_trans_send_cmd()
			 * as we reclaim the driver command queue */
			if (!rxcb._page_stolen)
				iwl_pcie_hcmd_complete(trans, &rxcb);
			else
				IWL_WARN(trans, "Claim null rxb?\n");
		}

		page_stolen |= rxcb._page_stolen;
		if (trans->cfg->device_family >= IWL_DEVICE_FAMILY_22560)
			break;
		offset += ALIGN(len, FH_RSCSR_FRAME_ALIGN);
	}

	/* page was stolen from us -- free our reference */
	if (page_stolen) {
		__free_pages(rxb->page, trans_pcie->rx_page_order);
		rxb->page = NULL;
	}

	/* Reuse the page if possible. For notification packets and
	 * SKBs that fail to Rx correctly, add them back into the
	 * rx_free list for reuse later. */
	if (rxb->page != NULL) {
		rxb->page_dma =
			dma_map_page(trans->dev, rxb->page, 0,
				     PAGE_SIZE << trans_pcie->rx_page_order,
				     DMA_FROM_DEVICE);
		if (dma_mapping_error(trans->dev, rxb->page_dma)) {
			/*
			 * free the page(s) as well to not break
			 * the invariant that the items on the used
			 * list have no page(s)
			 */
			__free_pages(rxb->page, trans_pcie->rx_page_order);
			rxb->page = NULL;
			iwl_pcie_rx_reuse_rbd(trans, rxb, rxq, emergency);
		} else {
			list_add_tail(&rxb->list, &rxq->rx_free);
			rxq->free_count++;
		}
	} else
		iwl_pcie_rx_reuse_rbd(trans, rxb, rxq, emergency);
}

static struct iwl_rx_mem_buffer *iwl_pcie_get_rxb(struct iwl_trans *trans,
						  struct iwl_rxq *rxq, int i)
{
	struct iwl_trans_pcie *trans_pcie = IWL_TRANS_GET_PCIE_TRANS(trans);
	struct iwl_rx_mem_buffer *rxb;
	u16 vid;

	BUILD_BUG_ON(sizeof(struct iwl_rx_completion_desc) != 32);

	if (!trans->cfg->mq_rx_supported) {
		rxb = rxq->queue[i];
		rxq->queue[i] = NULL;
		return rxb;
	}

	/* used_bd is a 32/16 bit but only 12 are used to retrieve the vid */
	if (trans->cfg->device_family >= IWL_DEVICE_FAMILY_22560)
		vid = le16_to_cpu(rxq->cd[i].rbid) & 0x0FFF;
	else
		vid = le32_to_cpu(rxq->bd_32[i]) & 0x0FFF;

	if (!vid || vid > ARRAY_SIZE(trans_pcie->global_table))
		goto out_err;

	rxb = trans_pcie->global_table[vid - 1];
	if (rxb->invalid)
		goto out_err;

	IWL_DEBUG_RX(trans, "Got virtual RB ID %u\n", (u32)rxb->vid);

	rxb->invalid = true;

	return rxb;

out_err:
	WARN(1, "Invalid rxb from HW %u\n", (u32)vid);
	iwl_force_nmi(trans);
	return NULL;
}

/*
 * iwl_pcie_rx_handle - Main entry function for receiving responses from fw
 */
static void iwl_pcie_rx_handle(struct iwl_trans *trans, int queue)
{
	struct iwl_trans_pcie *trans_pcie = IWL_TRANS_GET_PCIE_TRANS(trans);
	struct iwl_rxq *rxq;
	u32 r, i, count = 0;
	bool emergency = false;

	if (WARN_ON_ONCE(!trans_pcie->rxq || !trans_pcie->rxq[queue].bd))
		return;

	rxq = &trans_pcie->rxq[queue];

restart:
	spin_lock(&rxq->lock);
	/* uCode's read index (stored in shared DRAM) indicates the last Rx
	 * buffer that the driver may process (last buffer filled by ucode). */
	r = le16_to_cpu(iwl_get_closed_rb_stts(trans, rxq)) & 0x0FFF;
	i = rxq->read;

	/* W/A 9000 device step A0 wrap-around bug */
	r &= (rxq->queue_size - 1);

	/* Rx interrupt, but nothing sent from uCode */
	if (i == r)
		IWL_DEBUG_RX(trans, "Q %d: HW = SW = %d\n", rxq->id, r);

	while (i != r) {
		struct iwl_rb_allocator *rba = &trans_pcie->rba;
		struct iwl_rx_mem_buffer *rxb;
		/* number of RBDs still waiting for page allocation */
		u32 rb_pending_alloc =
			atomic_read(&trans_pcie->rba.req_pending) *
			RX_CLAIM_REQ_ALLOC;

		if (unlikely(rb_pending_alloc >= rxq->queue_size / 2 &&
			     !emergency)) {
			iwl_pcie_rx_move_to_allocator(rxq, rba);
			emergency = true;
			IWL_DEBUG_TPT(trans,
				      "RX path is in emergency. Pending allocations %d\n",
				      rb_pending_alloc);
		}

		IWL_DEBUG_RX(trans, "Q %d: HW = %d, SW = %d\n", rxq->id, r, i);

		rxb = iwl_pcie_get_rxb(trans, rxq, i);
		if (!rxb)
			goto out;

		iwl_pcie_rx_handle_rb(trans, rxq, rxb, emergency, i);

		i = (i + 1) & (rxq->queue_size - 1);

		/*
		 * If we have RX_CLAIM_REQ_ALLOC released rx buffers -
		 * try to claim the pre-allocated buffers from the allocator.
		 * If not ready - will try to reclaim next time.
		 * There is no need to reschedule work - allocator exits only
		 * on success
		 */
		if (rxq->used_count >= RX_CLAIM_REQ_ALLOC)
			iwl_pcie_rx_allocator_get(trans, rxq);

		if (rxq->used_count % RX_CLAIM_REQ_ALLOC == 0 && !emergency) {
			/* Add the remaining empty RBDs for allocator use */
			iwl_pcie_rx_move_to_allocator(rxq, rba);
		} else if (emergency) {
			count++;
			if (count == 8) {
				count = 0;
				if (rb_pending_alloc < rxq->queue_size / 3) {
					IWL_DEBUG_TPT(trans,
						      "RX path exited emergency. Pending allocations %d\n",
						      rb_pending_alloc);
					emergency = false;
				}

				rxq->read = i;
				spin_unlock(&rxq->lock);
				iwl_pcie_rxq_alloc_rbs(trans, GFP_ATOMIC, rxq);
				iwl_pcie_rxq_restock(trans, rxq);
				goto restart;
			}
		}
	}
out:
	/* Backtrack one entry */
	rxq->read = i;
	/* update cr tail with the rxq read pointer */
	if (trans->cfg->device_family >= IWL_DEVICE_FAMILY_22560)
		*rxq->cr_tail = cpu_to_le16(r);
	spin_unlock(&rxq->lock);

	/*
	 * handle a case where in emergency there are some unallocated RBDs.
	 * those RBDs are in the used list, but are not tracked by the queue's
	 * used_count which counts allocator owned RBDs.
	 * unallocated emergency RBDs must be allocated on exit, otherwise
	 * when called again the function may not be in emergency mode and
	 * they will be handed to the allocator with no tracking in the RBD
	 * allocator counters, which will lead to them never being claimed back
	 * by the queue.
	 * by allocating them here, they are now in the queue free list, and
	 * will be restocked by the next call of iwl_pcie_rxq_restock.
	 */
	if (unlikely(emergency && count))
		iwl_pcie_rxq_alloc_rbs(trans, GFP_ATOMIC, rxq);

	if (rxq->napi.poll)
		napi_gro_flush(&rxq->napi, false);

	iwl_pcie_rxq_restock(trans, rxq);
}

static struct iwl_trans_pcie *iwl_pcie_get_trans_pcie(struct msix_entry *entry)
{
	u8 queue = entry->entry;
	struct msix_entry *entries = entry - queue;

	return container_of(entries, struct iwl_trans_pcie, msix_entries[0]);
}

/*
 * iwl_pcie_rx_msix_handle - Main entry function for receiving responses from fw
 * This interrupt handler should be used with RSS queue only.
 */
irqreturn_t iwl_pcie_irq_rx_msix_handler(int irq, void *dev_id)
{
	struct msix_entry *entry = dev_id;
	struct iwl_trans_pcie *trans_pcie = iwl_pcie_get_trans_pcie(entry);
	struct iwl_trans *trans = trans_pcie->trans;

	trace_iwlwifi_dev_irq_msix(trans->dev, entry, false, 0, 0);

	if (WARN_ON(entry->entry >= trans->num_rx_queues))
		return IRQ_NONE;

	lock_map_acquire(&trans->sync_cmd_lockdep_map);

	local_bh_disable();
	iwl_pcie_rx_handle(trans, entry->entry);
	local_bh_enable();

	iwl_pcie_clear_irq(trans, entry);

	lock_map_release(&trans->sync_cmd_lockdep_map);

	return IRQ_HANDLED;
}

/*
 * iwl_pcie_irq_handle_error - called for HW or SW error interrupt from card
 */
static void iwl_pcie_irq_handle_error(struct iwl_trans *trans)
{
	struct iwl_trans_pcie *trans_pcie = IWL_TRANS_GET_PCIE_TRANS(trans);
	int i;

	/* W/A for WiFi/WiMAX coex and WiMAX own the RF */
	if (trans->cfg->internal_wimax_coex &&
	    !trans->cfg->apmg_not_supported &&
	    (!(iwl_read_prph(trans, APMG_CLK_CTRL_REG) &
			     APMS_CLK_VAL_MRB_FUNC_MODE) ||
	     (iwl_read_prph(trans, APMG_PS_CTRL_REG) &
			    APMG_PS_CTRL_VAL_RESET_REQ))) {
		clear_bit(STATUS_SYNC_HCMD_ACTIVE, &trans->status);
		iwl_op_mode_wimax_active(trans->op_mode);
		wake_up(&trans_pcie->wait_command_queue);
		return;
	}

	for (i = 0; i < trans->cfg->base_params->num_of_queues; i++) {
		if (!trans_pcie->txq[i])
			continue;
		del_timer(&trans_pcie->txq[i]->stuck_timer);
	}

	/* The STATUS_FW_ERROR bit is set in this function. This must happen
	 * before we wake up the command caller, to ensure a proper cleanup. */
	iwl_trans_fw_error(trans);

	clear_bit(STATUS_SYNC_HCMD_ACTIVE, &trans->status);
	wake_up(&trans_pcie->wait_command_queue);
}

static u32 iwl_pcie_int_cause_non_ict(struct iwl_trans *trans)
{
	u32 inta;

	lockdep_assert_held(&IWL_TRANS_GET_PCIE_TRANS(trans)->irq_lock);

	trace_iwlwifi_dev_irq(trans->dev);

	/* Discover which interrupts are active/pending */
	inta = iwl_read32(trans, CSR_INT);

	/* the thread will service interrupts and re-enable them */
	return inta;
}

/* a device (PCI-E) page is 4096 bytes long */
#define ICT_SHIFT	12
#define ICT_SIZE	(1 << ICT_SHIFT)
#define ICT_COUNT	(ICT_SIZE / sizeof(u32))

/* interrupt handler using ict table, with this interrupt driver will
 * stop using INTA register to get device's interrupt, reading this register
 * is expensive, device will write interrupts in ICT dram table, increment
 * index then will fire interrupt to driver, driver will OR all ICT table
 * entries from current index up to table entry with 0 value. the result is
 * the interrupt we need to service, driver will set the entries back to 0 and
 * set index.
 */
static u32 iwl_pcie_int_cause_ict(struct iwl_trans *trans)
{
	struct iwl_trans_pcie *trans_pcie = IWL_TRANS_GET_PCIE_TRANS(trans);
	u32 inta;
	u32 val = 0;
	u32 read;

	trace_iwlwifi_dev_irq(trans->dev);

	/* Ignore interrupt if there's nothing in NIC to service.
	 * This may be due to IRQ shared with another device,
	 * or due to sporadic interrupts thrown from our NIC. */
	read = le32_to_cpu(trans_pcie->ict_tbl[trans_pcie->ict_index]);
	trace_iwlwifi_dev_ict_read(trans->dev, trans_pcie->ict_index, read);
	if (!read)
		return 0;

	/*
	 * Collect all entries up to the first 0, starting from ict_index;
	 * note we already read at ict_index.
	 */
	do {
		val |= read;
		IWL_DEBUG_ISR(trans, "ICT index %d value 0x%08X\n",
				trans_pcie->ict_index, read);
		trans_pcie->ict_tbl[trans_pcie->ict_index] = 0;
		trans_pcie->ict_index =
			((trans_pcie->ict_index + 1) & (ICT_COUNT - 1));

		read = le32_to_cpu(trans_pcie->ict_tbl[trans_pcie->ict_index]);
		trace_iwlwifi_dev_ict_read(trans->dev, trans_pcie->ict_index,
					   read);
	} while (read);

	/* We should not get this value, just ignore it. */
	if (val == 0xffffffff)
		val = 0;

	/*
	 * this is a w/a for a h/w bug. the h/w bug may cause the Rx bit
	 * (bit 15 before shifting it to 31) to clear when using interrupt
	 * coalescing. fortunately, bits 18 and 19 stay set when this happens
	 * so we use them to decide on the real state of the Rx bit.
	 * In order words, bit 15 is set if bit 18 or bit 19 are set.
	 */
	if (val & 0xC0000)
		val |= 0x8000;

	inta = (0xff & val) | ((0xff00 & val) << 16);
	return inta;
}

void iwl_pcie_handle_rfkill_irq(struct iwl_trans *trans)
{
	struct iwl_trans_pcie *trans_pcie = IWL_TRANS_GET_PCIE_TRANS(trans);
	struct isr_statistics *isr_stats = &trans_pcie->isr_stats;
	bool hw_rfkill, prev, report;

	mutex_lock(&trans_pcie->mutex);
	prev = test_bit(STATUS_RFKILL_OPMODE, &trans->status);
	hw_rfkill = iwl_is_rfkill_set(trans);
	if (hw_rfkill) {
		set_bit(STATUS_RFKILL_OPMODE, &trans->status);
		set_bit(STATUS_RFKILL_HW, &trans->status);
	}
	if (trans_pcie->opmode_down)
		report = hw_rfkill;
	else
		report = test_bit(STATUS_RFKILL_OPMODE, &trans->status);

	IWL_WARN(trans, "RF_KILL bit toggled to %s.\n",
		 hw_rfkill ? "disable radio" : "enable radio");

	isr_stats->rfkill++;

	if (prev != report)
		iwl_trans_pcie_rf_kill(trans, report);
	mutex_unlock(&trans_pcie->mutex);

	if (hw_rfkill) {
		if (test_and_clear_bit(STATUS_SYNC_HCMD_ACTIVE,
				       &trans->status))
			IWL_DEBUG_RF_KILL(trans,
					  "Rfkill while SYNC HCMD in flight\n");
		wake_up(&trans_pcie->wait_command_queue);
	} else {
		clear_bit(STATUS_RFKILL_HW, &trans->status);
		if (trans_pcie->opmode_down)
			clear_bit(STATUS_RFKILL_OPMODE, &trans->status);
	}
}

irqreturn_t iwl_pcie_irq_handler(int irq, void *dev_id)
{
	struct iwl_trans *trans = dev_id;
	struct iwl_trans_pcie *trans_pcie = IWL_TRANS_GET_PCIE_TRANS(trans);
	struct isr_statistics *isr_stats = &trans_pcie->isr_stats;
	u32 inta = 0;
	u32 handled = 0;

	lock_map_acquire(&trans->sync_cmd_lockdep_map);

	spin_lock(&trans_pcie->irq_lock);

	/* dram interrupt table not set yet,
	 * use legacy interrupt.
	 */
	if (likely(trans_pcie->use_ict))
		inta = iwl_pcie_int_cause_ict(trans);
	else
		inta = iwl_pcie_int_cause_non_ict(trans);

	if (iwl_have_debug_level(IWL_DL_ISR)) {
		IWL_DEBUG_ISR(trans,
			      "ISR inta 0x%08x, enabled 0x%08x(sw), enabled(hw) 0x%08x, fh 0x%08x\n",
			      inta, trans_pcie->inta_mask,
			      iwl_read32(trans, CSR_INT_MASK),
			      iwl_read32(trans, CSR_FH_INT_STATUS));
		if (inta & (~trans_pcie->inta_mask))
			IWL_DEBUG_ISR(trans,
				      "We got a masked interrupt (0x%08x)\n",
				      inta & (~trans_pcie->inta_mask));
	}

	inta &= trans_pcie->inta_mask;

	/*
	 * Ignore interrupt if there's nothing in NIC to service.
	 * This may be due to IRQ shared with another device,
	 * or due to sporadic interrupts thrown from our NIC.
	 */
	if (unlikely(!inta)) {
		IWL_DEBUG_ISR(trans, "Ignore interrupt, inta == 0\n");
		/*
		 * Re-enable interrupts here since we don't
		 * have anything to service
		 */
		if (test_bit(STATUS_INT_ENABLED, &trans->status))
			_iwl_enable_interrupts(trans);
		spin_unlock(&trans_pcie->irq_lock);
		lock_map_release(&trans->sync_cmd_lockdep_map);
		return IRQ_NONE;
	}

	if (unlikely(inta == 0xFFFFFFFF || (inta & 0xFFFFFFF0) == 0xa5a5a5a0)) {
		/*
		 * Hardware disappeared. It might have
		 * already raised an interrupt.
		 */
		IWL_WARN(trans, "HARDWARE GONE?? INTA == 0x%08x\n", inta);
		spin_unlock(&trans_pcie->irq_lock);
		goto out;
	}

	/* Ack/clear/reset pending uCode interrupts.
	 * Note:  Some bits in CSR_INT are "OR" of bits in CSR_FH_INT_STATUS,
	 */
	/* There is a hardware bug in the interrupt mask function that some
	 * interrupts (i.e. CSR_INT_BIT_SCD) can still be generated even if
	 * they are disabled in the CSR_INT_MASK register. Furthermore the
	 * ICT interrupt handling mechanism has another bug that might cause
	 * these unmasked interrupts fail to be detected. We workaround the
	 * hardware bugs here by ACKing all the possible interrupts so that
	 * interrupt coalescing can still be achieved.
	 */
	iwl_write32(trans, CSR_INT, inta | ~trans_pcie->inta_mask);

	if (iwl_have_debug_level(IWL_DL_ISR))
		IWL_DEBUG_ISR(trans, "inta 0x%08x, enabled 0x%08x\n",
			      inta, iwl_read32(trans, CSR_INT_MASK));

	spin_unlock(&trans_pcie->irq_lock);

	/* Now service all interrupt bits discovered above. */
	if (inta & CSR_INT_BIT_HW_ERR) {
		IWL_ERR(trans, "Hardware error detected.  Restarting.\n");

		/* Tell the device to stop sending interrupts */
		iwl_disable_interrupts(trans);

		isr_stats->hw++;
		iwl_pcie_irq_handle_error(trans);

		handled |= CSR_INT_BIT_HW_ERR;

		goto out;
	}

	/* NIC fires this, but we don't use it, redundant with WAKEUP */
	if (inta & CSR_INT_BIT_SCD) {
		IWL_DEBUG_ISR(trans,
			      "Scheduler finished to transmit the frame/frames.\n");
		isr_stats->sch++;
	}

	/* Alive notification via Rx interrupt will do the real work */
	if (inta & CSR_INT_BIT_ALIVE) {
		IWL_DEBUG_ISR(trans, "Alive interrupt\n");
		isr_stats->alive++;
		if (trans->cfg->gen2) {
			/*
			 * We can restock, since firmware configured
			 * the RFH
			 */
			iwl_pcie_rxmq_restock(trans, trans_pcie->rxq);
		}

		handled |= CSR_INT_BIT_ALIVE;
	}

	/* Safely ignore these bits for debug checks below */
	inta &= ~(CSR_INT_BIT_SCD | CSR_INT_BIT_ALIVE);

	/* HW RF KILL switch toggled */
	if (inta & CSR_INT_BIT_RF_KILL) {
		iwl_pcie_handle_rfkill_irq(trans);
		handled |= CSR_INT_BIT_RF_KILL;
	}

	/* Chip got too hot and stopped itself */
	if (inta & CSR_INT_BIT_CT_KILL) {
		IWL_ERR(trans, "Microcode CT kill error detected.\n");
		isr_stats->ctkill++;
		handled |= CSR_INT_BIT_CT_KILL;
	}

	/* Error detected by uCode */
	if (inta & CSR_INT_BIT_SW_ERR) {
		IWL_ERR(trans, "Microcode SW error detected. "
			" Restarting 0x%X.\n", inta);
		isr_stats->sw++;
		iwl_pcie_irq_handle_error(trans);
		handled |= CSR_INT_BIT_SW_ERR;
	}

	/* uCode wakes up after power-down sleep */
	if (inta & CSR_INT_BIT_WAKEUP) {
		IWL_DEBUG_ISR(trans, "Wakeup interrupt\n");
		iwl_pcie_rxq_check_wrptr(trans);
		iwl_pcie_txq_check_wrptrs(trans);

		isr_stats->wakeup++;

		handled |= CSR_INT_BIT_WAKEUP;
	}

	/* All uCode command responses, including Tx command responses,
	 * Rx "responses" (frame-received notification), and other
	 * notifications from uCode come through here*/
	if (inta & (CSR_INT_BIT_FH_RX | CSR_INT_BIT_SW_RX |
		    CSR_INT_BIT_RX_PERIODIC)) {
		IWL_DEBUG_ISR(trans, "Rx interrupt\n");
		if (inta & (CSR_INT_BIT_FH_RX | CSR_INT_BIT_SW_RX)) {
			handled |= (CSR_INT_BIT_FH_RX | CSR_INT_BIT_SW_RX);
			iwl_write32(trans, CSR_FH_INT_STATUS,
					CSR_FH_INT_RX_MASK);
		}
		if (inta & CSR_INT_BIT_RX_PERIODIC) {
			handled |= CSR_INT_BIT_RX_PERIODIC;
			iwl_write32(trans,
				CSR_INT, CSR_INT_BIT_RX_PERIODIC);
		}
		/* Sending RX interrupt require many steps to be done in the
		 * the device:
		 * 1- write interrupt to current index in ICT table.
		 * 2- dma RX frame.
		 * 3- update RX shared data to indicate last write index.
		 * 4- send interrupt.
		 * This could lead to RX race, driver could receive RX interrupt
		 * but the shared data changes does not reflect this;
		 * periodic interrupt will detect any dangling Rx activity.
		 */

		/* Disable periodic interrupt; we use it as just a one-shot. */
		iwl_write8(trans, CSR_INT_PERIODIC_REG,
			    CSR_INT_PERIODIC_DIS);

		/*
		 * Enable periodic interrupt in 8 msec only if we received
		 * real RX interrupt (instead of just periodic int), to catch
		 * any dangling Rx interrupt.  If it was just the periodic
		 * interrupt, there was no dangling Rx activity, and no need
		 * to extend the periodic interrupt; one-shot is enough.
		 */
		if (inta & (CSR_INT_BIT_FH_RX | CSR_INT_BIT_SW_RX))
			iwl_write8(trans, CSR_INT_PERIODIC_REG,
				   CSR_INT_PERIODIC_ENA);

		isr_stats->rx++;

		local_bh_disable();
		iwl_pcie_rx_handle(trans, 0);
		local_bh_enable();
	}

	/* This "Tx" DMA channel is used only for loading uCode */
	if (inta & CSR_INT_BIT_FH_TX) {
		iwl_write32(trans, CSR_FH_INT_STATUS, CSR_FH_INT_TX_MASK);
		IWL_DEBUG_ISR(trans, "uCode load interrupt\n");
		isr_stats->tx++;
		handled |= CSR_INT_BIT_FH_TX;
		/* Wake up uCode load routine, now that load is complete */
		trans_pcie->ucode_write_complete = true;
		wake_up(&trans_pcie->ucode_write_waitq);
	}

	if (inta & ~handled) {
		IWL_ERR(trans, "Unhandled INTA bits 0x%08x\n", inta & ~handled);
		isr_stats->unhandled++;
	}

	if (inta & ~(trans_pcie->inta_mask)) {
		IWL_WARN(trans, "Disabled INTA bits 0x%08x were pending\n",
			 inta & ~trans_pcie->inta_mask);
	}

	spin_lock(&trans_pcie->irq_lock);
	/* only Re-enable all interrupt if disabled by irq */
	if (test_bit(STATUS_INT_ENABLED, &trans->status))
		_iwl_enable_interrupts(trans);
	/* we are loading the firmware, enable FH_TX interrupt only */
	else if (handled & CSR_INT_BIT_FH_TX)
		iwl_enable_fw_load_int(trans);
	/* Re-enable RF_KILL if it occurred */
	else if (handled & CSR_INT_BIT_RF_KILL)
		iwl_enable_rfkill_int(trans);
	/* Re-enable the ALIVE / Rx interrupt if it occurred */
	else if (handled & (CSR_INT_BIT_ALIVE | CSR_INT_BIT_FH_RX))
		iwl_enable_fw_load_int_ctx_info(trans);
	spin_unlock(&trans_pcie->irq_lock);

out:
	lock_map_release(&trans->sync_cmd_lockdep_map);
	return IRQ_HANDLED;
}

/******************************************************************************
 *
 * ICT functions
 *
 ******************************************************************************/

/* Free dram table */
void iwl_pcie_free_ict(struct iwl_trans *trans)
{
	struct iwl_trans_pcie *trans_pcie = IWL_TRANS_GET_PCIE_TRANS(trans);

	if (trans_pcie->ict_tbl) {
		dma_free_coherent(trans->dev, ICT_SIZE,
				  trans_pcie->ict_tbl,
				  trans_pcie->ict_tbl_dma);
		trans_pcie->ict_tbl = NULL;
		trans_pcie->ict_tbl_dma = 0;
	}
}

/*
 * allocate dram shared table, it is an aligned memory
 * block of ICT_SIZE.
 * also reset all data related to ICT table interrupt.
 */
int iwl_pcie_alloc_ict(struct iwl_trans *trans)
{
	struct iwl_trans_pcie *trans_pcie = IWL_TRANS_GET_PCIE_TRANS(trans);

	trans_pcie->ict_tbl =
		dma_alloc_coherent(trans->dev, ICT_SIZE,
				   &trans_pcie->ict_tbl_dma, GFP_KERNEL);
	if (!trans_pcie->ict_tbl)
		return -ENOMEM;

	/* just an API sanity check ... it is guaranteed to be aligned */
	if (WARN_ON(trans_pcie->ict_tbl_dma & (ICT_SIZE - 1))) {
		iwl_pcie_free_ict(trans);
		return -EINVAL;
	}

	return 0;
}

/* Device is going up inform it about using ICT interrupt table,
 * also we need to tell the driver to start using ICT interrupt.
 */
void iwl_pcie_reset_ict(struct iwl_trans *trans)
{
	struct iwl_trans_pcie *trans_pcie = IWL_TRANS_GET_PCIE_TRANS(trans);
	u32 val;

	if (!trans_pcie->ict_tbl)
		return;

	spin_lock(&trans_pcie->irq_lock);
	_iwl_disable_interrupts(trans);

	memset(trans_pcie->ict_tbl, 0, ICT_SIZE);

	val = trans_pcie->ict_tbl_dma >> ICT_SHIFT;

	val |= CSR_DRAM_INT_TBL_ENABLE |
	       CSR_DRAM_INIT_TBL_WRAP_CHECK |
	       CSR_DRAM_INIT_TBL_WRITE_POINTER;

	IWL_DEBUG_ISR(trans, "CSR_DRAM_INT_TBL_REG =0x%x\n", val);

	iwl_write32(trans, CSR_DRAM_INT_TBL_REG, val);
	trans_pcie->use_ict = true;
	trans_pcie->ict_index = 0;
	iwl_write32(trans, CSR_INT, trans_pcie->inta_mask);
	_iwl_enable_interrupts(trans);
	spin_unlock(&trans_pcie->irq_lock);
}

/* Device is going down disable ict interrupt usage */
void iwl_pcie_disable_ict(struct iwl_trans *trans)
{
	struct iwl_trans_pcie *trans_pcie = IWL_TRANS_GET_PCIE_TRANS(trans);

	spin_lock(&trans_pcie->irq_lock);
	trans_pcie->use_ict = false;
	spin_unlock(&trans_pcie->irq_lock);
}

irqreturn_t iwl_pcie_isr(int irq, void *data)
{
	struct iwl_trans *trans = data;

	if (!trans)
		return IRQ_NONE;

	/* Disable (but don't clear!) interrupts here to avoid
	 * back-to-back ISRs and sporadic interrupts from our NIC.
	 * If we have something to service, the tasklet will re-enable ints.
	 * If we *don't* have something, we'll re-enable before leaving here.
	 */
	iwl_write32(trans, CSR_INT_MASK, 0x00000000);

	return IRQ_WAKE_THREAD;
}

irqreturn_t iwl_pcie_msix_isr(int irq, void *data)
{
	return IRQ_WAKE_THREAD;
}

irqreturn_t iwl_pcie_irq_msix_handler(int irq, void *dev_id)
{
	struct msix_entry *entry = dev_id;
	struct iwl_trans_pcie *trans_pcie = iwl_pcie_get_trans_pcie(entry);
	struct iwl_trans *trans = trans_pcie->trans;
	struct isr_statistics *isr_stats = &trans_pcie->isr_stats;
	u32 inta_fh, inta_hw;

	lock_map_acquire(&trans->sync_cmd_lockdep_map);

	spin_lock(&trans_pcie->irq_lock);
	inta_fh = iwl_read32(trans, CSR_MSIX_FH_INT_CAUSES_AD);
	inta_hw = iwl_read32(trans, CSR_MSIX_HW_INT_CAUSES_AD);
	/*
	 * Clear causes registers to avoid being handling the same cause.
	 */
	iwl_write32(trans, CSR_MSIX_FH_INT_CAUSES_AD, inta_fh);
	iwl_write32(trans, CSR_MSIX_HW_INT_CAUSES_AD, inta_hw);
	spin_unlock(&trans_pcie->irq_lock);

	trace_iwlwifi_dev_irq_msix(trans->dev, entry, true, inta_fh, inta_hw);

	if (unlikely(!(inta_fh | inta_hw))) {
		IWL_DEBUG_ISR(trans, "Ignore interrupt, inta == 0\n");
		lock_map_release(&trans->sync_cmd_lockdep_map);
		return IRQ_NONE;
	}

	if (iwl_have_debug_level(IWL_DL_ISR)) {
		IWL_DEBUG_ISR(trans,
			      "ISR inta_fh 0x%08x, enabled (sw) 0x%08x (hw) 0x%08x\n",
			      inta_fh, trans_pcie->fh_mask,
			      iwl_read32(trans, CSR_MSIX_FH_INT_MASK_AD));
		if (inta_fh & ~trans_pcie->fh_mask)
			IWL_DEBUG_ISR(trans,
				      "We got a masked interrupt (0x%08x)\n",
				      inta_fh & ~trans_pcie->fh_mask);
	}

	inta_fh &= trans_pcie->fh_mask;

	if ((trans_pcie->shared_vec_mask & IWL_SHARED_IRQ_NON_RX) &&
	    inta_fh & MSIX_FH_INT_CAUSES_Q0) {
		local_bh_disable();
		iwl_pcie_rx_handle(trans, 0);
		local_bh_enable();
	}

	if ((trans_pcie->shared_vec_mask & IWL_SHARED_IRQ_FIRST_RSS) &&
	    inta_fh & MSIX_FH_INT_CAUSES_Q1) {
		local_bh_disable();
		iwl_pcie_rx_handle(trans, 1);
		local_bh_enable();
	}

	/* This "Tx" DMA channel is used only for loading uCode */
	if (inta_fh & MSIX_FH_INT_CAUSES_D2S_CH0_NUM) {
		IWL_DEBUG_ISR(trans, "uCode load interrupt\n");
		isr_stats->tx++;
		/*
		 * Wake up uCode load routine,
		 * now that load is complete
		 */
		trans_pcie->ucode_write_complete = true;
		wake_up(&trans_pcie->ucode_write_waitq);
	}

	/* Error detected by uCode */
	if ((inta_fh & MSIX_FH_INT_CAUSES_FH_ERR) ||
	    (inta_hw & MSIX_HW_INT_CAUSES_REG_SW_ERR) ||
	    (inta_hw & MSIX_HW_INT_CAUSES_REG_SW_ERR_V2)) {
		IWL_ERR(trans,
			"Microcode SW error detected. Restarting 0x%X.\n",
			inta_fh);
		isr_stats->sw++;
		iwl_pcie_irq_handle_error(trans);
	}

	/* After checking FH register check HW register */
	if (iwl_have_debug_level(IWL_DL_ISR)) {
		IWL_DEBUG_ISR(trans,
			      "ISR inta_hw 0x%08x, enabled (sw) 0x%08x (hw) 0x%08x\n",
			      inta_hw, trans_pcie->hw_mask,
			      iwl_read32(trans, CSR_MSIX_HW_INT_MASK_AD));
		if (inta_hw & ~trans_pcie->hw_mask)
			IWL_DEBUG_ISR(trans,
				      "We got a masked interrupt 0x%08x\n",
				      inta_hw & ~trans_pcie->hw_mask);
	}

	inta_hw &= trans_pcie->hw_mask;

	/* Alive notification via Rx interrupt will do the real work */
	if (inta_hw & MSIX_HW_INT_CAUSES_REG_ALIVE) {
		IWL_DEBUG_ISR(trans, "Alive interrupt\n");
		isr_stats->alive++;
		if (trans->cfg->gen2) {
			/* We can restock, since firmware configured the RFH */
			iwl_pcie_rxmq_restock(trans, trans_pcie->rxq);
		}
	}

	if (trans->cfg->device_family == IWL_DEVICE_FAMILY_22560 &&
	    inta_hw & MSIX_HW_INT_CAUSES_REG_IPC) {
		/* Reflect IML transfer status */
		int res = iwl_read32(trans, CSR_IML_RESP_ADDR);

		IWL_DEBUG_ISR(trans, "IML transfer status: %d\n", res);
		if (res == IWL_IMAGE_RESP_FAIL) {
			isr_stats->sw++;
			iwl_pcie_irq_handle_error(trans);
		}
	} else if (inta_hw & MSIX_HW_INT_CAUSES_REG_WAKEUP) {
		/* uCode wakes up after power-down sleep */
		IWL_DEBUG_ISR(trans, "Wakeup interrupt\n");
		iwl_pcie_rxq_check_wrptr(trans);
		iwl_pcie_txq_check_wrptrs(trans);

		isr_stats->wakeup++;
	}

	if (inta_hw & MSIX_HW_INT_CAUSES_REG_IML) {
		/* Reflect IML transfer status */
		int res = iwl_read32(trans, CSR_IML_RESP_ADDR);

		IWL_DEBUG_ISR(trans, "IML transfer status: %d\n", res);
		if (res == IWL_IMAGE_RESP_FAIL) {
			isr_stats->sw++;
			iwl_pcie_irq_handle_error(trans);
		}
	}

	/* Chip got too hot and stopped itself */
	if (inta_hw & MSIX_HW_INT_CAUSES_REG_CT_KILL) {
		IWL_ERR(trans, "Microcode CT kill error detected.\n");
		isr_stats->ctkill++;
	}

	/* HW RF KILL switch toggled */
	if (inta_hw & MSIX_HW_INT_CAUSES_REG_RF_KILL)
		iwl_pcie_handle_rfkill_irq(trans);

	if (inta_hw & MSIX_HW_INT_CAUSES_REG_HW_ERR) {
		IWL_ERR(trans,
			"Hardware error detected. Restarting.\n");

		isr_stats->hw++;
		trans->hw_error = true;
		iwl_pcie_irq_handle_error(trans);
	}

	iwl_pcie_clear_irq(trans, entry);

	lock_map_release(&trans->sync_cmd_lockdep_map);

	return IRQ_HANDLED;
}<|MERGE_RESOLUTION|>--- conflicted
+++ resolved
@@ -766,18 +766,9 @@
 			goto err;
 	}
 
-<<<<<<< HEAD
-	/* Allocate the driver's pointer to receive buffer status */
-	rxq->rb_stts = dma_alloc_coherent(dev,
-					  use_rx_td ? sizeof(__le16) : sizeof(struct iwl_rb_status),
-					  &rxq->rb_stts_dma, GFP_KERNEL);
-	if (!rxq->rb_stts)
-		goto err;
-=======
 	rxq->rb_stts = trans_pcie->base_rb_stts + rxq->id * rb_stts_size;
 	rxq->rb_stts_dma =
 		trans_pcie->base_rb_stts_dma + rxq->id * rb_stts_size;
->>>>>>> 398020b8
 
 	if (!use_rx_td)
 		return 0;
