--- conflicted
+++ resolved
@@ -1786,8 +1786,6 @@
 int genphy_read_lpa(struct phy_device *phydev)
 {
 	int lpa, lpagb;
-<<<<<<< HEAD
-=======
 
 	if (phydev->autoneg == AUTONEG_ENABLE) {
 		if (!phydev->autoneg_complete) {
@@ -1796,7 +1794,6 @@
 			mii_lpa_mod_linkmode_lpa_t(phydev->lp_advertising, 0);
 			return 0;
 		}
->>>>>>> d6f1bd09
 
 		if (phydev->is_gigabit_capable) {
 			lpagb = phy_read(phydev, MII_STAT1000);
@@ -1825,11 +1822,8 @@
 			return lpa;
 
 		mii_lpa_mod_linkmode_lpa_t(phydev->lp_advertising, lpa);
-<<<<<<< HEAD
-=======
 	} else {
 		linkmode_zero(phydev->lp_advertising);
->>>>>>> d6f1bd09
 	}
 
 	return 0;
