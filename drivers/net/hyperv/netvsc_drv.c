/*
 * Copyright (c) 2009, Microsoft Corporation.
 *
 * This program is free software; you can redistribute it and/or modify it
 * under the terms and conditions of the GNU General Public License,
 * version 2, as published by the Free Software Foundation.
 *
 * This program is distributed in the hope it will be useful, but WITHOUT
 * ANY WARRANTY; without even the implied warranty of MERCHANTABILITY or
 * FITNESS FOR A PARTICULAR PURPOSE.  See the GNU General Public License for
 * more details.
 *
 * You should have received a copy of the GNU General Public License along with
 * this program; if not, see <http://www.gnu.org/licenses/>.
 *
 * Authors:
 *   Haiyang Zhang <haiyangz@microsoft.com>
 *   Hank Janssen  <hjanssen@microsoft.com>
 */
#define pr_fmt(fmt) KBUILD_MODNAME ": " fmt

#include <linux/init.h>
#include <linux/atomic.h>
#include <linux/module.h>
#include <linux/highmem.h>
#include <linux/device.h>
#include <linux/io.h>
#include <linux/delay.h>
#include <linux/netdevice.h>
#include <linux/inetdevice.h>
#include <linux/etherdevice.h>
#include <linux/skbuff.h>
#include <linux/if_vlan.h>
#include <linux/in.h>
#include <linux/slab.h>
#include <linux/rtnetlink.h>
#include <linux/netpoll.h>

#include <net/arp.h>
#include <net/route.h>
#include <net/sock.h>
#include <net/pkt_sched.h>
#include <net/checksum.h>
#include <net/ip6_checksum.h>

#include "hyperv_net.h"

#define RING_SIZE_MIN		64

#define LINKCHANGE_INT (2 * HZ)
#define VF_TAKEOVER_INT (HZ / 10)

static int ring_size = 128;
module_param(ring_size, int, S_IRUGO);
MODULE_PARM_DESC(ring_size, "Ring buffer size (# of pages)");

static const u32 default_msg = NETIF_MSG_DRV | NETIF_MSG_PROBE |
				NETIF_MSG_LINK | NETIF_MSG_IFUP |
				NETIF_MSG_IFDOWN | NETIF_MSG_RX_ERR |
				NETIF_MSG_TX_ERR;

static int debug = -1;
module_param(debug, int, S_IRUGO);
MODULE_PARM_DESC(debug, "Debug level (0=none,...,16=all)");

static void netvsc_set_multicast_list(struct net_device *net)
{
	struct net_device_context *net_device_ctx = netdev_priv(net);
	struct netvsc_device *nvdev = rtnl_dereference(net_device_ctx->nvdev);

	rndis_filter_update(nvdev);
}

static int netvsc_open(struct net_device *net)
{
	struct net_device_context *ndev_ctx = netdev_priv(net);
	struct net_device *vf_netdev = rtnl_dereference(ndev_ctx->vf_netdev);
	struct netvsc_device *nvdev = rtnl_dereference(ndev_ctx->nvdev);
	struct rndis_device *rdev;
	int ret = 0;

	netif_carrier_off(net);

	/* Open up the device */
	ret = rndis_filter_open(nvdev);
	if (ret != 0) {
		netdev_err(net, "unable to open device (ret %d).\n", ret);
		return ret;
	}

	netif_tx_wake_all_queues(net);

	rdev = nvdev->extension;

	if (!rdev->link_state)
		netif_carrier_on(net);

	if (vf_netdev) {
		/* Setting synthetic device up transparently sets
		 * slave as up. If open fails, then slave will be
		 * still be offline (and not used).
		 */
		ret = dev_open(vf_netdev);
		if (ret)
			netdev_warn(net,
				    "unable to open slave: %s: %d\n",
				    vf_netdev->name, ret);
	}
	return 0;
}

static int netvsc_close(struct net_device *net)
{
	struct net_device_context *net_device_ctx = netdev_priv(net);
	struct net_device *vf_netdev
		= rtnl_dereference(net_device_ctx->vf_netdev);
	struct netvsc_device *nvdev = rtnl_dereference(net_device_ctx->nvdev);
	int ret = 0;
	u32 aread, i, msec = 10, retry = 0, retry_max = 20;
	struct vmbus_channel *chn;

	netif_tx_disable(net);

	/* No need to close rndis filter if it is removed already */
	if (!nvdev)
		goto out;

	ret = rndis_filter_close(nvdev);
	if (ret != 0) {
		netdev_err(net, "unable to close device (ret %d).\n", ret);
		return ret;
	}

	/* Ensure pending bytes in ring are read */
	while (true) {
		aread = 0;
		for (i = 0; i < nvdev->num_chn; i++) {
			chn = nvdev->chan_table[i].channel;
			if (!chn)
				continue;

			aread = hv_get_bytes_to_read(&chn->inbound);
			if (aread)
				break;

			aread = hv_get_bytes_to_read(&chn->outbound);
			if (aread)
				break;
		}

		retry++;
		if (retry > retry_max || aread == 0)
			break;

		msleep(msec);

		if (msec < 1000)
			msec *= 2;
	}

	if (aread) {
		netdev_err(net, "Ring buffer not empty after closing rndis\n");
		ret = -ETIMEDOUT;
	}

out:
	if (vf_netdev)
		dev_close(vf_netdev);

	return ret;
}

static void *init_ppi_data(struct rndis_message *msg, u32 ppi_size,
			   int pkt_type)
{
	struct rndis_packet *rndis_pkt;
	struct rndis_per_packet_info *ppi;

	rndis_pkt = &msg->msg.pkt;
	rndis_pkt->data_offset += ppi_size;

	ppi = (struct rndis_per_packet_info *)((void *)rndis_pkt +
		rndis_pkt->per_pkt_info_offset + rndis_pkt->per_pkt_info_len);

	ppi->size = ppi_size;
	ppi->type = pkt_type;
	ppi->ppi_offset = sizeof(struct rndis_per_packet_info);

	rndis_pkt->per_pkt_info_len += ppi_size;

	return ppi;
}

/* Azure hosts don't support non-TCP port numbers in hashing for fragmented
 * packets. We can use ethtool to change UDP hash level when necessary.
 */
static inline u32 netvsc_get_hash(
	struct sk_buff *skb,
	const struct net_device_context *ndc)
{
	struct flow_keys flow;
	u32 hash;
	static u32 hashrnd __read_mostly;

	net_get_random_once(&hashrnd, sizeof(hashrnd));

	if (!skb_flow_dissect_flow_keys(skb, &flow, 0))
		return 0;

	if (flow.basic.ip_proto == IPPROTO_TCP ||
	    (flow.basic.ip_proto == IPPROTO_UDP &&
	     ((flow.basic.n_proto == htons(ETH_P_IP) && ndc->udp4_l4_hash) ||
	      (flow.basic.n_proto == htons(ETH_P_IPV6) &&
	       ndc->udp6_l4_hash)))) {
		return skb_get_hash(skb);
	} else {
		if (flow.basic.n_proto == htons(ETH_P_IP))
			hash = jhash2((u32 *)&flow.addrs.v4addrs, 2, hashrnd);
		else if (flow.basic.n_proto == htons(ETH_P_IPV6))
			hash = jhash2((u32 *)&flow.addrs.v6addrs, 8, hashrnd);
		else
			hash = 0;

		skb_set_hash(skb, hash, PKT_HASH_TYPE_L3);
	}

	return hash;
}

static inline int netvsc_get_tx_queue(struct net_device *ndev,
				      struct sk_buff *skb, int old_idx)
{
	const struct net_device_context *ndc = netdev_priv(ndev);
	struct sock *sk = skb->sk;
	int q_idx;

	q_idx = ndc->tx_send_table[netvsc_get_hash(skb, ndc) &
				   (VRSS_SEND_TAB_SIZE - 1)];

	/* If queue index changed record the new value */
	if (q_idx != old_idx &&
	    sk && sk_fullsock(sk) && rcu_access_pointer(sk->sk_dst_cache))
		sk_tx_queue_set(sk, q_idx);

	return q_idx;
}

/*
 * Select queue for transmit.
 *
 * If a valid queue has already been assigned, then use that.
 * Otherwise compute tx queue based on hash and the send table.
 *
 * This is basically similar to default (__netdev_pick_tx) with the added step
 * of using the host send_table when no other queue has been assigned.
 *
 * TODO support XPS - but get_xps_queue not exported
 */
static u16 netvsc_pick_tx(struct net_device *ndev, struct sk_buff *skb)
{
	int q_idx = sk_tx_queue_get(skb->sk);

	if (q_idx < 0 || skb->ooo_okay || q_idx >= ndev->real_num_tx_queues) {
		/* If forwarding a packet, we use the recorded queue when
		 * available for better cache locality.
		 */
		if (skb_rx_queue_recorded(skb))
			q_idx = skb_get_rx_queue(skb);
		else
			q_idx = netvsc_get_tx_queue(ndev, skb, q_idx);
	}

	return q_idx;
}

static u16 netvsc_select_queue(struct net_device *ndev, struct sk_buff *skb,
			       void *accel_priv,
			       select_queue_fallback_t fallback)
{
	struct net_device_context *ndc = netdev_priv(ndev);
	struct net_device *vf_netdev;
	u16 txq;

	rcu_read_lock();
	vf_netdev = rcu_dereference(ndc->vf_netdev);
	if (vf_netdev) {
		txq = skb_rx_queue_recorded(skb) ? skb_get_rx_queue(skb) : 0;
		qdisc_skb_cb(skb)->slave_dev_queue_mapping = skb->queue_mapping;
	} else {
		txq = netvsc_pick_tx(ndev, skb);
	}
	rcu_read_unlock();

	while (unlikely(txq >= ndev->real_num_tx_queues))
		txq -= ndev->real_num_tx_queues;

	return txq;
}

static u32 fill_pg_buf(struct page *page, u32 offset, u32 len,
		       struct hv_page_buffer *pb)
{
	int j = 0;

	/* Deal with compund pages by ignoring unused part
	 * of the page.
	 */
	page += (offset >> PAGE_SHIFT);
	offset &= ~PAGE_MASK;

	while (len > 0) {
		unsigned long bytes;

		bytes = PAGE_SIZE - offset;
		if (bytes > len)
			bytes = len;
		pb[j].pfn = page_to_pfn(page);
		pb[j].offset = offset;
		pb[j].len = bytes;

		offset += bytes;
		len -= bytes;

		if (offset == PAGE_SIZE && len) {
			page++;
			offset = 0;
			j++;
		}
	}

	return j + 1;
}

static u32 init_page_array(void *hdr, u32 len, struct sk_buff *skb,
			   struct hv_netvsc_packet *packet,
			   struct hv_page_buffer *pb)
{
	u32 slots_used = 0;
	char *data = skb->data;
	int frags = skb_shinfo(skb)->nr_frags;
	int i;

	/* The packet is laid out thus:
	 * 1. hdr: RNDIS header and PPI
	 * 2. skb linear data
	 * 3. skb fragment data
	 */
	slots_used += fill_pg_buf(virt_to_page(hdr),
				  offset_in_page(hdr),
				  len, &pb[slots_used]);

	packet->rmsg_size = len;
	packet->rmsg_pgcnt = slots_used;

	slots_used += fill_pg_buf(virt_to_page(data),
				offset_in_page(data),
				skb_headlen(skb), &pb[slots_used]);

	for (i = 0; i < frags; i++) {
		skb_frag_t *frag = skb_shinfo(skb)->frags + i;

		slots_used += fill_pg_buf(skb_frag_page(frag),
					frag->page_offset,
					skb_frag_size(frag), &pb[slots_used]);
	}
	return slots_used;
}

static int count_skb_frag_slots(struct sk_buff *skb)
{
	int i, frags = skb_shinfo(skb)->nr_frags;
	int pages = 0;

	for (i = 0; i < frags; i++) {
		skb_frag_t *frag = skb_shinfo(skb)->frags + i;
		unsigned long size = skb_frag_size(frag);
		unsigned long offset = frag->page_offset;

		/* Skip unused frames from start of page */
		offset &= ~PAGE_MASK;
		pages += PFN_UP(offset + size);
	}
	return pages;
}

static int netvsc_get_slots(struct sk_buff *skb)
{
	char *data = skb->data;
	unsigned int offset = offset_in_page(data);
	unsigned int len = skb_headlen(skb);
	int slots;
	int frag_slots;

	slots = DIV_ROUND_UP(offset + len, PAGE_SIZE);
	frag_slots = count_skb_frag_slots(skb);
	return slots + frag_slots;
}

static u32 net_checksum_info(struct sk_buff *skb)
{
	if (skb->protocol == htons(ETH_P_IP)) {
		struct iphdr *ip = ip_hdr(skb);

		if (ip->protocol == IPPROTO_TCP)
			return TRANSPORT_INFO_IPV4_TCP;
		else if (ip->protocol == IPPROTO_UDP)
			return TRANSPORT_INFO_IPV4_UDP;
	} else {
		struct ipv6hdr *ip6 = ipv6_hdr(skb);

		if (ip6->nexthdr == IPPROTO_TCP)
			return TRANSPORT_INFO_IPV6_TCP;
		else if (ip6->nexthdr == IPPROTO_UDP)
			return TRANSPORT_INFO_IPV6_UDP;
	}

	return TRANSPORT_INFO_NOT_IP;
}

/* Send skb on the slave VF device. */
static int netvsc_vf_xmit(struct net_device *net, struct net_device *vf_netdev,
			  struct sk_buff *skb)
{
	struct net_device_context *ndev_ctx = netdev_priv(net);
	unsigned int len = skb->len;
	int rc;

	skb->dev = vf_netdev;
	skb->queue_mapping = qdisc_skb_cb(skb)->slave_dev_queue_mapping;

	rc = dev_queue_xmit(skb);
	if (likely(rc == NET_XMIT_SUCCESS || rc == NET_XMIT_CN)) {
		struct netvsc_vf_pcpu_stats *pcpu_stats
			= this_cpu_ptr(ndev_ctx->vf_stats);

		u64_stats_update_begin(&pcpu_stats->syncp);
		pcpu_stats->tx_packets++;
		pcpu_stats->tx_bytes += len;
		u64_stats_update_end(&pcpu_stats->syncp);
	} else {
		this_cpu_inc(ndev_ctx->vf_stats->tx_dropped);
	}

	return rc;
}

static int netvsc_start_xmit(struct sk_buff *skb, struct net_device *net)
{
	struct net_device_context *net_device_ctx = netdev_priv(net);
	struct hv_netvsc_packet *packet = NULL;
	int ret;
	unsigned int num_data_pgs;
	struct rndis_message *rndis_msg;
	struct rndis_packet *rndis_pkt;
	struct net_device *vf_netdev;
	u32 rndis_msg_size;
	struct rndis_per_packet_info *ppi;
	u32 hash;
	struct hv_page_buffer pb[MAX_PAGE_BUFFER_COUNT];

	/* if VF is present and up then redirect packets
	 * already called with rcu_read_lock_bh
	 */
	vf_netdev = rcu_dereference_bh(net_device_ctx->vf_netdev);
	if (vf_netdev && netif_running(vf_netdev) &&
	    !netpoll_tx_running(net))
		return netvsc_vf_xmit(net, vf_netdev, skb);

	/* We will atmost need two pages to describe the rndis
	 * header. We can only transmit MAX_PAGE_BUFFER_COUNT number
	 * of pages in a single packet. If skb is scattered around
	 * more pages we try linearizing it.
	 */

	num_data_pgs = netvsc_get_slots(skb) + 2;

	if (unlikely(num_data_pgs > MAX_PAGE_BUFFER_COUNT)) {
		++net_device_ctx->eth_stats.tx_scattered;

		if (skb_linearize(skb))
			goto no_memory;

		num_data_pgs = netvsc_get_slots(skb) + 2;
		if (num_data_pgs > MAX_PAGE_BUFFER_COUNT) {
			++net_device_ctx->eth_stats.tx_too_big;
			goto drop;
		}
	}

	/*
	 * Place the rndis header in the skb head room and
	 * the skb->cb will be used for hv_netvsc_packet
	 * structure.
	 */
	ret = skb_cow_head(skb, RNDIS_AND_PPI_SIZE);
	if (ret)
		goto no_memory;

	/* Use the skb control buffer for building up the packet */
	BUILD_BUG_ON(sizeof(struct hv_netvsc_packet) >
			FIELD_SIZEOF(struct sk_buff, cb));
	packet = (struct hv_netvsc_packet *)skb->cb;

	packet->q_idx = skb_get_queue_mapping(skb);

	packet->total_data_buflen = skb->len;
	packet->total_bytes = skb->len;
	packet->total_packets = 1;

	rndis_msg = (struct rndis_message *)skb->head;

	memset(rndis_msg, 0, RNDIS_AND_PPI_SIZE);

	/* Add the rndis header */
	rndis_msg->ndis_msg_type = RNDIS_MSG_PACKET;
	rndis_msg->msg_len = packet->total_data_buflen;
	rndis_pkt = &rndis_msg->msg.pkt;
	rndis_pkt->data_offset = sizeof(struct rndis_packet);
	rndis_pkt->data_len = packet->total_data_buflen;
	rndis_pkt->per_pkt_info_offset = sizeof(struct rndis_packet);

	rndis_msg_size = RNDIS_MESSAGE_SIZE(struct rndis_packet);

	hash = skb_get_hash_raw(skb);
	if (hash != 0 && net->real_num_tx_queues > 1) {
		rndis_msg_size += NDIS_HASH_PPI_SIZE;
		ppi = init_ppi_data(rndis_msg, NDIS_HASH_PPI_SIZE,
				    NBL_HASH_VALUE);
		*(u32 *)((void *)ppi + ppi->ppi_offset) = hash;
	}

	if (skb_vlan_tag_present(skb)) {
		struct ndis_pkt_8021q_info *vlan;

		rndis_msg_size += NDIS_VLAN_PPI_SIZE;
		ppi = init_ppi_data(rndis_msg, NDIS_VLAN_PPI_SIZE,
				    IEEE_8021Q_INFO);

		vlan = (void *)ppi + ppi->ppi_offset;
		vlan->vlanid = skb->vlan_tci & VLAN_VID_MASK;
		vlan->pri = (skb->vlan_tci & VLAN_PRIO_MASK) >>
				VLAN_PRIO_SHIFT;
	}

	if (skb_is_gso(skb)) {
		struct ndis_tcp_lso_info *lso_info;

		rndis_msg_size += NDIS_LSO_PPI_SIZE;
		ppi = init_ppi_data(rndis_msg, NDIS_LSO_PPI_SIZE,
				    TCP_LARGESEND_PKTINFO);

		lso_info = (void *)ppi + ppi->ppi_offset;

		lso_info->lso_v2_transmit.type = NDIS_TCP_LARGE_SEND_OFFLOAD_V2_TYPE;
		if (skb->protocol == htons(ETH_P_IP)) {
			lso_info->lso_v2_transmit.ip_version =
				NDIS_TCP_LARGE_SEND_OFFLOAD_IPV4;
			ip_hdr(skb)->tot_len = 0;
			ip_hdr(skb)->check = 0;
			tcp_hdr(skb)->check =
				~csum_tcpudp_magic(ip_hdr(skb)->saddr,
						   ip_hdr(skb)->daddr, 0, IPPROTO_TCP, 0);
		} else {
			lso_info->lso_v2_transmit.ip_version =
				NDIS_TCP_LARGE_SEND_OFFLOAD_IPV6;
			ipv6_hdr(skb)->payload_len = 0;
			tcp_hdr(skb)->check =
				~csum_ipv6_magic(&ipv6_hdr(skb)->saddr,
						 &ipv6_hdr(skb)->daddr, 0, IPPROTO_TCP, 0);
		}
		lso_info->lso_v2_transmit.tcp_header_offset = skb_transport_offset(skb);
		lso_info->lso_v2_transmit.mss = skb_shinfo(skb)->gso_size;
	} else if (skb->ip_summed == CHECKSUM_PARTIAL) {
		if (net_checksum_info(skb) & net_device_ctx->tx_checksum_mask) {
			struct ndis_tcp_ip_checksum_info *csum_info;

			rndis_msg_size += NDIS_CSUM_PPI_SIZE;
			ppi = init_ppi_data(rndis_msg, NDIS_CSUM_PPI_SIZE,
					    TCPIP_CHKSUM_PKTINFO);

			csum_info = (struct ndis_tcp_ip_checksum_info *)((void *)ppi +
									 ppi->ppi_offset);

			csum_info->transmit.tcp_header_offset = skb_transport_offset(skb);

			if (skb->protocol == htons(ETH_P_IP)) {
				csum_info->transmit.is_ipv4 = 1;

				if (ip_hdr(skb)->protocol == IPPROTO_TCP)
					csum_info->transmit.tcp_checksum = 1;
				else
					csum_info->transmit.udp_checksum = 1;
			} else {
				csum_info->transmit.is_ipv6 = 1;

				if (ipv6_hdr(skb)->nexthdr == IPPROTO_TCP)
					csum_info->transmit.tcp_checksum = 1;
				else
					csum_info->transmit.udp_checksum = 1;
			}
		} else {
			/* Can't do offload of this type of checksum */
			if (skb_checksum_help(skb))
				goto drop;
		}
	}

	/* Start filling in the page buffers with the rndis hdr */
	rndis_msg->msg_len += rndis_msg_size;
	packet->total_data_buflen = rndis_msg->msg_len;
	packet->page_buf_cnt = init_page_array(rndis_msg, rndis_msg_size,
					       skb, packet, pb);

	/* timestamp packet in software */
	skb_tx_timestamp(skb);

	ret = netvsc_send(net_device_ctx, packet, rndis_msg, pb, skb);
	if (likely(ret == 0))
		return NETDEV_TX_OK;

	if (ret == -EAGAIN) {
		++net_device_ctx->eth_stats.tx_busy;
		return NETDEV_TX_BUSY;
	}

	if (ret == -ENOSPC)
		++net_device_ctx->eth_stats.tx_no_space;

drop:
	dev_kfree_skb_any(skb);
	net->stats.tx_dropped++;

	return NETDEV_TX_OK;

no_memory:
	++net_device_ctx->eth_stats.tx_no_memory;
	goto drop;
}

/*
 * netvsc_linkstatus_callback - Link up/down notification
 */
void netvsc_linkstatus_callback(struct hv_device *device_obj,
				struct rndis_message *resp)
{
	struct rndis_indicate_status *indicate = &resp->msg.indicate_status;
	struct net_device *net;
	struct net_device_context *ndev_ctx;
	struct netvsc_reconfig *event;
	unsigned long flags;

	net = hv_get_drvdata(device_obj);

	if (!net)
		return;

	ndev_ctx = netdev_priv(net);

	/* Update the physical link speed when changing to another vSwitch */
	if (indicate->status == RNDIS_STATUS_LINK_SPEED_CHANGE) {
		u32 speed;

		speed = *(u32 *)((void *)indicate
				 + indicate->status_buf_offset) / 10000;
		ndev_ctx->speed = speed;
		return;
	}

	/* Handle these link change statuses below */
	if (indicate->status != RNDIS_STATUS_NETWORK_CHANGE &&
	    indicate->status != RNDIS_STATUS_MEDIA_CONNECT &&
	    indicate->status != RNDIS_STATUS_MEDIA_DISCONNECT)
		return;

	if (net->reg_state != NETREG_REGISTERED)
		return;

	event = kzalloc(sizeof(*event), GFP_ATOMIC);
	if (!event)
		return;
	event->event = indicate->status;

	spin_lock_irqsave(&ndev_ctx->lock, flags);
	list_add_tail(&event->list, &ndev_ctx->reconfig_events);
	spin_unlock_irqrestore(&ndev_ctx->lock, flags);

	schedule_delayed_work(&ndev_ctx->dwork, 0);
}

static struct sk_buff *netvsc_alloc_recv_skb(struct net_device *net,
					     struct napi_struct *napi,
					     const struct ndis_tcp_ip_checksum_info *csum_info,
					     const struct ndis_pkt_8021q_info *vlan,
					     void *data, u32 buflen)
{
	struct sk_buff *skb;

	skb = napi_alloc_skb(napi, buflen);
	if (!skb)
		return skb;

	/*
	 * Copy to skb. This copy is needed here since the memory pointed by
	 * hv_netvsc_packet cannot be deallocated
	 */
	skb_put_data(skb, data, buflen);

	skb->protocol = eth_type_trans(skb, net);

	/* skb is already created with CHECKSUM_NONE */
	skb_checksum_none_assert(skb);

	/*
	 * In Linux, the IP checksum is always checked.
	 * Do L4 checksum offload if enabled and present.
	 */
	if (csum_info && (net->features & NETIF_F_RXCSUM)) {
		if (csum_info->receive.tcp_checksum_succeeded ||
		    csum_info->receive.udp_checksum_succeeded)
			skb->ip_summed = CHECKSUM_UNNECESSARY;
	}

	if (vlan) {
		u16 vlan_tci = vlan->vlanid | (vlan->pri << VLAN_PRIO_SHIFT);

		__vlan_hwaccel_put_tag(skb, htons(ETH_P_8021Q),
				       vlan_tci);
	}

	return skb;
}

/*
 * netvsc_recv_callback -  Callback when we receive a packet from the
 * "wire" on the specified device.
 */
int netvsc_recv_callback(struct net_device *net,
			 struct vmbus_channel *channel,
			 void  *data, u32 len,
			 const struct ndis_tcp_ip_checksum_info *csum_info,
			 const struct ndis_pkt_8021q_info *vlan)
{
	struct net_device_context *net_device_ctx = netdev_priv(net);
	struct netvsc_device *net_device;
	u16 q_idx = channel->offermsg.offer.sub_channel_index;
	struct netvsc_channel *nvchan;
	struct sk_buff *skb;
	struct netvsc_stats *rx_stats;

	if (net->reg_state != NETREG_REGISTERED)
		return NVSP_STAT_FAIL;

	rcu_read_lock();
	net_device = rcu_dereference(net_device_ctx->nvdev);
	if (unlikely(!net_device))
		goto drop;

	nvchan = &net_device->chan_table[q_idx];

	/* Allocate a skb - TODO direct I/O to pages? */
	skb = netvsc_alloc_recv_skb(net, &nvchan->napi,
				    csum_info, vlan, data, len);
	if (unlikely(!skb)) {
drop:
		++net->stats.rx_dropped;
		rcu_read_unlock();
		return NVSP_STAT_FAIL;
	}

	skb_record_rx_queue(skb, q_idx);

	/*
	 * Even if injecting the packet, record the statistics
	 * on the synthetic device because modifying the VF device
	 * statistics will not work correctly.
	 */
	rx_stats = &nvchan->rx_stats;
	u64_stats_update_begin(&rx_stats->syncp);
	rx_stats->packets++;
	rx_stats->bytes += len;

	if (skb->pkt_type == PACKET_BROADCAST)
		++rx_stats->broadcast;
	else if (skb->pkt_type == PACKET_MULTICAST)
		++rx_stats->multicast;
	u64_stats_update_end(&rx_stats->syncp);

	napi_gro_receive(&nvchan->napi, skb);
	rcu_read_unlock();

	return 0;
}

static void netvsc_get_drvinfo(struct net_device *net,
			       struct ethtool_drvinfo *info)
{
	strlcpy(info->driver, KBUILD_MODNAME, sizeof(info->driver));
	strlcpy(info->fw_version, "N/A", sizeof(info->fw_version));
}

static void netvsc_get_channels(struct net_device *net,
				struct ethtool_channels *channel)
{
	struct net_device_context *net_device_ctx = netdev_priv(net);
	struct netvsc_device *nvdev = rtnl_dereference(net_device_ctx->nvdev);

	if (nvdev) {
		channel->max_combined	= nvdev->max_chn;
		channel->combined_count = nvdev->num_chn;
	}
}

static int netvsc_set_channels(struct net_device *net,
			       struct ethtool_channels *channels)
{
	struct net_device_context *net_device_ctx = netdev_priv(net);
	struct hv_device *dev = net_device_ctx->device_ctx;
	struct netvsc_device *nvdev = rtnl_dereference(net_device_ctx->nvdev);
	unsigned int orig, count = channels->combined_count;
	struct netvsc_device_info device_info;
	bool was_opened;
	int ret = 0;

	/* We do not support separate count for rx, tx, or other */
	if (count == 0 ||
	    channels->rx_count || channels->tx_count || channels->other_count)
		return -EINVAL;

	if (!nvdev || nvdev->destroy)
		return -ENODEV;

	if (nvdev->nvsp_version < NVSP_PROTOCOL_VERSION_5)
		return -EINVAL;

	if (count > nvdev->max_chn)
		return -EINVAL;

	orig = nvdev->num_chn;
	was_opened = rndis_filter_opened(nvdev);
	if (was_opened)
		rndis_filter_close(nvdev);

	memset(&device_info, 0, sizeof(device_info));
	device_info.num_chn = count;
	device_info.ring_size = ring_size;
	device_info.send_sections = nvdev->send_section_cnt;
	device_info.send_section_size = nvdev->send_section_size;
	device_info.recv_sections = nvdev->recv_section_cnt;
	device_info.recv_section_size = nvdev->recv_section_size;

	rndis_filter_device_remove(dev, nvdev);

	nvdev = rndis_filter_device_add(dev, &device_info);
	if (IS_ERR(nvdev)) {
		ret = PTR_ERR(nvdev);
		device_info.num_chn = orig;
		nvdev = rndis_filter_device_add(dev, &device_info);

		if (IS_ERR(nvdev)) {
			netdev_err(net, "restoring channel setting failed: %ld\n",
				   PTR_ERR(nvdev));
			return ret;
		}
	}

	if (was_opened)
		rndis_filter_open(nvdev);

	/* We may have missed link change notifications */
	net_device_ctx->last_reconfig = 0;
	schedule_delayed_work(&net_device_ctx->dwork, 0);

	return ret;
}

static bool
netvsc_validate_ethtool_ss_cmd(const struct ethtool_link_ksettings *cmd)
{
	struct ethtool_link_ksettings diff1 = *cmd;
	struct ethtool_link_ksettings diff2 = {};

	diff1.base.speed = 0;
	diff1.base.duplex = 0;
	/* advertising and cmd are usually set */
	ethtool_link_ksettings_zero_link_mode(&diff1, advertising);
	diff1.base.cmd = 0;
	/* We set port to PORT_OTHER */
	diff2.base.port = PORT_OTHER;

	return !memcmp(&diff1, &diff2, sizeof(diff1));
}

static void netvsc_init_settings(struct net_device *dev)
{
	struct net_device_context *ndc = netdev_priv(dev);

	ndc->udp4_l4_hash = true;
	ndc->udp6_l4_hash = true;

	ndc->speed = SPEED_UNKNOWN;
	ndc->duplex = DUPLEX_FULL;
}

static int netvsc_get_link_ksettings(struct net_device *dev,
				     struct ethtool_link_ksettings *cmd)
{
	struct net_device_context *ndc = netdev_priv(dev);

	cmd->base.speed = ndc->speed;
	cmd->base.duplex = ndc->duplex;
	cmd->base.port = PORT_OTHER;

	return 0;
}

static int netvsc_set_link_ksettings(struct net_device *dev,
				     const struct ethtool_link_ksettings *cmd)
{
	struct net_device_context *ndc = netdev_priv(dev);
	u32 speed;

	speed = cmd->base.speed;
	if (!ethtool_validate_speed(speed) ||
	    !ethtool_validate_duplex(cmd->base.duplex) ||
	    !netvsc_validate_ethtool_ss_cmd(cmd))
		return -EINVAL;

	ndc->speed = speed;
	ndc->duplex = cmd->base.duplex;

	return 0;
}

static int netvsc_change_mtu(struct net_device *ndev, int mtu)
{
	struct net_device_context *ndevctx = netdev_priv(ndev);
	struct net_device *vf_netdev = rtnl_dereference(ndevctx->vf_netdev);
	struct netvsc_device *nvdev = rtnl_dereference(ndevctx->nvdev);
	struct hv_device *hdev = ndevctx->device_ctx;
	int orig_mtu = ndev->mtu;
	struct netvsc_device_info device_info;
	bool was_opened;
	int ret = 0;

	if (!nvdev || nvdev->destroy)
		return -ENODEV;

	/* Change MTU of underlying VF netdev first. */
	if (vf_netdev) {
		ret = dev_set_mtu(vf_netdev, mtu);
		if (ret)
			return ret;
	}

	netif_device_detach(ndev);
	was_opened = rndis_filter_opened(nvdev);
	if (was_opened)
		rndis_filter_close(nvdev);

	memset(&device_info, 0, sizeof(device_info));
	device_info.ring_size = ring_size;
	device_info.num_chn = nvdev->num_chn;
	device_info.send_sections = nvdev->send_section_cnt;
	device_info.send_section_size = nvdev->send_section_size;
	device_info.recv_sections = nvdev->recv_section_cnt;
	device_info.recv_section_size = nvdev->recv_section_size;

	rndis_filter_device_remove(hdev, nvdev);

	ndev->mtu = mtu;

	nvdev = rndis_filter_device_add(hdev, &device_info);
	if (IS_ERR(nvdev)) {
		ret = PTR_ERR(nvdev);

		/* Attempt rollback to original MTU */
		ndev->mtu = orig_mtu;
		nvdev = rndis_filter_device_add(hdev, &device_info);

		if (vf_netdev)
			dev_set_mtu(vf_netdev, orig_mtu);

		if (IS_ERR(nvdev)) {
			netdev_err(ndev, "restoring mtu failed: %ld\n",
				   PTR_ERR(nvdev));
			return ret;
		}
	}

	if (was_opened)
		rndis_filter_open(nvdev);

	netif_device_attach(ndev);

	/* We may have missed link change notifications */
	schedule_delayed_work(&ndevctx->dwork, 0);

	return ret;
}

static void netvsc_get_vf_stats(struct net_device *net,
				struct netvsc_vf_pcpu_stats *tot)
{
	struct net_device_context *ndev_ctx = netdev_priv(net);
	int i;

	memset(tot, 0, sizeof(*tot));

	for_each_possible_cpu(i) {
		const struct netvsc_vf_pcpu_stats *stats
			= per_cpu_ptr(ndev_ctx->vf_stats, i);
		u64 rx_packets, rx_bytes, tx_packets, tx_bytes;
		unsigned int start;

		do {
			start = u64_stats_fetch_begin_irq(&stats->syncp);
			rx_packets = stats->rx_packets;
			tx_packets = stats->tx_packets;
			rx_bytes = stats->rx_bytes;
			tx_bytes = stats->tx_bytes;
		} while (u64_stats_fetch_retry_irq(&stats->syncp, start));

		tot->rx_packets += rx_packets;
		tot->tx_packets += tx_packets;
		tot->rx_bytes   += rx_bytes;
		tot->tx_bytes   += tx_bytes;
		tot->tx_dropped += stats->tx_dropped;
	}
}

static void netvsc_get_stats64(struct net_device *net,
			       struct rtnl_link_stats64 *t)
{
	struct net_device_context *ndev_ctx = netdev_priv(net);
	struct netvsc_device *nvdev = rcu_dereference_rtnl(ndev_ctx->nvdev);
	struct netvsc_vf_pcpu_stats vf_tot;
	int i;

	if (!nvdev)
		return;

	netdev_stats_to_stats64(t, &net->stats);

	netvsc_get_vf_stats(net, &vf_tot);
	t->rx_packets += vf_tot.rx_packets;
	t->tx_packets += vf_tot.tx_packets;
	t->rx_bytes   += vf_tot.rx_bytes;
	t->tx_bytes   += vf_tot.tx_bytes;
	t->tx_dropped += vf_tot.tx_dropped;

	for (i = 0; i < nvdev->num_chn; i++) {
		const struct netvsc_channel *nvchan = &nvdev->chan_table[i];
		const struct netvsc_stats *stats;
		u64 packets, bytes, multicast;
		unsigned int start;

		stats = &nvchan->tx_stats;
		do {
			start = u64_stats_fetch_begin_irq(&stats->syncp);
			packets = stats->packets;
			bytes = stats->bytes;
		} while (u64_stats_fetch_retry_irq(&stats->syncp, start));

		t->tx_bytes	+= bytes;
		t->tx_packets	+= packets;

		stats = &nvchan->rx_stats;
		do {
			start = u64_stats_fetch_begin_irq(&stats->syncp);
			packets = stats->packets;
			bytes = stats->bytes;
			multicast = stats->multicast + stats->broadcast;
		} while (u64_stats_fetch_retry_irq(&stats->syncp, start));

		t->rx_bytes	+= bytes;
		t->rx_packets	+= packets;
		t->multicast	+= multicast;
	}
}

static int netvsc_set_mac_addr(struct net_device *ndev, void *p)
{
	struct net_device_context *ndc = netdev_priv(ndev);
	struct net_device *vf_netdev = rtnl_dereference(ndc->vf_netdev);
	struct netvsc_device *nvdev = rtnl_dereference(ndc->nvdev);
	struct sockaddr *addr = p;
	int err;

	err = eth_prepare_mac_addr_change(ndev, p);
	if (err)
		return err;

	if (!nvdev)
		return -ENODEV;

	if (vf_netdev) {
		err = dev_set_mac_address(vf_netdev, addr);
		if (err)
			return err;
	}

	err = rndis_filter_set_device_mac(nvdev, addr->sa_data);
	if (!err) {
		eth_commit_mac_addr_change(ndev, p);
	} else if (vf_netdev) {
		/* rollback change on VF */
		memcpy(addr->sa_data, ndev->dev_addr, ETH_ALEN);
		dev_set_mac_address(vf_netdev, addr);
	}

	return err;
}

static const struct {
	char name[ETH_GSTRING_LEN];
	u16 offset;
} netvsc_stats[] = {
	{ "tx_scattered", offsetof(struct netvsc_ethtool_stats, tx_scattered) },
	{ "tx_no_memory",  offsetof(struct netvsc_ethtool_stats, tx_no_memory) },
	{ "tx_no_space",  offsetof(struct netvsc_ethtool_stats, tx_no_space) },
	{ "tx_too_big",	  offsetof(struct netvsc_ethtool_stats, tx_too_big) },
	{ "tx_busy",	  offsetof(struct netvsc_ethtool_stats, tx_busy) },
	{ "tx_send_full", offsetof(struct netvsc_ethtool_stats, tx_send_full) },
	{ "rx_comp_busy", offsetof(struct netvsc_ethtool_stats, rx_comp_busy) },
}, vf_stats[] = {
	{ "vf_rx_packets", offsetof(struct netvsc_vf_pcpu_stats, rx_packets) },
	{ "vf_rx_bytes",   offsetof(struct netvsc_vf_pcpu_stats, rx_bytes) },
	{ "vf_tx_packets", offsetof(struct netvsc_vf_pcpu_stats, tx_packets) },
	{ "vf_tx_bytes",   offsetof(struct netvsc_vf_pcpu_stats, tx_bytes) },
	{ "vf_tx_dropped", offsetof(struct netvsc_vf_pcpu_stats, tx_dropped) },
};

#define NETVSC_GLOBAL_STATS_LEN	ARRAY_SIZE(netvsc_stats)
#define NETVSC_VF_STATS_LEN	ARRAY_SIZE(vf_stats)

/* 4 statistics per queue (rx/tx packets/bytes) */
#define NETVSC_QUEUE_STATS_LEN(dev) ((dev)->num_chn * 4)

static int netvsc_get_sset_count(struct net_device *dev, int string_set)
{
	struct net_device_context *ndc = netdev_priv(dev);
	struct netvsc_device *nvdev = rtnl_dereference(ndc->nvdev);

	if (!nvdev)
		return -ENODEV;

	switch (string_set) {
	case ETH_SS_STATS:
		return NETVSC_GLOBAL_STATS_LEN
			+ NETVSC_VF_STATS_LEN
			+ NETVSC_QUEUE_STATS_LEN(nvdev);
	default:
		return -EINVAL;
	}
}

static void netvsc_get_ethtool_stats(struct net_device *dev,
				     struct ethtool_stats *stats, u64 *data)
{
	struct net_device_context *ndc = netdev_priv(dev);
	struct netvsc_device *nvdev = rtnl_dereference(ndc->nvdev);
	const void *nds = &ndc->eth_stats;
	const struct netvsc_stats *qstats;
	struct netvsc_vf_pcpu_stats sum;
	unsigned int start;
	u64 packets, bytes;
	int i, j;

	if (!nvdev)
		return;

	for (i = 0; i < NETVSC_GLOBAL_STATS_LEN; i++)
		data[i] = *(unsigned long *)(nds + netvsc_stats[i].offset);

	netvsc_get_vf_stats(dev, &sum);
	for (j = 0; j < NETVSC_VF_STATS_LEN; j++)
		data[i++] = *(u64 *)((void *)&sum + vf_stats[j].offset);

	for (j = 0; j < nvdev->num_chn; j++) {
		qstats = &nvdev->chan_table[j].tx_stats;

		do {
			start = u64_stats_fetch_begin_irq(&qstats->syncp);
			packets = qstats->packets;
			bytes = qstats->bytes;
		} while (u64_stats_fetch_retry_irq(&qstats->syncp, start));
		data[i++] = packets;
		data[i++] = bytes;

		qstats = &nvdev->chan_table[j].rx_stats;
		do {
			start = u64_stats_fetch_begin_irq(&qstats->syncp);
			packets = qstats->packets;
			bytes = qstats->bytes;
		} while (u64_stats_fetch_retry_irq(&qstats->syncp, start));
		data[i++] = packets;
		data[i++] = bytes;
	}
}

static void netvsc_get_strings(struct net_device *dev, u32 stringset, u8 *data)
{
	struct net_device_context *ndc = netdev_priv(dev);
	struct netvsc_device *nvdev = rtnl_dereference(ndc->nvdev);
	u8 *p = data;
	int i;

	if (!nvdev)
		return;

	switch (stringset) {
	case ETH_SS_STATS:
		for (i = 0; i < ARRAY_SIZE(netvsc_stats); i++) {
			memcpy(p, netvsc_stats[i].name, ETH_GSTRING_LEN);
			p += ETH_GSTRING_LEN;
		}

		for (i = 0; i < ARRAY_SIZE(vf_stats); i++) {
			memcpy(p, vf_stats[i].name, ETH_GSTRING_LEN);
			p += ETH_GSTRING_LEN;
		}

		for (i = 0; i < nvdev->num_chn; i++) {
			sprintf(p, "tx_queue_%u_packets", i);
			p += ETH_GSTRING_LEN;
			sprintf(p, "tx_queue_%u_bytes", i);
			p += ETH_GSTRING_LEN;
			sprintf(p, "rx_queue_%u_packets", i);
			p += ETH_GSTRING_LEN;
			sprintf(p, "rx_queue_%u_bytes", i);
			p += ETH_GSTRING_LEN;
		}

		break;
	}
}

static int
netvsc_get_rss_hash_opts(struct net_device_context *ndc,
			 struct ethtool_rxnfc *info)
{
	info->data = RXH_IP_SRC | RXH_IP_DST;

	switch (info->flow_type) {
	case TCP_V4_FLOW:
	case TCP_V6_FLOW:
		info->data |= RXH_L4_B_0_1 | RXH_L4_B_2_3;
		break;

	case UDP_V4_FLOW:
		if (ndc->udp4_l4_hash)
			info->data |= RXH_L4_B_0_1 | RXH_L4_B_2_3;

		break;

	case UDP_V6_FLOW:
		if (ndc->udp6_l4_hash)
			info->data |= RXH_L4_B_0_1 | RXH_L4_B_2_3;

		break;

	case IPV4_FLOW:
	case IPV6_FLOW:
		break;
	default:
		info->data = 0;
		break;
	}

	return 0;
}

static int
netvsc_get_rxnfc(struct net_device *dev, struct ethtool_rxnfc *info,
		 u32 *rules)
{
	struct net_device_context *ndc = netdev_priv(dev);
	struct netvsc_device *nvdev = rtnl_dereference(ndc->nvdev);

	if (!nvdev)
		return -ENODEV;

	switch (info->cmd) {
	case ETHTOOL_GRXRINGS:
		info->data = nvdev->num_chn;
		return 0;

	case ETHTOOL_GRXFH:
		return netvsc_get_rss_hash_opts(ndc, info);
	}
	return -EOPNOTSUPP;
}

static int netvsc_set_rss_hash_opts(struct net_device_context *ndc,
				    struct ethtool_rxnfc *info)
{
	if (info->data == (RXH_IP_SRC | RXH_IP_DST |
			   RXH_L4_B_0_1 | RXH_L4_B_2_3)) {
		if (info->flow_type == UDP_V4_FLOW)
			ndc->udp4_l4_hash = true;
		else if (info->flow_type == UDP_V6_FLOW)
			ndc->udp6_l4_hash = true;
		else
			return -EOPNOTSUPP;

		return 0;
	}

	if (info->data == (RXH_IP_SRC | RXH_IP_DST)) {
		if (info->flow_type == UDP_V4_FLOW)
			ndc->udp4_l4_hash = false;
		else if (info->flow_type == UDP_V6_FLOW)
			ndc->udp6_l4_hash = false;
		else
			return -EOPNOTSUPP;

		return 0;
	}

	return -EOPNOTSUPP;
}

static int
netvsc_set_rxnfc(struct net_device *ndev, struct ethtool_rxnfc *info)
{
	struct net_device_context *ndc = netdev_priv(ndev);

	if (info->cmd == ETHTOOL_SRXFH)
		return netvsc_set_rss_hash_opts(ndc, info);

	return -EOPNOTSUPP;
}

#ifdef CONFIG_NET_POLL_CONTROLLER
static void netvsc_poll_controller(struct net_device *dev)
{
	struct net_device_context *ndc = netdev_priv(dev);
	struct netvsc_device *ndev;
	int i;

	rcu_read_lock();
	ndev = rcu_dereference(ndc->nvdev);
	if (ndev) {
		for (i = 0; i < ndev->num_chn; i++) {
			struct netvsc_channel *nvchan = &ndev->chan_table[i];

			napi_schedule(&nvchan->napi);
		}
	}
	rcu_read_unlock();
}
#endif

static u32 netvsc_get_rxfh_key_size(struct net_device *dev)
{
	return NETVSC_HASH_KEYLEN;
}

static u32 netvsc_rss_indir_size(struct net_device *dev)
{
	return ITAB_NUM;
}

static int netvsc_get_rxfh(struct net_device *dev, u32 *indir, u8 *key,
			   u8 *hfunc)
{
	struct net_device_context *ndc = netdev_priv(dev);
	struct netvsc_device *ndev = rtnl_dereference(ndc->nvdev);
	struct rndis_device *rndis_dev;
	int i;

	if (!ndev)
		return -ENODEV;

	if (hfunc)
		*hfunc = ETH_RSS_HASH_TOP;	/* Toeplitz */

	rndis_dev = ndev->extension;
	if (indir) {
		for (i = 0; i < ITAB_NUM; i++)
			indir[i] = rndis_dev->ind_table[i];
	}

	if (key)
		memcpy(key, rndis_dev->rss_key, NETVSC_HASH_KEYLEN);

	return 0;
}

static int netvsc_set_rxfh(struct net_device *dev, const u32 *indir,
			   const u8 *key, const u8 hfunc)
{
	struct net_device_context *ndc = netdev_priv(dev);
	struct netvsc_device *ndev = rtnl_dereference(ndc->nvdev);
	struct rndis_device *rndis_dev;
	int i;

	if (!ndev)
		return -ENODEV;

	if (hfunc != ETH_RSS_HASH_NO_CHANGE && hfunc != ETH_RSS_HASH_TOP)
		return -EOPNOTSUPP;

	rndis_dev = ndev->extension;
	if (indir) {
		for (i = 0; i < ITAB_NUM; i++)
			if (indir[i] >= ndev->num_chn)
				return -EINVAL;

		for (i = 0; i < ITAB_NUM; i++)
			rndis_dev->ind_table[i] = indir[i];
	}

	if (!key) {
		if (!indir)
			return 0;

		key = rndis_dev->rss_key;
	}

	return rndis_filter_set_rss_param(rndis_dev, key);
}

/* Hyper-V RNDIS protocol does not have ring in the HW sense.
 * It does have pre-allocated receive area which is divided into sections.
 */
static void __netvsc_get_ringparam(struct netvsc_device *nvdev,
				   struct ethtool_ringparam *ring)
{
	u32 max_buf_size;

	ring->rx_pending = nvdev->recv_section_cnt;
	ring->tx_pending = nvdev->send_section_cnt;

	if (nvdev->nvsp_version <= NVSP_PROTOCOL_VERSION_2)
		max_buf_size = NETVSC_RECEIVE_BUFFER_SIZE_LEGACY;
	else
		max_buf_size = NETVSC_RECEIVE_BUFFER_SIZE;

	ring->rx_max_pending = max_buf_size / nvdev->recv_section_size;
	ring->tx_max_pending = NETVSC_SEND_BUFFER_SIZE
		/ nvdev->send_section_size;
}

static void netvsc_get_ringparam(struct net_device *ndev,
				 struct ethtool_ringparam *ring)
{
	struct net_device_context *ndevctx = netdev_priv(ndev);
	struct netvsc_device *nvdev = rtnl_dereference(ndevctx->nvdev);

	if (!nvdev)
		return;

	__netvsc_get_ringparam(nvdev, ring);
}

static int netvsc_set_ringparam(struct net_device *ndev,
				struct ethtool_ringparam *ring)
{
	struct net_device_context *ndevctx = netdev_priv(ndev);
	struct netvsc_device *nvdev = rtnl_dereference(ndevctx->nvdev);
	struct hv_device *hdev = ndevctx->device_ctx;
	struct netvsc_device_info device_info;
	struct ethtool_ringparam orig;
	u32 new_tx, new_rx;
	bool was_opened;
	int ret = 0;

	if (!nvdev || nvdev->destroy)
		return -ENODEV;

	memset(&orig, 0, sizeof(orig));
	__netvsc_get_ringparam(nvdev, &orig);

	new_tx = clamp_t(u32, ring->tx_pending,
			 NETVSC_MIN_TX_SECTIONS, orig.tx_max_pending);
	new_rx = clamp_t(u32, ring->rx_pending,
			 NETVSC_MIN_RX_SECTIONS, orig.rx_max_pending);

	if (new_tx == orig.tx_pending &&
	    new_rx == orig.rx_pending)
		return 0;	 /* no change */

	memset(&device_info, 0, sizeof(device_info));
	device_info.num_chn = nvdev->num_chn;
	device_info.ring_size = ring_size;
	device_info.send_sections = new_tx;
	device_info.send_section_size = nvdev->send_section_size;
	device_info.recv_sections = new_rx;
	device_info.recv_section_size = nvdev->recv_section_size;

	netif_device_detach(ndev);
	was_opened = rndis_filter_opened(nvdev);
	if (was_opened)
		rndis_filter_close(nvdev);

	rndis_filter_device_remove(hdev, nvdev);

	nvdev = rndis_filter_device_add(hdev, &device_info);
	if (IS_ERR(nvdev)) {
		ret = PTR_ERR(nvdev);

		device_info.send_sections = orig.tx_pending;
		device_info.recv_sections = orig.rx_pending;
		nvdev = rndis_filter_device_add(hdev, &device_info);
		if (IS_ERR(nvdev)) {
			netdev_err(ndev, "restoring ringparam failed: %ld\n",
				   PTR_ERR(nvdev));
			return ret;
		}
	}

	if (was_opened)
		rndis_filter_open(nvdev);
	netif_device_attach(ndev);

	/* We may have missed link change notifications */
	ndevctx->last_reconfig = 0;
	schedule_delayed_work(&ndevctx->dwork, 0);

	return ret;
}

static const struct ethtool_ops ethtool_ops = {
	.get_drvinfo	= netvsc_get_drvinfo,
	.get_link	= ethtool_op_get_link,
	.get_ethtool_stats = netvsc_get_ethtool_stats,
	.get_sset_count = netvsc_get_sset_count,
	.get_strings	= netvsc_get_strings,
	.get_channels   = netvsc_get_channels,
	.set_channels   = netvsc_set_channels,
	.get_ts_info	= ethtool_op_get_ts_info,
	.get_rxnfc	= netvsc_get_rxnfc,
	.set_rxnfc	= netvsc_set_rxnfc,
	.get_rxfh_key_size = netvsc_get_rxfh_key_size,
	.get_rxfh_indir_size = netvsc_rss_indir_size,
	.get_rxfh	= netvsc_get_rxfh,
	.set_rxfh	= netvsc_set_rxfh,
	.get_link_ksettings = netvsc_get_link_ksettings,
	.set_link_ksettings = netvsc_set_link_ksettings,
	.get_ringparam	= netvsc_get_ringparam,
	.set_ringparam	= netvsc_set_ringparam,
};

static const struct net_device_ops device_ops = {
	.ndo_open =			netvsc_open,
	.ndo_stop =			netvsc_close,
	.ndo_start_xmit =		netvsc_start_xmit,
	.ndo_set_rx_mode =		netvsc_set_multicast_list,
	.ndo_change_mtu =		netvsc_change_mtu,
	.ndo_validate_addr =		eth_validate_addr,
	.ndo_set_mac_address =		netvsc_set_mac_addr,
	.ndo_select_queue =		netvsc_select_queue,
	.ndo_get_stats64 =		netvsc_get_stats64,
#ifdef CONFIG_NET_POLL_CONTROLLER
	.ndo_poll_controller =		netvsc_poll_controller,
#endif
};

/*
 * Handle link status changes. For RNDIS_STATUS_NETWORK_CHANGE emulate link
 * down/up sequence. In case of RNDIS_STATUS_MEDIA_CONNECT when carrier is
 * present send GARP packet to network peers with netif_notify_peers().
 */
static void netvsc_link_change(struct work_struct *w)
{
	struct net_device_context *ndev_ctx =
		container_of(w, struct net_device_context, dwork.work);
	struct hv_device *device_obj = ndev_ctx->device_ctx;
	struct net_device *net = hv_get_drvdata(device_obj);
	struct netvsc_device *net_device;
	struct rndis_device *rdev;
	struct netvsc_reconfig *event = NULL;
	bool notify = false, reschedule = false;
	unsigned long flags, next_reconfig, delay;

	/* if changes are happening, comeback later */
	if (!rtnl_trylock()) {
		schedule_delayed_work(&ndev_ctx->dwork, LINKCHANGE_INT);
		return;
	}

	net_device = rtnl_dereference(ndev_ctx->nvdev);
	if (!net_device)
		goto out_unlock;

	rdev = net_device->extension;

	next_reconfig = ndev_ctx->last_reconfig + LINKCHANGE_INT;
	if (time_is_after_jiffies(next_reconfig)) {
		/* link_watch only sends one notification with current state
		 * per second, avoid doing reconfig more frequently. Handle
		 * wrap around.
		 */
		delay = next_reconfig - jiffies;
		delay = delay < LINKCHANGE_INT ? delay : LINKCHANGE_INT;
		schedule_delayed_work(&ndev_ctx->dwork, delay);
		goto out_unlock;
	}
	ndev_ctx->last_reconfig = jiffies;

	spin_lock_irqsave(&ndev_ctx->lock, flags);
	if (!list_empty(&ndev_ctx->reconfig_events)) {
		event = list_first_entry(&ndev_ctx->reconfig_events,
					 struct netvsc_reconfig, list);
		list_del(&event->list);
		reschedule = !list_empty(&ndev_ctx->reconfig_events);
	}
	spin_unlock_irqrestore(&ndev_ctx->lock, flags);

	if (!event)
		goto out_unlock;

	switch (event->event) {
		/* Only the following events are possible due to the check in
		 * netvsc_linkstatus_callback()
		 */
	case RNDIS_STATUS_MEDIA_CONNECT:
		if (rdev->link_state) {
			rdev->link_state = false;
			netif_carrier_on(net);
			netif_tx_wake_all_queues(net);
		} else {
			notify = true;
		}
		kfree(event);
		break;
	case RNDIS_STATUS_MEDIA_DISCONNECT:
		if (!rdev->link_state) {
			rdev->link_state = true;
			netif_carrier_off(net);
			netif_tx_stop_all_queues(net);
		}
		kfree(event);
		break;
	case RNDIS_STATUS_NETWORK_CHANGE:
		/* Only makes sense if carrier is present */
		if (!rdev->link_state) {
			rdev->link_state = true;
			netif_carrier_off(net);
			netif_tx_stop_all_queues(net);
			event->event = RNDIS_STATUS_MEDIA_CONNECT;
			spin_lock_irqsave(&ndev_ctx->lock, flags);
			list_add(&event->list, &ndev_ctx->reconfig_events);
			spin_unlock_irqrestore(&ndev_ctx->lock, flags);
			reschedule = true;
		}
		break;
	}

	rtnl_unlock();

	if (notify)
		netdev_notify_peers(net);

	/* link_watch only sends one notification with current state per
	 * second, handle next reconfig event in 2 seconds.
	 */
	if (reschedule)
		schedule_delayed_work(&ndev_ctx->dwork, LINKCHANGE_INT);

	return;

out_unlock:
	rtnl_unlock();
}

static struct net_device *get_netvsc_bymac(const u8 *mac)
{
	struct net_device *dev;

	ASSERT_RTNL();

	for_each_netdev(&init_net, dev) {
		if (dev->netdev_ops != &device_ops)
			continue;	/* not a netvsc device */

		if (ether_addr_equal(mac, dev->perm_addr))
			return dev;
	}

	return NULL;
}

static struct net_device *get_netvsc_byref(struct net_device *vf_netdev)
{
	struct net_device *dev;

	ASSERT_RTNL();

	for_each_netdev(&init_net, dev) {
		struct net_device_context *net_device_ctx;

		if (dev->netdev_ops != &device_ops)
			continue;	/* not a netvsc device */

		net_device_ctx = netdev_priv(dev);
		if (!rtnl_dereference(net_device_ctx->nvdev))
			continue;	/* device is removed */

		if (rtnl_dereference(net_device_ctx->vf_netdev) == vf_netdev)
			return dev;	/* a match */
	}

	return NULL;
}

/* Called when VF is injecting data into network stack.
 * Change the associated network device from VF to netvsc.
 * note: already called with rcu_read_lock
 */
static rx_handler_result_t netvsc_vf_handle_frame(struct sk_buff **pskb)
{
	struct sk_buff *skb = *pskb;
	struct net_device *ndev = rcu_dereference(skb->dev->rx_handler_data);
	struct net_device_context *ndev_ctx = netdev_priv(ndev);
	struct netvsc_vf_pcpu_stats *pcpu_stats
		 = this_cpu_ptr(ndev_ctx->vf_stats);

	skb->dev = ndev;

	u64_stats_update_begin(&pcpu_stats->syncp);
	pcpu_stats->rx_packets++;
	pcpu_stats->rx_bytes += skb->len;
	u64_stats_update_end(&pcpu_stats->syncp);

	return RX_HANDLER_ANOTHER;
}

static int netvsc_vf_join(struct net_device *vf_netdev,
			  struct net_device *ndev)
{
	struct net_device_context *ndev_ctx = netdev_priv(ndev);
	int ret;

	ret = netdev_rx_handler_register(vf_netdev,
					 netvsc_vf_handle_frame, ndev);
	if (ret != 0) {
		netdev_err(vf_netdev,
			   "can not register netvsc VF receive handler (err = %d)\n",
			   ret);
		goto rx_handler_failed;
	}

<<<<<<< HEAD
	ret = netdev_upper_dev_link(vf_netdev, ndev, NULL);
=======
	ret = netdev_master_upper_dev_link(vf_netdev, ndev,
					   NULL, NULL);
>>>>>>> 1dff0848
	if (ret != 0) {
		netdev_err(vf_netdev,
			   "can not set master device %s (err = %d)\n",
			   ndev->name, ret);
		goto upper_link_failed;
	}

	/* set slave flag before open to prevent IPv6 addrconf */
	vf_netdev->flags |= IFF_SLAVE;

	schedule_delayed_work(&ndev_ctx->vf_takeover, VF_TAKEOVER_INT);

	call_netdevice_notifiers(NETDEV_JOIN, vf_netdev);

	netdev_info(vf_netdev, "joined to %s\n", ndev->name);
	return 0;

upper_link_failed:
	netdev_rx_handler_unregister(vf_netdev);
rx_handler_failed:
	return ret;
}

static void __netvsc_vf_setup(struct net_device *ndev,
			      struct net_device *vf_netdev)
{
	int ret;

	/* Align MTU of VF with master */
	ret = dev_set_mtu(vf_netdev, ndev->mtu);
	if (ret)
		netdev_warn(vf_netdev,
			    "unable to change mtu to %u\n", ndev->mtu);

	if (netif_running(ndev)) {
		ret = dev_open(vf_netdev);
		if (ret)
			netdev_warn(vf_netdev,
				    "unable to open: %d\n", ret);
	}
}

/* Setup VF as slave of the synthetic device.
 * Runs in workqueue to avoid recursion in netlink callbacks.
 */
static void netvsc_vf_setup(struct work_struct *w)
{
	struct net_device_context *ndev_ctx
		= container_of(w, struct net_device_context, vf_takeover.work);
	struct net_device *ndev = hv_get_drvdata(ndev_ctx->device_ctx);
	struct net_device *vf_netdev;

	if (!rtnl_trylock()) {
		schedule_delayed_work(&ndev_ctx->vf_takeover, 0);
		return;
	}

	vf_netdev = rtnl_dereference(ndev_ctx->vf_netdev);
	if (vf_netdev)
		__netvsc_vf_setup(ndev, vf_netdev);

	rtnl_unlock();
}

static int netvsc_register_vf(struct net_device *vf_netdev)
{
	struct net_device *ndev;
	struct net_device_context *net_device_ctx;
	struct netvsc_device *netvsc_dev;

	if (vf_netdev->addr_len != ETH_ALEN)
		return NOTIFY_DONE;

	/*
	 * We will use the MAC address to locate the synthetic interface to
	 * associate with the VF interface. If we don't find a matching
	 * synthetic interface, move on.
	 */
	ndev = get_netvsc_bymac(vf_netdev->perm_addr);
	if (!ndev)
		return NOTIFY_DONE;

	net_device_ctx = netdev_priv(ndev);
	netvsc_dev = rtnl_dereference(net_device_ctx->nvdev);
	if (!netvsc_dev || rtnl_dereference(net_device_ctx->vf_netdev))
		return NOTIFY_DONE;

	if (netvsc_vf_join(vf_netdev, ndev) != 0)
		return NOTIFY_DONE;

	netdev_info(ndev, "VF registering: %s\n", vf_netdev->name);

	dev_hold(vf_netdev);
	rcu_assign_pointer(net_device_ctx->vf_netdev, vf_netdev);
	return NOTIFY_OK;
}

/* VF up/down change detected, schedule to change data path */
static int netvsc_vf_changed(struct net_device *vf_netdev)
{
	struct net_device_context *net_device_ctx;
	struct netvsc_device *netvsc_dev;
	struct net_device *ndev;
	bool vf_is_up = netif_running(vf_netdev);

	ndev = get_netvsc_byref(vf_netdev);
	if (!ndev)
		return NOTIFY_DONE;

	net_device_ctx = netdev_priv(ndev);
	netvsc_dev = rtnl_dereference(net_device_ctx->nvdev);
	if (!netvsc_dev)
		return NOTIFY_DONE;

	netvsc_switch_datapath(ndev, vf_is_up);
	netdev_info(ndev, "Data path switched %s VF: %s\n",
		    vf_is_up ? "to" : "from", vf_netdev->name);

	return NOTIFY_OK;
}

static int netvsc_unregister_vf(struct net_device *vf_netdev)
{
	struct net_device *ndev;
	struct net_device_context *net_device_ctx;

	ndev = get_netvsc_byref(vf_netdev);
	if (!ndev)
		return NOTIFY_DONE;

	net_device_ctx = netdev_priv(ndev);
	cancel_delayed_work_sync(&net_device_ctx->vf_takeover);

	netdev_info(ndev, "VF unregistering: %s\n", vf_netdev->name);

	netdev_rx_handler_unregister(vf_netdev);
	netdev_upper_dev_unlink(vf_netdev, ndev);
	RCU_INIT_POINTER(net_device_ctx->vf_netdev, NULL);
	dev_put(vf_netdev);

	return NOTIFY_OK;
}

static int netvsc_probe(struct hv_device *dev,
			const struct hv_vmbus_device_id *dev_id)
{
	struct net_device *net = NULL;
	struct net_device_context *net_device_ctx;
	struct netvsc_device_info device_info;
	struct netvsc_device *nvdev;
	int ret = -ENOMEM;

	net = alloc_etherdev_mq(sizeof(struct net_device_context),
				VRSS_CHANNEL_MAX);
	if (!net)
		goto no_net;

	netif_carrier_off(net);

	netvsc_init_settings(net);

	net_device_ctx = netdev_priv(net);
	net_device_ctx->device_ctx = dev;
	net_device_ctx->msg_enable = netif_msg_init(debug, default_msg);
	if (netif_msg_probe(net_device_ctx))
		netdev_dbg(net, "netvsc msg_enable: %d\n",
			   net_device_ctx->msg_enable);

	hv_set_drvdata(dev, net);

	INIT_DELAYED_WORK(&net_device_ctx->dwork, netvsc_link_change);

	spin_lock_init(&net_device_ctx->lock);
	INIT_LIST_HEAD(&net_device_ctx->reconfig_events);
	INIT_DELAYED_WORK(&net_device_ctx->vf_takeover, netvsc_vf_setup);

	net_device_ctx->vf_stats
		= netdev_alloc_pcpu_stats(struct netvsc_vf_pcpu_stats);
	if (!net_device_ctx->vf_stats)
		goto no_stats;

	net->netdev_ops = &device_ops;
	net->ethtool_ops = &ethtool_ops;
	SET_NETDEV_DEV(net, &dev->device);

	/* We always need headroom for rndis header */
	net->needed_headroom = RNDIS_AND_PPI_SIZE;

	/* Notify the netvsc driver of the new device */
	memset(&device_info, 0, sizeof(device_info));
	device_info.ring_size = ring_size;
	device_info.num_chn = VRSS_CHANNEL_DEFAULT;
	device_info.send_sections = NETVSC_DEFAULT_TX;
	device_info.send_section_size = NETVSC_SEND_SECTION_SIZE;
	device_info.recv_sections = NETVSC_DEFAULT_RX;
	device_info.recv_section_size = NETVSC_RECV_SECTION_SIZE;

	nvdev = rndis_filter_device_add(dev, &device_info);
	if (IS_ERR(nvdev)) {
		ret = PTR_ERR(nvdev);
		netdev_err(net, "unable to add netvsc device (ret %d)\n", ret);
		goto rndis_failed;
	}

	memcpy(net->dev_addr, device_info.mac_adr, ETH_ALEN);

	/* hw_features computed in rndis_filter_device_add */
	net->features = net->hw_features |
		NETIF_F_HIGHDMA | NETIF_F_SG |
		NETIF_F_HW_VLAN_CTAG_TX | NETIF_F_HW_VLAN_CTAG_RX;
	net->vlan_features = net->features;

	netdev_lockdep_set_classes(net);

	/* MTU range: 68 - 1500 or 65521 */
	net->min_mtu = NETVSC_MTU_MIN;
	if (nvdev->nvsp_version >= NVSP_PROTOCOL_VERSION_2)
		net->max_mtu = NETVSC_MTU - ETH_HLEN;
	else
		net->max_mtu = ETH_DATA_LEN;

	ret = register_netdev(net);
	if (ret != 0) {
		pr_err("Unable to register netdev.\n");
		goto register_failed;
	}

	return ret;

register_failed:
	rndis_filter_device_remove(dev, nvdev);
rndis_failed:
	free_percpu(net_device_ctx->vf_stats);
no_stats:
	hv_set_drvdata(dev, NULL);
	free_netdev(net);
no_net:
	return ret;
}

static int netvsc_remove(struct hv_device *dev)
{
	struct net_device_context *ndev_ctx;
	struct net_device *vf_netdev;
	struct net_device *net;

	net = hv_get_drvdata(dev);
	if (net == NULL) {
		dev_err(&dev->device, "No net device to remove\n");
		return 0;
	}

	ndev_ctx = netdev_priv(net);

	netif_device_detach(net);

	cancel_delayed_work_sync(&ndev_ctx->dwork);

	/*
	 * Call to the vsc driver to let it know that the device is being
	 * removed. Also blocks mtu and channel changes.
	 */
	rtnl_lock();
	vf_netdev = rtnl_dereference(ndev_ctx->vf_netdev);
	if (vf_netdev)
		netvsc_unregister_vf(vf_netdev);

	unregister_netdevice(net);

	rndis_filter_device_remove(dev,
				   rtnl_dereference(ndev_ctx->nvdev));
	rtnl_unlock();

	hv_set_drvdata(dev, NULL);

	free_percpu(ndev_ctx->vf_stats);
	free_netdev(net);
	return 0;
}

static const struct hv_vmbus_device_id id_table[] = {
	/* Network guid */
	{ HV_NIC_GUID, },
	{ },
};

MODULE_DEVICE_TABLE(vmbus, id_table);

/* The one and only one */
static struct  hv_driver netvsc_drv = {
	.name = KBUILD_MODNAME,
	.id_table = id_table,
	.probe = netvsc_probe,
	.remove = netvsc_remove,
};

/*
 * On Hyper-V, every VF interface is matched with a corresponding
 * synthetic interface. The synthetic interface is presented first
 * to the guest. When the corresponding VF instance is registered,
 * we will take care of switching the data path.
 */
static int netvsc_netdev_event(struct notifier_block *this,
			       unsigned long event, void *ptr)
{
	struct net_device *event_dev = netdev_notifier_info_to_dev(ptr);

	/* Skip our own events */
	if (event_dev->netdev_ops == &device_ops)
		return NOTIFY_DONE;

	/* Avoid non-Ethernet type devices */
	if (event_dev->type != ARPHRD_ETHER)
		return NOTIFY_DONE;

	/* Avoid Vlan dev with same MAC registering as VF */
	if (is_vlan_dev(event_dev))
		return NOTIFY_DONE;

	/* Avoid Bonding master dev with same MAC registering as VF */
	if ((event_dev->priv_flags & IFF_BONDING) &&
	    (event_dev->flags & IFF_MASTER))
		return NOTIFY_DONE;

	switch (event) {
	case NETDEV_REGISTER:
		return netvsc_register_vf(event_dev);
	case NETDEV_UNREGISTER:
		return netvsc_unregister_vf(event_dev);
	case NETDEV_UP:
	case NETDEV_DOWN:
		return netvsc_vf_changed(event_dev);
	default:
		return NOTIFY_DONE;
	}
}

static struct notifier_block netvsc_netdev_notifier = {
	.notifier_call = netvsc_netdev_event,
};

static void __exit netvsc_drv_exit(void)
{
	unregister_netdevice_notifier(&netvsc_netdev_notifier);
	vmbus_driver_unregister(&netvsc_drv);
}

static int __init netvsc_drv_init(void)
{
	int ret;

	if (ring_size < RING_SIZE_MIN) {
		ring_size = RING_SIZE_MIN;
		pr_info("Increased ring_size to %d (min allowed)\n",
			ring_size);
	}
	ret = vmbus_driver_register(&netvsc_drv);

	if (ret)
		return ret;

	register_netdevice_notifier(&netvsc_netdev_notifier);
	return 0;
}

MODULE_LICENSE("GPL");
MODULE_DESCRIPTION("Microsoft Hyper-V network driver");

module_init(netvsc_drv_init);
module_exit(netvsc_drv_exit);<|MERGE_RESOLUTION|>--- conflicted
+++ resolved
@@ -1742,12 +1742,8 @@
 		goto rx_handler_failed;
 	}
 
-<<<<<<< HEAD
-	ret = netdev_upper_dev_link(vf_netdev, ndev, NULL);
-=======
 	ret = netdev_master_upper_dev_link(vf_netdev, ndev,
-					   NULL, NULL);
->>>>>>> 1dff0848
+					   NULL, NULL, NULL);
 	if (ret != 0) {
 		netdev_err(vf_netdev,
 			   "can not set master device %s (err = %d)\n",
