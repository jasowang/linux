--- conflicted
+++ resolved
@@ -2065,14 +2065,6 @@
 	rwi = get_next_rwi(adapter);
 	while (rwi) {
 		if (adapter->state == VNIC_REMOVING ||
-<<<<<<< HEAD
-		    adapter->state == VNIC_REMOVED)
-			goto out;
-
-		if (adapter->force_reset_recovery) {
-			adapter->force_reset_recovery = false;
-			rc = do_hard_reset(adapter, rwi, reset_state);
-=======
 		    adapter->state == VNIC_REMOVED) {
 			kfree(rwi);
 			rc = EBUSY;
@@ -2094,7 +2086,6 @@
 				rc = do_hard_reset(adapter, rwi, reset_state);
 				rtnl_unlock();
 			}
->>>>>>> 3877dcd0
 		} else {
 			rc = do_reset(adapter, rwi, reset_state);
 		}
@@ -2125,12 +2116,6 @@
 		netdev_dbg(adapter->netdev, "Reset failed\n");
 		free_all_rwi(adapter);
 	}
-<<<<<<< HEAD
-out:
-	adapter->resetting = false;
-	if (we_lock_rtnl)
-		rtnl_unlock();
-=======
 
 	clear_bit_unlock(0, &adapter->resetting);
 }
@@ -2142,7 +2127,6 @@
 	adapter = container_of(work, struct ibmvnic_adapter,
 			       ibmvnic_delayed_reset.work);
 	__ibmvnic_reset(&adapter->ibmvnic_reset);
->>>>>>> 3877dcd0
 }
 
 static int ibmvnic_reset(struct ibmvnic_adapter *adapter,
