--- conflicted
+++ resolved
@@ -403,10 +403,6 @@
 	MLX5_ESW_ATTR_FLAG_VLAN_HANDLED  = BIT(0),
 	MLX5_ESW_ATTR_FLAG_SLOW_PATH     = BIT(1),
 	MLX5_ESW_ATTR_FLAG_NO_IN_PORT    = BIT(2),
-<<<<<<< HEAD
-	MLX5_ESW_ATTR_FLAG_HAIRPIN	 = BIT(3),
-=======
->>>>>>> 0595b2d9
 };
 
 struct mlx5_esw_flow_attr {
