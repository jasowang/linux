--- conflicted
+++ resolved
@@ -844,15 +844,6 @@
 	struct pci_dev *pdev = dev->pdev;
 	int err;
 
-<<<<<<< HEAD
-	err = mlx5_query_hca_caps(dev);
-	if (err) {
-		dev_err(&pdev->dev, "query hca failed\n");
-		goto out;
-	}
-
-=======
->>>>>>> d06e622d
 	err = mlx5_query_board_id(dev);
 	if (err) {
 		dev_err(&pdev->dev, "query board id failed\n");
@@ -1026,15 +1017,12 @@
 
 	mlx5_start_health_poll(dev);
 
-<<<<<<< HEAD
-=======
 	err = mlx5_query_hca_caps(dev);
 	if (err) {
 		dev_err(&pdev->dev, "query hca failed\n");
 		goto err_stop_poll;
 	}
 
->>>>>>> d06e622d
 	if (boot && mlx5_init_once(dev, priv)) {
 		dev_err(&pdev->dev, "sw objs init failed\n");
 		goto err_stop_poll;
@@ -1328,10 +1316,6 @@
 
 	mlx5_enter_error_state(dev);
 	mlx5_unload_one(dev, priv, false);
-<<<<<<< HEAD
-	pci_save_state(pdev);
-	mlx5_pci_disable_device(dev);
-=======
 	/* In case of kernel call save the pci state and drain health wq */
 	if (state) {
 		pci_save_state(pdev);
@@ -1339,7 +1323,6 @@
 		mlx5_pci_disable_device(dev);
 	}
 
->>>>>>> d06e622d
 	return state == pci_channel_io_perm_failure ?
 		PCI_ERS_RESULT_DISCONNECT : PCI_ERS_RESULT_NEED_RESET;
 }
