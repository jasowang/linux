// SPDX-License-Identifier: GPL-2.0-only
/*******************************************************************************
  This contains the functions to handle the platform driver.

  Copyright (C) 2007-2011  STMicroelectronics Ltd


  Author: Giuseppe Cavallaro <peppe.cavallaro@st.com>
*******************************************************************************/

#include <linux/platform_device.h>
#include <linux/module.h>
#include <linux/io.h>
#include <linux/of.h>
#include <linux/of_net.h>
#include <linux/of_device.h>
#include <linux/of_mdio.h>

#include "stmmac.h"
#include "stmmac_platform.h"

#ifdef CONFIG_OF

/**
 * dwmac1000_validate_mcast_bins - validates the number of Multicast filter bins
 * @dev: struct device of the platform device
 * @mcast_bins: Multicast filtering bins
 * Description:
 * this function validates the number of Multicast filtering bins specified
 * by the configuration through the device tree. The Synopsys GMAC supports
 * 64 bins, 128 bins, or 256 bins. "bins" refer to the division of CRC
 * number space. 64 bins correspond to 6 bits of the CRC, 128 corresponds
 * to 7 bits, and 256 refers to 8 bits of the CRC. Any other setting is
 * invalid and will cause the filtering algorithm to use Multicast
 * promiscuous mode.
 */
static int dwmac1000_validate_mcast_bins(struct device *dev, int mcast_bins)
{
	int x = mcast_bins;

	switch (x) {
	case HASH_TABLE_SIZE:
	case 128:
	case 256:
		break;
	default:
		x = 0;
		dev_info(dev, "Hash table entries set to unexpected value %d\n",
			 mcast_bins);
		break;
	}
	return x;
}

/**
 * dwmac1000_validate_ucast_entries - validate the Unicast address entries
 * @dev: struct device of the platform device
 * @ucast_entries: number of Unicast address entries
 * Description:
 * This function validates the number of Unicast address entries supported
 * by a particular Synopsys 10/100/1000 controller. The Synopsys controller
 * supports 1..32, 64, or 128 Unicast filter entries for it's Unicast filter
 * logic. This function validates a valid, supported configuration is
 * selected, and defaults to 1 Unicast address if an unsupported
 * configuration is selected.
 */
static int dwmac1000_validate_ucast_entries(struct device *dev,
					    int ucast_entries)
{
	int x = ucast_entries;

	switch (x) {
	case 1 ... 32:
	case 64:
	case 128:
		break;
	default:
		x = 1;
		dev_info(dev, "Unicast table entries set to unexpected value %d\n",
			 ucast_entries);
		break;
	}
	return x;
}

/**
 * stmmac_axi_setup - parse DT parameters for programming the AXI register
 * @pdev: platform device
 * Description:
 * if required, from device-tree the AXI internal register can be tuned
 * by using platform parameters.
 */
static struct stmmac_axi *stmmac_axi_setup(struct platform_device *pdev)
{
	struct device_node *np;
	struct stmmac_axi *axi;

	np = of_parse_phandle(pdev->dev.of_node, "snps,axi-config", 0);
	if (!np)
		return NULL;

	axi = devm_kzalloc(&pdev->dev, sizeof(*axi), GFP_KERNEL);
	if (!axi) {
		of_node_put(np);
		return ERR_PTR(-ENOMEM);
	}

	axi->axi_lpi_en = of_property_read_bool(np, "snps,lpi_en");
	axi->axi_xit_frm = of_property_read_bool(np, "snps,xit_frm");
	axi->axi_kbbe = of_property_read_bool(np, "snps,axi_kbbe");
	axi->axi_fb = of_property_read_bool(np, "snps,axi_fb");
	axi->axi_mb = of_property_read_bool(np, "snps,axi_mb");
	axi->axi_rb =  of_property_read_bool(np, "snps,axi_rb");

	if (of_property_read_u32(np, "snps,wr_osr_lmt", &axi->axi_wr_osr_lmt))
		axi->axi_wr_osr_lmt = 1;
	if (of_property_read_u32(np, "snps,rd_osr_lmt", &axi->axi_rd_osr_lmt))
		axi->axi_rd_osr_lmt = 1;
	of_property_read_u32_array(np, "snps,blen", axi->axi_blen, AXI_BLEN);
	of_node_put(np);

	return axi;
}

/**
 * stmmac_mtl_setup - parse DT parameters for multiple queues configuration
 * @pdev: platform device
 */
static int stmmac_mtl_setup(struct platform_device *pdev,
			    struct plat_stmmacenet_data *plat)
{
	struct device_node *q_node;
	struct device_node *rx_node;
	struct device_node *tx_node;
	u8 queue = 0;
	int ret = 0;

	/* For backwards-compatibility with device trees that don't have any
	 * snps,mtl-rx-config or snps,mtl-tx-config properties, we fall back
	 * to one RX and TX queues each.
	 */
	plat->rx_queues_to_use = 1;
	plat->tx_queues_to_use = 1;

	/* First Queue must always be in DCB mode. As MTL_QUEUE_DCB = 1 we need
	 * to always set this, otherwise Queue will be classified as AVB
	 * (because MTL_QUEUE_AVB = 0).
	 */
	plat->rx_queues_cfg[0].mode_to_use = MTL_QUEUE_DCB;
	plat->tx_queues_cfg[0].mode_to_use = MTL_QUEUE_DCB;

	rx_node = of_parse_phandle(pdev->dev.of_node, "snps,mtl-rx-config", 0);
	if (!rx_node)
		return ret;

	tx_node = of_parse_phandle(pdev->dev.of_node, "snps,mtl-tx-config", 0);
	if (!tx_node) {
		of_node_put(rx_node);
		return ret;
	}

	/* Processing RX queues common config */
	if (of_property_read_u32(rx_node, "snps,rx-queues-to-use",
				 &plat->rx_queues_to_use))
		plat->rx_queues_to_use = 1;

	if (of_property_read_bool(rx_node, "snps,rx-sched-sp"))
		plat->rx_sched_algorithm = MTL_RX_ALGORITHM_SP;
	else if (of_property_read_bool(rx_node, "snps,rx-sched-wsp"))
		plat->rx_sched_algorithm = MTL_RX_ALGORITHM_WSP;
	else
		plat->rx_sched_algorithm = MTL_RX_ALGORITHM_SP;

	/* Processing individual RX queue config */
	for_each_child_of_node(rx_node, q_node) {
		if (queue >= plat->rx_queues_to_use)
			break;

		if (of_property_read_bool(q_node, "snps,dcb-algorithm"))
			plat->rx_queues_cfg[queue].mode_to_use = MTL_QUEUE_DCB;
		else if (of_property_read_bool(q_node, "snps,avb-algorithm"))
			plat->rx_queues_cfg[queue].mode_to_use = MTL_QUEUE_AVB;
		else
			plat->rx_queues_cfg[queue].mode_to_use = MTL_QUEUE_DCB;

		if (of_property_read_u32(q_node, "snps,map-to-dma-channel",
					 &plat->rx_queues_cfg[queue].chan))
			plat->rx_queues_cfg[queue].chan = queue;
		/* TODO: Dynamic mapping to be included in the future */

		if (of_property_read_u32(q_node, "snps,priority",
					&plat->rx_queues_cfg[queue].prio)) {
			plat->rx_queues_cfg[queue].prio = 0;
			plat->rx_queues_cfg[queue].use_prio = false;
		} else {
			plat->rx_queues_cfg[queue].use_prio = true;
		}

		/* RX queue specific packet type routing */
		if (of_property_read_bool(q_node, "snps,route-avcp"))
			plat->rx_queues_cfg[queue].pkt_route = PACKET_AVCPQ;
		else if (of_property_read_bool(q_node, "snps,route-ptp"))
			plat->rx_queues_cfg[queue].pkt_route = PACKET_PTPQ;
		else if (of_property_read_bool(q_node, "snps,route-dcbcp"))
			plat->rx_queues_cfg[queue].pkt_route = PACKET_DCBCPQ;
		else if (of_property_read_bool(q_node, "snps,route-up"))
			plat->rx_queues_cfg[queue].pkt_route = PACKET_UPQ;
		else if (of_property_read_bool(q_node, "snps,route-multi-broad"))
			plat->rx_queues_cfg[queue].pkt_route = PACKET_MCBCQ;
		else
			plat->rx_queues_cfg[queue].pkt_route = 0x0;

		queue++;
	}
	if (queue != plat->rx_queues_to_use) {
		ret = -EINVAL;
		dev_err(&pdev->dev, "Not all RX queues were configured\n");
		goto out;
	}

	/* Processing TX queues common config */
	if (of_property_read_u32(tx_node, "snps,tx-queues-to-use",
				 &plat->tx_queues_to_use))
		plat->tx_queues_to_use = 1;

	if (of_property_read_bool(tx_node, "snps,tx-sched-wrr"))
		plat->tx_sched_algorithm = MTL_TX_ALGORITHM_WRR;
	else if (of_property_read_bool(tx_node, "snps,tx-sched-wfq"))
		plat->tx_sched_algorithm = MTL_TX_ALGORITHM_WFQ;
	else if (of_property_read_bool(tx_node, "snps,tx-sched-dwrr"))
		plat->tx_sched_algorithm = MTL_TX_ALGORITHM_DWRR;
	else if (of_property_read_bool(tx_node, "snps,tx-sched-sp"))
		plat->tx_sched_algorithm = MTL_TX_ALGORITHM_SP;
	else
		plat->tx_sched_algorithm = MTL_TX_ALGORITHM_SP;

	queue = 0;

	/* Processing individual TX queue config */
	for_each_child_of_node(tx_node, q_node) {
		if (queue >= plat->tx_queues_to_use)
			break;

		if (of_property_read_u32(q_node, "snps,weight",
					 &plat->tx_queues_cfg[queue].weight))
			plat->tx_queues_cfg[queue].weight = 0x10 + queue;

		if (of_property_read_bool(q_node, "snps,dcb-algorithm")) {
			plat->tx_queues_cfg[queue].mode_to_use = MTL_QUEUE_DCB;
		} else if (of_property_read_bool(q_node,
						 "snps,avb-algorithm")) {
			plat->tx_queues_cfg[queue].mode_to_use = MTL_QUEUE_AVB;

			/* Credit Base Shaper parameters used by AVB */
			if (of_property_read_u32(q_node, "snps,send_slope",
				&plat->tx_queues_cfg[queue].send_slope))
				plat->tx_queues_cfg[queue].send_slope = 0x0;
			if (of_property_read_u32(q_node, "snps,idle_slope",
				&plat->tx_queues_cfg[queue].idle_slope))
				plat->tx_queues_cfg[queue].idle_slope = 0x0;
			if (of_property_read_u32(q_node, "snps,high_credit",
				&plat->tx_queues_cfg[queue].high_credit))
				plat->tx_queues_cfg[queue].high_credit = 0x0;
			if (of_property_read_u32(q_node, "snps,low_credit",
				&plat->tx_queues_cfg[queue].low_credit))
				plat->tx_queues_cfg[queue].low_credit = 0x0;
		} else {
			plat->tx_queues_cfg[queue].mode_to_use = MTL_QUEUE_DCB;
		}

		if (of_property_read_u32(q_node, "snps,priority",
					&plat->tx_queues_cfg[queue].prio)) {
			plat->tx_queues_cfg[queue].prio = 0;
			plat->tx_queues_cfg[queue].use_prio = false;
		} else {
			plat->tx_queues_cfg[queue].use_prio = true;
		}

		queue++;
	}
	if (queue != plat->tx_queues_to_use) {
		ret = -EINVAL;
		dev_err(&pdev->dev, "Not all TX queues were configured\n");
		goto out;
	}

out:
	of_node_put(rx_node);
	of_node_put(tx_node);
	of_node_put(q_node);

	return ret;
}

/**
 * stmmac_dt_phy - parse device-tree driver parameters to allocate PHY resources
 * @plat: driver data platform structure
 * @np: device tree node
 * @dev: device pointer
 * Description:
 * The mdio bus will be allocated in case of a phy transceiver is on board;
 * it will be NULL if the fixed-link is configured.
 * If there is the "snps,dwmac-mdio" sub-node the mdio will be allocated
 * in any case (for DSA, mdio must be registered even if fixed-link).
 * The table below sums the supported configurations:
 *	-------------------------------
 *	snps,phy-addr	|     Y
 *	-------------------------------
 *	phy-handle	|     Y
 *	-------------------------------
 *	fixed-link	|     N
 *	-------------------------------
 *	snps,dwmac-mdio	|
 *	  even if	|     Y
 *	fixed-link	|
 *	-------------------------------
 *
 * It returns 0 in case of success otherwise -ENODEV.
 */
static int stmmac_dt_phy(struct plat_stmmacenet_data *plat,
			 struct device_node *np, struct device *dev)
{
	bool mdio = true;
	static const struct of_device_id need_mdio_ids[] = {
		{ .compatible = "snps,dwc-qos-ethernet-4.10" },
		{},
	};

	if (of_match_node(need_mdio_ids, np)) {
		plat->mdio_node = of_get_child_by_name(np, "mdio");
	} else {
		/**
		 * If snps,dwmac-mdio is passed from DT, always register
		 * the MDIO
		 */
		for_each_child_of_node(np, plat->mdio_node) {
			if (of_device_is_compatible(plat->mdio_node,
						    "snps,dwmac-mdio"))
				break;
		}
	}

	if (plat->mdio_node) {
		dev_dbg(dev, "Found MDIO subnode\n");
		mdio = true;
	}

	if (mdio) {
		plat->mdio_bus_data =
			devm_kzalloc(dev, sizeof(struct stmmac_mdio_bus_data),
				     GFP_KERNEL);
		if (!plat->mdio_bus_data)
			return -ENOMEM;

		plat->mdio_bus_data->needs_reset = true;
	}

	return 0;
}

/**
 * stmmac_of_get_mac_mode - retrieves the interface of the MAC
 * @np - device-tree node
 * Description:
 * Similar to `of_get_phy_mode()`, this function will retrieve (from
 * the device-tree) the interface mode on the MAC side. This assumes
 * that there is mode converter in-between the MAC & PHY
 * (e.g. GMII-to-RGMII).
 */
static int stmmac_of_get_mac_mode(struct device_node *np)
{
	const char *pm;
	int err, i;

	err = of_property_read_string(np, "mac-mode", &pm);
	if (err < 0)
		return err;

	for (i = 0; i < PHY_INTERFACE_MODE_MAX; i++) {
		if (!strcasecmp(pm, phy_modes(i)))
			return i;
	}

	return -ENODEV;
}

/**
 * stmmac_probe_config_dt - parse device-tree driver parameters
 * @pdev: platform_device structure
 * @mac: MAC address to use
 * Description:
 * this function is to read the driver parameters from device-tree and
 * set some private fields that will be used by the main at runtime.
 */
struct plat_stmmacenet_data *
stmmac_probe_config_dt(struct platform_device *pdev, const char **mac)
{
	struct device_node *np = pdev->dev.of_node;
	struct plat_stmmacenet_data *plat;
	struct stmmac_dma_cfg *dma_cfg;
	int rc;

	plat = devm_kzalloc(&pdev->dev, sizeof(*plat), GFP_KERNEL);
	if (!plat)
		return ERR_PTR(-ENOMEM);

	*mac = of_get_mac_address(np);
	if (IS_ERR(*mac)) {
		if (PTR_ERR(*mac) == -EPROBE_DEFER)
			return ERR_CAST(*mac);

		*mac = NULL;
	}

<<<<<<< HEAD
	plat->interface = of_get_phy_mode(np);
=======
	plat->phy_interface = of_get_phy_mode(np);
	if (plat->phy_interface < 0)
		return ERR_PTR(plat->phy_interface);

	plat->interface = stmmac_of_get_mac_mode(np);
	if (plat->interface < 0)
		plat->interface = plat->phy_interface;
>>>>>>> 3877dcd0

	/* Some wrapper drivers still rely on phy_node. Let's save it while
	 * they are not converted to phylink. */
	plat->phy_node = of_parse_phandle(np, "phy-handle", 0);

	/* PHYLINK automatically parses the phy-handle property */
	plat->phylink_node = np;

	/* Get max speed of operation from device tree */
	if (of_property_read_u32(np, "max-speed", &plat->max_speed))
		plat->max_speed = -1;

	plat->bus_id = of_alias_get_id(np, "ethernet");
	if (plat->bus_id < 0)
		plat->bus_id = 0;

	/* Default to phy auto-detection */
	plat->phy_addr = -1;

	/* Default to get clk_csr from stmmac_clk_crs_set(),
	 * or get clk_csr from device tree.
	 */
	plat->clk_csr = -1;
	of_property_read_u32(np, "clk_csr", &plat->clk_csr);

	/* "snps,phy-addr" is not a standard property. Mark it as deprecated
	 * and warn of its use. Remove this when phy node support is added.
	 */
	if (of_property_read_u32(np, "snps,phy-addr", &plat->phy_addr) == 0)
		dev_warn(&pdev->dev, "snps,phy-addr property is deprecated\n");

	/* To Configure PHY by using all device-tree supported properties */
	rc = stmmac_dt_phy(plat, np, &pdev->dev);
	if (rc)
		return ERR_PTR(rc);

	of_property_read_u32(np, "tx-fifo-depth", &plat->tx_fifo_size);

	of_property_read_u32(np, "rx-fifo-depth", &plat->rx_fifo_size);

	plat->force_sf_dma_mode =
		of_property_read_bool(np, "snps,force_sf_dma_mode");

	plat->en_tx_lpi_clockgating =
		of_property_read_bool(np, "snps,en-tx-lpi-clockgating");

	/* Set the maxmtu to a default of JUMBO_LEN in case the
	 * parameter is not present in the device tree.
	 */
	plat->maxmtu = JUMBO_LEN;

	/* Set default value for multicast hash bins */
	plat->multicast_filter_bins = HASH_TABLE_SIZE;

	/* Set default value for unicast filter entries */
	plat->unicast_filter_entries = 1;

	/*
	 * Currently only the properties needed on SPEAr600
	 * are provided. All other properties should be added
	 * once needed on other platforms.
	 */
	if (of_device_is_compatible(np, "st,spear600-gmac") ||
		of_device_is_compatible(np, "snps,dwmac-3.50a") ||
		of_device_is_compatible(np, "snps,dwmac-3.70a") ||
		of_device_is_compatible(np, "snps,dwmac")) {
		/* Note that the max-frame-size parameter as defined in the
		 * ePAPR v1.1 spec is defined as max-frame-size, it's
		 * actually used as the IEEE definition of MAC Client
		 * data, or MTU. The ePAPR specification is confusing as
		 * the definition is max-frame-size, but usage examples
		 * are clearly MTUs
		 */
		of_property_read_u32(np, "max-frame-size", &plat->maxmtu);
		of_property_read_u32(np, "snps,multicast-filter-bins",
				     &plat->multicast_filter_bins);
		of_property_read_u32(np, "snps,perfect-filter-entries",
				     &plat->unicast_filter_entries);
		plat->unicast_filter_entries = dwmac1000_validate_ucast_entries(
				&pdev->dev, plat->unicast_filter_entries);
		plat->multicast_filter_bins = dwmac1000_validate_mcast_bins(
				&pdev->dev, plat->multicast_filter_bins);
		plat->has_gmac = 1;
		plat->pmt = 1;
	}

	if (of_device_is_compatible(np, "snps,dwmac-4.00") ||
	    of_device_is_compatible(np, "snps,dwmac-4.10a") ||
	    of_device_is_compatible(np, "snps,dwmac-4.20a")) {
		plat->has_gmac4 = 1;
		plat->has_gmac = 0;
		plat->pmt = 1;
		plat->tso_en = of_property_read_bool(np, "snps,tso");
	}

	if (of_device_is_compatible(np, "snps,dwmac-3.610") ||
		of_device_is_compatible(np, "snps,dwmac-3.710")) {
		plat->enh_desc = 1;
		plat->bugged_jumbo = 1;
		plat->force_sf_dma_mode = 1;
	}

	if (of_device_is_compatible(np, "snps,dwxgmac")) {
		plat->has_xgmac = 1;
		plat->pmt = 1;
		plat->tso_en = of_property_read_bool(np, "snps,tso");
	}

	dma_cfg = devm_kzalloc(&pdev->dev, sizeof(*dma_cfg),
			       GFP_KERNEL);
	if (!dma_cfg) {
		stmmac_remove_config_dt(pdev, plat);
		return ERR_PTR(-ENOMEM);
	}
	plat->dma_cfg = dma_cfg;

	of_property_read_u32(np, "snps,pbl", &dma_cfg->pbl);
	if (!dma_cfg->pbl)
		dma_cfg->pbl = DEFAULT_DMA_PBL;
	of_property_read_u32(np, "snps,txpbl", &dma_cfg->txpbl);
	of_property_read_u32(np, "snps,rxpbl", &dma_cfg->rxpbl);
	dma_cfg->pblx8 = !of_property_read_bool(np, "snps,no-pbl-x8");

	dma_cfg->aal = of_property_read_bool(np, "snps,aal");
	dma_cfg->fixed_burst = of_property_read_bool(np, "snps,fixed-burst");
	dma_cfg->mixed_burst = of_property_read_bool(np, "snps,mixed-burst");

	plat->force_thresh_dma_mode = of_property_read_bool(np, "snps,force_thresh_dma_mode");
	if (plat->force_thresh_dma_mode) {
		plat->force_sf_dma_mode = 0;
		dev_warn(&pdev->dev,
			 "force_sf_dma_mode is ignored if force_thresh_dma_mode is set.\n");
	}

	of_property_read_u32(np, "snps,ps-speed", &plat->mac_port_sel_speed);

	plat->axi = stmmac_axi_setup(pdev);

	rc = stmmac_mtl_setup(pdev, plat);
	if (rc) {
		stmmac_remove_config_dt(pdev, plat);
		return ERR_PTR(rc);
	}

	/* clock setup */
	if (!of_device_is_compatible(np, "snps,dwc-qos-ethernet-4.10")) {
		plat->stmmac_clk = devm_clk_get(&pdev->dev,
						STMMAC_RESOURCE_NAME);
		if (IS_ERR(plat->stmmac_clk)) {
			dev_warn(&pdev->dev, "Cannot get CSR clock\n");
			plat->stmmac_clk = NULL;
		}
		clk_prepare_enable(plat->stmmac_clk);
	}

	plat->pclk = devm_clk_get(&pdev->dev, "pclk");
	if (IS_ERR(plat->pclk)) {
		if (PTR_ERR(plat->pclk) == -EPROBE_DEFER)
			goto error_pclk_get;

		plat->pclk = NULL;
	}
	clk_prepare_enable(plat->pclk);

	/* Fall-back to main clock in case of no PTP ref is passed */
	plat->clk_ptp_ref = devm_clk_get(&pdev->dev, "ptp_ref");
	if (IS_ERR(plat->clk_ptp_ref)) {
		plat->clk_ptp_rate = clk_get_rate(plat->stmmac_clk);
		plat->clk_ptp_ref = NULL;
		dev_warn(&pdev->dev, "PTP uses main clock\n");
	} else {
		plat->clk_ptp_rate = clk_get_rate(plat->clk_ptp_ref);
		dev_dbg(&pdev->dev, "PTP rate %d\n", plat->clk_ptp_rate);
	}

	plat->stmmac_rst = devm_reset_control_get(&pdev->dev,
						  STMMAC_RESOURCE_NAME);
	if (IS_ERR(plat->stmmac_rst)) {
		if (PTR_ERR(plat->stmmac_rst) == -EPROBE_DEFER)
			goto error_hw_init;

		dev_info(&pdev->dev, "no reset control found\n");
		plat->stmmac_rst = NULL;
	}

	return plat;

error_hw_init:
	clk_disable_unprepare(plat->pclk);
error_pclk_get:
	clk_disable_unprepare(plat->stmmac_clk);

	return ERR_PTR(-EPROBE_DEFER);
}

/**
 * stmmac_remove_config_dt - undo the effects of stmmac_probe_config_dt()
 * @pdev: platform_device structure
 * @plat: driver data platform structure
 *
 * Release resources claimed by stmmac_probe_config_dt().
 */
void stmmac_remove_config_dt(struct platform_device *pdev,
			     struct plat_stmmacenet_data *plat)
{
	of_node_put(plat->phy_node);
	of_node_put(plat->mdio_node);
}
#else
struct plat_stmmacenet_data *
stmmac_probe_config_dt(struct platform_device *pdev, const char **mac)
{
	return ERR_PTR(-EINVAL);
}

void stmmac_remove_config_dt(struct platform_device *pdev,
			     struct plat_stmmacenet_data *plat)
{
}
#endif /* CONFIG_OF */
EXPORT_SYMBOL_GPL(stmmac_probe_config_dt);
EXPORT_SYMBOL_GPL(stmmac_remove_config_dt);

int stmmac_get_platform_resources(struct platform_device *pdev,
				  struct stmmac_resources *stmmac_res)
{
	struct resource *res;

	memset(stmmac_res, 0, sizeof(*stmmac_res));

	/* Get IRQ information early to have an ability to ask for deferred
	 * probe if needed before we went too far with resource allocation.
	 */
	stmmac_res->irq = platform_get_irq_byname(pdev, "macirq");
	if (stmmac_res->irq < 0)
		return stmmac_res->irq;

	/* On some platforms e.g. SPEAr the wake up irq differs from the mac irq
	 * The external wake up irq can be passed through the platform code
	 * named as "eth_wake_irq"
	 *
	 * In case the wake up interrupt is not passed from the platform
	 * so the driver will continue to use the mac irq (ndev->irq)
	 */
	stmmac_res->wol_irq = platform_get_irq_byname(pdev, "eth_wake_irq");
	if (stmmac_res->wol_irq < 0) {
		if (stmmac_res->wol_irq == -EPROBE_DEFER)
			return -EPROBE_DEFER;
		stmmac_res->wol_irq = stmmac_res->irq;
	}

	stmmac_res->lpi_irq = platform_get_irq_byname(pdev, "eth_lpi");
	if (stmmac_res->lpi_irq == -EPROBE_DEFER)
		return -EPROBE_DEFER;

	res = platform_get_resource(pdev, IORESOURCE_MEM, 0);
	stmmac_res->addr = devm_ioremap_resource(&pdev->dev, res);

	return PTR_ERR_OR_ZERO(stmmac_res->addr);
}
EXPORT_SYMBOL_GPL(stmmac_get_platform_resources);

/**
 * stmmac_pltfr_remove
 * @pdev: platform device pointer
 * Description: this function calls the main to free the net resources
 * and calls the platforms hook and release the resources (e.g. mem).
 */
int stmmac_pltfr_remove(struct platform_device *pdev)
{
	struct net_device *ndev = platform_get_drvdata(pdev);
	struct stmmac_priv *priv = netdev_priv(ndev);
	struct plat_stmmacenet_data *plat = priv->plat;
	int ret = stmmac_dvr_remove(&pdev->dev);

	if (plat->exit)
		plat->exit(pdev, plat->bsp_priv);

	stmmac_remove_config_dt(pdev, plat);

	return ret;
}
EXPORT_SYMBOL_GPL(stmmac_pltfr_remove);

#ifdef CONFIG_PM_SLEEP
/**
 * stmmac_pltfr_suspend
 * @dev: device pointer
 * Description: this function is invoked when suspend the driver and it direcly
 * call the main suspend function and then, if required, on some platform, it
 * can call an exit helper.
 */
static int stmmac_pltfr_suspend(struct device *dev)
{
	int ret;
	struct net_device *ndev = dev_get_drvdata(dev);
	struct stmmac_priv *priv = netdev_priv(ndev);
	struct platform_device *pdev = to_platform_device(dev);

	ret = stmmac_suspend(dev);
	if (priv->plat->exit)
		priv->plat->exit(pdev, priv->plat->bsp_priv);

	return ret;
}

/**
 * stmmac_pltfr_resume
 * @dev: device pointer
 * Description: this function is invoked when resume the driver before calling
 * the main resume function, on some platforms, it can call own init helper
 * if required.
 */
static int stmmac_pltfr_resume(struct device *dev)
{
	struct net_device *ndev = dev_get_drvdata(dev);
	struct stmmac_priv *priv = netdev_priv(ndev);
	struct platform_device *pdev = to_platform_device(dev);

	if (priv->plat->init)
		priv->plat->init(pdev, priv->plat->bsp_priv);

	return stmmac_resume(dev);
}
#endif /* CONFIG_PM_SLEEP */

SIMPLE_DEV_PM_OPS(stmmac_pltfr_pm_ops, stmmac_pltfr_suspend,
				       stmmac_pltfr_resume);
EXPORT_SYMBOL_GPL(stmmac_pltfr_pm_ops);

MODULE_DESCRIPTION("STMMAC 10/100/1000 Ethernet platform support");
MODULE_AUTHOR("Giuseppe Cavallaro <peppe.cavallaro@st.com>");
MODULE_LICENSE("GPL");<|MERGE_RESOLUTION|>--- conflicted
+++ resolved
@@ -412,9 +412,6 @@
 		*mac = NULL;
 	}
 
-<<<<<<< HEAD
-	plat->interface = of_get_phy_mode(np);
-=======
 	plat->phy_interface = of_get_phy_mode(np);
 	if (plat->phy_interface < 0)
 		return ERR_PTR(plat->phy_interface);
@@ -422,7 +419,6 @@
 	plat->interface = stmmac_of_get_mac_mode(np);
 	if (plat->interface < 0)
 		plat->interface = plat->phy_interface;
->>>>>>> 3877dcd0
 
 	/* Some wrapper drivers still rely on phy_node. Let's save it while
 	 * they are not converted to phylink. */
