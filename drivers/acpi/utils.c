--- conflicted
+++ resolved
@@ -822,25 +822,6 @@
  */
 struct acpi_device *
 acpi_dev_get_first_match_dev(const char *hid, const char *uid, s64 hrv)
-<<<<<<< HEAD
-{
-	struct acpi_dev_match_info match = {};
-	struct device *dev;
-
-	strlcpy(match.hid[0].id, hid, sizeof(match.hid[0].id));
-	match.uid = uid;
-	match.hrv = hrv;
-
-	dev = bus_find_device(&acpi_bus_type, NULL, &match, acpi_dev_match_cb);
-	return dev ? match.adev : NULL;
-}
-EXPORT_SYMBOL(acpi_dev_get_first_match_dev);
-
-/* DEPRECATED, use acpi_dev_get_first_match_dev() instead */
-const char *
-acpi_dev_get_first_match_name(const char *hid, const char *uid, s64 hrv)
-=======
->>>>>>> 378d590c
 {
 	struct acpi_dev_match_info match = {};
 	struct device *dev;
