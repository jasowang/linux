// SPDX-License-Identifier: GPL-2.0-only
/**
 * SDHCI Controller driver for TI's OMAP SoCs
 *
 * Copyright (C) 2017 Texas Instruments
 * Author: Kishon Vijay Abraham I <kishon@ti.com>
 */

#include <linux/delay.h>
#include <linux/mmc/mmc.h>
#include <linux/mmc/slot-gpio.h>
#include <linux/module.h>
#include <linux/of.h>
#include <linux/of_device.h>
#include <linux/platform_device.h>
#include <linux/pm_runtime.h>
#include <linux/regulator/consumer.h>
#include <linux/pinctrl/consumer.h>
#include <linux/sys_soc.h>
#include <linux/thermal.h>

#include "sdhci-pltfm.h"

#define SDHCI_OMAP_CON		0x12c
#define CON_DW8			BIT(5)
#define CON_DMA_MASTER		BIT(20)
#define CON_DDR			BIT(19)
#define CON_CLKEXTFREE		BIT(16)
#define CON_PADEN		BIT(15)
#define CON_CTPL		BIT(11)
#define CON_INIT		BIT(1)
#define CON_OD			BIT(0)

#define SDHCI_OMAP_DLL		0x0134
#define DLL_SWT			BIT(20)
#define DLL_FORCE_SR_C_SHIFT	13
#define DLL_FORCE_SR_C_MASK	(0x7f << DLL_FORCE_SR_C_SHIFT)
#define DLL_FORCE_VALUE		BIT(12)
#define DLL_CALIB		BIT(1)

#define SDHCI_OMAP_CMD		0x20c

#define SDHCI_OMAP_PSTATE	0x0224
#define PSTATE_DLEV_DAT0	BIT(20)
#define PSTATE_DATI		BIT(1)

#define SDHCI_OMAP_HCTL		0x228
#define HCTL_SDBP		BIT(8)
#define HCTL_SDVS_SHIFT		9
#define HCTL_SDVS_MASK		(0x7 << HCTL_SDVS_SHIFT)
#define HCTL_SDVS_33		(0x7 << HCTL_SDVS_SHIFT)
#define HCTL_SDVS_30		(0x6 << HCTL_SDVS_SHIFT)
#define HCTL_SDVS_18		(0x5 << HCTL_SDVS_SHIFT)

#define SDHCI_OMAP_SYSCTL	0x22c
#define SYSCTL_CEN		BIT(2)
#define SYSCTL_CLKD_SHIFT	6
#define SYSCTL_CLKD_MASK	0x3ff

#define SDHCI_OMAP_STAT		0x230

#define SDHCI_OMAP_IE		0x234
#define INT_CC_EN		BIT(0)

#define SDHCI_OMAP_AC12		0x23c
#define AC12_V1V8_SIGEN		BIT(19)
#define AC12_SCLK_SEL		BIT(23)

#define SDHCI_OMAP_CAPA		0x240
#define CAPA_VS33		BIT(24)
#define CAPA_VS30		BIT(25)
#define CAPA_VS18		BIT(26)

#define SDHCI_OMAP_CAPA2	0x0244
#define CAPA2_TSDR50		BIT(13)

#define SDHCI_OMAP_TIMEOUT	1		/* 1 msec */

#define SYSCTL_CLKD_MAX		0x3FF

#define IOV_1V8			1800000		/* 180000 uV */
#define IOV_3V0			3000000		/* 300000 uV */
#define IOV_3V3			3300000		/* 330000 uV */

#define MAX_PHASE_DELAY		0x7C

/* sdhci-omap controller flags */
#define SDHCI_OMAP_REQUIRE_IODELAY	BIT(0)
#define SDHCI_OMAP_SPECIAL_RESET	BIT(1)

struct sdhci_omap_data {
	u32 offset;
	u8 flags;
};

struct sdhci_omap_host {
	char			*version;
	void __iomem		*base;
	struct device		*dev;
	struct	regulator	*pbias;
	bool			pbias_enabled;
	struct sdhci_host	*host;
	u8			bus_mode;
	u8			power_mode;
	u8			timing;
	u8			flags;

	struct pinctrl		*pinctrl;
	struct pinctrl_state	**pinctrl_state;
	bool			is_tuning;
};

static void sdhci_omap_start_clock(struct sdhci_omap_host *omap_host);
static void sdhci_omap_stop_clock(struct sdhci_omap_host *omap_host);

static inline u32 sdhci_omap_readl(struct sdhci_omap_host *host,
				   unsigned int offset)
{
	return readl(host->base + offset);
}

static inline void sdhci_omap_writel(struct sdhci_omap_host *host,
				     unsigned int offset, u32 data)
{
	writel(data, host->base + offset);
}

static int sdhci_omap_set_pbias(struct sdhci_omap_host *omap_host,
				bool power_on, unsigned int iov)
{
	int ret;
	struct device *dev = omap_host->dev;

	if (IS_ERR(omap_host->pbias))
		return 0;

	if (power_on) {
		ret = regulator_set_voltage(omap_host->pbias, iov, iov);
		if (ret) {
			dev_err(dev, "pbias set voltage failed\n");
			return ret;
		}

		if (omap_host->pbias_enabled)
			return 0;

		ret = regulator_enable(omap_host->pbias);
		if (ret) {
			dev_err(dev, "pbias reg enable fail\n");
			return ret;
		}

		omap_host->pbias_enabled = true;
	} else {
		if (!omap_host->pbias_enabled)
			return 0;

		ret = regulator_disable(omap_host->pbias);
		if (ret) {
			dev_err(dev, "pbias reg disable fail\n");
			return ret;
		}
		omap_host->pbias_enabled = false;
	}

	return 0;
}

static int sdhci_omap_enable_iov(struct sdhci_omap_host *omap_host,
				 unsigned int iov)
{
	int ret;
	struct sdhci_host *host = omap_host->host;
	struct mmc_host *mmc = host->mmc;

	ret = sdhci_omap_set_pbias(omap_host, false, 0);
	if (ret)
		return ret;

	if (!IS_ERR(mmc->supply.vqmmc)) {
		ret = regulator_set_voltage(mmc->supply.vqmmc, iov, iov);
		if (ret) {
			dev_err(mmc_dev(mmc), "vqmmc set voltage failed\n");
			return ret;
		}
	}

	ret = sdhci_omap_set_pbias(omap_host, true, iov);
	if (ret)
		return ret;

	return 0;
}

static void sdhci_omap_conf_bus_power(struct sdhci_omap_host *omap_host,
				      unsigned char signal_voltage)
{
	u32 reg;
	ktime_t timeout;

	reg = sdhci_omap_readl(omap_host, SDHCI_OMAP_HCTL);
	reg &= ~HCTL_SDVS_MASK;

	if (signal_voltage == MMC_SIGNAL_VOLTAGE_330)
		reg |= HCTL_SDVS_33;
	else
		reg |= HCTL_SDVS_18;

	sdhci_omap_writel(omap_host, SDHCI_OMAP_HCTL, reg);

	reg |= HCTL_SDBP;
	sdhci_omap_writel(omap_host, SDHCI_OMAP_HCTL, reg);

	/* wait 1ms */
	timeout = ktime_add_ms(ktime_get(), SDHCI_OMAP_TIMEOUT);
	while (1) {
		bool timedout = ktime_after(ktime_get(), timeout);

		if (sdhci_omap_readl(omap_host, SDHCI_OMAP_HCTL) & HCTL_SDBP)
			break;
		if (WARN_ON(timedout))
			return;
		usleep_range(5, 10);
	}
}

static void sdhci_omap_enable_sdio_irq(struct mmc_host *mmc, int enable)
{
	struct sdhci_host *host = mmc_priv(mmc);
	struct sdhci_pltfm_host *pltfm_host = sdhci_priv(host);
	struct sdhci_omap_host *omap_host = sdhci_pltfm_priv(pltfm_host);
	u32 reg;

	reg = sdhci_omap_readl(omap_host, SDHCI_OMAP_CON);
	if (enable)
		reg |= (CON_CTPL | CON_CLKEXTFREE);
	else
		reg &= ~(CON_CTPL | CON_CLKEXTFREE);
	sdhci_omap_writel(omap_host, SDHCI_OMAP_CON, reg);

	sdhci_enable_sdio_irq(mmc, enable);
}

static inline void sdhci_omap_set_dll(struct sdhci_omap_host *omap_host,
				      int count)
{
	int i;
	u32 reg;

	reg = sdhci_omap_readl(omap_host, SDHCI_OMAP_DLL);
	reg |= DLL_FORCE_VALUE;
	reg &= ~DLL_FORCE_SR_C_MASK;
	reg |= (count << DLL_FORCE_SR_C_SHIFT);
	sdhci_omap_writel(omap_host, SDHCI_OMAP_DLL, reg);

	reg |= DLL_CALIB;
	sdhci_omap_writel(omap_host, SDHCI_OMAP_DLL, reg);
	for (i = 0; i < 1000; i++) {
		reg = sdhci_omap_readl(omap_host, SDHCI_OMAP_DLL);
		if (reg & DLL_CALIB)
			break;
	}
	reg &= ~DLL_CALIB;
	sdhci_omap_writel(omap_host, SDHCI_OMAP_DLL, reg);
}

static void sdhci_omap_disable_tuning(struct sdhci_omap_host *omap_host)
{
	u32 reg;

	reg = sdhci_omap_readl(omap_host, SDHCI_OMAP_AC12);
	reg &= ~AC12_SCLK_SEL;
	sdhci_omap_writel(omap_host, SDHCI_OMAP_AC12, reg);

	reg = sdhci_omap_readl(omap_host, SDHCI_OMAP_DLL);
	reg &= ~(DLL_FORCE_VALUE | DLL_SWT);
	sdhci_omap_writel(omap_host, SDHCI_OMAP_DLL, reg);
}

static int sdhci_omap_execute_tuning(struct mmc_host *mmc, u32 opcode)
{
	struct sdhci_host *host = mmc_priv(mmc);
	struct sdhci_pltfm_host *pltfm_host = sdhci_priv(host);
	struct sdhci_omap_host *omap_host = sdhci_pltfm_priv(pltfm_host);
	struct thermal_zone_device *thermal_dev;
	struct device *dev = omap_host->dev;
	struct mmc_ios *ios = &mmc->ios;
	u32 start_window = 0, max_window = 0;
	bool single_point_failure = false;
	bool dcrc_was_enabled = false;
	u8 cur_match, prev_match = 0;
	u32 length = 0, max_len = 0;
	u32 phase_delay = 0;
	int temperature;
	int ret = 0;
	u32 reg;
	int i;

	/* clock tuning is not needed for upto 52MHz */
	if (ios->clock <= 52000000)
		return 0;

	reg = sdhci_omap_readl(omap_host, SDHCI_OMAP_CAPA2);
	if (ios->timing == MMC_TIMING_UHS_SDR50 && !(reg & CAPA2_TSDR50))
		return 0;

	thermal_dev = thermal_zone_get_zone_by_name("cpu_thermal");
	if (IS_ERR(thermal_dev)) {
		dev_err(dev, "Unable to get thermal zone for tuning\n");
		return PTR_ERR(thermal_dev);
	}

	ret = thermal_zone_get_temp(thermal_dev, &temperature);
	if (ret)
		return ret;

	reg = sdhci_omap_readl(omap_host, SDHCI_OMAP_DLL);
	reg |= DLL_SWT;
	sdhci_omap_writel(omap_host, SDHCI_OMAP_DLL, reg);

	/*
	 * OMAP5/DRA74X/DRA72x Errata i802:
	 * DCRC error interrupts (MMCHS_STAT[21] DCRC=0x1) can occur
	 * during the tuning procedure. So disable it during the
	 * tuning procedure.
	 */
	if (host->ier & SDHCI_INT_DATA_CRC) {
		host->ier &= ~SDHCI_INT_DATA_CRC;
		dcrc_was_enabled = true;
	}

	omap_host->is_tuning = true;

	/*
	 * Stage 1: Search for a maximum pass window ignoring any
	 * any single point failures. If the tuning value ends up
	 * near it, move away from it in stage 2 below
	 */
	while (phase_delay <= MAX_PHASE_DELAY) {
		sdhci_omap_set_dll(omap_host, phase_delay);

		cur_match = !mmc_send_tuning(mmc, opcode, NULL);
		if (cur_match) {
			if (prev_match) {
				length++;
			} else if (single_point_failure) {
				/* ignore single point failure */
				length++;
			} else {
				start_window = phase_delay;
				length = 1;
			}
		} else {
			single_point_failure = prev_match;
		}

		if (length > max_len) {
			max_window = start_window;
			max_len = length;
		}

		prev_match = cur_match;
		phase_delay += 4;
	}

	if (!max_len) {
		dev_err(dev, "Unable to find match\n");
		ret = -EIO;
		goto tuning_error;
	}

	/*
	 * Assign tuning value as a ratio of maximum pass window based
	 * on temperature
	 */
	if (temperature < -20000)
		phase_delay = min(max_window + 4 * (max_len - 1) - 24,
				  max_window +
				  DIV_ROUND_UP(13 * max_len, 16) * 4);
	else if (temperature < 20000)
		phase_delay = max_window + DIV_ROUND_UP(9 * max_len, 16) * 4;
	else if (temperature < 40000)
		phase_delay = max_window + DIV_ROUND_UP(8 * max_len, 16) * 4;
	else if (temperature < 70000)
		phase_delay = max_window + DIV_ROUND_UP(7 * max_len, 16) * 4;
	else if (temperature < 90000)
		phase_delay = max_window + DIV_ROUND_UP(5 * max_len, 16) * 4;
	else if (temperature < 120000)
		phase_delay = max_window + DIV_ROUND_UP(4 * max_len, 16) * 4;
	else
		phase_delay = max_window + DIV_ROUND_UP(3 * max_len, 16) * 4;

	/*
	 * Stage 2: Search for a single point failure near the chosen tuning
	 * value in two steps. First in the +3 to +10 range and then in the
	 * +2 to -10 range. If found, move away from it in the appropriate
	 * direction by the appropriate amount depending on the temperature.
	 */
	for (i = 3; i <= 10; i++) {
		sdhci_omap_set_dll(omap_host, phase_delay + i);

		if (mmc_send_tuning(mmc, opcode, NULL)) {
			if (temperature < 10000)
				phase_delay += i + 6;
			else if (temperature < 20000)
				phase_delay += i - 12;
			else if (temperature < 70000)
				phase_delay += i - 8;
			else
				phase_delay += i - 6;

			goto single_failure_found;
		}
	}

	for (i = 2; i >= -10; i--) {
		sdhci_omap_set_dll(omap_host, phase_delay + i);

		if (mmc_send_tuning(mmc, opcode, NULL)) {
			if (temperature < 10000)
				phase_delay += i + 12;
			else if (temperature < 20000)
				phase_delay += i + 8;
			else if (temperature < 70000)
				phase_delay += i + 8;
			else if (temperature < 90000)
				phase_delay += i + 10;
			else
				phase_delay += i + 12;

			goto single_failure_found;
		}
	}

single_failure_found:
	reg = sdhci_omap_readl(omap_host, SDHCI_OMAP_AC12);
	if (!(reg & AC12_SCLK_SEL)) {
		ret = -EIO;
		goto tuning_error;
	}

	sdhci_omap_set_dll(omap_host, phase_delay);

	omap_host->is_tuning = false;

	goto ret;

tuning_error:
	omap_host->is_tuning = false;
	dev_err(dev, "Tuning failed\n");
	sdhci_omap_disable_tuning(omap_host);

ret:
	sdhci_reset(host, SDHCI_RESET_CMD | SDHCI_RESET_DATA);
	/* Reenable forbidden interrupt */
	if (dcrc_was_enabled)
		host->ier |= SDHCI_INT_DATA_CRC;
	sdhci_writel(host, host->ier, SDHCI_INT_ENABLE);
	sdhci_writel(host, host->ier, SDHCI_SIGNAL_ENABLE);
	return ret;
}

static int sdhci_omap_card_busy(struct mmc_host *mmc)
{
	u32 reg, ac12;
	int ret = false;
	struct sdhci_host *host = mmc_priv(mmc);
	struct sdhci_pltfm_host *pltfm_host;
	struct sdhci_omap_host *omap_host;
	u32 ier = host->ier;

	pltfm_host = sdhci_priv(host);
	omap_host = sdhci_pltfm_priv(pltfm_host);

	reg = sdhci_omap_readl(omap_host, SDHCI_OMAP_CON);
	ac12 = sdhci_omap_readl(omap_host, SDHCI_OMAP_AC12);
	reg &= ~CON_CLKEXTFREE;
	if (ac12 & AC12_V1V8_SIGEN)
		reg |= CON_CLKEXTFREE;
	reg |= CON_PADEN;
	sdhci_omap_writel(omap_host, SDHCI_OMAP_CON, reg);

	disable_irq(host->irq);
	ier |= SDHCI_INT_CARD_INT;
	sdhci_writel(host, ier, SDHCI_INT_ENABLE);
	sdhci_writel(host, ier, SDHCI_SIGNAL_ENABLE);

	/*
	 * Delay is required for PSTATE to correctly reflect
	 * DLEV/CLEV values after PADEN is set.
	 */
	usleep_range(50, 100);
	reg = sdhci_omap_readl(omap_host, SDHCI_OMAP_PSTATE);
	if ((reg & PSTATE_DATI) || !(reg & PSTATE_DLEV_DAT0))
		ret = true;

	reg = sdhci_omap_readl(omap_host, SDHCI_OMAP_CON);
	reg &= ~(CON_CLKEXTFREE | CON_PADEN);
	sdhci_omap_writel(omap_host, SDHCI_OMAP_CON, reg);

	sdhci_writel(host, host->ier, SDHCI_INT_ENABLE);
	sdhci_writel(host, host->ier, SDHCI_SIGNAL_ENABLE);
	enable_irq(host->irq);

	return ret;
}

static int sdhci_omap_start_signal_voltage_switch(struct mmc_host *mmc,
						  struct mmc_ios *ios)
{
	u32 reg;
	int ret;
	unsigned int iov;
	struct sdhci_host *host = mmc_priv(mmc);
	struct sdhci_pltfm_host *pltfm_host;
	struct sdhci_omap_host *omap_host;
	struct device *dev;

	pltfm_host = sdhci_priv(host);
	omap_host = sdhci_pltfm_priv(pltfm_host);
	dev = omap_host->dev;

	if (ios->signal_voltage == MMC_SIGNAL_VOLTAGE_330) {
		reg = sdhci_omap_readl(omap_host, SDHCI_OMAP_CAPA);
		if (!(reg & CAPA_VS33))
			return -EOPNOTSUPP;

		sdhci_omap_conf_bus_power(omap_host, ios->signal_voltage);

		reg = sdhci_omap_readl(omap_host, SDHCI_OMAP_AC12);
		reg &= ~AC12_V1V8_SIGEN;
		sdhci_omap_writel(omap_host, SDHCI_OMAP_AC12, reg);

		iov = IOV_3V3;
	} else if (ios->signal_voltage == MMC_SIGNAL_VOLTAGE_180) {
		reg = sdhci_omap_readl(omap_host, SDHCI_OMAP_CAPA);
		if (!(reg & CAPA_VS18))
			return -EOPNOTSUPP;

		sdhci_omap_conf_bus_power(omap_host, ios->signal_voltage);

		reg = sdhci_omap_readl(omap_host, SDHCI_OMAP_AC12);
		reg |= AC12_V1V8_SIGEN;
		sdhci_omap_writel(omap_host, SDHCI_OMAP_AC12, reg);

		iov = IOV_1V8;
	} else {
		return -EOPNOTSUPP;
	}

	ret = sdhci_omap_enable_iov(omap_host, iov);
	if (ret) {
		dev_err(dev, "failed to switch IO voltage to %dmV\n", iov);
		return ret;
	}

	dev_dbg(dev, "IO voltage switched to %dmV\n", iov);
	return 0;
}

static void sdhci_omap_set_timing(struct sdhci_omap_host *omap_host, u8 timing)
{
	int ret;
	struct pinctrl_state *pinctrl_state;
	struct device *dev = omap_host->dev;

	if (!(omap_host->flags & SDHCI_OMAP_REQUIRE_IODELAY))
		return;

	if (omap_host->timing == timing)
		return;

	sdhci_omap_stop_clock(omap_host);

	pinctrl_state = omap_host->pinctrl_state[timing];
	ret = pinctrl_select_state(omap_host->pinctrl, pinctrl_state);
	if (ret) {
		dev_err(dev, "failed to select pinctrl state\n");
		return;
	}

	sdhci_omap_start_clock(omap_host);
	omap_host->timing = timing;
}

static void sdhci_omap_set_power_mode(struct sdhci_omap_host *omap_host,
				      u8 power_mode)
{
	if (omap_host->bus_mode == MMC_POWER_OFF)
		sdhci_omap_disable_tuning(omap_host);
	omap_host->power_mode = power_mode;
}

static void sdhci_omap_set_bus_mode(struct sdhci_omap_host *omap_host,
				    unsigned int mode)
{
	u32 reg;

	if (omap_host->bus_mode == mode)
		return;

	reg = sdhci_omap_readl(omap_host, SDHCI_OMAP_CON);
	if (mode == MMC_BUSMODE_OPENDRAIN)
		reg |= CON_OD;
	else
		reg &= ~CON_OD;
	sdhci_omap_writel(omap_host, SDHCI_OMAP_CON, reg);

	omap_host->bus_mode = mode;
}

static void sdhci_omap_set_ios(struct mmc_host *mmc, struct mmc_ios *ios)
{
	struct sdhci_host *host = mmc_priv(mmc);
	struct sdhci_pltfm_host *pltfm_host;
	struct sdhci_omap_host *omap_host;

	pltfm_host = sdhci_priv(host);
	omap_host = sdhci_pltfm_priv(pltfm_host);

	sdhci_omap_set_bus_mode(omap_host, ios->bus_mode);
	sdhci_omap_set_timing(omap_host, ios->timing);
	sdhci_set_ios(mmc, ios);
	sdhci_omap_set_power_mode(omap_host, ios->power_mode);
}

static u16 sdhci_omap_calc_divisor(struct sdhci_pltfm_host *host,
				   unsigned int clock)
{
	u16 dsor;

	dsor = DIV_ROUND_UP(clk_get_rate(host->clk), clock);
	if (dsor > SYSCTL_CLKD_MAX)
		dsor = SYSCTL_CLKD_MAX;

	return dsor;
}

static void sdhci_omap_start_clock(struct sdhci_omap_host *omap_host)
{
	u32 reg;

	reg = sdhci_omap_readl(omap_host, SDHCI_OMAP_SYSCTL);
	reg |= SYSCTL_CEN;
	sdhci_omap_writel(omap_host, SDHCI_OMAP_SYSCTL, reg);
}

static void sdhci_omap_stop_clock(struct sdhci_omap_host *omap_host)
{
	u32 reg;

	reg = sdhci_omap_readl(omap_host, SDHCI_OMAP_SYSCTL);
	reg &= ~SYSCTL_CEN;
	sdhci_omap_writel(omap_host, SDHCI_OMAP_SYSCTL, reg);
}

static void sdhci_omap_set_clock(struct sdhci_host *host, unsigned int clock)
{
	struct sdhci_pltfm_host *pltfm_host = sdhci_priv(host);
	struct sdhci_omap_host *omap_host = sdhci_pltfm_priv(pltfm_host);
	unsigned long clkdiv;

	sdhci_omap_stop_clock(omap_host);

	if (!clock)
		return;

	clkdiv = sdhci_omap_calc_divisor(pltfm_host, clock);
	clkdiv = (clkdiv & SYSCTL_CLKD_MASK) << SYSCTL_CLKD_SHIFT;
	sdhci_enable_clk(host, clkdiv);

	sdhci_omap_start_clock(omap_host);
}

static void sdhci_omap_set_power(struct sdhci_host *host, unsigned char mode,
			  unsigned short vdd)
{
	struct mmc_host *mmc = host->mmc;

	mmc_regulator_set_ocr(mmc, mmc->supply.vmmc, vdd);
}

static int sdhci_omap_enable_dma(struct sdhci_host *host)
{
	u32 reg;
	struct sdhci_pltfm_host *pltfm_host = sdhci_priv(host);
	struct sdhci_omap_host *omap_host = sdhci_pltfm_priv(pltfm_host);

	reg = sdhci_omap_readl(omap_host, SDHCI_OMAP_CON);
	reg &= ~CON_DMA_MASTER;
	/* Switch to DMA slave mode when using external DMA */
	if (!host->use_external_dma)
		reg |= CON_DMA_MASTER;

	sdhci_omap_writel(omap_host, SDHCI_OMAP_CON, reg);

	return 0;
}

static unsigned int sdhci_omap_get_min_clock(struct sdhci_host *host)
{
	struct sdhci_pltfm_host *pltfm_host = sdhci_priv(host);

	return clk_get_rate(pltfm_host->clk) / SYSCTL_CLKD_MAX;
}

static void sdhci_omap_set_bus_width(struct sdhci_host *host, int width)
{
	struct sdhci_pltfm_host *pltfm_host = sdhci_priv(host);
	struct sdhci_omap_host *omap_host = sdhci_pltfm_priv(pltfm_host);
	u32 reg;

	reg = sdhci_omap_readl(omap_host, SDHCI_OMAP_CON);
	if (width == MMC_BUS_WIDTH_8)
		reg |= CON_DW8;
	else
		reg &= ~CON_DW8;
	sdhci_omap_writel(omap_host, SDHCI_OMAP_CON, reg);

	sdhci_set_bus_width(host, width);
}

static void sdhci_omap_init_74_clocks(struct sdhci_host *host, u8 power_mode)
{
	u32 reg;
	ktime_t timeout;
	struct sdhci_pltfm_host *pltfm_host = sdhci_priv(host);
	struct sdhci_omap_host *omap_host = sdhci_pltfm_priv(pltfm_host);

	if (omap_host->power_mode == power_mode)
		return;

	if (power_mode != MMC_POWER_ON)
		return;

	disable_irq(host->irq);

	reg = sdhci_omap_readl(omap_host, SDHCI_OMAP_CON);
	reg |= CON_INIT;
	sdhci_omap_writel(omap_host, SDHCI_OMAP_CON, reg);
	sdhci_omap_writel(omap_host, SDHCI_OMAP_CMD, 0x0);

	/* wait 1ms */
	timeout = ktime_add_ms(ktime_get(), SDHCI_OMAP_TIMEOUT);
	while (1) {
		bool timedout = ktime_after(ktime_get(), timeout);

		if (sdhci_omap_readl(omap_host, SDHCI_OMAP_STAT) & INT_CC_EN)
			break;
		if (WARN_ON(timedout))
			return;
		usleep_range(5, 10);
	}

	reg = sdhci_omap_readl(omap_host, SDHCI_OMAP_CON);
	reg &= ~CON_INIT;
	sdhci_omap_writel(omap_host, SDHCI_OMAP_CON, reg);
	sdhci_omap_writel(omap_host, SDHCI_OMAP_STAT, INT_CC_EN);

	enable_irq(host->irq);
}

static void sdhci_omap_set_uhs_signaling(struct sdhci_host *host,
					 unsigned int timing)
{
	u32 reg;
	struct sdhci_pltfm_host *pltfm_host = sdhci_priv(host);
	struct sdhci_omap_host *omap_host = sdhci_pltfm_priv(pltfm_host);

	sdhci_omap_stop_clock(omap_host);

	reg = sdhci_omap_readl(omap_host, SDHCI_OMAP_CON);
	if (timing == MMC_TIMING_UHS_DDR50 || timing == MMC_TIMING_MMC_DDR52)
		reg |= CON_DDR;
	else
		reg &= ~CON_DDR;
	sdhci_omap_writel(omap_host, SDHCI_OMAP_CON, reg);

	sdhci_set_uhs_signaling(host, timing);
	sdhci_omap_start_clock(omap_host);
}

#define MMC_TIMEOUT_US		20000		/* 20000 micro Sec */
static void sdhci_omap_reset(struct sdhci_host *host, u8 mask)
{
	struct sdhci_pltfm_host *pltfm_host = sdhci_priv(host);
	struct sdhci_omap_host *omap_host = sdhci_pltfm_priv(pltfm_host);
	unsigned long limit = MMC_TIMEOUT_US;
	unsigned long i = 0;

	/* Don't reset data lines during tuning operation */
	if (omap_host->is_tuning)
		mask &= ~SDHCI_RESET_DATA;

	if (omap_host->flags & SDHCI_OMAP_SPECIAL_RESET) {
		sdhci_writeb(host, mask, SDHCI_SOFTWARE_RESET);
		while ((!(sdhci_readb(host, SDHCI_SOFTWARE_RESET) & mask)) &&
		       (i++ < limit))
			udelay(1);
		i = 0;
		while ((sdhci_readb(host, SDHCI_SOFTWARE_RESET) & mask) &&
		       (i++ < limit))
			udelay(1);

		if (sdhci_readb(host, SDHCI_SOFTWARE_RESET) & mask)
			dev_err(mmc_dev(host->mmc),
				"Timeout waiting on controller reset in %s\n",
				__func__);
		return;
	}

	sdhci_reset(host, mask);
}

#define CMD_ERR_MASK (SDHCI_INT_CRC | SDHCI_INT_END_BIT | SDHCI_INT_INDEX |\
		      SDHCI_INT_TIMEOUT)
#define CMD_MASK (CMD_ERR_MASK | SDHCI_INT_RESPONSE)

static u32 sdhci_omap_irq(struct sdhci_host *host, u32 intmask)
{
	struct sdhci_pltfm_host *pltfm_host = sdhci_priv(host);
	struct sdhci_omap_host *omap_host = sdhci_pltfm_priv(pltfm_host);

	if (omap_host->is_tuning && host->cmd && !host->data_early &&
	    (intmask & CMD_ERR_MASK)) {

		/*
		 * Since we are not resetting data lines during tuning
		 * operation, data error or data complete interrupts
		 * might still arrive. Mark this request as a failure
		 * but still wait for the data interrupt
		 */
		if (intmask & SDHCI_INT_TIMEOUT)
			host->cmd->error = -ETIMEDOUT;
		else
			host->cmd->error = -EILSEQ;

		host->cmd = NULL;

		/*
		 * Sometimes command error interrupts and command complete
		 * interrupt will arrive together. Clear all command related
		 * interrupts here.
		 */
		sdhci_writel(host, intmask & CMD_MASK, SDHCI_INT_STATUS);
		intmask &= ~CMD_MASK;
	}

	return intmask;
}

static void sdhci_omap_set_timeout(struct sdhci_host *host,
				   struct mmc_command *cmd)
{
	if (cmd->opcode == MMC_ERASE)
		sdhci_set_data_timeout_irq(host, false);

	__sdhci_set_timeout(host, cmd);
}

static struct sdhci_ops sdhci_omap_ops = {
	.set_clock = sdhci_omap_set_clock,
	.set_power = sdhci_omap_set_power,
	.enable_dma = sdhci_omap_enable_dma,
	.get_max_clock = sdhci_pltfm_clk_get_max_clock,
	.get_min_clock = sdhci_omap_get_min_clock,
	.set_bus_width = sdhci_omap_set_bus_width,
	.platform_send_init_74_clocks = sdhci_omap_init_74_clocks,
	.reset = sdhci_omap_reset,
	.set_uhs_signaling = sdhci_omap_set_uhs_signaling,
	.irq = sdhci_omap_irq,
	.set_timeout = sdhci_omap_set_timeout,
};

static int sdhci_omap_set_capabilities(struct sdhci_omap_host *omap_host)
{
	u32 reg;
	int ret = 0;
	struct device *dev = omap_host->dev;
	struct regulator *vqmmc;

	vqmmc = regulator_get(dev, "vqmmc");
	if (IS_ERR(vqmmc)) {
		ret = PTR_ERR(vqmmc);
		goto reg_put;
	}

	/* voltage capabilities might be set by boot loader, clear it */
	reg = sdhci_omap_readl(omap_host, SDHCI_OMAP_CAPA);
	reg &= ~(CAPA_VS18 | CAPA_VS30 | CAPA_VS33);

	if (regulator_is_supported_voltage(vqmmc, IOV_3V3, IOV_3V3))
		reg |= CAPA_VS33;
	if (regulator_is_supported_voltage(vqmmc, IOV_1V8, IOV_1V8))
		reg |= CAPA_VS18;

	sdhci_omap_writel(omap_host, SDHCI_OMAP_CAPA, reg);

reg_put:
	regulator_put(vqmmc);

	return ret;
}

static const struct sdhci_pltfm_data sdhci_omap_pdata = {
	.quirks = SDHCI_QUIRK_BROKEN_CARD_DETECTION |
		  SDHCI_QUIRK_DATA_TIMEOUT_USES_SDCLK |
		  SDHCI_QUIRK_CAP_CLOCK_BASE_BROKEN |
		  SDHCI_QUIRK_NO_HISPD_BIT |
		  SDHCI_QUIRK_BROKEN_ADMA_ZEROLEN_DESC,
	.quirks2 = SDHCI_QUIRK2_ACMD23_BROKEN |
		   SDHCI_QUIRK2_PRESET_VALUE_BROKEN |
		   SDHCI_QUIRK2_RSP_136_HAS_CRC |
		   SDHCI_QUIRK2_DISABLE_HW_TIMEOUT,
	.ops = &sdhci_omap_ops,
};

static const struct sdhci_omap_data k2g_data = {
	.offset = 0x200,
};

static const struct sdhci_omap_data am335_data = {
	.offset = 0x200,
	.flags = SDHCI_OMAP_SPECIAL_RESET,
};

static const struct sdhci_omap_data am437_data = {
	.offset = 0x200,
	.flags = SDHCI_OMAP_SPECIAL_RESET,
};

static const struct sdhci_omap_data dra7_data = {
	.offset = 0x200,
	.flags	= SDHCI_OMAP_REQUIRE_IODELAY,
};

static const struct of_device_id omap_sdhci_match[] = {
	{ .compatible = "ti,dra7-sdhci", .data = &dra7_data },
	{ .compatible = "ti,k2g-sdhci", .data = &k2g_data },
	{ .compatible = "ti,am335-sdhci", .data = &am335_data },
	{ .compatible = "ti,am437-sdhci", .data = &am437_data },
	{},
};
MODULE_DEVICE_TABLE(of, omap_sdhci_match);

static struct pinctrl_state
*sdhci_omap_iodelay_pinctrl_state(struct sdhci_omap_host *omap_host, char *mode,
				  u32 *caps, u32 capmask)
{
	struct device *dev = omap_host->dev;
	char *version = omap_host->version;
	struct pinctrl_state *pinctrl_state = ERR_PTR(-ENODEV);
	char str[20];

	if (!(*caps & capmask))
		goto ret;

	if (version) {
		snprintf(str, 20, "%s-%s", mode, version);
		pinctrl_state = pinctrl_lookup_state(omap_host->pinctrl, str);
	}

	if (IS_ERR(pinctrl_state))
		pinctrl_state = pinctrl_lookup_state(omap_host->pinctrl, mode);

	if (IS_ERR(pinctrl_state)) {
		dev_err(dev, "no pinctrl state for %s mode", mode);
		*caps &= ~capmask;
	}

ret:
	return pinctrl_state;
}

static int sdhci_omap_config_iodelay_pinctrl_state(struct sdhci_omap_host
						   *omap_host)
{
	struct device *dev = omap_host->dev;
	struct sdhci_host *host = omap_host->host;
	struct mmc_host *mmc = host->mmc;
	u32 *caps = &mmc->caps;
	u32 *caps2 = &mmc->caps2;
	struct pinctrl_state *state;
	struct pinctrl_state **pinctrl_state;

	if (!(omap_host->flags & SDHCI_OMAP_REQUIRE_IODELAY))
		return 0;

	pinctrl_state = devm_kcalloc(dev,
				     MMC_TIMING_MMC_HS200 + 1,
				     sizeof(*pinctrl_state),
				     GFP_KERNEL);
	if (!pinctrl_state)
		return -ENOMEM;

	omap_host->pinctrl = devm_pinctrl_get(omap_host->dev);
	if (IS_ERR(omap_host->pinctrl)) {
		dev_err(dev, "Cannot get pinctrl\n");
		return PTR_ERR(omap_host->pinctrl);
	}

	state = pinctrl_lookup_state(omap_host->pinctrl, "default");
	if (IS_ERR(state)) {
		dev_err(dev, "no pinctrl state for default mode\n");
		return PTR_ERR(state);
	}
	pinctrl_state[MMC_TIMING_LEGACY] = state;

	state = sdhci_omap_iodelay_pinctrl_state(omap_host, "sdr104", caps,
						 MMC_CAP_UHS_SDR104);
	if (!IS_ERR(state))
		pinctrl_state[MMC_TIMING_UHS_SDR104] = state;

	state = sdhci_omap_iodelay_pinctrl_state(omap_host, "ddr50", caps,
						 MMC_CAP_UHS_DDR50);
	if (!IS_ERR(state))
		pinctrl_state[MMC_TIMING_UHS_DDR50] = state;

	state = sdhci_omap_iodelay_pinctrl_state(omap_host, "sdr50", caps,
						 MMC_CAP_UHS_SDR50);
	if (!IS_ERR(state))
		pinctrl_state[MMC_TIMING_UHS_SDR50] = state;

	state = sdhci_omap_iodelay_pinctrl_state(omap_host, "sdr25", caps,
						 MMC_CAP_UHS_SDR25);
	if (!IS_ERR(state))
		pinctrl_state[MMC_TIMING_UHS_SDR25] = state;

	state = sdhci_omap_iodelay_pinctrl_state(omap_host, "sdr12", caps,
						 MMC_CAP_UHS_SDR12);
	if (!IS_ERR(state))
		pinctrl_state[MMC_TIMING_UHS_SDR12] = state;

	state = sdhci_omap_iodelay_pinctrl_state(omap_host, "ddr_1_8v", caps,
						 MMC_CAP_1_8V_DDR);
	if (!IS_ERR(state)) {
		pinctrl_state[MMC_TIMING_MMC_DDR52] = state;
	} else {
		state = sdhci_omap_iodelay_pinctrl_state(omap_host, "ddr_3_3v",
							 caps,
							 MMC_CAP_3_3V_DDR);
		if (!IS_ERR(state))
			pinctrl_state[MMC_TIMING_MMC_DDR52] = state;
	}

	state = sdhci_omap_iodelay_pinctrl_state(omap_host, "hs", caps,
						 MMC_CAP_SD_HIGHSPEED);
	if (!IS_ERR(state))
		pinctrl_state[MMC_TIMING_SD_HS] = state;

	state = sdhci_omap_iodelay_pinctrl_state(omap_host, "hs", caps,
						 MMC_CAP_MMC_HIGHSPEED);
	if (!IS_ERR(state))
		pinctrl_state[MMC_TIMING_MMC_HS] = state;

	state = sdhci_omap_iodelay_pinctrl_state(omap_host, "hs200_1_8v", caps2,
						 MMC_CAP2_HS200_1_8V_SDR);
	if (!IS_ERR(state))
		pinctrl_state[MMC_TIMING_MMC_HS200] = state;

	omap_host->pinctrl_state = pinctrl_state;

	return 0;
}

static const struct soc_device_attribute sdhci_omap_soc_devices[] = {
	{
		.machine = "DRA7[45]*",
		.revision = "ES1.[01]",
	},
	{
		/* sentinel */
	}
};

static int sdhci_omap_probe(struct platform_device *pdev)
{
	int ret;
	u32 offset;
	struct device *dev = &pdev->dev;
	struct sdhci_host *host;
	struct sdhci_pltfm_host *pltfm_host;
	struct sdhci_omap_host *omap_host;
	struct mmc_host *mmc;
	const struct of_device_id *match;
	struct sdhci_omap_data *data;
	const struct soc_device_attribute *soc;
	struct resource *regs;

	match = of_match_device(omap_sdhci_match, dev);
	if (!match)
		return -EINVAL;

	data = (struct sdhci_omap_data *)match->data;
	if (!data) {
		dev_err(dev, "no sdhci omap data\n");
		return -EINVAL;
	}
	offset = data->offset;

	regs = platform_get_resource(pdev, IORESOURCE_MEM, 0);
	if (!regs)
		return -ENXIO;

	host = sdhci_pltfm_init(pdev, &sdhci_omap_pdata,
				sizeof(*omap_host));
	if (IS_ERR(host)) {
		dev_err(dev, "Failed sdhci_pltfm_init\n");
		return PTR_ERR(host);
	}

	pltfm_host = sdhci_priv(host);
	omap_host = sdhci_pltfm_priv(pltfm_host);
	omap_host->host = host;
	omap_host->base = host->ioaddr;
	omap_host->dev = dev;
	omap_host->power_mode = MMC_POWER_UNDEFINED;
	omap_host->timing = MMC_TIMING_LEGACY;
	omap_host->flags = data->flags;
	host->ioaddr += offset;
	host->mapbase = regs->start + offset;

	mmc = host->mmc;
	sdhci_get_of_property(pdev);
	ret = mmc_of_parse(mmc);
	if (ret)
		goto err_pltfm_free;

	soc = soc_device_match(sdhci_omap_soc_devices);
	if (soc) {
		omap_host->version = "rev11";
		if (!strcmp(dev_name(dev), "4809c000.mmc"))
			mmc->f_max = 96000000;
		if (!strcmp(dev_name(dev), "480b4000.mmc"))
			mmc->f_max = 48000000;
		if (!strcmp(dev_name(dev), "480ad000.mmc"))
			mmc->f_max = 48000000;
	}

	if (!mmc_can_gpio_ro(mmc))
		mmc->caps2 |= MMC_CAP2_NO_WRITE_PROTECT;

	pltfm_host->clk = devm_clk_get(dev, "fck");
	if (IS_ERR(pltfm_host->clk)) {
		ret = PTR_ERR(pltfm_host->clk);
		goto err_pltfm_free;
	}

	ret = clk_set_rate(pltfm_host->clk, mmc->f_max);
	if (ret) {
		dev_err(dev, "failed to set clock to %d\n", mmc->f_max);
		goto err_pltfm_free;
	}

	omap_host->pbias = devm_regulator_get_optional(dev, "pbias");
	if (IS_ERR(omap_host->pbias)) {
		ret = PTR_ERR(omap_host->pbias);
		if (ret != -ENODEV)
			goto err_pltfm_free;
		dev_dbg(dev, "unable to get pbias regulator %d\n", ret);
	}
	omap_host->pbias_enabled = false;

	/*
	 * omap_device_pm_domain has callbacks to enable the main
	 * functional clock, interface clock and also configure the
	 * SYSCONFIG register of omap devices. The callback will be invoked
	 * as part of pm_runtime_get_sync.
	 */
	pm_runtime_enable(dev);
	ret = pm_runtime_get_sync(dev);
	if (ret < 0) {
		dev_err(dev, "pm_runtime_get_sync failed\n");
		pm_runtime_put_noidle(dev);
		goto err_rpm_disable;
	}

	ret = sdhci_omap_set_capabilities(omap_host);
	if (ret) {
		dev_err(dev, "failed to set system capabilities\n");
		goto err_put_sync;
	}

	host->mmc_host_ops.start_signal_voltage_switch =
					sdhci_omap_start_signal_voltage_switch;
	host->mmc_host_ops.set_ios = sdhci_omap_set_ios;
	host->mmc_host_ops.card_busy = sdhci_omap_card_busy;
	host->mmc_host_ops.execute_tuning = sdhci_omap_execute_tuning;
	host->mmc_host_ops.enable_sdio_irq = sdhci_omap_enable_sdio_irq;

	/* Switch to external DMA only if there is the "dmas" property */
	if (of_find_property(dev->of_node, "dmas", NULL))
		sdhci_switch_external_dma(host, true);

<<<<<<< HEAD
=======
	/* R1B responses is required to properly manage HW busy detection. */
	mmc->caps |= MMC_CAP_NEED_RSP_BUSY;

>>>>>>> 1a3d4700
	ret = sdhci_setup_host(host);
	if (ret)
		goto err_put_sync;

	ret = sdhci_omap_config_iodelay_pinctrl_state(omap_host);
	if (ret)
		goto err_cleanup_host;

	ret = __sdhci_add_host(host);
	if (ret)
		goto err_cleanup_host;

	return 0;

err_cleanup_host:
	sdhci_cleanup_host(host);

err_put_sync:
	pm_runtime_put_sync(dev);

err_rpm_disable:
	pm_runtime_disable(dev);

err_pltfm_free:
	sdhci_pltfm_free(pdev);
	return ret;
}

static int sdhci_omap_remove(struct platform_device *pdev)
{
	struct device *dev = &pdev->dev;
	struct sdhci_host *host = platform_get_drvdata(pdev);

	sdhci_remove_host(host, true);
	pm_runtime_put_sync(dev);
	pm_runtime_disable(dev);
	sdhci_pltfm_free(pdev);

	return 0;
}

static struct platform_driver sdhci_omap_driver = {
	.probe = sdhci_omap_probe,
	.remove = sdhci_omap_remove,
	.driver = {
		   .name = "sdhci-omap",
		   .of_match_table = omap_sdhci_match,
		  },
};

module_platform_driver(sdhci_omap_driver);

MODULE_DESCRIPTION("SDHCI driver for OMAP SoCs");
MODULE_AUTHOR("Texas Instruments Inc.");
MODULE_LICENSE("GPL v2");
MODULE_ALIAS("platform:sdhci_omap");<|MERGE_RESOLUTION|>--- conflicted
+++ resolved
@@ -1192,12 +1192,9 @@
 	if (of_find_property(dev->of_node, "dmas", NULL))
 		sdhci_switch_external_dma(host, true);
 
-<<<<<<< HEAD
-=======
 	/* R1B responses is required to properly manage HW busy detection. */
 	mmc->caps |= MMC_CAP_NEED_RSP_BUSY;
 
->>>>>>> 1a3d4700
 	ret = sdhci_setup_host(host);
 	if (ret)
 		goto err_put_sync;
