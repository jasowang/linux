--- conflicted
+++ resolved
@@ -81,11 +81,7 @@
 		return -1;
 
 	e->ip	  = ip;
-<<<<<<< HEAD
-	e->ms.mg  = al.mg;
-=======
 	e->ms.maps = al.maps;
->>>>>>> 5172672d
 	e->ms.map = al.map;
 	e->ms.sym = al.sym;
 
