--- conflicted
+++ resolved
@@ -458,11 +458,7 @@
 
 struct bpf_xdp_set_link_opts {
 	size_t sz;
-<<<<<<< HEAD
-	__u32 old_fd;
-=======
 	int old_fd;
->>>>>>> 0595b2d9
 };
 #define bpf_xdp_set_link_opts__last_field old_fd
 
