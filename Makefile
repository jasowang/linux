--- conflicted
+++ resolved
@@ -369,48 +369,6 @@
 HOSTLDFLAGS  := $(HOST_LFS_LDFLAGS)
 HOST_LOADLIBES := $(HOST_LFS_LIBS)
 
-<<<<<<< HEAD
-# Decide whether to build built-in, modular, or both.
-# Normally, just do built-in.
-
-KBUILD_MODULES :=
-KBUILD_BUILTIN := 1
-
-# If we have only "make modules", don't compile built-in objects.
-# When we're building modules with modversions, we need to consider
-# the built-in objects during the descend as well, in order to
-# make sure the checksums are up to date before we record them.
-
-ifeq ($(MAKECMDGOALS),modules)
-  KBUILD_BUILTIN := $(if $(CONFIG_MODVERSIONS),1)
-endif
-
-# If we have "make <whatever> modules", compile modules
-# in addition to whatever we do anyway.
-# Just "make" or "make all" shall build modules as well
-
-ifneq ($(filter all _all modules,$(MAKECMDGOALS)),)
-  KBUILD_MODULES := 1
-endif
-
-ifeq ($(MAKECMDGOALS),)
-  KBUILD_MODULES := 1
-endif
-
-export KBUILD_MODULES KBUILD_BUILTIN
-export KBUILD_CHECKSRC KBUILD_SRC KBUILD_EXTMOD
-
-# We need some generic definitions (do not try to remake the file).
-scripts/Kbuild.include: ;
-include scripts/Kbuild.include
-
-=======
-ifeq ($(shell $(HOSTCC) -v 2>&1 | grep -c "clang version"), 1)
-HOSTCFLAGS  += -Wno-unused-value -Wno-unused-parameter \
-		-Wno-missing-field-initializers -fno-delete-null-pointer-checks
-endif
-
->>>>>>> 753e90bf
 # Make variables (CC, etc...)
 AS		= $(CROSS_COMPILE)as
 LD		= $(CROSS_COMPILE)ld
