/* SPDX-License-Identifier: GPL-2.0-or-later */
#ifndef __USBAUDIO_H
#define __USBAUDIO_H
/*
 *   (Tentative) USB Audio Driver for ALSA
 *
 *   Copyright (c) 2002 by Takashi Iwai <tiwai@suse.de>
 */

/* handling of USB vendor/product ID pairs as 32-bit numbers */
#define USB_ID(vendor, product) (((vendor) << 16) | (product))
#define USB_ID_VENDOR(id) ((id) >> 16)
#define USB_ID_PRODUCT(id) ((u16)(id))

/*
 *
 */

struct media_device;
struct media_intf_devnode;

struct snd_usb_audio {
	int index;
	struct usb_device *dev;
	struct snd_card *card;
	struct usb_interface *pm_intf;
	u32 usb_id;
	struct mutex mutex;
	unsigned int autosuspended:1;	
	atomic_t active;
	atomic_t shutdown;
	atomic_t usage_count;
	wait_queue_head_t shutdown_wait;
	unsigned int txfr_quirk:1; /* Subframe boundaries on transfers */
	unsigned int tx_length_quirk:1; /* Put length specifier in transfers */
	unsigned int setup_fmt_after_resume_quirk:1; /* setup the format to interface after resume */
<<<<<<< HEAD
	unsigned int pcm_devs_warned:1; /* warned for delayed PCM registrations */
=======
	unsigned int need_delayed_register:1; /* warn for delayed registration */
>>>>>>> bb0ca5fe
	int num_interfaces;
	int num_suspended_intf;
	int sample_rate_read_error;

	int badd_profile;		/* UAC3 BADD profile */

	struct list_head pcm_list;	/* list of pcm streams */
	struct list_head ep_list;	/* list of audio-related endpoints */
	int pcm_devs;

	struct list_head midi_list;	/* list of midi interfaces */

	struct list_head mixer_list;	/* list of mixer interfaces */

	int setup;			/* from the 'device_setup' module param */
	bool autoclock;			/* from the 'autoclock' module param */
	bool keep_iface;		/* keep interface/altset after closing
					 * or parameter change
					 */

	struct usb_host_interface *ctrl_intf;	/* the audio control interface */
	struct media_device *media_dev;
	struct media_intf_devnode *ctl_intf_media_devnode;
};

#define usb_audio_err(chip, fmt, args...) \
	dev_err(&(chip)->dev->dev, fmt, ##args)
#define usb_audio_warn(chip, fmt, args...) \
	dev_warn(&(chip)->dev->dev, fmt, ##args)
#define usb_audio_info(chip, fmt, args...) \
	dev_info(&(chip)->dev->dev, fmt, ##args)
#define usb_audio_dbg(chip, fmt, args...) \
	dev_dbg(&(chip)->dev->dev, fmt, ##args)

/*
 * Information about devices with broken descriptors
 */

/* special values for .ifnum */
#define QUIRK_NO_INTERFACE		-2
#define QUIRK_ANY_INTERFACE		-1

enum quirk_type {
	QUIRK_IGNORE_INTERFACE,
	QUIRK_COMPOSITE,
	QUIRK_AUTODETECT,
	QUIRK_MIDI_STANDARD_INTERFACE,
	QUIRK_MIDI_FIXED_ENDPOINT,
	QUIRK_MIDI_YAMAHA,
	QUIRK_MIDI_ROLAND,
	QUIRK_MIDI_MIDIMAN,
	QUIRK_MIDI_NOVATION,
	QUIRK_MIDI_RAW_BYTES,
	QUIRK_MIDI_EMAGIC,
	QUIRK_MIDI_CME,
	QUIRK_MIDI_AKAI,
	QUIRK_MIDI_US122L,
	QUIRK_MIDI_FTDI,
	QUIRK_MIDI_CH345,
	QUIRK_AUDIO_STANDARD_INTERFACE,
	QUIRK_AUDIO_FIXED_ENDPOINT,
	QUIRK_AUDIO_EDIROL_UAXX,
	QUIRK_AUDIO_ALIGN_TRANSFER,
	QUIRK_AUDIO_STANDARD_MIXER,
	QUIRK_SETUP_FMT_AFTER_RESUME,

	QUIRK_TYPE_COUNT
};

struct snd_usb_audio_quirk {
	const char *vendor_name;
	const char *product_name;
	const char *profile_name;	/* override the card->longname */
	int16_t ifnum;
	uint16_t type;
	bool shares_media_device;
	const void *data;
};

#define combine_word(s)    ((*(s)) | ((unsigned int)(s)[1] << 8))
#define combine_triple(s)  (combine_word(s) | ((unsigned int)(s)[2] << 16))
#define combine_quad(s)    (combine_triple(s) | ((unsigned int)(s)[3] << 24))

int snd_usb_lock_shutdown(struct snd_usb_audio *chip);
void snd_usb_unlock_shutdown(struct snd_usb_audio *chip);

extern bool snd_usb_use_vmalloc;
extern bool snd_usb_skip_validation;

#endif /* __USBAUDIO_H */<|MERGE_RESOLUTION|>--- conflicted
+++ resolved
@@ -34,11 +34,7 @@
 	unsigned int txfr_quirk:1; /* Subframe boundaries on transfers */
 	unsigned int tx_length_quirk:1; /* Put length specifier in transfers */
 	unsigned int setup_fmt_after_resume_quirk:1; /* setup the format to interface after resume */
-<<<<<<< HEAD
-	unsigned int pcm_devs_warned:1; /* warned for delayed PCM registrations */
-=======
 	unsigned int need_delayed_register:1; /* warn for delayed registration */
->>>>>>> bb0ca5fe
 	int num_interfaces;
 	int num_suspended_intf;
 	int sample_rate_read_error;
