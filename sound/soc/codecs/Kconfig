--- conflicted
+++ resolved
@@ -165,16 +165,11 @@
 	select SND_SOC_RT5670 if I2C
 	select SND_SOC_RT5677 if I2C && SPI_MASTER
 	select SND_SOC_RT5682 if I2C
-<<<<<<< HEAD
 	select SND_SOC_RT5682_SDW if SOUNDWIRE
 	select SND_SOC_RT700_SDW if SOUNDWIRE
 	select SND_SOC_RT711_SDW if SOUNDWIRE
 	select SND_SOC_RT715_SDW if SOUNDWIRE
 	select SND_SOC_RT1308_SDW if SOUNDWIRE
-=======
-	select SND_SOC_RT700_SDW if SOUNDWIRE
-	select SND_SOC_RT711_SDW if SOUNDWIRE
->>>>>>> ef013072
 	select SND_SOC_SGTL5000 if I2C
 	select SND_SOC_SI476X if MFD_SI476X_CORE
 	select SND_SOC_SIMPLE_AMPLIFIER
@@ -1074,15 +1069,12 @@
 config SND_SOC_RT5682
 	tristate
 
-<<<<<<< HEAD
 config SND_SOC_RT5682_SDW
 	tristate "Realtek RT5682 Codec - SDW"
 	depends on SOUNDWIRE
 	select SND_SOC_RT5682
 	select REGMAP_SOUNDWIRE
 
-=======
->>>>>>> ef013072
 config SND_SOC_RT700
 	tristate
 
@@ -1101,7 +1093,6 @@
 	select SND_SOC_RT711
 	select REGMAP_SOUNDWIRE
 
-<<<<<<< HEAD
 config SND_SOC_RT715
 	tristate
 
@@ -1111,8 +1102,6 @@
 	select SND_SOC_RT715
 	select REGMAP_SOUNDWIRE
 
-=======
->>>>>>> ef013072
 #Freescale sgtl5000 codec
 config SND_SOC_SGTL5000
 	tristate "Freescale SGTL5000 CODEC"
