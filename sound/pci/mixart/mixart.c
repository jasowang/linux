--- conflicted
+++ resolved
@@ -941,15 +941,9 @@
 				(chip->chip_idx + 1) << 24;
 	}
 #endif
-<<<<<<< HEAD
-	snd_pcm_lib_preallocate_pages_for_all(pcm, SNDRV_DMA_TYPE_DEV,
-					      &chip->mgr->pci->dev,
-					      32*1024, 32*1024);
-=======
 	snd_pcm_set_managed_buffer_all(pcm, SNDRV_DMA_TYPE_DEV,
 				       &chip->mgr->pci->dev,
 				       32*1024, 32*1024);
->>>>>>> bfea224d
 }
 
 /*
