// SPDX-License-Identifier: GPL-2.0-or-later
/*
 *  Copyright (c) by Jaroslav Kysela <perex@perex.cz>
 *  Routines for control of YMF724/740/744/754 chips
 */

#include <linux/delay.h>
#include <linux/firmware.h>
#include <linux/init.h>
#include <linux/interrupt.h>
#include <linux/pci.h>
#include <linux/sched.h>
#include <linux/slab.h>
#include <linux/mutex.h>
#include <linux/module.h>
#include <linux/io.h>

#include <sound/core.h>
#include <sound/control.h>
#include <sound/info.h>
#include <sound/tlv.h>
#include "ymfpci.h"
#include <sound/asoundef.h>
#include <sound/mpu401.h>

#include <asm/byteorder.h>

/*
 *  common I/O routines
 */

static void snd_ymfpci_irq_wait(struct snd_ymfpci *chip);

static inline u8 snd_ymfpci_readb(struct snd_ymfpci *chip, u32 offset)
{
	return readb(chip->reg_area_virt + offset);
}

static inline void snd_ymfpci_writeb(struct snd_ymfpci *chip, u32 offset, u8 val)
{
	writeb(val, chip->reg_area_virt + offset);
}

static inline u16 snd_ymfpci_readw(struct snd_ymfpci *chip, u32 offset)
{
	return readw(chip->reg_area_virt + offset);
}

static inline void snd_ymfpci_writew(struct snd_ymfpci *chip, u32 offset, u16 val)
{
	writew(val, chip->reg_area_virt + offset);
}

static inline u32 snd_ymfpci_readl(struct snd_ymfpci *chip, u32 offset)
{
	return readl(chip->reg_area_virt + offset);
}

static inline void snd_ymfpci_writel(struct snd_ymfpci *chip, u32 offset, u32 val)
{
	writel(val, chip->reg_area_virt + offset);
}

static int snd_ymfpci_codec_ready(struct snd_ymfpci *chip, int secondary)
{
	unsigned long end_time;
	u32 reg = secondary ? YDSXGR_SECSTATUSADR : YDSXGR_PRISTATUSADR;
	
	end_time = jiffies + msecs_to_jiffies(750);
	do {
		if ((snd_ymfpci_readw(chip, reg) & 0x8000) == 0)
			return 0;
		schedule_timeout_uninterruptible(1);
	} while (time_before(jiffies, end_time));
	dev_err(chip->card->dev,
		"codec_ready: codec %i is not ready [0x%x]\n",
		secondary, snd_ymfpci_readw(chip, reg));
	return -EBUSY;
}

static void snd_ymfpci_codec_write(struct snd_ac97 *ac97, u16 reg, u16 val)
{
	struct snd_ymfpci *chip = ac97->private_data;
	u32 cmd;
	
	snd_ymfpci_codec_ready(chip, 0);
	cmd = ((YDSXG_AC97WRITECMD | reg) << 16) | val;
	snd_ymfpci_writel(chip, YDSXGR_AC97CMDDATA, cmd);
}

static u16 snd_ymfpci_codec_read(struct snd_ac97 *ac97, u16 reg)
{
	struct snd_ymfpci *chip = ac97->private_data;

	if (snd_ymfpci_codec_ready(chip, 0))
		return ~0;
	snd_ymfpci_writew(chip, YDSXGR_AC97CMDADR, YDSXG_AC97READCMD | reg);
	if (snd_ymfpci_codec_ready(chip, 0))
		return ~0;
	if (chip->device_id == PCI_DEVICE_ID_YAMAHA_744 && chip->rev < 2) {
		int i;
		for (i = 0; i < 600; i++)
			snd_ymfpci_readw(chip, YDSXGR_PRISTATUSDATA);
	}
	return snd_ymfpci_readw(chip, YDSXGR_PRISTATUSDATA);
}

/*
 *  Misc routines
 */

static u32 snd_ymfpci_calc_delta(u32 rate)
{
	switch (rate) {
	case 8000:	return 0x02aaab00;
	case 11025:	return 0x03accd00;
	case 16000:	return 0x05555500;
	case 22050:	return 0x07599a00;
	case 32000:	return 0x0aaaab00;
	case 44100:	return 0x0eb33300;
	default:	return ((rate << 16) / 375) << 5;
	}
}

static u32 def_rate[8] = {
	100, 2000, 8000, 11025, 16000, 22050, 32000, 48000
};

static u32 snd_ymfpci_calc_lpfK(u32 rate)
{
	u32 i;
	static u32 val[8] = {
		0x00570000, 0x06AA0000, 0x18B20000, 0x20930000,
		0x2B9A0000, 0x35A10000, 0x3EAA0000, 0x40000000
	};
	
	if (rate == 44100)
		return 0x40000000;	/* FIXME: What's the right value? */
	for (i = 0; i < 8; i++)
		if (rate <= def_rate[i])
			return val[i];
	return val[0];
}

static u32 snd_ymfpci_calc_lpfQ(u32 rate)
{
	u32 i;
	static u32 val[8] = {
		0x35280000, 0x34A70000, 0x32020000, 0x31770000,
		0x31390000, 0x31C90000, 0x33D00000, 0x40000000
	};
	
	if (rate == 44100)
		return 0x370A0000;
	for (i = 0; i < 8; i++)
		if (rate <= def_rate[i])
			return val[i];
	return val[0];
}

/*
 *  Hardware start management
 */

static void snd_ymfpci_hw_start(struct snd_ymfpci *chip)
{
	unsigned long flags;

	spin_lock_irqsave(&chip->reg_lock, flags);
	if (chip->start_count++ > 0)
		goto __end;
	snd_ymfpci_writel(chip, YDSXGR_MODE,
			  snd_ymfpci_readl(chip, YDSXGR_MODE) | 3);
	chip->active_bank = snd_ymfpci_readl(chip, YDSXGR_CTRLSELECT) & 1;
      __end:
      	spin_unlock_irqrestore(&chip->reg_lock, flags);
}

static void snd_ymfpci_hw_stop(struct snd_ymfpci *chip)
{
	unsigned long flags;
	long timeout = 1000;

	spin_lock_irqsave(&chip->reg_lock, flags);
	if (--chip->start_count > 0)
		goto __end;
	snd_ymfpci_writel(chip, YDSXGR_MODE,
			  snd_ymfpci_readl(chip, YDSXGR_MODE) & ~3);
	while (timeout-- > 0) {
		if ((snd_ymfpci_readl(chip, YDSXGR_STATUS) & 2) == 0)
			break;
	}
	if (atomic_read(&chip->interrupt_sleep_count)) {
		atomic_set(&chip->interrupt_sleep_count, 0);
		wake_up(&chip->interrupt_sleep);
	}
      __end:
      	spin_unlock_irqrestore(&chip->reg_lock, flags);
}

/*
 *  Playback voice management
 */

static int voice_alloc(struct snd_ymfpci *chip,
		       enum snd_ymfpci_voice_type type, int pair,
		       struct snd_ymfpci_voice **rvoice)
{
	struct snd_ymfpci_voice *voice, *voice2;
	int idx;
	
	*rvoice = NULL;
	for (idx = 0; idx < YDSXG_PLAYBACK_VOICES; idx += pair ? 2 : 1) {
		voice = &chip->voices[idx];
		voice2 = pair ? &chip->voices[idx+1] : NULL;
		if (voice->use || (voice2 && voice2->use))
			continue;
		voice->use = 1;
		if (voice2)
			voice2->use = 1;
		switch (type) {
		case YMFPCI_PCM:
			voice->pcm = 1;
			if (voice2)
				voice2->pcm = 1;
			break;
		case YMFPCI_SYNTH:
			voice->synth = 1;
			break;
		case YMFPCI_MIDI:
			voice->midi = 1;
			break;
		}
		snd_ymfpci_hw_start(chip);
		if (voice2)
			snd_ymfpci_hw_start(chip);
		*rvoice = voice;
		return 0;
	}
	return -ENOMEM;
}

static int snd_ymfpci_voice_alloc(struct snd_ymfpci *chip,
				  enum snd_ymfpci_voice_type type, int pair,
				  struct snd_ymfpci_voice **rvoice)
{
	unsigned long flags;
	int result;
	
	if (snd_BUG_ON(!rvoice))
		return -EINVAL;
	if (snd_BUG_ON(pair && type != YMFPCI_PCM))
		return -EINVAL;
	
	spin_lock_irqsave(&chip->voice_lock, flags);
	for (;;) {
		result = voice_alloc(chip, type, pair, rvoice);
		if (result == 0 || type != YMFPCI_PCM)
			break;
		/* TODO: synth/midi voice deallocation */
		break;
	}
	spin_unlock_irqrestore(&chip->voice_lock, flags);	
	return result;		
}

static int snd_ymfpci_voice_free(struct snd_ymfpci *chip, struct snd_ymfpci_voice *pvoice)
{
	unsigned long flags;
	
	if (snd_BUG_ON(!pvoice))
		return -EINVAL;
	snd_ymfpci_hw_stop(chip);
	spin_lock_irqsave(&chip->voice_lock, flags);
	if (pvoice->number == chip->src441_used) {
		chip->src441_used = -1;
		pvoice->ypcm->use_441_slot = 0;
	}
	pvoice->use = pvoice->pcm = pvoice->synth = pvoice->midi = 0;
	pvoice->ypcm = NULL;
	pvoice->interrupt = NULL;
	spin_unlock_irqrestore(&chip->voice_lock, flags);
	return 0;
}

/*
 *  PCM part
 */

static void snd_ymfpci_pcm_interrupt(struct snd_ymfpci *chip, struct snd_ymfpci_voice *voice)
{
	struct snd_ymfpci_pcm *ypcm;
	u32 pos, delta;
	
	if ((ypcm = voice->ypcm) == NULL)
		return;
	if (ypcm->substream == NULL)
		return;
	spin_lock(&chip->reg_lock);
	if (ypcm->running) {
		pos = le32_to_cpu(voice->bank[chip->active_bank].start);
		if (pos < ypcm->last_pos)
			delta = pos + (ypcm->buffer_size - ypcm->last_pos);
		else
			delta = pos - ypcm->last_pos;
		ypcm->period_pos += delta;
		ypcm->last_pos = pos;
		if (ypcm->period_pos >= ypcm->period_size) {
			/*
			dev_dbg(chip->card->dev,
			       "done - active_bank = 0x%x, start = 0x%x\n",
			       chip->active_bank,
			       voice->bank[chip->active_bank].start);
			*/
			ypcm->period_pos %= ypcm->period_size;
			spin_unlock(&chip->reg_lock);
			snd_pcm_period_elapsed(ypcm->substream);
			spin_lock(&chip->reg_lock);
		}

		if (unlikely(ypcm->update_pcm_vol)) {
			unsigned int subs = ypcm->substream->number;
			unsigned int next_bank = 1 - chip->active_bank;
			struct snd_ymfpci_playback_bank *bank;
			__le32 volume;
			
			bank = &voice->bank[next_bank];
			volume = cpu_to_le32(chip->pcm_mixer[subs].left << 15);
			bank->left_gain_end = volume;
			if (ypcm->output_rear)
				bank->eff2_gain_end = volume;
			if (ypcm->voices[1])
				bank = &ypcm->voices[1]->bank[next_bank];
			volume = cpu_to_le32(chip->pcm_mixer[subs].right << 15);
			bank->right_gain_end = volume;
			if (ypcm->output_rear)
				bank->eff3_gain_end = volume;
			ypcm->update_pcm_vol--;
		}
	}
	spin_unlock(&chip->reg_lock);
}

static void snd_ymfpci_pcm_capture_interrupt(struct snd_pcm_substream *substream)
{
	struct snd_pcm_runtime *runtime = substream->runtime;
	struct snd_ymfpci_pcm *ypcm = runtime->private_data;
	struct snd_ymfpci *chip = ypcm->chip;
	u32 pos, delta;
	
	spin_lock(&chip->reg_lock);
	if (ypcm->running) {
		pos = le32_to_cpu(chip->bank_capture[ypcm->capture_bank_number][chip->active_bank]->start) >> ypcm->shift;
		if (pos < ypcm->last_pos)
			delta = pos + (ypcm->buffer_size - ypcm->last_pos);
		else
			delta = pos - ypcm->last_pos;
		ypcm->period_pos += delta;
		ypcm->last_pos = pos;
		if (ypcm->period_pos >= ypcm->period_size) {
			ypcm->period_pos %= ypcm->period_size;
			/*
			dev_dbg(chip->card->dev,
			       "done - active_bank = 0x%x, start = 0x%x\n",
			       chip->active_bank,
			       voice->bank[chip->active_bank].start);
			*/
			spin_unlock(&chip->reg_lock);
			snd_pcm_period_elapsed(substream);
			spin_lock(&chip->reg_lock);
		}
	}
	spin_unlock(&chip->reg_lock);
}

static int snd_ymfpci_playback_trigger(struct snd_pcm_substream *substream,
				       int cmd)
{
	struct snd_ymfpci *chip = snd_pcm_substream_chip(substream);
	struct snd_ymfpci_pcm *ypcm = substream->runtime->private_data;
	struct snd_kcontrol *kctl = NULL;
	int result = 0;

	spin_lock(&chip->reg_lock);
	if (ypcm->voices[0] == NULL) {
		result = -EINVAL;
		goto __unlock;
	}
	switch (cmd) {
	case SNDRV_PCM_TRIGGER_START:
	case SNDRV_PCM_TRIGGER_PAUSE_RELEASE:
	case SNDRV_PCM_TRIGGER_RESUME:
		chip->ctrl_playback[ypcm->voices[0]->number + 1] = cpu_to_le32(ypcm->voices[0]->bank_addr);
		if (ypcm->voices[1] != NULL && !ypcm->use_441_slot)
			chip->ctrl_playback[ypcm->voices[1]->number + 1] = cpu_to_le32(ypcm->voices[1]->bank_addr);
		ypcm->running = 1;
		break;
	case SNDRV_PCM_TRIGGER_STOP:
		if (substream->pcm == chip->pcm && !ypcm->use_441_slot) {
			kctl = chip->pcm_mixer[substream->number].ctl;
			kctl->vd[0].access |= SNDRV_CTL_ELEM_ACCESS_INACTIVE;
		}
		/* fall through */
	case SNDRV_PCM_TRIGGER_PAUSE_PUSH:
	case SNDRV_PCM_TRIGGER_SUSPEND:
		chip->ctrl_playback[ypcm->voices[0]->number + 1] = 0;
		if (ypcm->voices[1] != NULL && !ypcm->use_441_slot)
			chip->ctrl_playback[ypcm->voices[1]->number + 1] = 0;
		ypcm->running = 0;
		break;
	default:
		result = -EINVAL;
		break;
	}
      __unlock:
	spin_unlock(&chip->reg_lock);
	if (kctl)
		snd_ctl_notify(chip->card, SNDRV_CTL_EVENT_MASK_INFO, &kctl->id);
	return result;
}
static int snd_ymfpci_capture_trigger(struct snd_pcm_substream *substream,
				      int cmd)
{
	struct snd_ymfpci *chip = snd_pcm_substream_chip(substream);
	struct snd_ymfpci_pcm *ypcm = substream->runtime->private_data;
	int result = 0;
	u32 tmp;

	spin_lock(&chip->reg_lock);
	switch (cmd) {
	case SNDRV_PCM_TRIGGER_START:
	case SNDRV_PCM_TRIGGER_PAUSE_RELEASE:
	case SNDRV_PCM_TRIGGER_RESUME:
		tmp = snd_ymfpci_readl(chip, YDSXGR_MAPOFREC) | (1 << ypcm->capture_bank_number);
		snd_ymfpci_writel(chip, YDSXGR_MAPOFREC, tmp);
		ypcm->running = 1;
		break;
	case SNDRV_PCM_TRIGGER_STOP:
	case SNDRV_PCM_TRIGGER_PAUSE_PUSH:
	case SNDRV_PCM_TRIGGER_SUSPEND:
		tmp = snd_ymfpci_readl(chip, YDSXGR_MAPOFREC) & ~(1 << ypcm->capture_bank_number);
		snd_ymfpci_writel(chip, YDSXGR_MAPOFREC, tmp);
		ypcm->running = 0;
		break;
	default:
		result = -EINVAL;
		break;
	}
	spin_unlock(&chip->reg_lock);
	return result;
}

static int snd_ymfpci_pcm_voice_alloc(struct snd_ymfpci_pcm *ypcm, int voices)
{
	int err;

	if (ypcm->voices[1] != NULL && voices < 2) {
		snd_ymfpci_voice_free(ypcm->chip, ypcm->voices[1]);
		ypcm->voices[1] = NULL;
	}
	if (voices == 1 && ypcm->voices[0] != NULL)
		return 0;		/* already allocated */
	if (voices == 2 && ypcm->voices[0] != NULL && ypcm->voices[1] != NULL)
		return 0;		/* already allocated */
	if (voices > 1) {
		if (ypcm->voices[0] != NULL && ypcm->voices[1] == NULL) {
			snd_ymfpci_voice_free(ypcm->chip, ypcm->voices[0]);
			ypcm->voices[0] = NULL;
		}		
	}
	err = snd_ymfpci_voice_alloc(ypcm->chip, YMFPCI_PCM, voices > 1, &ypcm->voices[0]);
	if (err < 0)
		return err;
	ypcm->voices[0]->ypcm = ypcm;
	ypcm->voices[0]->interrupt = snd_ymfpci_pcm_interrupt;
	if (voices > 1) {
		ypcm->voices[1] = &ypcm->chip->voices[ypcm->voices[0]->number + 1];
		ypcm->voices[1]->ypcm = ypcm;
	}
	return 0;
}

static void snd_ymfpci_pcm_init_voice(struct snd_ymfpci_pcm *ypcm, unsigned int voiceidx,
				      struct snd_pcm_runtime *runtime,
				      int has_pcm_volume)
{
	struct snd_ymfpci_voice *voice = ypcm->voices[voiceidx];
	u32 format;
	u32 delta = snd_ymfpci_calc_delta(runtime->rate);
	u32 lpfQ = snd_ymfpci_calc_lpfQ(runtime->rate);
	u32 lpfK = snd_ymfpci_calc_lpfK(runtime->rate);
	struct snd_ymfpci_playback_bank *bank;
	unsigned int nbank;
	__le32 vol_left, vol_right;
	u8 use_left, use_right;
	unsigned long flags;

	if (snd_BUG_ON(!voice))
		return;
	if (runtime->channels == 1) {
		use_left = 1;
		use_right = 1;
	} else {
		use_left = (voiceidx & 1) == 0;
		use_right = !use_left;
	}
	if (has_pcm_volume) {
		vol_left = cpu_to_le32(ypcm->chip->pcm_mixer
				       [ypcm->substream->number].left << 15);
		vol_right = cpu_to_le32(ypcm->chip->pcm_mixer
					[ypcm->substream->number].right << 15);
	} else {
		vol_left = cpu_to_le32(0x40000000);
		vol_right = cpu_to_le32(0x40000000);
	}
	spin_lock_irqsave(&ypcm->chip->voice_lock, flags);
	format = runtime->channels == 2 ? 0x00010000 : 0;
	if (snd_pcm_format_width(runtime->format) == 8)
		format |= 0x80000000;
	else if (ypcm->chip->device_id == PCI_DEVICE_ID_YAMAHA_754 &&
		 runtime->rate == 44100 && runtime->channels == 2 &&
		 voiceidx == 0 && (ypcm->chip->src441_used == -1 ||
				   ypcm->chip->src441_used == voice->number)) {
		ypcm->chip->src441_used = voice->number;
		ypcm->use_441_slot = 1;
		format |= 0x10000000;
	}
	if (ypcm->chip->src441_used == voice->number &&
	    (format & 0x10000000) == 0) {
		ypcm->chip->src441_used = -1;
		ypcm->use_441_slot = 0;
	}
	if (runtime->channels == 2 && (voiceidx & 1) != 0)
		format |= 1;
	spin_unlock_irqrestore(&ypcm->chip->voice_lock, flags);
	for (nbank = 0; nbank < 2; nbank++) {
		bank = &voice->bank[nbank];
		memset(bank, 0, sizeof(*bank));
		bank->format = cpu_to_le32(format);
		bank->base = cpu_to_le32(runtime->dma_addr);
		bank->loop_end = cpu_to_le32(ypcm->buffer_size);
		bank->lpfQ = cpu_to_le32(lpfQ);
		bank->delta =
		bank->delta_end = cpu_to_le32(delta);
		bank->lpfK =
		bank->lpfK_end = cpu_to_le32(lpfK);
		bank->eg_gain =
		bank->eg_gain_end = cpu_to_le32(0x40000000);

		if (ypcm->output_front) {
			if (use_left) {
				bank->left_gain =
				bank->left_gain_end = vol_left;
			}
			if (use_right) {
				bank->right_gain =
				bank->right_gain_end = vol_right;
			}
		}
		if (ypcm->output_rear) {
		        if (!ypcm->swap_rear) {
        			if (use_left) {
        				bank->eff2_gain =
        				bank->eff2_gain_end = vol_left;
        			}
        			if (use_right) {
        				bank->eff3_gain =
        				bank->eff3_gain_end = vol_right;
        			}
		        } else {
        			/* The SPDIF out channels seem to be swapped, so we have
        			 * to swap them here, too.  The rear analog out channels
        			 * will be wrong, but otherwise AC3 would not work.
        			 */
        			if (use_left) {
        				bank->eff3_gain =
        				bank->eff3_gain_end = vol_left;
        			}
        			if (use_right) {
        				bank->eff2_gain =
        				bank->eff2_gain_end = vol_right;
        			}
        		}
                }
	}
}

static int snd_ymfpci_ac3_init(struct snd_ymfpci *chip)
{
	if (snd_dma_alloc_pages(SNDRV_DMA_TYPE_DEV, &chip->pci->dev,
				4096, &chip->ac3_tmp_base) < 0)
		return -ENOMEM;

	chip->bank_effect[3][0]->base =
	chip->bank_effect[3][1]->base = cpu_to_le32(chip->ac3_tmp_base.addr);
	chip->bank_effect[3][0]->loop_end =
	chip->bank_effect[3][1]->loop_end = cpu_to_le32(1024);
	chip->bank_effect[4][0]->base =
	chip->bank_effect[4][1]->base = cpu_to_le32(chip->ac3_tmp_base.addr + 2048);
	chip->bank_effect[4][0]->loop_end =
	chip->bank_effect[4][1]->loop_end = cpu_to_le32(1024);

	spin_lock_irq(&chip->reg_lock);
	snd_ymfpci_writel(chip, YDSXGR_MAPOFEFFECT,
			  snd_ymfpci_readl(chip, YDSXGR_MAPOFEFFECT) | 3 << 3);
	spin_unlock_irq(&chip->reg_lock);
	return 0;
}

static int snd_ymfpci_ac3_done(struct snd_ymfpci *chip)
{
	spin_lock_irq(&chip->reg_lock);
	snd_ymfpci_writel(chip, YDSXGR_MAPOFEFFECT,
			  snd_ymfpci_readl(chip, YDSXGR_MAPOFEFFECT) & ~(3 << 3));
	spin_unlock_irq(&chip->reg_lock);
	// snd_ymfpci_irq_wait(chip);
	if (chip->ac3_tmp_base.area) {
		snd_dma_free_pages(&chip->ac3_tmp_base);
		chip->ac3_tmp_base.area = NULL;
	}
	return 0;
}

static int snd_ymfpci_playback_hw_params(struct snd_pcm_substream *substream,
					 struct snd_pcm_hw_params *hw_params)
{
	struct snd_pcm_runtime *runtime = substream->runtime;
	struct snd_ymfpci_pcm *ypcm = runtime->private_data;
	int err;

	if ((err = snd_ymfpci_pcm_voice_alloc(ypcm, params_channels(hw_params))) < 0)
		return err;
	return 0;
}

static int snd_ymfpci_playback_hw_free(struct snd_pcm_substream *substream)
{
	struct snd_ymfpci *chip = snd_pcm_substream_chip(substream);
	struct snd_pcm_runtime *runtime = substream->runtime;
	struct snd_ymfpci_pcm *ypcm;
	
	if (runtime->private_data == NULL)
		return 0;
	ypcm = runtime->private_data;

	/* wait, until the PCI operations are not finished */
	snd_ymfpci_irq_wait(chip);
	if (ypcm->voices[1]) {
		snd_ymfpci_voice_free(chip, ypcm->voices[1]);
		ypcm->voices[1] = NULL;
	}
	if (ypcm->voices[0]) {
		snd_ymfpci_voice_free(chip, ypcm->voices[0]);
		ypcm->voices[0] = NULL;
	}
	return 0;
}

static int snd_ymfpci_playback_prepare(struct snd_pcm_substream *substream)
{
	struct snd_ymfpci *chip = snd_pcm_substream_chip(substream);
	struct snd_pcm_runtime *runtime = substream->runtime;
	struct snd_ymfpci_pcm *ypcm = runtime->private_data;
	struct snd_kcontrol *kctl;
	unsigned int nvoice;

	ypcm->period_size = runtime->period_size;
	ypcm->buffer_size = runtime->buffer_size;
	ypcm->period_pos = 0;
	ypcm->last_pos = 0;
	for (nvoice = 0; nvoice < runtime->channels; nvoice++)
		snd_ymfpci_pcm_init_voice(ypcm, nvoice, runtime,
					  substream->pcm == chip->pcm);

	if (substream->pcm == chip->pcm && !ypcm->use_441_slot) {
		kctl = chip->pcm_mixer[substream->number].ctl;
		kctl->vd[0].access &= ~SNDRV_CTL_ELEM_ACCESS_INACTIVE;
		snd_ctl_notify(chip->card, SNDRV_CTL_EVENT_MASK_INFO, &kctl->id);
	}
	return 0;
}

static int snd_ymfpci_capture_hw_free(struct snd_pcm_substream *substream)
{
	struct snd_ymfpci *chip = snd_pcm_substream_chip(substream);

	/* wait, until the PCI operations are not finished */
	snd_ymfpci_irq_wait(chip);
	return 0;
}

static int snd_ymfpci_capture_prepare(struct snd_pcm_substream *substream)
{
	struct snd_ymfpci *chip = snd_pcm_substream_chip(substream);
	struct snd_pcm_runtime *runtime = substream->runtime;
	struct snd_ymfpci_pcm *ypcm = runtime->private_data;
	struct snd_ymfpci_capture_bank * bank;
	int nbank;
	u32 rate, format;

	ypcm->period_size = runtime->period_size;
	ypcm->buffer_size = runtime->buffer_size;
	ypcm->period_pos = 0;
	ypcm->last_pos = 0;
	ypcm->shift = 0;
	rate = ((48000 * 4096) / runtime->rate) - 1;
	format = 0;
	if (runtime->channels == 2) {
		format |= 2;
		ypcm->shift++;
	}
	if (snd_pcm_format_width(runtime->format) == 8)
		format |= 1;
	else
		ypcm->shift++;
	switch (ypcm->capture_bank_number) {
	case 0:
		snd_ymfpci_writel(chip, YDSXGR_RECFORMAT, format);
		snd_ymfpci_writel(chip, YDSXGR_RECSLOTSR, rate);
		break;
	case 1:
		snd_ymfpci_writel(chip, YDSXGR_ADCFORMAT, format);
		snd_ymfpci_writel(chip, YDSXGR_ADCSLOTSR, rate);
		break;
	}
	for (nbank = 0; nbank < 2; nbank++) {
		bank = chip->bank_capture[ypcm->capture_bank_number][nbank];
		bank->base = cpu_to_le32(runtime->dma_addr);
		bank->loop_end = cpu_to_le32(ypcm->buffer_size << ypcm->shift);
		bank->start = 0;
		bank->num_of_loops = 0;
	}
	return 0;
}

static snd_pcm_uframes_t snd_ymfpci_playback_pointer(struct snd_pcm_substream *substream)
{
	struct snd_ymfpci *chip = snd_pcm_substream_chip(substream);
	struct snd_pcm_runtime *runtime = substream->runtime;
	struct snd_ymfpci_pcm *ypcm = runtime->private_data;
	struct snd_ymfpci_voice *voice = ypcm->voices[0];

	if (!(ypcm->running && voice))
		return 0;
	return le32_to_cpu(voice->bank[chip->active_bank].start);
}

static snd_pcm_uframes_t snd_ymfpci_capture_pointer(struct snd_pcm_substream *substream)
{
	struct snd_ymfpci *chip = snd_pcm_substream_chip(substream);
	struct snd_pcm_runtime *runtime = substream->runtime;
	struct snd_ymfpci_pcm *ypcm = runtime->private_data;

	if (!ypcm->running)
		return 0;
	return le32_to_cpu(chip->bank_capture[ypcm->capture_bank_number][chip->active_bank]->start) >> ypcm->shift;
}

static void snd_ymfpci_irq_wait(struct snd_ymfpci *chip)
{
	wait_queue_entry_t wait;
	int loops = 4;

	while (loops-- > 0) {
		if ((snd_ymfpci_readl(chip, YDSXGR_MODE) & 3) == 0)
		 	continue;
		init_waitqueue_entry(&wait, current);
		add_wait_queue(&chip->interrupt_sleep, &wait);
		atomic_inc(&chip->interrupt_sleep_count);
		schedule_timeout_uninterruptible(msecs_to_jiffies(50));
		remove_wait_queue(&chip->interrupt_sleep, &wait);
	}
}

static irqreturn_t snd_ymfpci_interrupt(int irq, void *dev_id)
{
	struct snd_ymfpci *chip = dev_id;
	u32 status, nvoice, mode;
	struct snd_ymfpci_voice *voice;

	status = snd_ymfpci_readl(chip, YDSXGR_STATUS);
	if (status & 0x80000000) {
		chip->active_bank = snd_ymfpci_readl(chip, YDSXGR_CTRLSELECT) & 1;
		spin_lock(&chip->voice_lock);
		for (nvoice = 0; nvoice < YDSXG_PLAYBACK_VOICES; nvoice++) {
			voice = &chip->voices[nvoice];
			if (voice->interrupt)
				voice->interrupt(chip, voice);
		}
		for (nvoice = 0; nvoice < YDSXG_CAPTURE_VOICES; nvoice++) {
			if (chip->capture_substream[nvoice])
				snd_ymfpci_pcm_capture_interrupt(chip->capture_substream[nvoice]);
		}
#if 0
		for (nvoice = 0; nvoice < YDSXG_EFFECT_VOICES; nvoice++) {
			if (chip->effect_substream[nvoice])
				snd_ymfpci_pcm_effect_interrupt(chip->effect_substream[nvoice]);
		}
#endif
		spin_unlock(&chip->voice_lock);
		spin_lock(&chip->reg_lock);
		snd_ymfpci_writel(chip, YDSXGR_STATUS, 0x80000000);
		mode = snd_ymfpci_readl(chip, YDSXGR_MODE) | 2;
		snd_ymfpci_writel(chip, YDSXGR_MODE, mode);
		spin_unlock(&chip->reg_lock);

		if (atomic_read(&chip->interrupt_sleep_count)) {
			atomic_set(&chip->interrupt_sleep_count, 0);
			wake_up(&chip->interrupt_sleep);
		}
	}

	status = snd_ymfpci_readw(chip, YDSXGR_INTFLAG);
	if (status & 1) {
		if (chip->timer)
			snd_timer_interrupt(chip->timer, chip->timer_ticks);
	}
	snd_ymfpci_writew(chip, YDSXGR_INTFLAG, status);

	if (chip->rawmidi)
		snd_mpu401_uart_interrupt(irq, chip->rawmidi->private_data);
	return IRQ_HANDLED;
}

static const struct snd_pcm_hardware snd_ymfpci_playback =
{
	.info =			(SNDRV_PCM_INFO_MMAP |
				 SNDRV_PCM_INFO_MMAP_VALID | 
				 SNDRV_PCM_INFO_INTERLEAVED |
				 SNDRV_PCM_INFO_BLOCK_TRANSFER |
				 SNDRV_PCM_INFO_PAUSE |
				 SNDRV_PCM_INFO_RESUME),
	.formats =		SNDRV_PCM_FMTBIT_U8 | SNDRV_PCM_FMTBIT_S16_LE,
	.rates =		SNDRV_PCM_RATE_CONTINUOUS | SNDRV_PCM_RATE_8000_48000,
	.rate_min =		8000,
	.rate_max =		48000,
	.channels_min =		1,
	.channels_max =		2,
	.buffer_bytes_max =	256 * 1024, /* FIXME: enough? */
	.period_bytes_min =	64,
	.period_bytes_max =	256 * 1024, /* FIXME: enough? */
	.periods_min =		3,
	.periods_max =		1024,
	.fifo_size =		0,
};

static const struct snd_pcm_hardware snd_ymfpci_capture =
{
	.info =			(SNDRV_PCM_INFO_MMAP |
				 SNDRV_PCM_INFO_MMAP_VALID |
				 SNDRV_PCM_INFO_INTERLEAVED |
				 SNDRV_PCM_INFO_BLOCK_TRANSFER |
				 SNDRV_PCM_INFO_PAUSE |
				 SNDRV_PCM_INFO_RESUME),
	.formats =		SNDRV_PCM_FMTBIT_U8 | SNDRV_PCM_FMTBIT_S16_LE,
	.rates =		SNDRV_PCM_RATE_CONTINUOUS | SNDRV_PCM_RATE_8000_48000,
	.rate_min =		8000,
	.rate_max =		48000,
	.channels_min =		1,
	.channels_max =		2,
	.buffer_bytes_max =	256 * 1024, /* FIXME: enough? */
	.period_bytes_min =	64,
	.period_bytes_max =	256 * 1024, /* FIXME: enough? */
	.periods_min =		3,
	.periods_max =		1024,
	.fifo_size =		0,
};

static void snd_ymfpci_pcm_free_substream(struct snd_pcm_runtime *runtime)
{
	kfree(runtime->private_data);
}

static int snd_ymfpci_playback_open_1(struct snd_pcm_substream *substream)
{
	struct snd_ymfpci *chip = snd_pcm_substream_chip(substream);
	struct snd_pcm_runtime *runtime = substream->runtime;
	struct snd_ymfpci_pcm *ypcm;
	int err;

	runtime->hw = snd_ymfpci_playback;
	/* FIXME? True value is 256/48 = 5.33333 ms */
	err = snd_pcm_hw_constraint_minmax(runtime,
					   SNDRV_PCM_HW_PARAM_PERIOD_TIME,
					   5334, UINT_MAX);
	if (err < 0)
		return err;
	err = snd_pcm_hw_rule_noresample(runtime, 48000);
	if (err < 0)
		return err;

	ypcm = kzalloc(sizeof(*ypcm), GFP_KERNEL);
	if (ypcm == NULL)
		return -ENOMEM;
	ypcm->chip = chip;
	ypcm->type = PLAYBACK_VOICE;
	ypcm->substream = substream;
	runtime->private_data = ypcm;
	runtime->private_free = snd_ymfpci_pcm_free_substream;
	return 0;
}

/* call with spinlock held */
static void ymfpci_open_extension(struct snd_ymfpci *chip)
{
	if (! chip->rear_opened) {
		if (! chip->spdif_opened) /* set AC3 */
			snd_ymfpci_writel(chip, YDSXGR_MODE,
					  snd_ymfpci_readl(chip, YDSXGR_MODE) | (1 << 30));
		/* enable second codec (4CHEN) */
		snd_ymfpci_writew(chip, YDSXGR_SECCONFIG,
				  (snd_ymfpci_readw(chip, YDSXGR_SECCONFIG) & ~0x0330) | 0x0010);
	}
}

/* call with spinlock held */
static void ymfpci_close_extension(struct snd_ymfpci *chip)
{
	if (! chip->rear_opened) {
		if (! chip->spdif_opened)
			snd_ymfpci_writel(chip, YDSXGR_MODE,
					  snd_ymfpci_readl(chip, YDSXGR_MODE) & ~(1 << 30));
		snd_ymfpci_writew(chip, YDSXGR_SECCONFIG,
				  (snd_ymfpci_readw(chip, YDSXGR_SECCONFIG) & ~0x0330) & ~0x0010);
	}
}

static int snd_ymfpci_playback_open(struct snd_pcm_substream *substream)
{
	struct snd_ymfpci *chip = snd_pcm_substream_chip(substream);
	struct snd_pcm_runtime *runtime = substream->runtime;
	struct snd_ymfpci_pcm *ypcm;
	int err;
	
	if ((err = snd_ymfpci_playback_open_1(substream)) < 0)
		return err;
	ypcm = runtime->private_data;
	ypcm->output_front = 1;
	ypcm->output_rear = chip->mode_dup4ch ? 1 : 0;
	ypcm->swap_rear = 0;
	spin_lock_irq(&chip->reg_lock);
	if (ypcm->output_rear) {
		ymfpci_open_extension(chip);
		chip->rear_opened++;
	}
	spin_unlock_irq(&chip->reg_lock);
	return 0;
}

static int snd_ymfpci_playback_spdif_open(struct snd_pcm_substream *substream)
{
	struct snd_ymfpci *chip = snd_pcm_substream_chip(substream);
	struct snd_pcm_runtime *runtime = substream->runtime;
	struct snd_ymfpci_pcm *ypcm;
	int err;
	
	if ((err = snd_ymfpci_playback_open_1(substream)) < 0)
		return err;
	ypcm = runtime->private_data;
	ypcm->output_front = 0;
	ypcm->output_rear = 1;
	ypcm->swap_rear = 1;
	spin_lock_irq(&chip->reg_lock);
	snd_ymfpci_writew(chip, YDSXGR_SPDIFOUTCTRL,
			  snd_ymfpci_readw(chip, YDSXGR_SPDIFOUTCTRL) | 2);
	ymfpci_open_extension(chip);
	chip->spdif_pcm_bits = chip->spdif_bits;
	snd_ymfpci_writew(chip, YDSXGR_SPDIFOUTSTATUS, chip->spdif_pcm_bits);
	chip->spdif_opened++;
	spin_unlock_irq(&chip->reg_lock);

	chip->spdif_pcm_ctl->vd[0].access &= ~SNDRV_CTL_ELEM_ACCESS_INACTIVE;
	snd_ctl_notify(chip->card, SNDRV_CTL_EVENT_MASK_VALUE |
		       SNDRV_CTL_EVENT_MASK_INFO, &chip->spdif_pcm_ctl->id);
	return 0;
}

static int snd_ymfpci_playback_4ch_open(struct snd_pcm_substream *substream)
{
	struct snd_ymfpci *chip = snd_pcm_substream_chip(substream);
	struct snd_pcm_runtime *runtime = substream->runtime;
	struct snd_ymfpci_pcm *ypcm;
	int err;
	
	if ((err = snd_ymfpci_playback_open_1(substream)) < 0)
		return err;
	ypcm = runtime->private_data;
	ypcm->output_front = 0;
	ypcm->output_rear = 1;
	ypcm->swap_rear = 0;
	spin_lock_irq(&chip->reg_lock);
	ymfpci_open_extension(chip);
	chip->rear_opened++;
	spin_unlock_irq(&chip->reg_lock);
	return 0;
}

static int snd_ymfpci_capture_open(struct snd_pcm_substream *substream,
				   u32 capture_bank_number)
{
	struct snd_ymfpci *chip = snd_pcm_substream_chip(substream);
	struct snd_pcm_runtime *runtime = substream->runtime;
	struct snd_ymfpci_pcm *ypcm;
	int err;

	runtime->hw = snd_ymfpci_capture;
	/* FIXME? True value is 256/48 = 5.33333 ms */
	err = snd_pcm_hw_constraint_minmax(runtime,
					   SNDRV_PCM_HW_PARAM_PERIOD_TIME,
					   5334, UINT_MAX);
	if (err < 0)
		return err;
	err = snd_pcm_hw_rule_noresample(runtime, 48000);
	if (err < 0)
		return err;

	ypcm = kzalloc(sizeof(*ypcm), GFP_KERNEL);
	if (ypcm == NULL)
		return -ENOMEM;
	ypcm->chip = chip;
	ypcm->type = capture_bank_number + CAPTURE_REC;
	ypcm->substream = substream;	
	ypcm->capture_bank_number = capture_bank_number;
	chip->capture_substream[capture_bank_number] = substream;
	runtime->private_data = ypcm;
	runtime->private_free = snd_ymfpci_pcm_free_substream;
	snd_ymfpci_hw_start(chip);
	return 0;
}

static int snd_ymfpci_capture_rec_open(struct snd_pcm_substream *substream)
{
	return snd_ymfpci_capture_open(substream, 0);
}

static int snd_ymfpci_capture_ac97_open(struct snd_pcm_substream *substream)
{
	return snd_ymfpci_capture_open(substream, 1);
}

static int snd_ymfpci_playback_close_1(struct snd_pcm_substream *substream)
{
	return 0;
}

static int snd_ymfpci_playback_close(struct snd_pcm_substream *substream)
{
	struct snd_ymfpci *chip = snd_pcm_substream_chip(substream);
	struct snd_ymfpci_pcm *ypcm = substream->runtime->private_data;

	spin_lock_irq(&chip->reg_lock);
	if (ypcm->output_rear && chip->rear_opened > 0) {
		chip->rear_opened--;
		ymfpci_close_extension(chip);
	}
	spin_unlock_irq(&chip->reg_lock);
	return snd_ymfpci_playback_close_1(substream);
}

static int snd_ymfpci_playback_spdif_close(struct snd_pcm_substream *substream)
{
	struct snd_ymfpci *chip = snd_pcm_substream_chip(substream);

	spin_lock_irq(&chip->reg_lock);
	chip->spdif_opened = 0;
	ymfpci_close_extension(chip);
	snd_ymfpci_writew(chip, YDSXGR_SPDIFOUTCTRL,
			  snd_ymfpci_readw(chip, YDSXGR_SPDIFOUTCTRL) & ~2);
	snd_ymfpci_writew(chip, YDSXGR_SPDIFOUTSTATUS, chip->spdif_bits);
	spin_unlock_irq(&chip->reg_lock);
	chip->spdif_pcm_ctl->vd[0].access |= SNDRV_CTL_ELEM_ACCESS_INACTIVE;
	snd_ctl_notify(chip->card, SNDRV_CTL_EVENT_MASK_VALUE |
		       SNDRV_CTL_EVENT_MASK_INFO, &chip->spdif_pcm_ctl->id);
	return snd_ymfpci_playback_close_1(substream);
}

static int snd_ymfpci_playback_4ch_close(struct snd_pcm_substream *substream)
{
	struct snd_ymfpci *chip = snd_pcm_substream_chip(substream);

	spin_lock_irq(&chip->reg_lock);
	if (chip->rear_opened > 0) {
		chip->rear_opened--;
		ymfpci_close_extension(chip);
	}
	spin_unlock_irq(&chip->reg_lock);
	return snd_ymfpci_playback_close_1(substream);
}

static int snd_ymfpci_capture_close(struct snd_pcm_substream *substream)
{
	struct snd_ymfpci *chip = snd_pcm_substream_chip(substream);
	struct snd_pcm_runtime *runtime = substream->runtime;
	struct snd_ymfpci_pcm *ypcm = runtime->private_data;

	if (ypcm != NULL) {
		chip->capture_substream[ypcm->capture_bank_number] = NULL;
		snd_ymfpci_hw_stop(chip);
	}
	return 0;
}

static const struct snd_pcm_ops snd_ymfpci_playback_ops = {
	.open =			snd_ymfpci_playback_open,
	.close =		snd_ymfpci_playback_close,
	.hw_params =		snd_ymfpci_playback_hw_params,
	.hw_free =		snd_ymfpci_playback_hw_free,
	.prepare =		snd_ymfpci_playback_prepare,
	.trigger =		snd_ymfpci_playback_trigger,
	.pointer =		snd_ymfpci_playback_pointer,
};

static const struct snd_pcm_ops snd_ymfpci_capture_rec_ops = {
	.open =			snd_ymfpci_capture_rec_open,
	.close =		snd_ymfpci_capture_close,
	.hw_free =		snd_ymfpci_capture_hw_free,
	.prepare =		snd_ymfpci_capture_prepare,
	.trigger =		snd_ymfpci_capture_trigger,
	.pointer =		snd_ymfpci_capture_pointer,
};

int snd_ymfpci_pcm(struct snd_ymfpci *chip, int device)
{
	struct snd_pcm *pcm;
	int err;

	if ((err = snd_pcm_new(chip->card, "YMFPCI", device, 32, 1, &pcm)) < 0)
		return err;
	pcm->private_data = chip;

	snd_pcm_set_ops(pcm, SNDRV_PCM_STREAM_PLAYBACK, &snd_ymfpci_playback_ops);
	snd_pcm_set_ops(pcm, SNDRV_PCM_STREAM_CAPTURE, &snd_ymfpci_capture_rec_ops);

	/* global setup */
	pcm->info_flags = 0;
	strcpy(pcm->name, "YMFPCI");
	chip->pcm = pcm;

<<<<<<< HEAD
	snd_pcm_lib_preallocate_pages_for_all(pcm, SNDRV_DMA_TYPE_DEV,
					      &chip->pci->dev,
					      64*1024, 256*1024);
=======
	snd_pcm_set_managed_buffer_all(pcm, SNDRV_DMA_TYPE_DEV,
				       &chip->pci->dev, 64*1024, 256*1024);
>>>>>>> bfea224d

	return snd_pcm_add_chmap_ctls(pcm, SNDRV_PCM_STREAM_PLAYBACK,
				     snd_pcm_std_chmaps, 2, 0, NULL);
}

static const struct snd_pcm_ops snd_ymfpci_capture_ac97_ops = {
	.open =			snd_ymfpci_capture_ac97_open,
	.close =		snd_ymfpci_capture_close,
	.hw_free =		snd_ymfpci_capture_hw_free,
	.prepare =		snd_ymfpci_capture_prepare,
	.trigger =		snd_ymfpci_capture_trigger,
	.pointer =		snd_ymfpci_capture_pointer,
};

int snd_ymfpci_pcm2(struct snd_ymfpci *chip, int device)
{
	struct snd_pcm *pcm;
	int err;

	if ((err = snd_pcm_new(chip->card, "YMFPCI - PCM2", device, 0, 1, &pcm)) < 0)
		return err;
	pcm->private_data = chip;

	snd_pcm_set_ops(pcm, SNDRV_PCM_STREAM_CAPTURE, &snd_ymfpci_capture_ac97_ops);

	/* global setup */
	pcm->info_flags = 0;
	sprintf(pcm->name, "YMFPCI - %s",
		chip->device_id == PCI_DEVICE_ID_YAMAHA_754 ? "Direct Recording" : "AC'97");
	chip->pcm2 = pcm;

<<<<<<< HEAD
	snd_pcm_lib_preallocate_pages_for_all(pcm, SNDRV_DMA_TYPE_DEV,
					      &chip->pci->dev,
					      64*1024, 256*1024);
=======
	snd_pcm_set_managed_buffer_all(pcm, SNDRV_DMA_TYPE_DEV,
				       &chip->pci->dev, 64*1024, 256*1024);
>>>>>>> bfea224d

	return 0;
}

static const struct snd_pcm_ops snd_ymfpci_playback_spdif_ops = {
	.open =			snd_ymfpci_playback_spdif_open,
	.close =		snd_ymfpci_playback_spdif_close,
	.hw_params =		snd_ymfpci_playback_hw_params,
	.hw_free =		snd_ymfpci_playback_hw_free,
	.prepare =		snd_ymfpci_playback_prepare,
	.trigger =		snd_ymfpci_playback_trigger,
	.pointer =		snd_ymfpci_playback_pointer,
};

int snd_ymfpci_pcm_spdif(struct snd_ymfpci *chip, int device)
{
	struct snd_pcm *pcm;
	int err;

	if ((err = snd_pcm_new(chip->card, "YMFPCI - IEC958", device, 1, 0, &pcm)) < 0)
		return err;
	pcm->private_data = chip;

	snd_pcm_set_ops(pcm, SNDRV_PCM_STREAM_PLAYBACK, &snd_ymfpci_playback_spdif_ops);

	/* global setup */
	pcm->info_flags = 0;
	strcpy(pcm->name, "YMFPCI - IEC958");
	chip->pcm_spdif = pcm;

<<<<<<< HEAD
	snd_pcm_lib_preallocate_pages_for_all(pcm, SNDRV_DMA_TYPE_DEV,
					      &chip->pci->dev,
					      64*1024, 256*1024);
=======
	snd_pcm_set_managed_buffer_all(pcm, SNDRV_DMA_TYPE_DEV,
				       &chip->pci->dev, 64*1024, 256*1024);
>>>>>>> bfea224d

	return 0;
}

static const struct snd_pcm_ops snd_ymfpci_playback_4ch_ops = {
	.open =			snd_ymfpci_playback_4ch_open,
	.close =		snd_ymfpci_playback_4ch_close,
	.hw_params =		snd_ymfpci_playback_hw_params,
	.hw_free =		snd_ymfpci_playback_hw_free,
	.prepare =		snd_ymfpci_playback_prepare,
	.trigger =		snd_ymfpci_playback_trigger,
	.pointer =		snd_ymfpci_playback_pointer,
};

static const struct snd_pcm_chmap_elem surround_map[] = {
	{ .channels = 1,
	  .map = { SNDRV_CHMAP_MONO } },
	{ .channels = 2,
	  .map = { SNDRV_CHMAP_RL, SNDRV_CHMAP_RR } },
	{ }
};

int snd_ymfpci_pcm_4ch(struct snd_ymfpci *chip, int device)
{
	struct snd_pcm *pcm;
	int err;

	if ((err = snd_pcm_new(chip->card, "YMFPCI - Rear", device, 1, 0, &pcm)) < 0)
		return err;
	pcm->private_data = chip;

	snd_pcm_set_ops(pcm, SNDRV_PCM_STREAM_PLAYBACK, &snd_ymfpci_playback_4ch_ops);

	/* global setup */
	pcm->info_flags = 0;
	strcpy(pcm->name, "YMFPCI - Rear PCM");
	chip->pcm_4ch = pcm;

<<<<<<< HEAD
	snd_pcm_lib_preallocate_pages_for_all(pcm, SNDRV_DMA_TYPE_DEV,
					      &chip->pci->dev,
					      64*1024, 256*1024);
=======
	snd_pcm_set_managed_buffer_all(pcm, SNDRV_DMA_TYPE_DEV,
				       &chip->pci->dev, 64*1024, 256*1024);
>>>>>>> bfea224d

	return snd_pcm_add_chmap_ctls(pcm, SNDRV_PCM_STREAM_PLAYBACK,
				     surround_map, 2, 0, NULL);
}

static int snd_ymfpci_spdif_default_info(struct snd_kcontrol *kcontrol, struct snd_ctl_elem_info *uinfo)
{
	uinfo->type = SNDRV_CTL_ELEM_TYPE_IEC958;
	uinfo->count = 1;
	return 0;
}

static int snd_ymfpci_spdif_default_get(struct snd_kcontrol *kcontrol,
					struct snd_ctl_elem_value *ucontrol)
{
	struct snd_ymfpci *chip = snd_kcontrol_chip(kcontrol);

	spin_lock_irq(&chip->reg_lock);
	ucontrol->value.iec958.status[0] = (chip->spdif_bits >> 0) & 0xff;
	ucontrol->value.iec958.status[1] = (chip->spdif_bits >> 8) & 0xff;
	ucontrol->value.iec958.status[3] = IEC958_AES3_CON_FS_48000;
	spin_unlock_irq(&chip->reg_lock);
	return 0;
}

static int snd_ymfpci_spdif_default_put(struct snd_kcontrol *kcontrol,
					 struct snd_ctl_elem_value *ucontrol)
{
	struct snd_ymfpci *chip = snd_kcontrol_chip(kcontrol);
	unsigned int val;
	int change;

	val = ((ucontrol->value.iec958.status[0] & 0x3e) << 0) |
	      (ucontrol->value.iec958.status[1] << 8);
	spin_lock_irq(&chip->reg_lock);
	change = chip->spdif_bits != val;
	chip->spdif_bits = val;
	if ((snd_ymfpci_readw(chip, YDSXGR_SPDIFOUTCTRL) & 1) && chip->pcm_spdif == NULL)
		snd_ymfpci_writew(chip, YDSXGR_SPDIFOUTSTATUS, chip->spdif_bits);
	spin_unlock_irq(&chip->reg_lock);
	return change;
}

static const struct snd_kcontrol_new snd_ymfpci_spdif_default =
{
	.iface =	SNDRV_CTL_ELEM_IFACE_PCM,
	.name =         SNDRV_CTL_NAME_IEC958("",PLAYBACK,DEFAULT),
	.info =		snd_ymfpci_spdif_default_info,
	.get =		snd_ymfpci_spdif_default_get,
	.put =		snd_ymfpci_spdif_default_put
};

static int snd_ymfpci_spdif_mask_info(struct snd_kcontrol *kcontrol, struct snd_ctl_elem_info *uinfo)
{
	uinfo->type = SNDRV_CTL_ELEM_TYPE_IEC958;
	uinfo->count = 1;
	return 0;
}

static int snd_ymfpci_spdif_mask_get(struct snd_kcontrol *kcontrol,
				      struct snd_ctl_elem_value *ucontrol)
{
	struct snd_ymfpci *chip = snd_kcontrol_chip(kcontrol);

	spin_lock_irq(&chip->reg_lock);
	ucontrol->value.iec958.status[0] = 0x3e;
	ucontrol->value.iec958.status[1] = 0xff;
	spin_unlock_irq(&chip->reg_lock);
	return 0;
}

static const struct snd_kcontrol_new snd_ymfpci_spdif_mask =
{
	.access =	SNDRV_CTL_ELEM_ACCESS_READ,
	.iface =	SNDRV_CTL_ELEM_IFACE_PCM,
	.name =         SNDRV_CTL_NAME_IEC958("",PLAYBACK,CON_MASK),
	.info =		snd_ymfpci_spdif_mask_info,
	.get =		snd_ymfpci_spdif_mask_get,
};

static int snd_ymfpci_spdif_stream_info(struct snd_kcontrol *kcontrol, struct snd_ctl_elem_info *uinfo)
{
	uinfo->type = SNDRV_CTL_ELEM_TYPE_IEC958;
	uinfo->count = 1;
	return 0;
}

static int snd_ymfpci_spdif_stream_get(struct snd_kcontrol *kcontrol,
					struct snd_ctl_elem_value *ucontrol)
{
	struct snd_ymfpci *chip = snd_kcontrol_chip(kcontrol);

	spin_lock_irq(&chip->reg_lock);
	ucontrol->value.iec958.status[0] = (chip->spdif_pcm_bits >> 0) & 0xff;
	ucontrol->value.iec958.status[1] = (chip->spdif_pcm_bits >> 8) & 0xff;
	ucontrol->value.iec958.status[3] = IEC958_AES3_CON_FS_48000;
	spin_unlock_irq(&chip->reg_lock);
	return 0;
}

static int snd_ymfpci_spdif_stream_put(struct snd_kcontrol *kcontrol,
					struct snd_ctl_elem_value *ucontrol)
{
	struct snd_ymfpci *chip = snd_kcontrol_chip(kcontrol);
	unsigned int val;
	int change;

	val = ((ucontrol->value.iec958.status[0] & 0x3e) << 0) |
	      (ucontrol->value.iec958.status[1] << 8);
	spin_lock_irq(&chip->reg_lock);
	change = chip->spdif_pcm_bits != val;
	chip->spdif_pcm_bits = val;
	if ((snd_ymfpci_readw(chip, YDSXGR_SPDIFOUTCTRL) & 2))
		snd_ymfpci_writew(chip, YDSXGR_SPDIFOUTSTATUS, chip->spdif_pcm_bits);
	spin_unlock_irq(&chip->reg_lock);
	return change;
}

static const struct snd_kcontrol_new snd_ymfpci_spdif_stream =
{
	.access =	SNDRV_CTL_ELEM_ACCESS_READWRITE | SNDRV_CTL_ELEM_ACCESS_INACTIVE,
	.iface =	SNDRV_CTL_ELEM_IFACE_PCM,
	.name =         SNDRV_CTL_NAME_IEC958("",PLAYBACK,PCM_STREAM),
	.info =		snd_ymfpci_spdif_stream_info,
	.get =		snd_ymfpci_spdif_stream_get,
	.put =		snd_ymfpci_spdif_stream_put
};

static int snd_ymfpci_drec_source_info(struct snd_kcontrol *kcontrol, struct snd_ctl_elem_info *info)
{
	static const char *const texts[3] = {"AC'97", "IEC958", "ZV Port"};

	return snd_ctl_enum_info(info, 1, 3, texts);
}

static int snd_ymfpci_drec_source_get(struct snd_kcontrol *kcontrol, struct snd_ctl_elem_value *value)
{
	struct snd_ymfpci *chip = snd_kcontrol_chip(kcontrol);
	u16 reg;

	spin_lock_irq(&chip->reg_lock);
	reg = snd_ymfpci_readw(chip, YDSXGR_GLOBALCTRL);
	spin_unlock_irq(&chip->reg_lock);
	if (!(reg & 0x100))
		value->value.enumerated.item[0] = 0;
	else
		value->value.enumerated.item[0] = 1 + ((reg & 0x200) != 0);
	return 0;
}

static int snd_ymfpci_drec_source_put(struct snd_kcontrol *kcontrol, struct snd_ctl_elem_value *value)
{
	struct snd_ymfpci *chip = snd_kcontrol_chip(kcontrol);
	u16 reg, old_reg;

	spin_lock_irq(&chip->reg_lock);
	old_reg = snd_ymfpci_readw(chip, YDSXGR_GLOBALCTRL);
	if (value->value.enumerated.item[0] == 0)
		reg = old_reg & ~0x100;
	else
		reg = (old_reg & ~0x300) | 0x100 | ((value->value.enumerated.item[0] == 2) << 9);
	snd_ymfpci_writew(chip, YDSXGR_GLOBALCTRL, reg);
	spin_unlock_irq(&chip->reg_lock);
	return reg != old_reg;
}

static const struct snd_kcontrol_new snd_ymfpci_drec_source = {
	.access =	SNDRV_CTL_ELEM_ACCESS_READWRITE,
	.iface =	SNDRV_CTL_ELEM_IFACE_MIXER,
	.name =		"Direct Recording Source",
	.info =		snd_ymfpci_drec_source_info,
	.get =		snd_ymfpci_drec_source_get,
	.put =		snd_ymfpci_drec_source_put
};

/*
 *  Mixer controls
 */

#define YMFPCI_SINGLE(xname, xindex, reg, shift) \
{ .iface = SNDRV_CTL_ELEM_IFACE_MIXER, .name = xname, .index = xindex, \
  .info = snd_ymfpci_info_single, \
  .get = snd_ymfpci_get_single, .put = snd_ymfpci_put_single, \
  .private_value = ((reg) | ((shift) << 16)) }

#define snd_ymfpci_info_single		snd_ctl_boolean_mono_info

static int snd_ymfpci_get_single(struct snd_kcontrol *kcontrol,
				 struct snd_ctl_elem_value *ucontrol)
{
	struct snd_ymfpci *chip = snd_kcontrol_chip(kcontrol);
	int reg = kcontrol->private_value & 0xffff;
	unsigned int shift = (kcontrol->private_value >> 16) & 0xff;
	unsigned int mask = 1;
	
	switch (reg) {
	case YDSXGR_SPDIFOUTCTRL: break;
	case YDSXGR_SPDIFINCTRL: break;
	default: return -EINVAL;
	}
	ucontrol->value.integer.value[0] =
		(snd_ymfpci_readl(chip, reg) >> shift) & mask;
	return 0;
}

static int snd_ymfpci_put_single(struct snd_kcontrol *kcontrol,
				 struct snd_ctl_elem_value *ucontrol)
{
	struct snd_ymfpci *chip = snd_kcontrol_chip(kcontrol);
	int reg = kcontrol->private_value & 0xffff;
	unsigned int shift = (kcontrol->private_value >> 16) & 0xff;
 	unsigned int mask = 1;
	int change;
	unsigned int val, oval;
	
	switch (reg) {
	case YDSXGR_SPDIFOUTCTRL: break;
	case YDSXGR_SPDIFINCTRL: break;
	default: return -EINVAL;
	}
	val = (ucontrol->value.integer.value[0] & mask);
	val <<= shift;
	spin_lock_irq(&chip->reg_lock);
	oval = snd_ymfpci_readl(chip, reg);
	val = (oval & ~(mask << shift)) | val;
	change = val != oval;
	snd_ymfpci_writel(chip, reg, val);
	spin_unlock_irq(&chip->reg_lock);
	return change;
}

static const DECLARE_TLV_DB_LINEAR(db_scale_native, TLV_DB_GAIN_MUTE, 0);

#define YMFPCI_DOUBLE(xname, xindex, reg) \
{ .iface = SNDRV_CTL_ELEM_IFACE_MIXER, .name = xname, .index = xindex, \
  .access = SNDRV_CTL_ELEM_ACCESS_READWRITE | SNDRV_CTL_ELEM_ACCESS_TLV_READ, \
  .info = snd_ymfpci_info_double, \
  .get = snd_ymfpci_get_double, .put = snd_ymfpci_put_double, \
  .private_value = reg, \
  .tlv = { .p = db_scale_native } }

static int snd_ymfpci_info_double(struct snd_kcontrol *kcontrol, struct snd_ctl_elem_info *uinfo)
{
	unsigned int reg = kcontrol->private_value;

	if (reg < 0x80 || reg >= 0xc0)
		return -EINVAL;
	uinfo->type = SNDRV_CTL_ELEM_TYPE_INTEGER;
	uinfo->count = 2;
	uinfo->value.integer.min = 0;
	uinfo->value.integer.max = 16383;
	return 0;
}

static int snd_ymfpci_get_double(struct snd_kcontrol *kcontrol, struct snd_ctl_elem_value *ucontrol)
{
	struct snd_ymfpci *chip = snd_kcontrol_chip(kcontrol);
	unsigned int reg = kcontrol->private_value;
	unsigned int shift_left = 0, shift_right = 16, mask = 16383;
	unsigned int val;
	
	if (reg < 0x80 || reg >= 0xc0)
		return -EINVAL;
	spin_lock_irq(&chip->reg_lock);
	val = snd_ymfpci_readl(chip, reg);
	spin_unlock_irq(&chip->reg_lock);
	ucontrol->value.integer.value[0] = (val >> shift_left) & mask;
	ucontrol->value.integer.value[1] = (val >> shift_right) & mask;
	return 0;
}

static int snd_ymfpci_put_double(struct snd_kcontrol *kcontrol, struct snd_ctl_elem_value *ucontrol)
{
	struct snd_ymfpci *chip = snd_kcontrol_chip(kcontrol);
	unsigned int reg = kcontrol->private_value;
	unsigned int shift_left = 0, shift_right = 16, mask = 16383;
	int change;
	unsigned int val1, val2, oval;
	
	if (reg < 0x80 || reg >= 0xc0)
		return -EINVAL;
	val1 = ucontrol->value.integer.value[0] & mask;
	val2 = ucontrol->value.integer.value[1] & mask;
	val1 <<= shift_left;
	val2 <<= shift_right;
	spin_lock_irq(&chip->reg_lock);
	oval = snd_ymfpci_readl(chip, reg);
	val1 = (oval & ~((mask << shift_left) | (mask << shift_right))) | val1 | val2;
	change = val1 != oval;
	snd_ymfpci_writel(chip, reg, val1);
	spin_unlock_irq(&chip->reg_lock);
	return change;
}

static int snd_ymfpci_put_nativedacvol(struct snd_kcontrol *kcontrol,
				       struct snd_ctl_elem_value *ucontrol)
{
	struct snd_ymfpci *chip = snd_kcontrol_chip(kcontrol);
	unsigned int reg = YDSXGR_NATIVEDACOUTVOL;
	unsigned int reg2 = YDSXGR_BUF441OUTVOL;
	int change;
	unsigned int value, oval;
	
	value = ucontrol->value.integer.value[0] & 0x3fff;
	value |= (ucontrol->value.integer.value[1] & 0x3fff) << 16;
	spin_lock_irq(&chip->reg_lock);
	oval = snd_ymfpci_readl(chip, reg);
	change = value != oval;
	snd_ymfpci_writel(chip, reg, value);
	snd_ymfpci_writel(chip, reg2, value);
	spin_unlock_irq(&chip->reg_lock);
	return change;
}

/*
 * 4ch duplication
 */
#define snd_ymfpci_info_dup4ch		snd_ctl_boolean_mono_info

static int snd_ymfpci_get_dup4ch(struct snd_kcontrol *kcontrol, struct snd_ctl_elem_value *ucontrol)
{
	struct snd_ymfpci *chip = snd_kcontrol_chip(kcontrol);
	ucontrol->value.integer.value[0] = chip->mode_dup4ch;
	return 0;
}

static int snd_ymfpci_put_dup4ch(struct snd_kcontrol *kcontrol, struct snd_ctl_elem_value *ucontrol)
{
	struct snd_ymfpci *chip = snd_kcontrol_chip(kcontrol);
	int change;
	change = (ucontrol->value.integer.value[0] != chip->mode_dup4ch);
	if (change)
		chip->mode_dup4ch = !!ucontrol->value.integer.value[0];
	return change;
}

static const struct snd_kcontrol_new snd_ymfpci_dup4ch = {
	.iface = SNDRV_CTL_ELEM_IFACE_MIXER,
	.name = "4ch Duplication",
	.access = SNDRV_CTL_ELEM_ACCESS_READWRITE,
	.info = snd_ymfpci_info_dup4ch,
	.get = snd_ymfpci_get_dup4ch,
	.put = snd_ymfpci_put_dup4ch,
};

static struct snd_kcontrol_new snd_ymfpci_controls[] = {
{
	.iface = SNDRV_CTL_ELEM_IFACE_MIXER,
	.name = "Wave Playback Volume",
	.access = SNDRV_CTL_ELEM_ACCESS_READWRITE |
		  SNDRV_CTL_ELEM_ACCESS_TLV_READ,
	.info = snd_ymfpci_info_double,
	.get = snd_ymfpci_get_double,
	.put = snd_ymfpci_put_nativedacvol,
	.private_value = YDSXGR_NATIVEDACOUTVOL,
	.tlv = { .p = db_scale_native },
},
YMFPCI_DOUBLE("Wave Capture Volume", 0, YDSXGR_NATIVEDACLOOPVOL),
YMFPCI_DOUBLE("Digital Capture Volume", 0, YDSXGR_NATIVEDACINVOL),
YMFPCI_DOUBLE("Digital Capture Volume", 1, YDSXGR_NATIVEADCINVOL),
YMFPCI_DOUBLE("ADC Playback Volume", 0, YDSXGR_PRIADCOUTVOL),
YMFPCI_DOUBLE("ADC Capture Volume", 0, YDSXGR_PRIADCLOOPVOL),
YMFPCI_DOUBLE("ADC Playback Volume", 1, YDSXGR_SECADCOUTVOL),
YMFPCI_DOUBLE("ADC Capture Volume", 1, YDSXGR_SECADCLOOPVOL),
YMFPCI_DOUBLE("FM Legacy Playback Volume", 0, YDSXGR_LEGACYOUTVOL),
YMFPCI_DOUBLE(SNDRV_CTL_NAME_IEC958("AC97 ", PLAYBACK,VOLUME), 0, YDSXGR_ZVOUTVOL),
YMFPCI_DOUBLE(SNDRV_CTL_NAME_IEC958("", CAPTURE,VOLUME), 0, YDSXGR_ZVLOOPVOL),
YMFPCI_DOUBLE(SNDRV_CTL_NAME_IEC958("AC97 ",PLAYBACK,VOLUME), 1, YDSXGR_SPDIFOUTVOL),
YMFPCI_DOUBLE(SNDRV_CTL_NAME_IEC958("",CAPTURE,VOLUME), 1, YDSXGR_SPDIFLOOPVOL),
YMFPCI_SINGLE(SNDRV_CTL_NAME_IEC958("",PLAYBACK,SWITCH), 0, YDSXGR_SPDIFOUTCTRL, 0),
YMFPCI_SINGLE(SNDRV_CTL_NAME_IEC958("",CAPTURE,SWITCH), 0, YDSXGR_SPDIFINCTRL, 0),
YMFPCI_SINGLE(SNDRV_CTL_NAME_IEC958("Loop",NONE,NONE), 0, YDSXGR_SPDIFINCTRL, 4),
};


/*
 * GPIO
 */

static int snd_ymfpci_get_gpio_out(struct snd_ymfpci *chip, int pin)
{
	u16 reg, mode;
	unsigned long flags;

	spin_lock_irqsave(&chip->reg_lock, flags);
	reg = snd_ymfpci_readw(chip, YDSXGR_GPIOFUNCENABLE);
	reg &= ~(1 << (pin + 8));
	reg |= (1 << pin);
	snd_ymfpci_writew(chip, YDSXGR_GPIOFUNCENABLE, reg);
	/* set the level mode for input line */
	mode = snd_ymfpci_readw(chip, YDSXGR_GPIOTYPECONFIG);
	mode &= ~(3 << (pin * 2));
	snd_ymfpci_writew(chip, YDSXGR_GPIOTYPECONFIG, mode);
	snd_ymfpci_writew(chip, YDSXGR_GPIOFUNCENABLE, reg | (1 << (pin + 8)));
	mode = snd_ymfpci_readw(chip, YDSXGR_GPIOINSTATUS);
	spin_unlock_irqrestore(&chip->reg_lock, flags);
	return (mode >> pin) & 1;
}

static int snd_ymfpci_set_gpio_out(struct snd_ymfpci *chip, int pin, int enable)
{
	u16 reg;
	unsigned long flags;

	spin_lock_irqsave(&chip->reg_lock, flags);
	reg = snd_ymfpci_readw(chip, YDSXGR_GPIOFUNCENABLE);
	reg &= ~(1 << pin);
	reg &= ~(1 << (pin + 8));
	snd_ymfpci_writew(chip, YDSXGR_GPIOFUNCENABLE, reg);
	snd_ymfpci_writew(chip, YDSXGR_GPIOOUTCTRL, enable << pin);
	snd_ymfpci_writew(chip, YDSXGR_GPIOFUNCENABLE, reg | (1 << (pin + 8)));
	spin_unlock_irqrestore(&chip->reg_lock, flags);

	return 0;
}

#define snd_ymfpci_gpio_sw_info		snd_ctl_boolean_mono_info

static int snd_ymfpci_gpio_sw_get(struct snd_kcontrol *kcontrol, struct snd_ctl_elem_value *ucontrol)
{
	struct snd_ymfpci *chip = snd_kcontrol_chip(kcontrol);
	int pin = (int)kcontrol->private_value;
	ucontrol->value.integer.value[0] = snd_ymfpci_get_gpio_out(chip, pin);
	return 0;
}

static int snd_ymfpci_gpio_sw_put(struct snd_kcontrol *kcontrol, struct snd_ctl_elem_value *ucontrol)
{
	struct snd_ymfpci *chip = snd_kcontrol_chip(kcontrol);
	int pin = (int)kcontrol->private_value;

	if (snd_ymfpci_get_gpio_out(chip, pin) != ucontrol->value.integer.value[0]) {
		snd_ymfpci_set_gpio_out(chip, pin, !!ucontrol->value.integer.value[0]);
		ucontrol->value.integer.value[0] = snd_ymfpci_get_gpio_out(chip, pin);
		return 1;
	}
	return 0;
}

static const struct snd_kcontrol_new snd_ymfpci_rear_shared = {
	.name = "Shared Rear/Line-In Switch",
	.iface = SNDRV_CTL_ELEM_IFACE_MIXER,
	.info = snd_ymfpci_gpio_sw_info,
	.get = snd_ymfpci_gpio_sw_get,
	.put = snd_ymfpci_gpio_sw_put,
	.private_value = 2,
};

/*
 * PCM voice volume
 */

static int snd_ymfpci_pcm_vol_info(struct snd_kcontrol *kcontrol,
				   struct snd_ctl_elem_info *uinfo)
{
	uinfo->type = SNDRV_CTL_ELEM_TYPE_INTEGER;
	uinfo->count = 2;
	uinfo->value.integer.min = 0;
	uinfo->value.integer.max = 0x8000;
	return 0;
}

static int snd_ymfpci_pcm_vol_get(struct snd_kcontrol *kcontrol,
				  struct snd_ctl_elem_value *ucontrol)
{
	struct snd_ymfpci *chip = snd_kcontrol_chip(kcontrol);
	unsigned int subs = kcontrol->id.subdevice;

	ucontrol->value.integer.value[0] = chip->pcm_mixer[subs].left;
	ucontrol->value.integer.value[1] = chip->pcm_mixer[subs].right;
	return 0;
}

static int snd_ymfpci_pcm_vol_put(struct snd_kcontrol *kcontrol,
				  struct snd_ctl_elem_value *ucontrol)
{
	struct snd_ymfpci *chip = snd_kcontrol_chip(kcontrol);
	unsigned int subs = kcontrol->id.subdevice;
	struct snd_pcm_substream *substream;
	unsigned long flags;

	if (ucontrol->value.integer.value[0] != chip->pcm_mixer[subs].left ||
	    ucontrol->value.integer.value[1] != chip->pcm_mixer[subs].right) {
		chip->pcm_mixer[subs].left = ucontrol->value.integer.value[0];
		chip->pcm_mixer[subs].right = ucontrol->value.integer.value[1];
		if (chip->pcm_mixer[subs].left > 0x8000)
			chip->pcm_mixer[subs].left = 0x8000;
		if (chip->pcm_mixer[subs].right > 0x8000)
			chip->pcm_mixer[subs].right = 0x8000;

		substream = (struct snd_pcm_substream *)kcontrol->private_value;
		spin_lock_irqsave(&chip->voice_lock, flags);
		if (substream->runtime && substream->runtime->private_data) {
			struct snd_ymfpci_pcm *ypcm = substream->runtime->private_data;
			if (!ypcm->use_441_slot)
				ypcm->update_pcm_vol = 2;
		}
		spin_unlock_irqrestore(&chip->voice_lock, flags);
		return 1;
	}
	return 0;
}

static const struct snd_kcontrol_new snd_ymfpci_pcm_volume = {
	.iface = SNDRV_CTL_ELEM_IFACE_PCM,
	.name = "PCM Playback Volume",
	.access = SNDRV_CTL_ELEM_ACCESS_READWRITE |
		SNDRV_CTL_ELEM_ACCESS_INACTIVE,
	.info = snd_ymfpci_pcm_vol_info,
	.get = snd_ymfpci_pcm_vol_get,
	.put = snd_ymfpci_pcm_vol_put,
};


/*
 *  Mixer routines
 */

static void snd_ymfpci_mixer_free_ac97_bus(struct snd_ac97_bus *bus)
{
	struct snd_ymfpci *chip = bus->private_data;
	chip->ac97_bus = NULL;
}

static void snd_ymfpci_mixer_free_ac97(struct snd_ac97 *ac97)
{
	struct snd_ymfpci *chip = ac97->private_data;
	chip->ac97 = NULL;
}

int snd_ymfpci_mixer(struct snd_ymfpci *chip, int rear_switch)
{
	struct snd_ac97_template ac97;
	struct snd_kcontrol *kctl;
	struct snd_pcm_substream *substream;
	unsigned int idx;
	int err;
	static struct snd_ac97_bus_ops ops = {
		.write = snd_ymfpci_codec_write,
		.read = snd_ymfpci_codec_read,
	};

	if ((err = snd_ac97_bus(chip->card, 0, &ops, chip, &chip->ac97_bus)) < 0)
		return err;
	chip->ac97_bus->private_free = snd_ymfpci_mixer_free_ac97_bus;
	chip->ac97_bus->no_vra = 1; /* YMFPCI doesn't need VRA */

	memset(&ac97, 0, sizeof(ac97));
	ac97.private_data = chip;
	ac97.private_free = snd_ymfpci_mixer_free_ac97;
	if ((err = snd_ac97_mixer(chip->ac97_bus, &ac97, &chip->ac97)) < 0)
		return err;

	/* to be sure */
	snd_ac97_update_bits(chip->ac97, AC97_EXTENDED_STATUS,
			     AC97_EA_VRA|AC97_EA_VRM, 0);

	for (idx = 0; idx < ARRAY_SIZE(snd_ymfpci_controls); idx++) {
		if ((err = snd_ctl_add(chip->card, snd_ctl_new1(&snd_ymfpci_controls[idx], chip))) < 0)
			return err;
	}
	if (chip->ac97->ext_id & AC97_EI_SDAC) {
		kctl = snd_ctl_new1(&snd_ymfpci_dup4ch, chip);
		err = snd_ctl_add(chip->card, kctl);
		if (err < 0)
			return err;
	}

	/* add S/PDIF control */
	if (snd_BUG_ON(!chip->pcm_spdif))
		return -ENXIO;
	if ((err = snd_ctl_add(chip->card, kctl = snd_ctl_new1(&snd_ymfpci_spdif_default, chip))) < 0)
		return err;
	kctl->id.device = chip->pcm_spdif->device;
	if ((err = snd_ctl_add(chip->card, kctl = snd_ctl_new1(&snd_ymfpci_spdif_mask, chip))) < 0)
		return err;
	kctl->id.device = chip->pcm_spdif->device;
	if ((err = snd_ctl_add(chip->card, kctl = snd_ctl_new1(&snd_ymfpci_spdif_stream, chip))) < 0)
		return err;
	kctl->id.device = chip->pcm_spdif->device;
	chip->spdif_pcm_ctl = kctl;

	/* direct recording source */
	if (chip->device_id == PCI_DEVICE_ID_YAMAHA_754 &&
	    (err = snd_ctl_add(chip->card, kctl = snd_ctl_new1(&snd_ymfpci_drec_source, chip))) < 0)
		return err;

	/*
	 * shared rear/line-in
	 */
	if (rear_switch) {
		if ((err = snd_ctl_add(chip->card, snd_ctl_new1(&snd_ymfpci_rear_shared, chip))) < 0)
			return err;
	}

	/* per-voice volume */
	substream = chip->pcm->streams[SNDRV_PCM_STREAM_PLAYBACK].substream;
	for (idx = 0; idx < 32; ++idx) {
		kctl = snd_ctl_new1(&snd_ymfpci_pcm_volume, chip);
		if (!kctl)
			return -ENOMEM;
		kctl->id.device = chip->pcm->device;
		kctl->id.subdevice = idx;
		kctl->private_value = (unsigned long)substream;
		if ((err = snd_ctl_add(chip->card, kctl)) < 0)
			return err;
		chip->pcm_mixer[idx].left = 0x8000;
		chip->pcm_mixer[idx].right = 0x8000;
		chip->pcm_mixer[idx].ctl = kctl;
		substream = substream->next;
	}

	return 0;
}


/*
 * timer
 */

static int snd_ymfpci_timer_start(struct snd_timer *timer)
{
	struct snd_ymfpci *chip;
	unsigned long flags;
	unsigned int count;

	chip = snd_timer_chip(timer);
	spin_lock_irqsave(&chip->reg_lock, flags);
	if (timer->sticks > 1) {
		chip->timer_ticks = timer->sticks;
		count = timer->sticks - 1;
	} else {
		/*
		 * Divisor 1 is not allowed; fake it by using divisor 2 and
		 * counting two ticks for each interrupt.
		 */
		chip->timer_ticks = 2;
		count = 2 - 1;
	}
	snd_ymfpci_writew(chip, YDSXGR_TIMERCOUNT, count);
	snd_ymfpci_writeb(chip, YDSXGR_TIMERCTRL, 0x03);
	spin_unlock_irqrestore(&chip->reg_lock, flags);
	return 0;
}

static int snd_ymfpci_timer_stop(struct snd_timer *timer)
{
	struct snd_ymfpci *chip;
	unsigned long flags;

	chip = snd_timer_chip(timer);
	spin_lock_irqsave(&chip->reg_lock, flags);
	snd_ymfpci_writeb(chip, YDSXGR_TIMERCTRL, 0x00);
	spin_unlock_irqrestore(&chip->reg_lock, flags);
	return 0;
}

static int snd_ymfpci_timer_precise_resolution(struct snd_timer *timer,
					       unsigned long *num, unsigned long *den)
{
	*num = 1;
	*den = 96000;
	return 0;
}

static struct snd_timer_hardware snd_ymfpci_timer_hw = {
	.flags = SNDRV_TIMER_HW_AUTO,
	.resolution = 10417, /* 1 / 96 kHz = 10.41666...us */
	.ticks = 0x10000,
	.start = snd_ymfpci_timer_start,
	.stop = snd_ymfpci_timer_stop,
	.precise_resolution = snd_ymfpci_timer_precise_resolution,
};

int snd_ymfpci_timer(struct snd_ymfpci *chip, int device)
{
	struct snd_timer *timer = NULL;
	struct snd_timer_id tid;
	int err;

	tid.dev_class = SNDRV_TIMER_CLASS_CARD;
	tid.dev_sclass = SNDRV_TIMER_SCLASS_NONE;
	tid.card = chip->card->number;
	tid.device = device;
	tid.subdevice = 0;
	if ((err = snd_timer_new(chip->card, "YMFPCI", &tid, &timer)) >= 0) {
		strcpy(timer->name, "YMFPCI timer");
		timer->private_data = chip;
		timer->hw = snd_ymfpci_timer_hw;
	}
	chip->timer = timer;
	return err;
}


/*
 *  proc interface
 */

static void snd_ymfpci_proc_read(struct snd_info_entry *entry, 
				 struct snd_info_buffer *buffer)
{
	struct snd_ymfpci *chip = entry->private_data;
	int i;
	
	snd_iprintf(buffer, "YMFPCI\n\n");
	for (i = 0; i <= YDSXGR_WORKBASE; i += 4)
		snd_iprintf(buffer, "%04x: %04x\n", i, snd_ymfpci_readl(chip, i));
}

static int snd_ymfpci_proc_init(struct snd_card *card, struct snd_ymfpci *chip)
{
	return snd_card_ro_proc_new(card, "ymfpci", chip, snd_ymfpci_proc_read);
}

/*
 *  initialization routines
 */

static void snd_ymfpci_aclink_reset(struct pci_dev * pci)
{
	u8 cmd;

	pci_read_config_byte(pci, PCIR_DSXG_CTRL, &cmd);
#if 0 // force to reset
	if (cmd & 0x03) {
#endif
		pci_write_config_byte(pci, PCIR_DSXG_CTRL, cmd & 0xfc);
		pci_write_config_byte(pci, PCIR_DSXG_CTRL, cmd | 0x03);
		pci_write_config_byte(pci, PCIR_DSXG_CTRL, cmd & 0xfc);
		pci_write_config_word(pci, PCIR_DSXG_PWRCTRL1, 0);
		pci_write_config_word(pci, PCIR_DSXG_PWRCTRL2, 0);
#if 0
	}
#endif
}

static void snd_ymfpci_enable_dsp(struct snd_ymfpci *chip)
{
	snd_ymfpci_writel(chip, YDSXGR_CONFIG, 0x00000001);
}

static void snd_ymfpci_disable_dsp(struct snd_ymfpci *chip)
{
	u32 val;
	int timeout = 1000;

	val = snd_ymfpci_readl(chip, YDSXGR_CONFIG);
	if (val)
		snd_ymfpci_writel(chip, YDSXGR_CONFIG, 0x00000000);
	while (timeout-- > 0) {
		val = snd_ymfpci_readl(chip, YDSXGR_STATUS);
		if ((val & 0x00000002) == 0)
			break;
	}
}

static int snd_ymfpci_request_firmware(struct snd_ymfpci *chip)
{
	int err, is_1e;
	const char *name;

	err = request_firmware(&chip->dsp_microcode, "yamaha/ds1_dsp.fw",
			       &chip->pci->dev);
	if (err >= 0) {
		if (chip->dsp_microcode->size != YDSXG_DSPLENGTH) {
			dev_err(chip->card->dev,
				"DSP microcode has wrong size\n");
			err = -EINVAL;
		}
	}
	if (err < 0)
		return err;
	is_1e = chip->device_id == PCI_DEVICE_ID_YAMAHA_724F ||
		chip->device_id == PCI_DEVICE_ID_YAMAHA_740C ||
		chip->device_id == PCI_DEVICE_ID_YAMAHA_744 ||
		chip->device_id == PCI_DEVICE_ID_YAMAHA_754;
	name = is_1e ? "yamaha/ds1e_ctrl.fw" : "yamaha/ds1_ctrl.fw";
	err = request_firmware(&chip->controller_microcode, name,
			       &chip->pci->dev);
	if (err >= 0) {
		if (chip->controller_microcode->size != YDSXG_CTRLLENGTH) {
			dev_err(chip->card->dev,
				"controller microcode has wrong size\n");
			err = -EINVAL;
		}
	}
	if (err < 0)
		return err;
	return 0;
}

MODULE_FIRMWARE("yamaha/ds1_dsp.fw");
MODULE_FIRMWARE("yamaha/ds1_ctrl.fw");
MODULE_FIRMWARE("yamaha/ds1e_ctrl.fw");

static void snd_ymfpci_download_image(struct snd_ymfpci *chip)
{
	int i;
	u16 ctrl;
	const __le32 *inst;

	snd_ymfpci_writel(chip, YDSXGR_NATIVEDACOUTVOL, 0x00000000);
	snd_ymfpci_disable_dsp(chip);
	snd_ymfpci_writel(chip, YDSXGR_MODE, 0x00010000);
	snd_ymfpci_writel(chip, YDSXGR_MODE, 0x00000000);
	snd_ymfpci_writel(chip, YDSXGR_MAPOFREC, 0x00000000);
	snd_ymfpci_writel(chip, YDSXGR_MAPOFEFFECT, 0x00000000);
	snd_ymfpci_writel(chip, YDSXGR_PLAYCTRLBASE, 0x00000000);
	snd_ymfpci_writel(chip, YDSXGR_RECCTRLBASE, 0x00000000);
	snd_ymfpci_writel(chip, YDSXGR_EFFCTRLBASE, 0x00000000);
	ctrl = snd_ymfpci_readw(chip, YDSXGR_GLOBALCTRL);
	snd_ymfpci_writew(chip, YDSXGR_GLOBALCTRL, ctrl & ~0x0007);

	/* setup DSP instruction code */
	inst = (const __le32 *)chip->dsp_microcode->data;
	for (i = 0; i < YDSXG_DSPLENGTH / 4; i++)
		snd_ymfpci_writel(chip, YDSXGR_DSPINSTRAM + (i << 2),
				  le32_to_cpu(inst[i]));

	/* setup control instruction code */
	inst = (const __le32 *)chip->controller_microcode->data;
	for (i = 0; i < YDSXG_CTRLLENGTH / 4; i++)
		snd_ymfpci_writel(chip, YDSXGR_CTRLINSTRAM + (i << 2),
				  le32_to_cpu(inst[i]));

	snd_ymfpci_enable_dsp(chip);
}

static int snd_ymfpci_memalloc(struct snd_ymfpci *chip)
{
	long size, playback_ctrl_size;
	int voice, bank, reg;
	u8 *ptr;
	dma_addr_t ptr_addr;

	playback_ctrl_size = 4 + 4 * YDSXG_PLAYBACK_VOICES;
	chip->bank_size_playback = snd_ymfpci_readl(chip, YDSXGR_PLAYCTRLSIZE) << 2;
	chip->bank_size_capture = snd_ymfpci_readl(chip, YDSXGR_RECCTRLSIZE) << 2;
	chip->bank_size_effect = snd_ymfpci_readl(chip, YDSXGR_EFFCTRLSIZE) << 2;
	chip->work_size = YDSXG_DEFAULT_WORK_SIZE;
	
	size = ALIGN(playback_ctrl_size, 0x100) +
	       ALIGN(chip->bank_size_playback * 2 * YDSXG_PLAYBACK_VOICES, 0x100) +
	       ALIGN(chip->bank_size_capture * 2 * YDSXG_CAPTURE_VOICES, 0x100) +
	       ALIGN(chip->bank_size_effect * 2 * YDSXG_EFFECT_VOICES, 0x100) +
	       chip->work_size;
	/* work_ptr must be aligned to 256 bytes, but it's already
	   covered with the kernel page allocation mechanism */
	if (snd_dma_alloc_pages(SNDRV_DMA_TYPE_DEV, &chip->pci->dev,
				size, &chip->work_ptr) < 0) 
		return -ENOMEM;
	ptr = chip->work_ptr.area;
	ptr_addr = chip->work_ptr.addr;
	memset(ptr, 0, size);	/* for sure */

	chip->bank_base_playback = ptr;
	chip->bank_base_playback_addr = ptr_addr;
	chip->ctrl_playback = (__le32 *)ptr;
	chip->ctrl_playback[0] = cpu_to_le32(YDSXG_PLAYBACK_VOICES);
	ptr += ALIGN(playback_ctrl_size, 0x100);
	ptr_addr += ALIGN(playback_ctrl_size, 0x100);
	for (voice = 0; voice < YDSXG_PLAYBACK_VOICES; voice++) {
		chip->voices[voice].number = voice;
		chip->voices[voice].bank = (struct snd_ymfpci_playback_bank *)ptr;
		chip->voices[voice].bank_addr = ptr_addr;
		for (bank = 0; bank < 2; bank++) {
			chip->bank_playback[voice][bank] = (struct snd_ymfpci_playback_bank *)ptr;
			ptr += chip->bank_size_playback;
			ptr_addr += chip->bank_size_playback;
		}
	}
	ptr = (char *)ALIGN((unsigned long)ptr, 0x100);
	ptr_addr = ALIGN(ptr_addr, 0x100);
	chip->bank_base_capture = ptr;
	chip->bank_base_capture_addr = ptr_addr;
	for (voice = 0; voice < YDSXG_CAPTURE_VOICES; voice++)
		for (bank = 0; bank < 2; bank++) {
			chip->bank_capture[voice][bank] = (struct snd_ymfpci_capture_bank *)ptr;
			ptr += chip->bank_size_capture;
			ptr_addr += chip->bank_size_capture;
		}
	ptr = (char *)ALIGN((unsigned long)ptr, 0x100);
	ptr_addr = ALIGN(ptr_addr, 0x100);
	chip->bank_base_effect = ptr;
	chip->bank_base_effect_addr = ptr_addr;
	for (voice = 0; voice < YDSXG_EFFECT_VOICES; voice++)
		for (bank = 0; bank < 2; bank++) {
			chip->bank_effect[voice][bank] = (struct snd_ymfpci_effect_bank *)ptr;
			ptr += chip->bank_size_effect;
			ptr_addr += chip->bank_size_effect;
		}
	ptr = (char *)ALIGN((unsigned long)ptr, 0x100);
	ptr_addr = ALIGN(ptr_addr, 0x100);
	chip->work_base = ptr;
	chip->work_base_addr = ptr_addr;
	
	snd_BUG_ON(ptr + chip->work_size !=
		   chip->work_ptr.area + chip->work_ptr.bytes);

	snd_ymfpci_writel(chip, YDSXGR_PLAYCTRLBASE, chip->bank_base_playback_addr);
	snd_ymfpci_writel(chip, YDSXGR_RECCTRLBASE, chip->bank_base_capture_addr);
	snd_ymfpci_writel(chip, YDSXGR_EFFCTRLBASE, chip->bank_base_effect_addr);
	snd_ymfpci_writel(chip, YDSXGR_WORKBASE, chip->work_base_addr);
	snd_ymfpci_writel(chip, YDSXGR_WORKSIZE, chip->work_size >> 2);

	/* S/PDIF output initialization */
	chip->spdif_bits = chip->spdif_pcm_bits = SNDRV_PCM_DEFAULT_CON_SPDIF & 0xffff;
	snd_ymfpci_writew(chip, YDSXGR_SPDIFOUTCTRL, 0);
	snd_ymfpci_writew(chip, YDSXGR_SPDIFOUTSTATUS, chip->spdif_bits);

	/* S/PDIF input initialization */
	snd_ymfpci_writew(chip, YDSXGR_SPDIFINCTRL, 0);

	/* digital mixer setup */
	for (reg = 0x80; reg < 0xc0; reg += 4)
		snd_ymfpci_writel(chip, reg, 0);
	snd_ymfpci_writel(chip, YDSXGR_NATIVEDACOUTVOL, 0x3fff3fff);
	snd_ymfpci_writel(chip, YDSXGR_BUF441OUTVOL, 0x3fff3fff);
	snd_ymfpci_writel(chip, YDSXGR_ZVOUTVOL, 0x3fff3fff);
	snd_ymfpci_writel(chip, YDSXGR_SPDIFOUTVOL, 0x3fff3fff);
	snd_ymfpci_writel(chip, YDSXGR_NATIVEADCINVOL, 0x3fff3fff);
	snd_ymfpci_writel(chip, YDSXGR_NATIVEDACINVOL, 0x3fff3fff);
	snd_ymfpci_writel(chip, YDSXGR_PRIADCLOOPVOL, 0x3fff3fff);
	snd_ymfpci_writel(chip, YDSXGR_LEGACYOUTVOL, 0x3fff3fff);
	
	return 0;
}

static int snd_ymfpci_free(struct snd_ymfpci *chip)
{
	u16 ctrl;

	if (snd_BUG_ON(!chip))
		return -EINVAL;

	if (chip->res_reg_area) {	/* don't touch busy hardware */
		snd_ymfpci_writel(chip, YDSXGR_NATIVEDACOUTVOL, 0);
		snd_ymfpci_writel(chip, YDSXGR_BUF441OUTVOL, 0);
		snd_ymfpci_writel(chip, YDSXGR_LEGACYOUTVOL, 0);
		snd_ymfpci_writel(chip, YDSXGR_STATUS, ~0);
		snd_ymfpci_disable_dsp(chip);
		snd_ymfpci_writel(chip, YDSXGR_PLAYCTRLBASE, 0);
		snd_ymfpci_writel(chip, YDSXGR_RECCTRLBASE, 0);
		snd_ymfpci_writel(chip, YDSXGR_EFFCTRLBASE, 0);
		snd_ymfpci_writel(chip, YDSXGR_WORKBASE, 0);
		snd_ymfpci_writel(chip, YDSXGR_WORKSIZE, 0);
		ctrl = snd_ymfpci_readw(chip, YDSXGR_GLOBALCTRL);
		snd_ymfpci_writew(chip, YDSXGR_GLOBALCTRL, ctrl & ~0x0007);
	}

	snd_ymfpci_ac3_done(chip);

	/* Set PCI device to D3 state */
#if 0
	/* FIXME: temporarily disabled, otherwise we cannot fire up
	 * the chip again unless reboot.  ACPI bug?
	 */
	pci_set_power_state(chip->pci, PCI_D3hot);
#endif

#ifdef CONFIG_PM_SLEEP
	kfree(chip->saved_regs);
#endif
	if (chip->irq >= 0)
		free_irq(chip->irq, chip);
	release_and_free_resource(chip->mpu_res);
	release_and_free_resource(chip->fm_res);
	snd_ymfpci_free_gameport(chip);
	iounmap(chip->reg_area_virt);
	if (chip->work_ptr.area)
		snd_dma_free_pages(&chip->work_ptr);
	
	release_and_free_resource(chip->res_reg_area);

	pci_write_config_word(chip->pci, 0x40, chip->old_legacy_ctrl);
	
	pci_disable_device(chip->pci);
	release_firmware(chip->dsp_microcode);
	release_firmware(chip->controller_microcode);
	kfree(chip);
	return 0;
}

static int snd_ymfpci_dev_free(struct snd_device *device)
{
	struct snd_ymfpci *chip = device->device_data;
	return snd_ymfpci_free(chip);
}

#ifdef CONFIG_PM_SLEEP
static int saved_regs_index[] = {
	/* spdif */
	YDSXGR_SPDIFOUTCTRL,
	YDSXGR_SPDIFOUTSTATUS,
	YDSXGR_SPDIFINCTRL,
	/* volumes */
	YDSXGR_PRIADCLOOPVOL,
	YDSXGR_NATIVEDACINVOL,
	YDSXGR_NATIVEDACOUTVOL,
	YDSXGR_BUF441OUTVOL,
	YDSXGR_NATIVEADCINVOL,
	YDSXGR_SPDIFLOOPVOL,
	YDSXGR_SPDIFOUTVOL,
	YDSXGR_ZVOUTVOL,
	YDSXGR_LEGACYOUTVOL,
	/* address bases */
	YDSXGR_PLAYCTRLBASE,
	YDSXGR_RECCTRLBASE,
	YDSXGR_EFFCTRLBASE,
	YDSXGR_WORKBASE,
	/* capture set up */
	YDSXGR_MAPOFREC,
	YDSXGR_RECFORMAT,
	YDSXGR_RECSLOTSR,
	YDSXGR_ADCFORMAT,
	YDSXGR_ADCSLOTSR,
};
#define YDSXGR_NUM_SAVED_REGS	ARRAY_SIZE(saved_regs_index)

static int snd_ymfpci_suspend(struct device *dev)
{
	struct snd_card *card = dev_get_drvdata(dev);
	struct snd_ymfpci *chip = card->private_data;
	unsigned int i;
	
	snd_power_change_state(card, SNDRV_CTL_POWER_D3hot);
	snd_ac97_suspend(chip->ac97);
	for (i = 0; i < YDSXGR_NUM_SAVED_REGS; i++)
		chip->saved_regs[i] = snd_ymfpci_readl(chip, saved_regs_index[i]);
	chip->saved_ydsxgr_mode = snd_ymfpci_readl(chip, YDSXGR_MODE);
	pci_read_config_word(chip->pci, PCIR_DSXG_LEGACY,
			     &chip->saved_dsxg_legacy);
	pci_read_config_word(chip->pci, PCIR_DSXG_ELEGACY,
			     &chip->saved_dsxg_elegacy);
	snd_ymfpci_writel(chip, YDSXGR_NATIVEDACOUTVOL, 0);
	snd_ymfpci_writel(chip, YDSXGR_BUF441OUTVOL, 0);
	snd_ymfpci_disable_dsp(chip);
	return 0;
}

static int snd_ymfpci_resume(struct device *dev)
{
	struct pci_dev *pci = to_pci_dev(dev);
	struct snd_card *card = dev_get_drvdata(dev);
	struct snd_ymfpci *chip = card->private_data;
	unsigned int i;

	snd_ymfpci_aclink_reset(pci);
	snd_ymfpci_codec_ready(chip, 0);
	snd_ymfpci_download_image(chip);
	udelay(100);

	for (i = 0; i < YDSXGR_NUM_SAVED_REGS; i++)
		snd_ymfpci_writel(chip, saved_regs_index[i], chip->saved_regs[i]);

	snd_ac97_resume(chip->ac97);

	pci_write_config_word(chip->pci, PCIR_DSXG_LEGACY,
			      chip->saved_dsxg_legacy);
	pci_write_config_word(chip->pci, PCIR_DSXG_ELEGACY,
			      chip->saved_dsxg_elegacy);

	/* start hw again */
	if (chip->start_count > 0) {
		spin_lock_irq(&chip->reg_lock);
		snd_ymfpci_writel(chip, YDSXGR_MODE, chip->saved_ydsxgr_mode);
		chip->active_bank = snd_ymfpci_readl(chip, YDSXGR_CTRLSELECT);
		spin_unlock_irq(&chip->reg_lock);
	}
	snd_power_change_state(card, SNDRV_CTL_POWER_D0);
	return 0;
}

SIMPLE_DEV_PM_OPS(snd_ymfpci_pm, snd_ymfpci_suspend, snd_ymfpci_resume);
#endif /* CONFIG_PM_SLEEP */

int snd_ymfpci_create(struct snd_card *card,
		      struct pci_dev *pci,
		      unsigned short old_legacy_ctrl,
		      struct snd_ymfpci **rchip)
{
	struct snd_ymfpci *chip;
	int err;
	static struct snd_device_ops ops = {
		.dev_free =	snd_ymfpci_dev_free,
	};
	
	*rchip = NULL;

	/* enable PCI device */
	if ((err = pci_enable_device(pci)) < 0)
		return err;

	chip = kzalloc(sizeof(*chip), GFP_KERNEL);
	if (chip == NULL) {
		pci_disable_device(pci);
		return -ENOMEM;
	}
	chip->old_legacy_ctrl = old_legacy_ctrl;
	spin_lock_init(&chip->reg_lock);
	spin_lock_init(&chip->voice_lock);
	init_waitqueue_head(&chip->interrupt_sleep);
	atomic_set(&chip->interrupt_sleep_count, 0);
	chip->card = card;
	chip->pci = pci;
	chip->irq = -1;
	chip->device_id = pci->device;
	chip->rev = pci->revision;
	chip->reg_area_phys = pci_resource_start(pci, 0);
	chip->reg_area_virt = ioremap_nocache(chip->reg_area_phys, 0x8000);
	pci_set_master(pci);
	chip->src441_used = -1;

	if ((chip->res_reg_area = request_mem_region(chip->reg_area_phys, 0x8000, "YMFPCI")) == NULL) {
		dev_err(chip->card->dev,
			"unable to grab memory region 0x%lx-0x%lx\n",
			chip->reg_area_phys, chip->reg_area_phys + 0x8000 - 1);
		err = -EBUSY;
		goto free_chip;
	}
	if (request_irq(pci->irq, snd_ymfpci_interrupt, IRQF_SHARED,
			KBUILD_MODNAME, chip)) {
		dev_err(chip->card->dev, "unable to grab IRQ %d\n", pci->irq);
		err = -EBUSY;
		goto free_chip;
	}
	chip->irq = pci->irq;
	card->sync_irq = chip->irq;

	snd_ymfpci_aclink_reset(pci);
	if (snd_ymfpci_codec_ready(chip, 0) < 0) {
		err = -EIO;
		goto free_chip;
	}

	err = snd_ymfpci_request_firmware(chip);
	if (err < 0) {
		dev_err(chip->card->dev, "firmware request failed: %d\n", err);
		goto free_chip;
	}
	snd_ymfpci_download_image(chip);

	udelay(100); /* seems we need a delay after downloading image.. */

	if (snd_ymfpci_memalloc(chip) < 0) {
		err = -EIO;
		goto free_chip;
	}

	err = snd_ymfpci_ac3_init(chip);
	if (err < 0)
		goto free_chip;

#ifdef CONFIG_PM_SLEEP
	chip->saved_regs = kmalloc_array(YDSXGR_NUM_SAVED_REGS, sizeof(u32),
					 GFP_KERNEL);
	if (chip->saved_regs == NULL) {
		err = -ENOMEM;
		goto free_chip;
	}
#endif

	err = snd_device_new(card, SNDRV_DEV_LOWLEVEL, chip, &ops);
	if (err < 0)
		goto free_chip;

	snd_ymfpci_proc_init(card, chip);

	*rchip = chip;
	return 0;

free_chip:
	snd_ymfpci_free(chip);
	return err;
}<|MERGE_RESOLUTION|>--- conflicted
+++ resolved
@@ -1136,14 +1136,8 @@
 	strcpy(pcm->name, "YMFPCI");
 	chip->pcm = pcm;
 
-<<<<<<< HEAD
-	snd_pcm_lib_preallocate_pages_for_all(pcm, SNDRV_DMA_TYPE_DEV,
-					      &chip->pci->dev,
-					      64*1024, 256*1024);
-=======
 	snd_pcm_set_managed_buffer_all(pcm, SNDRV_DMA_TYPE_DEV,
 				       &chip->pci->dev, 64*1024, 256*1024);
->>>>>>> bfea224d
 
 	return snd_pcm_add_chmap_ctls(pcm, SNDRV_PCM_STREAM_PLAYBACK,
 				     snd_pcm_std_chmaps, 2, 0, NULL);
@@ -1175,14 +1169,8 @@
 		chip->device_id == PCI_DEVICE_ID_YAMAHA_754 ? "Direct Recording" : "AC'97");
 	chip->pcm2 = pcm;
 
-<<<<<<< HEAD
-	snd_pcm_lib_preallocate_pages_for_all(pcm, SNDRV_DMA_TYPE_DEV,
-					      &chip->pci->dev,
-					      64*1024, 256*1024);
-=======
 	snd_pcm_set_managed_buffer_all(pcm, SNDRV_DMA_TYPE_DEV,
 				       &chip->pci->dev, 64*1024, 256*1024);
->>>>>>> bfea224d
 
 	return 0;
 }
@@ -1213,14 +1201,8 @@
 	strcpy(pcm->name, "YMFPCI - IEC958");
 	chip->pcm_spdif = pcm;
 
-<<<<<<< HEAD
-	snd_pcm_lib_preallocate_pages_for_all(pcm, SNDRV_DMA_TYPE_DEV,
-					      &chip->pci->dev,
-					      64*1024, 256*1024);
-=======
 	snd_pcm_set_managed_buffer_all(pcm, SNDRV_DMA_TYPE_DEV,
 				       &chip->pci->dev, 64*1024, 256*1024);
->>>>>>> bfea224d
 
 	return 0;
 }
@@ -1259,14 +1241,8 @@
 	strcpy(pcm->name, "YMFPCI - Rear PCM");
 	chip->pcm_4ch = pcm;
 
-<<<<<<< HEAD
-	snd_pcm_lib_preallocate_pages_for_all(pcm, SNDRV_DMA_TYPE_DEV,
-					      &chip->pci->dev,
-					      64*1024, 256*1024);
-=======
 	snd_pcm_set_managed_buffer_all(pcm, SNDRV_DMA_TYPE_DEV,
 				       &chip->pci->dev, 64*1024, 256*1024);
->>>>>>> bfea224d
 
 	return snd_pcm_add_chmap_ctls(pcm, SNDRV_PCM_STREAM_PLAYBACK,
 				     surround_map, 2, 0, NULL);
