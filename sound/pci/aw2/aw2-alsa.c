--- conflicted
+++ resolved
@@ -589,17 +589,10 @@
 
 	/* pre-allocation of buffers */
 	/* Preallocate continuous pages. */
-<<<<<<< HEAD
-	snd_pcm_lib_preallocate_pages_for_all(pcm_playback_ana,
-					      SNDRV_DMA_TYPE_DEV,
-					      &chip->pci->dev,
-					      64 * 1024, 64 * 1024);
-=======
 	snd_pcm_set_managed_buffer_all(pcm_playback_ana,
 				       SNDRV_DMA_TYPE_DEV,
 				       &chip->pci->dev,
 				       64 * 1024, 64 * 1024);
->>>>>>> bfea224d
 
 	err = snd_pcm_new(chip->card, "Audiowerk2 digital playback", 1, 1, 0,
 			  &pcm_playback_num);
@@ -628,17 +621,10 @@
 
 	/* pre-allocation of buffers */
 	/* Preallocate continuous pages. */
-<<<<<<< HEAD
-	snd_pcm_lib_preallocate_pages_for_all(pcm_playback_num,
-					      SNDRV_DMA_TYPE_DEV,
-					      &chip->pci->dev,
-					      64 * 1024, 64 * 1024);
-=======
 	snd_pcm_set_managed_buffer_all(pcm_playback_num,
 				       SNDRV_DMA_TYPE_DEV,
 				       &chip->pci->dev,
 				       64 * 1024, 64 * 1024);
->>>>>>> bfea224d
 
 	err = snd_pcm_new(chip->card, "Audiowerk2 capture", 2, 0, 1,
 			  &pcm_capture);
@@ -668,17 +654,10 @@
 
 	/* pre-allocation of buffers */
 	/* Preallocate continuous pages. */
-<<<<<<< HEAD
-	snd_pcm_lib_preallocate_pages_for_all(pcm_capture,
-					      SNDRV_DMA_TYPE_DEV,
-					      &chip->pci->dev,
-					      64 * 1024, 64 * 1024);
-=======
 	snd_pcm_set_managed_buffer_all(pcm_capture,
 				       SNDRV_DMA_TYPE_DEV,
 				       &chip->pci->dev,
 				       64 * 1024, 64 * 1024);
->>>>>>> bfea224d
 
 	/* Create control */
 	err = snd_ctl_add(chip->card, snd_ctl_new1(&aw2_control, chip));
