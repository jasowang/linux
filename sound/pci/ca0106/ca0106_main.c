--- conflicted
+++ resolved
@@ -1336,29 +1336,17 @@
 	for(substream = pcm->streams[SNDRV_PCM_STREAM_PLAYBACK].substream; 
 	    substream; 
 	    substream = substream->next) {
-<<<<<<< HEAD
-		snd_pcm_lib_preallocate_pages(substream, SNDRV_DMA_TYPE_DEV,
-					      &emu->pci->dev,
-					      64*1024, 64*1024);
-=======
 		snd_pcm_set_managed_buffer(substream, SNDRV_DMA_TYPE_DEV,
 					   &emu->pci->dev,
 					   64*1024, 64*1024);
->>>>>>> bfea224d
 	}
 
 	for (substream = pcm->streams[SNDRV_PCM_STREAM_CAPTURE].substream; 
 	      substream; 
 	      substream = substream->next) {
-<<<<<<< HEAD
-		snd_pcm_lib_preallocate_pages(substream, SNDRV_DMA_TYPE_DEV,
-					      &emu->pci->dev,
-					      64*1024, 64*1024);
-=======
 		snd_pcm_set_managed_buffer(substream, SNDRV_DMA_TYPE_DEV,
 					   &emu->pci->dev,
 					   64*1024, 64*1024);
->>>>>>> bfea224d
 	}
   
 	err = snd_pcm_add_chmap_ctls(pcm, SNDRV_PCM_STREAM_PLAYBACK, map, 2,
