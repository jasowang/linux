--- conflicted
+++ resolved
@@ -627,14 +627,8 @@
 	
 	/* pre-allocation of Scatter-Gather buffers */
 	
-<<<<<<< HEAD
-	snd_pcm_lib_preallocate_pages_for_all(pcm, SNDRV_DMA_TYPE_DEV_SG,
-					      &chip->pci_dev->dev,
-					      0x10000, 0x10000);
-=======
 	snd_pcm_set_managed_buffer_all(pcm, SNDRV_DMA_TYPE_DEV_SG,
 				       &chip->pci_dev->dev, 0x10000, 0x10000);
->>>>>>> bfea224d
 
 	switch (VORTEX_PCM_TYPE(pcm)) {
 	case VORTEX_PCM_ADB:
