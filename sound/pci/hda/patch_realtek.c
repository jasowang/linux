/*
 * Universal Interface for Intel High Definition Audio Codec
 *
 * HD audio interface patch for Realtek ALC codecs
 *
 * Copyright (c) 2004 Kailang Yang <kailang@realtek.com.tw>
 *                    PeiSen Hou <pshou@realtek.com.tw>
 *                    Takashi Iwai <tiwai@suse.de>
 *                    Jonathan Woithe <jwoithe@just42.net>
 *
 *  This driver is free software; you can redistribute it and/or modify
 *  it under the terms of the GNU General Public License as published by
 *  the Free Software Foundation; either version 2 of the License, or
 *  (at your option) any later version.
 *
 *  This driver is distributed in the hope that it will be useful,
 *  but WITHOUT ANY WARRANTY; without even the implied warranty of
 *  MERCHANTABILITY or FITNESS FOR A PARTICULAR PURPOSE.  See the
 *  GNU General Public License for more details.
 *
 *  You should have received a copy of the GNU General Public License
 *  along with this program; if not, write to the Free Software
 *  Foundation, Inc., 59 Temple Place, Suite 330, Boston, MA  02111-1307 USA
 */

#include <linux/init.h>
#include <linux/delay.h>
#include <linux/slab.h>
#include <linux/pci.h>
#include <linux/dmi.h>
#include <linux/module.h>
#include <linux/input.h>
#include <sound/core.h>
#include <sound/jack.h>
#include <sound/hda_codec.h>
#include "hda_local.h"
#include "hda_auto_parser.h"
#include "hda_jack.h"
#include "hda_generic.h"

/* keep halting ALC5505 DSP, for power saving */
#define HALT_REALTEK_ALC5505

/* extra amp-initialization sequence types */
enum {
	ALC_INIT_UNDEFINED,
	ALC_INIT_NONE,
	ALC_INIT_DEFAULT,
};

enum {
	ALC_HEADSET_MODE_UNKNOWN,
	ALC_HEADSET_MODE_UNPLUGGED,
	ALC_HEADSET_MODE_HEADSET,
	ALC_HEADSET_MODE_MIC,
	ALC_HEADSET_MODE_HEADPHONE,
};

enum {
	ALC_HEADSET_TYPE_UNKNOWN,
	ALC_HEADSET_TYPE_CTIA,
	ALC_HEADSET_TYPE_OMTP,
};

enum {
	ALC_KEY_MICMUTE_INDEX,
};

struct alc_customize_define {
	unsigned int  sku_cfg;
	unsigned char port_connectivity;
	unsigned char check_sum;
	unsigned char customization;
	unsigned char external_amp;
	unsigned int  enable_pcbeep:1;
	unsigned int  platform_type:1;
	unsigned int  swap:1;
	unsigned int  override:1;
	unsigned int  fixup:1; /* Means that this sku is set by driver, not read from hw */
};

struct alc_spec {
	struct hda_gen_spec gen; /* must be at head */

	/* codec parameterization */
	struct alc_customize_define cdefine;
	unsigned int parse_flags; /* flag for snd_hda_parse_pin_defcfg() */

	/* GPIO bits */
	unsigned int gpio_mask;
	unsigned int gpio_dir;
	unsigned int gpio_data;
	bool gpio_write_delay;	/* add a delay before writing gpio_data */

	/* mute LED for HP laptops, see alc269_fixup_mic_mute_hook() */
	int mute_led_polarity;
	hda_nid_t mute_led_nid;
	hda_nid_t cap_mute_led_nid;

	unsigned int gpio_mute_led_mask;
	unsigned int gpio_mic_led_mask;

	hda_nid_t headset_mic_pin;
	hda_nid_t headphone_mic_pin;
	int current_headset_mode;
	int current_headset_type;

	/* hooks */
	void (*init_hook)(struct hda_codec *codec);
#ifdef CONFIG_PM
	void (*power_hook)(struct hda_codec *codec);
#endif
	void (*shutup)(struct hda_codec *codec);
	void (*reboot_notify)(struct hda_codec *codec);

	int init_amp;
	int codec_variant;	/* flag for other variants */
	unsigned int has_alc5505_dsp:1;
	unsigned int no_depop_delay:1;

	/* for PLL fix */
	hda_nid_t pll_nid;
	unsigned int pll_coef_idx, pll_coef_bit;
	unsigned int coef0;
	struct input_dev *kb_dev;
	u8 alc_mute_keycode_map[1];
};

/*
 * COEF access helper functions
 */

static int alc_read_coefex_idx(struct hda_codec *codec, hda_nid_t nid,
			       unsigned int coef_idx)
{
	unsigned int val;

	snd_hda_codec_write(codec, nid, 0, AC_VERB_SET_COEF_INDEX, coef_idx);
	val = snd_hda_codec_read(codec, nid, 0, AC_VERB_GET_PROC_COEF, 0);
	return val;
}

#define alc_read_coef_idx(codec, coef_idx) \
	alc_read_coefex_idx(codec, 0x20, coef_idx)

static void alc_write_coefex_idx(struct hda_codec *codec, hda_nid_t nid,
				 unsigned int coef_idx, unsigned int coef_val)
{
	snd_hda_codec_write(codec, nid, 0, AC_VERB_SET_COEF_INDEX, coef_idx);
	snd_hda_codec_write(codec, nid, 0, AC_VERB_SET_PROC_COEF, coef_val);
}

#define alc_write_coef_idx(codec, coef_idx, coef_val) \
	alc_write_coefex_idx(codec, 0x20, coef_idx, coef_val)

static void alc_update_coefex_idx(struct hda_codec *codec, hda_nid_t nid,
				  unsigned int coef_idx, unsigned int mask,
				  unsigned int bits_set)
{
	unsigned int val = alc_read_coefex_idx(codec, nid, coef_idx);

	if (val != -1)
		alc_write_coefex_idx(codec, nid, coef_idx,
				     (val & ~mask) | bits_set);
}

#define alc_update_coef_idx(codec, coef_idx, mask, bits_set)	\
	alc_update_coefex_idx(codec, 0x20, coef_idx, mask, bits_set)

/* a special bypass for COEF 0; read the cached value at the second time */
static unsigned int alc_get_coef0(struct hda_codec *codec)
{
	struct alc_spec *spec = codec->spec;

	if (!spec->coef0)
		spec->coef0 = alc_read_coef_idx(codec, 0);
	return spec->coef0;
}

/* coef writes/updates batch */
struct coef_fw {
	unsigned char nid;
	unsigned char idx;
	unsigned short mask;
	unsigned short val;
};

#define UPDATE_COEFEX(_nid, _idx, _mask, _val) \
	{ .nid = (_nid), .idx = (_idx), .mask = (_mask), .val = (_val) }
#define WRITE_COEFEX(_nid, _idx, _val) UPDATE_COEFEX(_nid, _idx, -1, _val)
#define WRITE_COEF(_idx, _val) WRITE_COEFEX(0x20, _idx, _val)
#define UPDATE_COEF(_idx, _mask, _val) UPDATE_COEFEX(0x20, _idx, _mask, _val)

static void alc_process_coef_fw(struct hda_codec *codec,
				const struct coef_fw *fw)
{
	for (; fw->nid; fw++) {
		if (fw->mask == (unsigned short)-1)
			alc_write_coefex_idx(codec, fw->nid, fw->idx, fw->val);
		else
			alc_update_coefex_idx(codec, fw->nid, fw->idx,
					      fw->mask, fw->val);
	}
}

/*
 * GPIO setup tables, used in initialization
 */

/* Enable GPIO mask and set output */
static void alc_setup_gpio(struct hda_codec *codec, unsigned int mask)
{
	struct alc_spec *spec = codec->spec;

	spec->gpio_mask |= mask;
	spec->gpio_dir |= mask;
	spec->gpio_data |= mask;
}

static void alc_write_gpio_data(struct hda_codec *codec)
{
	struct alc_spec *spec = codec->spec;

	snd_hda_codec_write(codec, 0x01, 0, AC_VERB_SET_GPIO_DATA,
			    spec->gpio_data);
}

static void alc_update_gpio_data(struct hda_codec *codec, unsigned int mask,
				 bool on)
{
	struct alc_spec *spec = codec->spec;
	unsigned int oldval = spec->gpio_data;

	if (on)
		spec->gpio_data |= mask;
	else
		spec->gpio_data &= ~mask;
	if (oldval != spec->gpio_data)
		alc_write_gpio_data(codec);
}

static void alc_write_gpio(struct hda_codec *codec)
{
	struct alc_spec *spec = codec->spec;

	if (!spec->gpio_mask)
		return;

	snd_hda_codec_write(codec, codec->core.afg, 0,
			    AC_VERB_SET_GPIO_MASK, spec->gpio_mask);
	snd_hda_codec_write(codec, codec->core.afg, 0,
			    AC_VERB_SET_GPIO_DIRECTION, spec->gpio_dir);
	if (spec->gpio_write_delay)
		msleep(1);
	alc_write_gpio_data(codec);
}

static void alc_fixup_gpio(struct hda_codec *codec, int action,
			   unsigned int mask)
{
	if (action == HDA_FIXUP_ACT_PRE_PROBE)
		alc_setup_gpio(codec, mask);
}

static void alc_fixup_gpio1(struct hda_codec *codec,
			    const struct hda_fixup *fix, int action)
{
	alc_fixup_gpio(codec, action, 0x01);
}

static void alc_fixup_gpio2(struct hda_codec *codec,
			    const struct hda_fixup *fix, int action)
{
	alc_fixup_gpio(codec, action, 0x02);
}

static void alc_fixup_gpio3(struct hda_codec *codec,
			    const struct hda_fixup *fix, int action)
{
	alc_fixup_gpio(codec, action, 0x03);
}

static void alc_fixup_gpio4(struct hda_codec *codec,
			    const struct hda_fixup *fix, int action)
{
	alc_fixup_gpio(codec, action, 0x04);
}

/*
 * Fix hardware PLL issue
 * On some codecs, the analog PLL gating control must be off while
 * the default value is 1.
 */
static void alc_fix_pll(struct hda_codec *codec)
{
	struct alc_spec *spec = codec->spec;

	if (spec->pll_nid)
		alc_update_coefex_idx(codec, spec->pll_nid, spec->pll_coef_idx,
				      1 << spec->pll_coef_bit, 0);
}

static void alc_fix_pll_init(struct hda_codec *codec, hda_nid_t nid,
			     unsigned int coef_idx, unsigned int coef_bit)
{
	struct alc_spec *spec = codec->spec;
	spec->pll_nid = nid;
	spec->pll_coef_idx = coef_idx;
	spec->pll_coef_bit = coef_bit;
	alc_fix_pll(codec);
}

/* update the master volume per volume-knob's unsol event */
static void alc_update_knob_master(struct hda_codec *codec,
				   struct hda_jack_callback *jack)
{
	unsigned int val;
	struct snd_kcontrol *kctl;
	struct snd_ctl_elem_value *uctl;

	kctl = snd_hda_find_mixer_ctl(codec, "Master Playback Volume");
	if (!kctl)
		return;
	uctl = kzalloc(sizeof(*uctl), GFP_KERNEL);
	if (!uctl)
		return;
	val = snd_hda_codec_read(codec, jack->nid, 0,
				 AC_VERB_GET_VOLUME_KNOB_CONTROL, 0);
	val &= HDA_AMP_VOLMASK;
	uctl->value.integer.value[0] = val;
	uctl->value.integer.value[1] = val;
	kctl->put(kctl, uctl);
	kfree(uctl);
}

static void alc880_unsol_event(struct hda_codec *codec, unsigned int res)
{
	/* For some reason, the res given from ALC880 is broken.
	   Here we adjust it properly. */
	snd_hda_jack_unsol_event(codec, res >> 2);
}

/* Change EAPD to verb control */
static void alc_fill_eapd_coef(struct hda_codec *codec)
{
	int coef;

	coef = alc_get_coef0(codec);

	switch (codec->core.vendor_id) {
	case 0x10ec0262:
		alc_update_coef_idx(codec, 0x7, 0, 1<<5);
		break;
	case 0x10ec0267:
	case 0x10ec0268:
		alc_update_coef_idx(codec, 0x7, 0, 1<<13);
		break;
	case 0x10ec0269:
		if ((coef & 0x00f0) == 0x0010)
			alc_update_coef_idx(codec, 0xd, 0, 1<<14);
		if ((coef & 0x00f0) == 0x0020)
			alc_update_coef_idx(codec, 0x4, 1<<15, 0);
		if ((coef & 0x00f0) == 0x0030)
			alc_update_coef_idx(codec, 0x10, 1<<9, 0);
		break;
	case 0x10ec0280:
	case 0x10ec0284:
	case 0x10ec0290:
	case 0x10ec0292:
		alc_update_coef_idx(codec, 0x4, 1<<15, 0);
		break;
	case 0x10ec0225:
	case 0x10ec0295:
	case 0x10ec0299:
		alc_update_coef_idx(codec, 0x67, 0xf000, 0x3000);
		/* fallthrough */
	case 0x10ec0215:
	case 0x10ec0233:
	case 0x10ec0235:
	case 0x10ec0236:
	case 0x10ec0255:
	case 0x10ec0256:
	case 0x10ec0257:
	case 0x10ec0282:
	case 0x10ec0283:
	case 0x10ec0286:
	case 0x10ec0288:
	case 0x10ec0285:
	case 0x10ec0298:
	case 0x10ec0289:
	case 0x10ec0300:
		alc_update_coef_idx(codec, 0x10, 1<<9, 0);
		break;
	case 0x10ec0275:
		alc_update_coef_idx(codec, 0xe, 0, 1<<0);
		break;
	case 0x10ec0293:
		alc_update_coef_idx(codec, 0xa, 1<<13, 0);
		break;
	case 0x10ec0234:
	case 0x10ec0274:
	case 0x10ec0294:
	case 0x10ec0700:
	case 0x10ec0701:
	case 0x10ec0703:
		alc_update_coef_idx(codec, 0x10, 1<<15, 0);
		break;
	case 0x10ec0662:
		if ((coef & 0x00f0) == 0x0030)
			alc_update_coef_idx(codec, 0x4, 1<<10, 0); /* EAPD Ctrl */
		break;
	case 0x10ec0272:
	case 0x10ec0273:
	case 0x10ec0663:
	case 0x10ec0665:
	case 0x10ec0670:
	case 0x10ec0671:
	case 0x10ec0672:
		alc_update_coef_idx(codec, 0xd, 0, 1<<14); /* EAPD Ctrl */
		break;
	case 0x10ec0668:
		alc_update_coef_idx(codec, 0x7, 3<<13, 0);
		break;
	case 0x10ec0867:
		alc_update_coef_idx(codec, 0x4, 1<<10, 0);
		break;
	case 0x10ec0888:
		if ((coef & 0x00f0) == 0x0020 || (coef & 0x00f0) == 0x0030)
			alc_update_coef_idx(codec, 0x7, 1<<5, 0);
		break;
	case 0x10ec0892:
		alc_update_coef_idx(codec, 0x7, 1<<5, 0);
		break;
	case 0x10ec0899:
	case 0x10ec0900:
	case 0x10ec1168:
	case 0x10ec1220:
		alc_update_coef_idx(codec, 0x7, 1<<1, 0);
		break;
	}
}

/* additional initialization for ALC888 variants */
static void alc888_coef_init(struct hda_codec *codec)
{
	switch (alc_get_coef0(codec) & 0x00f0) {
	/* alc888-VA */
	case 0x00:
	/* alc888-VB */
	case 0x10:
		alc_update_coef_idx(codec, 7, 0, 0x2030); /* Turn EAPD to High */
		break;
	}
}

/* turn on/off EAPD control (only if available) */
static void set_eapd(struct hda_codec *codec, hda_nid_t nid, int on)
{
	if (get_wcaps_type(get_wcaps(codec, nid)) != AC_WID_PIN)
		return;
	if (snd_hda_query_pin_caps(codec, nid) & AC_PINCAP_EAPD)
		snd_hda_codec_write(codec, nid, 0, AC_VERB_SET_EAPD_BTLENABLE,
				    on ? 2 : 0);
}

/* turn on/off EAPD controls of the codec */
static void alc_auto_setup_eapd(struct hda_codec *codec, bool on)
{
	/* We currently only handle front, HP */
	static hda_nid_t pins[] = {
		0x0f, 0x10, 0x14, 0x15, 0x17, 0
	};
	hda_nid_t *p;
	for (p = pins; *p; p++)
		set_eapd(codec, *p, on);
}

/* generic shutup callback;
 * just turning off EAPD and a little pause for avoiding pop-noise
 */
static void alc_eapd_shutup(struct hda_codec *codec)
{
	struct alc_spec *spec = codec->spec;

	alc_auto_setup_eapd(codec, false);
	if (!spec->no_depop_delay)
		msleep(200);
	snd_hda_shutup_pins(codec);
}

/* generic EAPD initialization */
static void alc_auto_init_amp(struct hda_codec *codec, int type)
{
	alc_fill_eapd_coef(codec);
	alc_auto_setup_eapd(codec, true);
	alc_write_gpio(codec);
	switch (type) {
	case ALC_INIT_DEFAULT:
		switch (codec->core.vendor_id) {
		case 0x10ec0260:
			alc_update_coefex_idx(codec, 0x1a, 7, 0, 0x2010);
			break;
		case 0x10ec0880:
		case 0x10ec0882:
		case 0x10ec0883:
		case 0x10ec0885:
			alc_update_coef_idx(codec, 7, 0, 0x2030);
			break;
		case 0x10ec0888:
			alc888_coef_init(codec);
			break;
		}
		break;
	}
}


/*
 * Realtek SSID verification
 */

/* Could be any non-zero and even value. When used as fixup, tells
 * the driver to ignore any present sku defines.
 */
#define ALC_FIXUP_SKU_IGNORE (2)

static void alc_fixup_sku_ignore(struct hda_codec *codec,
				 const struct hda_fixup *fix, int action)
{
	struct alc_spec *spec = codec->spec;
	if (action == HDA_FIXUP_ACT_PRE_PROBE) {
		spec->cdefine.fixup = 1;
		spec->cdefine.sku_cfg = ALC_FIXUP_SKU_IGNORE;
	}
}

static void alc_fixup_no_depop_delay(struct hda_codec *codec,
				    const struct hda_fixup *fix, int action)
{
	struct alc_spec *spec = codec->spec;

	if (action == HDA_FIXUP_ACT_PROBE) {
		spec->no_depop_delay = 1;
		codec->depop_delay = 0;
	}
}

static int alc_auto_parse_customize_define(struct hda_codec *codec)
{
	unsigned int ass, tmp, i;
	unsigned nid = 0;
	struct alc_spec *spec = codec->spec;

	spec->cdefine.enable_pcbeep = 1; /* assume always enabled */

	if (spec->cdefine.fixup) {
		ass = spec->cdefine.sku_cfg;
		if (ass == ALC_FIXUP_SKU_IGNORE)
			return -1;
		goto do_sku;
	}

	if (!codec->bus->pci)
		return -1;
	ass = codec->core.subsystem_id & 0xffff;
	if (ass != codec->bus->pci->subsystem_device && (ass & 1))
		goto do_sku;

	nid = 0x1d;
	if (codec->core.vendor_id == 0x10ec0260)
		nid = 0x17;
	ass = snd_hda_codec_get_pincfg(codec, nid);

	if (!(ass & 1)) {
		codec_info(codec, "%s: SKU not ready 0x%08x\n",
			   codec->core.chip_name, ass);
		return -1;
	}

	/* check sum */
	tmp = 0;
	for (i = 1; i < 16; i++) {
		if ((ass >> i) & 1)
			tmp++;
	}
	if (((ass >> 16) & 0xf) != tmp)
		return -1;

	spec->cdefine.port_connectivity = ass >> 30;
	spec->cdefine.enable_pcbeep = (ass & 0x100000) >> 20;
	spec->cdefine.check_sum = (ass >> 16) & 0xf;
	spec->cdefine.customization = ass >> 8;
do_sku:
	spec->cdefine.sku_cfg = ass;
	spec->cdefine.external_amp = (ass & 0x38) >> 3;
	spec->cdefine.platform_type = (ass & 0x4) >> 2;
	spec->cdefine.swap = (ass & 0x2) >> 1;
	spec->cdefine.override = ass & 0x1;

	codec_dbg(codec, "SKU: Nid=0x%x sku_cfg=0x%08x\n",
		   nid, spec->cdefine.sku_cfg);
	codec_dbg(codec, "SKU: port_connectivity=0x%x\n",
		   spec->cdefine.port_connectivity);
	codec_dbg(codec, "SKU: enable_pcbeep=0x%x\n", spec->cdefine.enable_pcbeep);
	codec_dbg(codec, "SKU: check_sum=0x%08x\n", spec->cdefine.check_sum);
	codec_dbg(codec, "SKU: customization=0x%08x\n", spec->cdefine.customization);
	codec_dbg(codec, "SKU: external_amp=0x%x\n", spec->cdefine.external_amp);
	codec_dbg(codec, "SKU: platform_type=0x%x\n", spec->cdefine.platform_type);
	codec_dbg(codec, "SKU: swap=0x%x\n", spec->cdefine.swap);
	codec_dbg(codec, "SKU: override=0x%x\n", spec->cdefine.override);

	return 0;
}

/* return the position of NID in the list, or -1 if not found */
static int find_idx_in_nid_list(hda_nid_t nid, const hda_nid_t *list, int nums)
{
	int i;
	for (i = 0; i < nums; i++)
		if (list[i] == nid)
			return i;
	return -1;
}
/* return true if the given NID is found in the list */
static bool found_in_nid_list(hda_nid_t nid, const hda_nid_t *list, int nums)
{
	return find_idx_in_nid_list(nid, list, nums) >= 0;
}

/* check subsystem ID and set up device-specific initialization;
 * return 1 if initialized, 0 if invalid SSID
 */
/* 32-bit subsystem ID for BIOS loading in HD Audio codec.
 *	31 ~ 16 :	Manufacture ID
 *	15 ~ 8	:	SKU ID
 *	7  ~ 0	:	Assembly ID
 *	port-A --> pin 39/41, port-E --> pin 14/15, port-D --> pin 35/36
 */
static int alc_subsystem_id(struct hda_codec *codec, const hda_nid_t *ports)
{
	unsigned int ass, tmp, i;
	unsigned nid;
	struct alc_spec *spec = codec->spec;

	if (spec->cdefine.fixup) {
		ass = spec->cdefine.sku_cfg;
		if (ass == ALC_FIXUP_SKU_IGNORE)
			return 0;
		goto do_sku;
	}

	ass = codec->core.subsystem_id & 0xffff;
	if (codec->bus->pci &&
	    ass != codec->bus->pci->subsystem_device && (ass & 1))
		goto do_sku;

	/* invalid SSID, check the special NID pin defcfg instead */
	/*
	 * 31~30	: port connectivity
	 * 29~21	: reserve
	 * 20		: PCBEEP input
	 * 19~16	: Check sum (15:1)
	 * 15~1		: Custom
	 * 0		: override
	*/
	nid = 0x1d;
	if (codec->core.vendor_id == 0x10ec0260)
		nid = 0x17;
	ass = snd_hda_codec_get_pincfg(codec, nid);
	codec_dbg(codec,
		  "realtek: No valid SSID, checking pincfg 0x%08x for NID 0x%x\n",
		   ass, nid);
	if (!(ass & 1))
		return 0;
	if ((ass >> 30) != 1)	/* no physical connection */
		return 0;

	/* check sum */
	tmp = 0;
	for (i = 1; i < 16; i++) {
		if ((ass >> i) & 1)
			tmp++;
	}
	if (((ass >> 16) & 0xf) != tmp)
		return 0;
do_sku:
	codec_dbg(codec, "realtek: Enabling init ASM_ID=0x%04x CODEC_ID=%08x\n",
		   ass & 0xffff, codec->core.vendor_id);
	/*
	 * 0 : override
	 * 1 :	Swap Jack
	 * 2 : 0 --> Desktop, 1 --> Laptop
	 * 3~5 : External Amplifier control
	 * 7~6 : Reserved
	*/
	tmp = (ass & 0x38) >> 3;	/* external Amp control */
	if (spec->init_amp == ALC_INIT_UNDEFINED) {
		switch (tmp) {
		case 1:
			alc_setup_gpio(codec, 0x01);
			break;
		case 3:
			alc_setup_gpio(codec, 0x02);
			break;
		case 7:
			alc_setup_gpio(codec, 0x03);
			break;
		case 5:
		default:
			spec->init_amp = ALC_INIT_DEFAULT;
			break;
		}
	}

	/* is laptop or Desktop and enable the function "Mute internal speaker
	 * when the external headphone out jack is plugged"
	 */
	if (!(ass & 0x8000))
		return 1;
	/*
	 * 10~8 : Jack location
	 * 12~11: Headphone out -> 00: PortA, 01: PortE, 02: PortD, 03: Resvered
	 * 14~13: Resvered
	 * 15   : 1 --> enable the function "Mute internal speaker
	 *	        when the external headphone out jack is plugged"
	 */
	if (!spec->gen.autocfg.hp_pins[0] &&
	    !(spec->gen.autocfg.line_out_pins[0] &&
	      spec->gen.autocfg.line_out_type == AUTO_PIN_HP_OUT)) {
		hda_nid_t nid;
		tmp = (ass >> 11) & 0x3;	/* HP to chassis */
		nid = ports[tmp];
		if (found_in_nid_list(nid, spec->gen.autocfg.line_out_pins,
				      spec->gen.autocfg.line_outs))
			return 1;
		spec->gen.autocfg.hp_pins[0] = nid;
	}
	return 1;
}

/* Check the validity of ALC subsystem-id
 * ports contains an array of 4 pin NIDs for port-A, E, D and I */
static void alc_ssid_check(struct hda_codec *codec, const hda_nid_t *ports)
{
	if (!alc_subsystem_id(codec, ports)) {
		struct alc_spec *spec = codec->spec;
		codec_dbg(codec,
			  "realtek: Enable default setup for auto mode as fallback\n");
		spec->init_amp = ALC_INIT_DEFAULT;
	}
}

/*
 */

static void alc_fixup_inv_dmic(struct hda_codec *codec,
			       const struct hda_fixup *fix, int action)
{
	struct alc_spec *spec = codec->spec;

	spec->gen.inv_dmic_split = 1;
}


static int alc_build_controls(struct hda_codec *codec)
{
	int err;

	err = snd_hda_gen_build_controls(codec);
	if (err < 0)
		return err;

	snd_hda_apply_fixup(codec, HDA_FIXUP_ACT_BUILD);
	return 0;
}


/*
 * Common callbacks
 */

static int alc_init(struct hda_codec *codec)
{
	struct alc_spec *spec = codec->spec;

	if (spec->init_hook)
		spec->init_hook(codec);

	alc_fix_pll(codec);
	alc_auto_init_amp(codec, spec->init_amp);

	snd_hda_gen_init(codec);

	snd_hda_apply_fixup(codec, HDA_FIXUP_ACT_INIT);

	return 0;
}

static inline void alc_shutup(struct hda_codec *codec)
{
	struct alc_spec *spec = codec->spec;

	if (!snd_hda_get_bool_hint(codec, "shutup"))
		return; /* disabled explicitly by hints */

	if (spec && spec->shutup)
		spec->shutup(codec);
	else
		snd_hda_shutup_pins(codec);
}

static void alc_reboot_notify(struct hda_codec *codec)
{
	struct alc_spec *spec = codec->spec;

	if (spec && spec->reboot_notify)
		spec->reboot_notify(codec);
	else
		alc_shutup(codec);
}

/* power down codec to D3 at reboot/shutdown; set as reboot_notify ops */
static void alc_d3_at_reboot(struct hda_codec *codec)
{
	snd_hda_codec_set_power_to_all(codec, codec->core.afg, AC_PWRST_D3);
	snd_hda_codec_write(codec, codec->core.afg, 0,
			    AC_VERB_SET_POWER_STATE, AC_PWRST_D3);
	msleep(10);
}

#define alc_free	snd_hda_gen_free

#ifdef CONFIG_PM
static void alc_power_eapd(struct hda_codec *codec)
{
	alc_auto_setup_eapd(codec, false);
}

static int alc_suspend(struct hda_codec *codec)
{
	struct alc_spec *spec = codec->spec;
	alc_shutup(codec);
	if (spec && spec->power_hook)
		spec->power_hook(codec);
	return 0;
}
#endif

#ifdef CONFIG_PM
static int alc_resume(struct hda_codec *codec)
{
	struct alc_spec *spec = codec->spec;

	if (!spec->no_depop_delay)
		msleep(150); /* to avoid pop noise */
	codec->patch_ops.init(codec);
	regcache_sync(codec->core.regmap);
	hda_call_check_power_status(codec, 0x01);
	return 0;
}
#endif

/*
 */
static const struct hda_codec_ops alc_patch_ops = {
	.build_controls = alc_build_controls,
	.build_pcms = snd_hda_gen_build_pcms,
	.init = alc_init,
	.free = alc_free,
	.unsol_event = snd_hda_jack_unsol_event,
#ifdef CONFIG_PM
	.resume = alc_resume,
	.suspend = alc_suspend,
	.check_power_status = snd_hda_gen_check_power_status,
#endif
	.reboot_notify = alc_reboot_notify,
};


#define alc_codec_rename(codec, name) snd_hda_codec_set_name(codec, name)

/*
 * Rename codecs appropriately from COEF value or subvendor id
 */
struct alc_codec_rename_table {
	unsigned int vendor_id;
	unsigned short coef_mask;
	unsigned short coef_bits;
	const char *name;
};

struct alc_codec_rename_pci_table {
	unsigned int codec_vendor_id;
	unsigned short pci_subvendor;
	unsigned short pci_subdevice;
	const char *name;
};

static struct alc_codec_rename_table rename_tbl[] = {
	{ 0x10ec0221, 0xf00f, 0x1003, "ALC231" },
	{ 0x10ec0269, 0xfff0, 0x3010, "ALC277" },
	{ 0x10ec0269, 0xf0f0, 0x2010, "ALC259" },
	{ 0x10ec0269, 0xf0f0, 0x3010, "ALC258" },
	{ 0x10ec0269, 0x00f0, 0x0010, "ALC269VB" },
	{ 0x10ec0269, 0xffff, 0xa023, "ALC259" },
	{ 0x10ec0269, 0xffff, 0x6023, "ALC281X" },
	{ 0x10ec0269, 0x00f0, 0x0020, "ALC269VC" },
	{ 0x10ec0269, 0x00f0, 0x0030, "ALC269VD" },
	{ 0x10ec0662, 0xffff, 0x4020, "ALC656" },
	{ 0x10ec0887, 0x00f0, 0x0030, "ALC887-VD" },
	{ 0x10ec0888, 0x00f0, 0x0030, "ALC888-VD" },
	{ 0x10ec0888, 0xf0f0, 0x3020, "ALC886" },
	{ 0x10ec0899, 0x2000, 0x2000, "ALC899" },
	{ 0x10ec0892, 0xffff, 0x8020, "ALC661" },
	{ 0x10ec0892, 0xffff, 0x8011, "ALC661" },
	{ 0x10ec0892, 0xffff, 0x4011, "ALC656" },
	{ } /* terminator */
};

static struct alc_codec_rename_pci_table rename_pci_tbl[] = {
	{ 0x10ec0280, 0x1028, 0, "ALC3220" },
	{ 0x10ec0282, 0x1028, 0, "ALC3221" },
	{ 0x10ec0283, 0x1028, 0, "ALC3223" },
	{ 0x10ec0288, 0x1028, 0, "ALC3263" },
	{ 0x10ec0292, 0x1028, 0, "ALC3226" },
	{ 0x10ec0293, 0x1028, 0, "ALC3235" },
	{ 0x10ec0255, 0x1028, 0, "ALC3234" },
	{ 0x10ec0668, 0x1028, 0, "ALC3661" },
	{ 0x10ec0275, 0x1028, 0, "ALC3260" },
	{ 0x10ec0899, 0x1028, 0, "ALC3861" },
	{ 0x10ec0298, 0x1028, 0, "ALC3266" },
	{ 0x10ec0236, 0x1028, 0, "ALC3204" },
	{ 0x10ec0256, 0x1028, 0, "ALC3246" },
	{ 0x10ec0225, 0x1028, 0, "ALC3253" },
	{ 0x10ec0295, 0x1028, 0, "ALC3254" },
	{ 0x10ec0299, 0x1028, 0, "ALC3271" },
	{ 0x10ec0670, 0x1025, 0, "ALC669X" },
	{ 0x10ec0676, 0x1025, 0, "ALC679X" },
	{ 0x10ec0282, 0x1043, 0, "ALC3229" },
	{ 0x10ec0233, 0x1043, 0, "ALC3236" },
	{ 0x10ec0280, 0x103c, 0, "ALC3228" },
	{ 0x10ec0282, 0x103c, 0, "ALC3227" },
	{ 0x10ec0286, 0x103c, 0, "ALC3242" },
	{ 0x10ec0290, 0x103c, 0, "ALC3241" },
	{ 0x10ec0668, 0x103c, 0, "ALC3662" },
	{ 0x10ec0283, 0x17aa, 0, "ALC3239" },
	{ 0x10ec0292, 0x17aa, 0, "ALC3232" },
	{ } /* terminator */
};

static int alc_codec_rename_from_preset(struct hda_codec *codec)
{
	const struct alc_codec_rename_table *p;
	const struct alc_codec_rename_pci_table *q;

	for (p = rename_tbl; p->vendor_id; p++) {
		if (p->vendor_id != codec->core.vendor_id)
			continue;
		if ((alc_get_coef0(codec) & p->coef_mask) == p->coef_bits)
			return alc_codec_rename(codec, p->name);
	}

	if (!codec->bus->pci)
		return 0;
	for (q = rename_pci_tbl; q->codec_vendor_id; q++) {
		if (q->codec_vendor_id != codec->core.vendor_id)
			continue;
		if (q->pci_subvendor != codec->bus->pci->subsystem_vendor)
			continue;
		if (!q->pci_subdevice ||
		    q->pci_subdevice == codec->bus->pci->subsystem_device)
			return alc_codec_rename(codec, q->name);
	}

	return 0;
}


/*
 * Digital-beep handlers
 */
#ifdef CONFIG_SND_HDA_INPUT_BEEP

/* additional beep mixers; private_value will be overwritten */
static const struct snd_kcontrol_new alc_beep_mixer[] = {
	HDA_CODEC_VOLUME("Beep Playback Volume", 0, 0, HDA_INPUT),
	HDA_CODEC_MUTE_BEEP("Beep Playback Switch", 0, 0, HDA_INPUT),
};

/* set up and create beep controls */
static int set_beep_amp(struct alc_spec *spec, hda_nid_t nid,
			int idx, int dir)
{
	struct snd_kcontrol_new *knew;
	unsigned int beep_amp = HDA_COMPOSE_AMP_VAL(nid, 3, idx, dir);
	int i;

	for (i = 0; i < ARRAY_SIZE(alc_beep_mixer); i++) {
		knew = snd_hda_gen_add_kctl(&spec->gen, NULL,
					    &alc_beep_mixer[i]);
		if (!knew)
			return -ENOMEM;
		knew->private_value = beep_amp;
	}
	return 0;
}

static const struct snd_pci_quirk beep_white_list[] = {
	SND_PCI_QUIRK(0x1043, 0x103c, "ASUS", 1),
	SND_PCI_QUIRK(0x1043, 0x115d, "ASUS", 1),
	SND_PCI_QUIRK(0x1043, 0x829f, "ASUS", 1),
	SND_PCI_QUIRK(0x1043, 0x8376, "EeePC", 1),
	SND_PCI_QUIRK(0x1043, 0x83ce, "EeePC", 1),
	SND_PCI_QUIRK(0x1043, 0x831a, "EeePC", 1),
	SND_PCI_QUIRK(0x1043, 0x834a, "EeePC", 1),
	SND_PCI_QUIRK(0x1458, 0xa002, "GA-MA790X", 1),
	SND_PCI_QUIRK(0x8086, 0xd613, "Intel", 1),
	{}
};

static inline int has_cdefine_beep(struct hda_codec *codec)
{
	struct alc_spec *spec = codec->spec;
	const struct snd_pci_quirk *q;
	q = snd_pci_quirk_lookup(codec->bus->pci, beep_white_list);
	if (q)
		return q->value;
	return spec->cdefine.enable_pcbeep;
}
#else
#define set_beep_amp(spec, nid, idx, dir)	0
#define has_cdefine_beep(codec)		0
#endif

/* parse the BIOS configuration and set up the alc_spec */
/* return 1 if successful, 0 if the proper config is not found,
 * or a negative error code
 */
static int alc_parse_auto_config(struct hda_codec *codec,
				 const hda_nid_t *ignore_nids,
				 const hda_nid_t *ssid_nids)
{
	struct alc_spec *spec = codec->spec;
	struct auto_pin_cfg *cfg = &spec->gen.autocfg;
	int err;

	err = snd_hda_parse_pin_defcfg(codec, cfg, ignore_nids,
				       spec->parse_flags);
	if (err < 0)
		return err;

	if (ssid_nids)
		alc_ssid_check(codec, ssid_nids);

	err = snd_hda_gen_parse_auto_config(codec, cfg);
	if (err < 0)
		return err;

	return 1;
}

/* common preparation job for alc_spec */
static int alc_alloc_spec(struct hda_codec *codec, hda_nid_t mixer_nid)
{
	struct alc_spec *spec = kzalloc(sizeof(*spec), GFP_KERNEL);
	int err;

	if (!spec)
		return -ENOMEM;
	codec->spec = spec;
	snd_hda_gen_spec_init(&spec->gen);
	spec->gen.mixer_nid = mixer_nid;
	spec->gen.own_eapd_ctl = 1;
	codec->single_adc_amp = 1;
	/* FIXME: do we need this for all Realtek codec models? */
	codec->spdif_status_reset = 1;
	codec->patch_ops = alc_patch_ops;

	err = alc_codec_rename_from_preset(codec);
	if (err < 0) {
		kfree(spec);
		return err;
	}
	return 0;
}

static int alc880_parse_auto_config(struct hda_codec *codec)
{
	static const hda_nid_t alc880_ignore[] = { 0x1d, 0 };
	static const hda_nid_t alc880_ssids[] = { 0x15, 0x1b, 0x14, 0 };
	return alc_parse_auto_config(codec, alc880_ignore, alc880_ssids);
}

/*
 * ALC880 fix-ups
 */
enum {
	ALC880_FIXUP_GPIO1,
	ALC880_FIXUP_GPIO2,
	ALC880_FIXUP_MEDION_RIM,
	ALC880_FIXUP_LG,
	ALC880_FIXUP_LG_LW25,
	ALC880_FIXUP_W810,
	ALC880_FIXUP_EAPD_COEF,
	ALC880_FIXUP_TCL_S700,
	ALC880_FIXUP_VOL_KNOB,
	ALC880_FIXUP_FUJITSU,
	ALC880_FIXUP_F1734,
	ALC880_FIXUP_UNIWILL,
	ALC880_FIXUP_UNIWILL_DIG,
	ALC880_FIXUP_Z71V,
	ALC880_FIXUP_ASUS_W5A,
	ALC880_FIXUP_3ST_BASE,
	ALC880_FIXUP_3ST,
	ALC880_FIXUP_3ST_DIG,
	ALC880_FIXUP_5ST_BASE,
	ALC880_FIXUP_5ST,
	ALC880_FIXUP_5ST_DIG,
	ALC880_FIXUP_6ST_BASE,
	ALC880_FIXUP_6ST,
	ALC880_FIXUP_6ST_DIG,
	ALC880_FIXUP_6ST_AUTOMUTE,
};

/* enable the volume-knob widget support on NID 0x21 */
static void alc880_fixup_vol_knob(struct hda_codec *codec,
				  const struct hda_fixup *fix, int action)
{
	if (action == HDA_FIXUP_ACT_PROBE)
		snd_hda_jack_detect_enable_callback(codec, 0x21,
						    alc_update_knob_master);
}

static const struct hda_fixup alc880_fixups[] = {
	[ALC880_FIXUP_GPIO1] = {
		.type = HDA_FIXUP_FUNC,
		.v.func = alc_fixup_gpio1,
	},
	[ALC880_FIXUP_GPIO2] = {
		.type = HDA_FIXUP_FUNC,
		.v.func = alc_fixup_gpio2,
	},
	[ALC880_FIXUP_MEDION_RIM] = {
		.type = HDA_FIXUP_VERBS,
		.v.verbs = (const struct hda_verb[]) {
			{ 0x20, AC_VERB_SET_COEF_INDEX, 0x07 },
			{ 0x20, AC_VERB_SET_PROC_COEF,  0x3060 },
			{ }
		},
		.chained = true,
		.chain_id = ALC880_FIXUP_GPIO2,
	},
	[ALC880_FIXUP_LG] = {
		.type = HDA_FIXUP_PINS,
		.v.pins = (const struct hda_pintbl[]) {
			/* disable bogus unused pins */
			{ 0x16, 0x411111f0 },
			{ 0x18, 0x411111f0 },
			{ 0x1a, 0x411111f0 },
			{ }
		}
	},
	[ALC880_FIXUP_LG_LW25] = {
		.type = HDA_FIXUP_PINS,
		.v.pins = (const struct hda_pintbl[]) {
			{ 0x1a, 0x0181344f }, /* line-in */
			{ 0x1b, 0x0321403f }, /* headphone */
			{ }
		}
	},
	[ALC880_FIXUP_W810] = {
		.type = HDA_FIXUP_PINS,
		.v.pins = (const struct hda_pintbl[]) {
			/* disable bogus unused pins */
			{ 0x17, 0x411111f0 },
			{ }
		},
		.chained = true,
		.chain_id = ALC880_FIXUP_GPIO2,
	},
	[ALC880_FIXUP_EAPD_COEF] = {
		.type = HDA_FIXUP_VERBS,
		.v.verbs = (const struct hda_verb[]) {
			/* change to EAPD mode */
			{ 0x20, AC_VERB_SET_COEF_INDEX, 0x07 },
			{ 0x20, AC_VERB_SET_PROC_COEF,  0x3060 },
			{}
		},
	},
	[ALC880_FIXUP_TCL_S700] = {
		.type = HDA_FIXUP_VERBS,
		.v.verbs = (const struct hda_verb[]) {
			/* change to EAPD mode */
			{ 0x20, AC_VERB_SET_COEF_INDEX, 0x07 },
			{ 0x20, AC_VERB_SET_PROC_COEF,  0x3070 },
			{}
		},
		.chained = true,
		.chain_id = ALC880_FIXUP_GPIO2,
	},
	[ALC880_FIXUP_VOL_KNOB] = {
		.type = HDA_FIXUP_FUNC,
		.v.func = alc880_fixup_vol_knob,
	},
	[ALC880_FIXUP_FUJITSU] = {
		/* override all pins as BIOS on old Amilo is broken */
		.type = HDA_FIXUP_PINS,
		.v.pins = (const struct hda_pintbl[]) {
			{ 0x14, 0x0121401f }, /* HP */
			{ 0x15, 0x99030120 }, /* speaker */
			{ 0x16, 0x99030130 }, /* bass speaker */
			{ 0x17, 0x411111f0 }, /* N/A */
			{ 0x18, 0x411111f0 }, /* N/A */
			{ 0x19, 0x01a19950 }, /* mic-in */
			{ 0x1a, 0x411111f0 }, /* N/A */
			{ 0x1b, 0x411111f0 }, /* N/A */
			{ 0x1c, 0x411111f0 }, /* N/A */
			{ 0x1d, 0x411111f0 }, /* N/A */
			{ 0x1e, 0x01454140 }, /* SPDIF out */
			{ }
		},
		.chained = true,
		.chain_id = ALC880_FIXUP_VOL_KNOB,
	},
	[ALC880_FIXUP_F1734] = {
		/* almost compatible with FUJITSU, but no bass and SPDIF */
		.type = HDA_FIXUP_PINS,
		.v.pins = (const struct hda_pintbl[]) {
			{ 0x14, 0x0121401f }, /* HP */
			{ 0x15, 0x99030120 }, /* speaker */
			{ 0x16, 0x411111f0 }, /* N/A */
			{ 0x17, 0x411111f0 }, /* N/A */
			{ 0x18, 0x411111f0 }, /* N/A */
			{ 0x19, 0x01a19950 }, /* mic-in */
			{ 0x1a, 0x411111f0 }, /* N/A */
			{ 0x1b, 0x411111f0 }, /* N/A */
			{ 0x1c, 0x411111f0 }, /* N/A */
			{ 0x1d, 0x411111f0 }, /* N/A */
			{ 0x1e, 0x411111f0 }, /* N/A */
			{ }
		},
		.chained = true,
		.chain_id = ALC880_FIXUP_VOL_KNOB,
	},
	[ALC880_FIXUP_UNIWILL] = {
		/* need to fix HP and speaker pins to be parsed correctly */
		.type = HDA_FIXUP_PINS,
		.v.pins = (const struct hda_pintbl[]) {
			{ 0x14, 0x0121411f }, /* HP */
			{ 0x15, 0x99030120 }, /* speaker */
			{ 0x16, 0x99030130 }, /* bass speaker */
			{ }
		},
	},
	[ALC880_FIXUP_UNIWILL_DIG] = {
		.type = HDA_FIXUP_PINS,
		.v.pins = (const struct hda_pintbl[]) {
			/* disable bogus unused pins */
			{ 0x17, 0x411111f0 },
			{ 0x19, 0x411111f0 },
			{ 0x1b, 0x411111f0 },
			{ 0x1f, 0x411111f0 },
			{ }
		}
	},
	[ALC880_FIXUP_Z71V] = {
		.type = HDA_FIXUP_PINS,
		.v.pins = (const struct hda_pintbl[]) {
			/* set up the whole pins as BIOS is utterly broken */
			{ 0x14, 0x99030120 }, /* speaker */
			{ 0x15, 0x0121411f }, /* HP */
			{ 0x16, 0x411111f0 }, /* N/A */
			{ 0x17, 0x411111f0 }, /* N/A */
			{ 0x18, 0x01a19950 }, /* mic-in */
			{ 0x19, 0x411111f0 }, /* N/A */
			{ 0x1a, 0x01813031 }, /* line-in */
			{ 0x1b, 0x411111f0 }, /* N/A */
			{ 0x1c, 0x411111f0 }, /* N/A */
			{ 0x1d, 0x411111f0 }, /* N/A */
			{ 0x1e, 0x0144111e }, /* SPDIF */
			{ }
		}
	},
	[ALC880_FIXUP_ASUS_W5A] = {
		.type = HDA_FIXUP_PINS,
		.v.pins = (const struct hda_pintbl[]) {
			/* set up the whole pins as BIOS is utterly broken */
			{ 0x14, 0x0121411f }, /* HP */
			{ 0x15, 0x411111f0 }, /* N/A */
			{ 0x16, 0x411111f0 }, /* N/A */
			{ 0x17, 0x411111f0 }, /* N/A */
			{ 0x18, 0x90a60160 }, /* mic */
			{ 0x19, 0x411111f0 }, /* N/A */
			{ 0x1a, 0x411111f0 }, /* N/A */
			{ 0x1b, 0x411111f0 }, /* N/A */
			{ 0x1c, 0x411111f0 }, /* N/A */
			{ 0x1d, 0x411111f0 }, /* N/A */
			{ 0x1e, 0xb743111e }, /* SPDIF out */
			{ }
		},
		.chained = true,
		.chain_id = ALC880_FIXUP_GPIO1,
	},
	[ALC880_FIXUP_3ST_BASE] = {
		.type = HDA_FIXUP_PINS,
		.v.pins = (const struct hda_pintbl[]) {
			{ 0x14, 0x01014010 }, /* line-out */
			{ 0x15, 0x411111f0 }, /* N/A */
			{ 0x16, 0x411111f0 }, /* N/A */
			{ 0x17, 0x411111f0 }, /* N/A */
			{ 0x18, 0x01a19c30 }, /* mic-in */
			{ 0x19, 0x0121411f }, /* HP */
			{ 0x1a, 0x01813031 }, /* line-in */
			{ 0x1b, 0x02a19c40 }, /* front-mic */
			{ 0x1c, 0x411111f0 }, /* N/A */
			{ 0x1d, 0x411111f0 }, /* N/A */
			/* 0x1e is filled in below */
			{ 0x1f, 0x411111f0 }, /* N/A */
			{ }
		}
	},
	[ALC880_FIXUP_3ST] = {
		.type = HDA_FIXUP_PINS,
		.v.pins = (const struct hda_pintbl[]) {
			{ 0x1e, 0x411111f0 }, /* N/A */
			{ }
		},
		.chained = true,
		.chain_id = ALC880_FIXUP_3ST_BASE,
	},
	[ALC880_FIXUP_3ST_DIG] = {
		.type = HDA_FIXUP_PINS,
		.v.pins = (const struct hda_pintbl[]) {
			{ 0x1e, 0x0144111e }, /* SPDIF */
			{ }
		},
		.chained = true,
		.chain_id = ALC880_FIXUP_3ST_BASE,
	},
	[ALC880_FIXUP_5ST_BASE] = {
		.type = HDA_FIXUP_PINS,
		.v.pins = (const struct hda_pintbl[]) {
			{ 0x14, 0x01014010 }, /* front */
			{ 0x15, 0x411111f0 }, /* N/A */
			{ 0x16, 0x01011411 }, /* CLFE */
			{ 0x17, 0x01016412 }, /* surr */
			{ 0x18, 0x01a19c30 }, /* mic-in */
			{ 0x19, 0x0121411f }, /* HP */
			{ 0x1a, 0x01813031 }, /* line-in */
			{ 0x1b, 0x02a19c40 }, /* front-mic */
			{ 0x1c, 0x411111f0 }, /* N/A */
			{ 0x1d, 0x411111f0 }, /* N/A */
			/* 0x1e is filled in below */
			{ 0x1f, 0x411111f0 }, /* N/A */
			{ }
		}
	},
	[ALC880_FIXUP_5ST] = {
		.type = HDA_FIXUP_PINS,
		.v.pins = (const struct hda_pintbl[]) {
			{ 0x1e, 0x411111f0 }, /* N/A */
			{ }
		},
		.chained = true,
		.chain_id = ALC880_FIXUP_5ST_BASE,
	},
	[ALC880_FIXUP_5ST_DIG] = {
		.type = HDA_FIXUP_PINS,
		.v.pins = (const struct hda_pintbl[]) {
			{ 0x1e, 0x0144111e }, /* SPDIF */
			{ }
		},
		.chained = true,
		.chain_id = ALC880_FIXUP_5ST_BASE,
	},
	[ALC880_FIXUP_6ST_BASE] = {
		.type = HDA_FIXUP_PINS,
		.v.pins = (const struct hda_pintbl[]) {
			{ 0x14, 0x01014010 }, /* front */
			{ 0x15, 0x01016412 }, /* surr */
			{ 0x16, 0x01011411 }, /* CLFE */
			{ 0x17, 0x01012414 }, /* side */
			{ 0x18, 0x01a19c30 }, /* mic-in */
			{ 0x19, 0x02a19c40 }, /* front-mic */
			{ 0x1a, 0x01813031 }, /* line-in */
			{ 0x1b, 0x0121411f }, /* HP */
			{ 0x1c, 0x411111f0 }, /* N/A */
			{ 0x1d, 0x411111f0 }, /* N/A */
			/* 0x1e is filled in below */
			{ 0x1f, 0x411111f0 }, /* N/A */
			{ }
		}
	},
	[ALC880_FIXUP_6ST] = {
		.type = HDA_FIXUP_PINS,
		.v.pins = (const struct hda_pintbl[]) {
			{ 0x1e, 0x411111f0 }, /* N/A */
			{ }
		},
		.chained = true,
		.chain_id = ALC880_FIXUP_6ST_BASE,
	},
	[ALC880_FIXUP_6ST_DIG] = {
		.type = HDA_FIXUP_PINS,
		.v.pins = (const struct hda_pintbl[]) {
			{ 0x1e, 0x0144111e }, /* SPDIF */
			{ }
		},
		.chained = true,
		.chain_id = ALC880_FIXUP_6ST_BASE,
	},
	[ALC880_FIXUP_6ST_AUTOMUTE] = {
		.type = HDA_FIXUP_PINS,
		.v.pins = (const struct hda_pintbl[]) {
			{ 0x1b, 0x0121401f }, /* HP with jack detect */
			{ }
		},
		.chained_before = true,
		.chain_id = ALC880_FIXUP_6ST_BASE,
	},
};

static const struct snd_pci_quirk alc880_fixup_tbl[] = {
	SND_PCI_QUIRK(0x1019, 0x0f69, "Coeus G610P", ALC880_FIXUP_W810),
	SND_PCI_QUIRK(0x1043, 0x10c3, "ASUS W5A", ALC880_FIXUP_ASUS_W5A),
	SND_PCI_QUIRK(0x1043, 0x1964, "ASUS Z71V", ALC880_FIXUP_Z71V),
	SND_PCI_QUIRK_VENDOR(0x1043, "ASUS", ALC880_FIXUP_GPIO1),
	SND_PCI_QUIRK(0x147b, 0x1045, "ABit AA8XE", ALC880_FIXUP_6ST_AUTOMUTE),
	SND_PCI_QUIRK(0x1558, 0x5401, "Clevo GPIO2", ALC880_FIXUP_GPIO2),
	SND_PCI_QUIRK_VENDOR(0x1558, "Clevo", ALC880_FIXUP_EAPD_COEF),
	SND_PCI_QUIRK(0x1584, 0x9050, "Uniwill", ALC880_FIXUP_UNIWILL_DIG),
	SND_PCI_QUIRK(0x1584, 0x9054, "Uniwill", ALC880_FIXUP_F1734),
	SND_PCI_QUIRK(0x1584, 0x9070, "Uniwill", ALC880_FIXUP_UNIWILL),
	SND_PCI_QUIRK(0x1584, 0x9077, "Uniwill P53", ALC880_FIXUP_VOL_KNOB),
	SND_PCI_QUIRK(0x161f, 0x203d, "W810", ALC880_FIXUP_W810),
	SND_PCI_QUIRK(0x161f, 0x205d, "Medion Rim 2150", ALC880_FIXUP_MEDION_RIM),
	SND_PCI_QUIRK(0x1631, 0xe011, "PB 13201056", ALC880_FIXUP_6ST_AUTOMUTE),
	SND_PCI_QUIRK(0x1734, 0x107c, "FSC Amilo M1437", ALC880_FIXUP_FUJITSU),
	SND_PCI_QUIRK(0x1734, 0x1094, "FSC Amilo M1451G", ALC880_FIXUP_FUJITSU),
	SND_PCI_QUIRK(0x1734, 0x10ac, "FSC AMILO Xi 1526", ALC880_FIXUP_F1734),
	SND_PCI_QUIRK(0x1734, 0x10b0, "FSC Amilo Pi1556", ALC880_FIXUP_FUJITSU),
	SND_PCI_QUIRK(0x1854, 0x003b, "LG", ALC880_FIXUP_LG),
	SND_PCI_QUIRK(0x1854, 0x005f, "LG P1 Express", ALC880_FIXUP_LG),
	SND_PCI_QUIRK(0x1854, 0x0068, "LG w1", ALC880_FIXUP_LG),
	SND_PCI_QUIRK(0x1854, 0x0077, "LG LW25", ALC880_FIXUP_LG_LW25),
	SND_PCI_QUIRK(0x19db, 0x4188, "TCL S700", ALC880_FIXUP_TCL_S700),

	/* Below is the copied entries from alc880_quirks.c.
	 * It's not quite sure whether BIOS sets the correct pin-config table
	 * on these machines, thus they are kept to be compatible with
	 * the old static quirks.  Once when it's confirmed to work without
	 * these overrides, it'd be better to remove.
	 */
	SND_PCI_QUIRK(0x1019, 0xa880, "ECS", ALC880_FIXUP_5ST_DIG),
	SND_PCI_QUIRK(0x1019, 0xa884, "Acer APFV", ALC880_FIXUP_6ST),
	SND_PCI_QUIRK(0x1025, 0x0070, "ULI", ALC880_FIXUP_3ST_DIG),
	SND_PCI_QUIRK(0x1025, 0x0077, "ULI", ALC880_FIXUP_6ST_DIG),
	SND_PCI_QUIRK(0x1025, 0x0078, "ULI", ALC880_FIXUP_6ST_DIG),
	SND_PCI_QUIRK(0x1025, 0x0087, "ULI", ALC880_FIXUP_6ST_DIG),
	SND_PCI_QUIRK(0x1025, 0xe309, "ULI", ALC880_FIXUP_3ST_DIG),
	SND_PCI_QUIRK(0x1025, 0xe310, "ULI", ALC880_FIXUP_3ST),
	SND_PCI_QUIRK(0x1039, 0x1234, NULL, ALC880_FIXUP_6ST_DIG),
	SND_PCI_QUIRK(0x104d, 0x81a0, "Sony", ALC880_FIXUP_3ST),
	SND_PCI_QUIRK(0x104d, 0x81d6, "Sony", ALC880_FIXUP_3ST),
	SND_PCI_QUIRK(0x107b, 0x3032, "Gateway", ALC880_FIXUP_5ST),
	SND_PCI_QUIRK(0x107b, 0x3033, "Gateway", ALC880_FIXUP_5ST),
	SND_PCI_QUIRK(0x107b, 0x4039, "Gateway", ALC880_FIXUP_5ST),
	SND_PCI_QUIRK(0x1297, 0xc790, "Shuttle ST20G5", ALC880_FIXUP_6ST_DIG),
	SND_PCI_QUIRK(0x1458, 0xa102, "Gigabyte K8", ALC880_FIXUP_6ST_DIG),
	SND_PCI_QUIRK(0x1462, 0x1150, "MSI", ALC880_FIXUP_6ST_DIG),
	SND_PCI_QUIRK(0x1509, 0x925d, "FIC P4M", ALC880_FIXUP_6ST_DIG),
	SND_PCI_QUIRK(0x1565, 0x8202, "Biostar", ALC880_FIXUP_5ST_DIG),
	SND_PCI_QUIRK(0x1695, 0x400d, "EPoX", ALC880_FIXUP_5ST_DIG),
	SND_PCI_QUIRK(0x1695, 0x4012, "EPox EP-5LDA", ALC880_FIXUP_5ST_DIG),
	SND_PCI_QUIRK(0x2668, 0x8086, NULL, ALC880_FIXUP_6ST_DIG), /* broken BIOS */
	SND_PCI_QUIRK(0x8086, 0x2668, NULL, ALC880_FIXUP_6ST_DIG),
	SND_PCI_QUIRK(0x8086, 0xa100, "Intel mobo", ALC880_FIXUP_5ST_DIG),
	SND_PCI_QUIRK(0x8086, 0xd400, "Intel mobo", ALC880_FIXUP_5ST_DIG),
	SND_PCI_QUIRK(0x8086, 0xd401, "Intel mobo", ALC880_FIXUP_5ST_DIG),
	SND_PCI_QUIRK(0x8086, 0xd402, "Intel mobo", ALC880_FIXUP_3ST_DIG),
	SND_PCI_QUIRK(0x8086, 0xe224, "Intel mobo", ALC880_FIXUP_5ST_DIG),
	SND_PCI_QUIRK(0x8086, 0xe305, "Intel mobo", ALC880_FIXUP_3ST_DIG),
	SND_PCI_QUIRK(0x8086, 0xe308, "Intel mobo", ALC880_FIXUP_3ST_DIG),
	SND_PCI_QUIRK(0x8086, 0xe400, "Intel mobo", ALC880_FIXUP_5ST_DIG),
	SND_PCI_QUIRK(0x8086, 0xe401, "Intel mobo", ALC880_FIXUP_5ST_DIG),
	SND_PCI_QUIRK(0x8086, 0xe402, "Intel mobo", ALC880_FIXUP_5ST_DIG),
	/* default Intel */
	SND_PCI_QUIRK_VENDOR(0x8086, "Intel mobo", ALC880_FIXUP_3ST),
	SND_PCI_QUIRK(0xa0a0, 0x0560, "AOpen i915GMm-HFS", ALC880_FIXUP_5ST_DIG),
	SND_PCI_QUIRK(0xe803, 0x1019, NULL, ALC880_FIXUP_6ST_DIG),
	{}
};

static const struct hda_model_fixup alc880_fixup_models[] = {
	{.id = ALC880_FIXUP_3ST, .name = "3stack"},
	{.id = ALC880_FIXUP_3ST_DIG, .name = "3stack-digout"},
	{.id = ALC880_FIXUP_5ST, .name = "5stack"},
	{.id = ALC880_FIXUP_5ST_DIG, .name = "5stack-digout"},
	{.id = ALC880_FIXUP_6ST, .name = "6stack"},
	{.id = ALC880_FIXUP_6ST_DIG, .name = "6stack-digout"},
	{.id = ALC880_FIXUP_6ST_AUTOMUTE, .name = "6stack-automute"},
	{}
};


/*
 * OK, here we have finally the patch for ALC880
 */
static int patch_alc880(struct hda_codec *codec)
{
	struct alc_spec *spec;
	int err;

	err = alc_alloc_spec(codec, 0x0b);
	if (err < 0)
		return err;

	spec = codec->spec;
	spec->gen.need_dac_fix = 1;
	spec->gen.beep_nid = 0x01;

	codec->patch_ops.unsol_event = alc880_unsol_event;

	snd_hda_pick_fixup(codec, alc880_fixup_models, alc880_fixup_tbl,
		       alc880_fixups);
	snd_hda_apply_fixup(codec, HDA_FIXUP_ACT_PRE_PROBE);

	/* automatic parse from the BIOS config */
	err = alc880_parse_auto_config(codec);
	if (err < 0)
		goto error;

	if (!spec->gen.no_analog) {
		err = set_beep_amp(spec, 0x0b, 0x05, HDA_INPUT);
		if (err < 0)
			goto error;
	}

	snd_hda_apply_fixup(codec, HDA_FIXUP_ACT_PROBE);

	return 0;

 error:
	alc_free(codec);
	return err;
}


/*
 * ALC260 support
 */
static int alc260_parse_auto_config(struct hda_codec *codec)
{
	static const hda_nid_t alc260_ignore[] = { 0x17, 0 };
	static const hda_nid_t alc260_ssids[] = { 0x10, 0x15, 0x0f, 0 };
	return alc_parse_auto_config(codec, alc260_ignore, alc260_ssids);
}

/*
 * Pin config fixes
 */
enum {
	ALC260_FIXUP_HP_DC5750,
	ALC260_FIXUP_HP_PIN_0F,
	ALC260_FIXUP_COEF,
	ALC260_FIXUP_GPIO1,
	ALC260_FIXUP_GPIO1_TOGGLE,
	ALC260_FIXUP_REPLACER,
	ALC260_FIXUP_HP_B1900,
	ALC260_FIXUP_KN1,
	ALC260_FIXUP_FSC_S7020,
	ALC260_FIXUP_FSC_S7020_JWSE,
	ALC260_FIXUP_VAIO_PINS,
};

static void alc260_gpio1_automute(struct hda_codec *codec)
{
	struct alc_spec *spec = codec->spec;

	alc_update_gpio_data(codec, 0x01, spec->gen.hp_jack_present);
}

static void alc260_fixup_gpio1_toggle(struct hda_codec *codec,
				      const struct hda_fixup *fix, int action)
{
	struct alc_spec *spec = codec->spec;
	if (action == HDA_FIXUP_ACT_PROBE) {
		/* although the machine has only one output pin, we need to
		 * toggle GPIO1 according to the jack state
		 */
		spec->gen.automute_hook = alc260_gpio1_automute;
		spec->gen.detect_hp = 1;
		spec->gen.automute_speaker = 1;
		spec->gen.autocfg.hp_pins[0] = 0x0f; /* copy it for automute */
		snd_hda_jack_detect_enable_callback(codec, 0x0f,
						    snd_hda_gen_hp_automute);
		alc_setup_gpio(codec, 0x01);
	}
}

static void alc260_fixup_kn1(struct hda_codec *codec,
			     const struct hda_fixup *fix, int action)
{
	struct alc_spec *spec = codec->spec;
	static const struct hda_pintbl pincfgs[] = {
		{ 0x0f, 0x02214000 }, /* HP/speaker */
		{ 0x12, 0x90a60160 }, /* int mic */
		{ 0x13, 0x02a19000 }, /* ext mic */
		{ 0x18, 0x01446000 }, /* SPDIF out */
		/* disable bogus I/O pins */
		{ 0x10, 0x411111f0 },
		{ 0x11, 0x411111f0 },
		{ 0x14, 0x411111f0 },
		{ 0x15, 0x411111f0 },
		{ 0x16, 0x411111f0 },
		{ 0x17, 0x411111f0 },
		{ 0x19, 0x411111f0 },
		{ }
	};

	switch (action) {
	case HDA_FIXUP_ACT_PRE_PROBE:
		snd_hda_apply_pincfgs(codec, pincfgs);
		spec->init_amp = ALC_INIT_NONE;
		break;
	}
}

static void alc260_fixup_fsc_s7020(struct hda_codec *codec,
				   const struct hda_fixup *fix, int action)
{
	struct alc_spec *spec = codec->spec;
	if (action == HDA_FIXUP_ACT_PRE_PROBE)
		spec->init_amp = ALC_INIT_NONE;
}

static void alc260_fixup_fsc_s7020_jwse(struct hda_codec *codec,
				   const struct hda_fixup *fix, int action)
{
	struct alc_spec *spec = codec->spec;
	if (action == HDA_FIXUP_ACT_PRE_PROBE) {
		spec->gen.add_jack_modes = 1;
		spec->gen.hp_mic = 1;
	}
}

static const struct hda_fixup alc260_fixups[] = {
	[ALC260_FIXUP_HP_DC5750] = {
		.type = HDA_FIXUP_PINS,
		.v.pins = (const struct hda_pintbl[]) {
			{ 0x11, 0x90130110 }, /* speaker */
			{ }
		}
	},
	[ALC260_FIXUP_HP_PIN_0F] = {
		.type = HDA_FIXUP_PINS,
		.v.pins = (const struct hda_pintbl[]) {
			{ 0x0f, 0x01214000 }, /* HP */
			{ }
		}
	},
	[ALC260_FIXUP_COEF] = {
		.type = HDA_FIXUP_VERBS,
		.v.verbs = (const struct hda_verb[]) {
			{ 0x1a, AC_VERB_SET_COEF_INDEX, 0x07 },
			{ 0x1a, AC_VERB_SET_PROC_COEF,  0x3040 },
			{ }
		},
	},
	[ALC260_FIXUP_GPIO1] = {
		.type = HDA_FIXUP_FUNC,
		.v.func = alc_fixup_gpio1,
	},
	[ALC260_FIXUP_GPIO1_TOGGLE] = {
		.type = HDA_FIXUP_FUNC,
		.v.func = alc260_fixup_gpio1_toggle,
		.chained = true,
		.chain_id = ALC260_FIXUP_HP_PIN_0F,
	},
	[ALC260_FIXUP_REPLACER] = {
		.type = HDA_FIXUP_VERBS,
		.v.verbs = (const struct hda_verb[]) {
			{ 0x1a, AC_VERB_SET_COEF_INDEX, 0x07 },
			{ 0x1a, AC_VERB_SET_PROC_COEF,  0x3050 },
			{ }
		},
		.chained = true,
		.chain_id = ALC260_FIXUP_GPIO1_TOGGLE,
	},
	[ALC260_FIXUP_HP_B1900] = {
		.type = HDA_FIXUP_FUNC,
		.v.func = alc260_fixup_gpio1_toggle,
		.chained = true,
		.chain_id = ALC260_FIXUP_COEF,
	},
	[ALC260_FIXUP_KN1] = {
		.type = HDA_FIXUP_FUNC,
		.v.func = alc260_fixup_kn1,
	},
	[ALC260_FIXUP_FSC_S7020] = {
		.type = HDA_FIXUP_FUNC,
		.v.func = alc260_fixup_fsc_s7020,
	},
	[ALC260_FIXUP_FSC_S7020_JWSE] = {
		.type = HDA_FIXUP_FUNC,
		.v.func = alc260_fixup_fsc_s7020_jwse,
		.chained = true,
		.chain_id = ALC260_FIXUP_FSC_S7020,
	},
	[ALC260_FIXUP_VAIO_PINS] = {
		.type = HDA_FIXUP_PINS,
		.v.pins = (const struct hda_pintbl[]) {
			/* Pin configs are missing completely on some VAIOs */
			{ 0x0f, 0x01211020 },
			{ 0x10, 0x0001003f },
			{ 0x11, 0x411111f0 },
			{ 0x12, 0x01a15930 },
			{ 0x13, 0x411111f0 },
			{ 0x14, 0x411111f0 },
			{ 0x15, 0x411111f0 },
			{ 0x16, 0x411111f0 },
			{ 0x17, 0x411111f0 },
			{ 0x18, 0x411111f0 },
			{ 0x19, 0x411111f0 },
			{ }
		}
	},
};

static const struct snd_pci_quirk alc260_fixup_tbl[] = {
	SND_PCI_QUIRK(0x1025, 0x007b, "Acer C20x", ALC260_FIXUP_GPIO1),
	SND_PCI_QUIRK(0x1025, 0x007f, "Acer Aspire 9500", ALC260_FIXUP_COEF),
	SND_PCI_QUIRK(0x1025, 0x008f, "Acer", ALC260_FIXUP_GPIO1),
	SND_PCI_QUIRK(0x103c, 0x280a, "HP dc5750", ALC260_FIXUP_HP_DC5750),
	SND_PCI_QUIRK(0x103c, 0x30ba, "HP Presario B1900", ALC260_FIXUP_HP_B1900),
	SND_PCI_QUIRK(0x104d, 0x81bb, "Sony VAIO", ALC260_FIXUP_VAIO_PINS),
	SND_PCI_QUIRK(0x104d, 0x81e2, "Sony VAIO TX", ALC260_FIXUP_HP_PIN_0F),
	SND_PCI_QUIRK(0x10cf, 0x1326, "FSC LifeBook S7020", ALC260_FIXUP_FSC_S7020),
	SND_PCI_QUIRK(0x1509, 0x4540, "Favorit 100XS", ALC260_FIXUP_GPIO1),
	SND_PCI_QUIRK(0x152d, 0x0729, "Quanta KN1", ALC260_FIXUP_KN1),
	SND_PCI_QUIRK(0x161f, 0x2057, "Replacer 672V", ALC260_FIXUP_REPLACER),
	SND_PCI_QUIRK(0x1631, 0xc017, "PB V7900", ALC260_FIXUP_COEF),
	{}
};

static const struct hda_model_fixup alc260_fixup_models[] = {
	{.id = ALC260_FIXUP_GPIO1, .name = "gpio1"},
	{.id = ALC260_FIXUP_COEF, .name = "coef"},
	{.id = ALC260_FIXUP_FSC_S7020, .name = "fujitsu"},
	{.id = ALC260_FIXUP_FSC_S7020_JWSE, .name = "fujitsu-jwse"},
	{}
};

/*
 */
static int patch_alc260(struct hda_codec *codec)
{
	struct alc_spec *spec;
	int err;

	err = alc_alloc_spec(codec, 0x07);
	if (err < 0)
		return err;

	spec = codec->spec;
	/* as quite a few machines require HP amp for speaker outputs,
	 * it's easier to enable it unconditionally; even if it's unneeded,
	 * it's almost harmless.
	 */
	spec->gen.prefer_hp_amp = 1;
	spec->gen.beep_nid = 0x01;

	spec->shutup = alc_eapd_shutup;

	snd_hda_pick_fixup(codec, alc260_fixup_models, alc260_fixup_tbl,
			   alc260_fixups);
	snd_hda_apply_fixup(codec, HDA_FIXUP_ACT_PRE_PROBE);

	/* automatic parse from the BIOS config */
	err = alc260_parse_auto_config(codec);
	if (err < 0)
		goto error;

	if (!spec->gen.no_analog) {
		err = set_beep_amp(spec, 0x07, 0x05, HDA_INPUT);
		if (err < 0)
			goto error;
	}

	snd_hda_apply_fixup(codec, HDA_FIXUP_ACT_PROBE);

	return 0;

 error:
	alc_free(codec);
	return err;
}


/*
 * ALC882/883/885/888/889 support
 *
 * ALC882 is almost identical with ALC880 but has cleaner and more flexible
 * configuration.  Each pin widget can choose any input DACs and a mixer.
 * Each ADC is connected from a mixer of all inputs.  This makes possible
 * 6-channel independent captures.
 *
 * In addition, an independent DAC for the multi-playback (not used in this
 * driver yet).
 */

/*
 * Pin config fixes
 */
enum {
	ALC882_FIXUP_ABIT_AW9D_MAX,
	ALC882_FIXUP_LENOVO_Y530,
	ALC882_FIXUP_PB_M5210,
	ALC882_FIXUP_ACER_ASPIRE_7736,
	ALC882_FIXUP_ASUS_W90V,
	ALC889_FIXUP_CD,
	ALC889_FIXUP_FRONT_HP_NO_PRESENCE,
	ALC889_FIXUP_VAIO_TT,
	ALC888_FIXUP_EEE1601,
	ALC882_FIXUP_EAPD,
	ALC883_FIXUP_EAPD,
	ALC883_FIXUP_ACER_EAPD,
	ALC882_FIXUP_GPIO1,
	ALC882_FIXUP_GPIO2,
	ALC882_FIXUP_GPIO3,
	ALC889_FIXUP_COEF,
	ALC882_FIXUP_ASUS_W2JC,
	ALC882_FIXUP_ACER_ASPIRE_4930G,
	ALC882_FIXUP_ACER_ASPIRE_8930G,
	ALC882_FIXUP_ASPIRE_8930G_VERBS,
	ALC885_FIXUP_MACPRO_GPIO,
	ALC889_FIXUP_DAC_ROUTE,
	ALC889_FIXUP_MBP_VREF,
	ALC889_FIXUP_IMAC91_VREF,
	ALC889_FIXUP_MBA11_VREF,
	ALC889_FIXUP_MBA21_VREF,
	ALC889_FIXUP_MP11_VREF,
	ALC889_FIXUP_MP41_VREF,
	ALC882_FIXUP_INV_DMIC,
	ALC882_FIXUP_NO_PRIMARY_HP,
	ALC887_FIXUP_ASUS_BASS,
	ALC887_FIXUP_BASS_CHMAP,
	ALC1220_FIXUP_GB_DUAL_CODECS,
	ALC1220_FIXUP_CLEVO_P950,
};

static void alc889_fixup_coef(struct hda_codec *codec,
			      const struct hda_fixup *fix, int action)
{
	if (action != HDA_FIXUP_ACT_INIT)
		return;
	alc_update_coef_idx(codec, 7, 0, 0x2030);
}

/* set up GPIO at initialization */
static void alc885_fixup_macpro_gpio(struct hda_codec *codec,
				     const struct hda_fixup *fix, int action)
{
	struct alc_spec *spec = codec->spec;

	spec->gpio_write_delay = true;
	alc_fixup_gpio3(codec, fix, action);
}

/* Fix the connection of some pins for ALC889:
 * At least, Acer Aspire 5935 shows the connections to DAC3/4 don't
 * work correctly (bko#42740)
 */
static void alc889_fixup_dac_route(struct hda_codec *codec,
				   const struct hda_fixup *fix, int action)
{
	if (action == HDA_FIXUP_ACT_PRE_PROBE) {
		/* fake the connections during parsing the tree */
		hda_nid_t conn1[2] = { 0x0c, 0x0d };
		hda_nid_t conn2[2] = { 0x0e, 0x0f };
		snd_hda_override_conn_list(codec, 0x14, 2, conn1);
		snd_hda_override_conn_list(codec, 0x15, 2, conn1);
		snd_hda_override_conn_list(codec, 0x18, 2, conn2);
		snd_hda_override_conn_list(codec, 0x1a, 2, conn2);
	} else if (action == HDA_FIXUP_ACT_PROBE) {
		/* restore the connections */
		hda_nid_t conn[5] = { 0x0c, 0x0d, 0x0e, 0x0f, 0x26 };
		snd_hda_override_conn_list(codec, 0x14, 5, conn);
		snd_hda_override_conn_list(codec, 0x15, 5, conn);
		snd_hda_override_conn_list(codec, 0x18, 5, conn);
		snd_hda_override_conn_list(codec, 0x1a, 5, conn);
	}
}

/* Set VREF on HP pin */
static void alc889_fixup_mbp_vref(struct hda_codec *codec,
				  const struct hda_fixup *fix, int action)
{
	struct alc_spec *spec = codec->spec;
	static hda_nid_t nids[3] = { 0x14, 0x15, 0x19 };
	int i;

	if (action != HDA_FIXUP_ACT_INIT)
		return;
	for (i = 0; i < ARRAY_SIZE(nids); i++) {
		unsigned int val = snd_hda_codec_get_pincfg(codec, nids[i]);
		if (get_defcfg_device(val) != AC_JACK_HP_OUT)
			continue;
		val = snd_hda_codec_get_pin_target(codec, nids[i]);
		val |= AC_PINCTL_VREF_80;
		snd_hda_set_pin_ctl(codec, nids[i], val);
		spec->gen.keep_vref_in_automute = 1;
		break;
	}
}

static void alc889_fixup_mac_pins(struct hda_codec *codec,
				  const hda_nid_t *nids, int num_nids)
{
	struct alc_spec *spec = codec->spec;
	int i;

	for (i = 0; i < num_nids; i++) {
		unsigned int val;
		val = snd_hda_codec_get_pin_target(codec, nids[i]);
		val |= AC_PINCTL_VREF_50;
		snd_hda_set_pin_ctl(codec, nids[i], val);
	}
	spec->gen.keep_vref_in_automute = 1;
}

/* Set VREF on speaker pins on imac91 */
static void alc889_fixup_imac91_vref(struct hda_codec *codec,
				     const struct hda_fixup *fix, int action)
{
	static hda_nid_t nids[2] = { 0x18, 0x1a };

	if (action == HDA_FIXUP_ACT_INIT)
		alc889_fixup_mac_pins(codec, nids, ARRAY_SIZE(nids));
}

/* Set VREF on speaker pins on mba11 */
static void alc889_fixup_mba11_vref(struct hda_codec *codec,
				    const struct hda_fixup *fix, int action)
{
	static hda_nid_t nids[1] = { 0x18 };

	if (action == HDA_FIXUP_ACT_INIT)
		alc889_fixup_mac_pins(codec, nids, ARRAY_SIZE(nids));
}

/* Set VREF on speaker pins on mba21 */
static void alc889_fixup_mba21_vref(struct hda_codec *codec,
				    const struct hda_fixup *fix, int action)
{
	static hda_nid_t nids[2] = { 0x18, 0x19 };

	if (action == HDA_FIXUP_ACT_INIT)
		alc889_fixup_mac_pins(codec, nids, ARRAY_SIZE(nids));
}

/* Don't take HP output as primary
 * Strangely, the speaker output doesn't work on Vaio Z and some Vaio
 * all-in-one desktop PCs (for example VGC-LN51JGB) through DAC 0x05
 */
static void alc882_fixup_no_primary_hp(struct hda_codec *codec,
				       const struct hda_fixup *fix, int action)
{
	struct alc_spec *spec = codec->spec;
	if (action == HDA_FIXUP_ACT_PRE_PROBE) {
		spec->gen.no_primary_hp = 1;
		spec->gen.no_multi_io = 1;
	}
}

static void alc_fixup_bass_chmap(struct hda_codec *codec,
				 const struct hda_fixup *fix, int action);

/* For dual-codec configuration, we need to disable some features to avoid
 * conflicts of kctls and PCM streams
 */
static void alc_fixup_dual_codecs(struct hda_codec *codec,
				  const struct hda_fixup *fix, int action)
{
	struct alc_spec *spec = codec->spec;

	if (action != HDA_FIXUP_ACT_PRE_PROBE)
		return;
	/* disable vmaster */
	spec->gen.suppress_vmaster = 1;
	/* auto-mute and auto-mic switch don't work with multiple codecs */
	spec->gen.suppress_auto_mute = 1;
	spec->gen.suppress_auto_mic = 1;
	/* disable aamix as well */
	spec->gen.mixer_nid = 0;
	/* add location prefix to avoid conflicts */
	codec->force_pin_prefix = 1;
}

static void rename_ctl(struct hda_codec *codec, const char *oldname,
		       const char *newname)
{
	struct snd_kcontrol *kctl;

	kctl = snd_hda_find_mixer_ctl(codec, oldname);
	if (kctl)
		strcpy(kctl->id.name, newname);
}

static void alc1220_fixup_gb_dual_codecs(struct hda_codec *codec,
					 const struct hda_fixup *fix,
					 int action)
{
	alc_fixup_dual_codecs(codec, fix, action);
	switch (action) {
	case HDA_FIXUP_ACT_PRE_PROBE:
		/* override card longname to provide a unique UCM profile */
		strcpy(codec->card->longname, "HDAudio-Gigabyte-ALC1220DualCodecs");
		break;
	case HDA_FIXUP_ACT_BUILD:
		/* rename Capture controls depending on the codec */
		rename_ctl(codec, "Capture Volume",
			   codec->addr == 0 ?
			   "Rear-Panel Capture Volume" :
			   "Front-Panel Capture Volume");
		rename_ctl(codec, "Capture Switch",
			   codec->addr == 0 ?
			   "Rear-Panel Capture Switch" :
			   "Front-Panel Capture Switch");
		break;
	}
}

static void alc1220_fixup_clevo_p950(struct hda_codec *codec,
				     const struct hda_fixup *fix,
				     int action)
{
	hda_nid_t conn1[1] = { 0x0c };

	if (action != HDA_FIXUP_ACT_PRE_PROBE)
		return;

	alc_update_coef_idx(codec, 0x7, 0, 0x3c3);
	/* We therefore want to make sure 0x14 (front headphone) and
	 * 0x1b (speakers) use the stereo DAC 0x02
	 */
	snd_hda_override_conn_list(codec, 0x14, 1, conn1);
	snd_hda_override_conn_list(codec, 0x1b, 1, conn1);
}

static const struct hda_fixup alc882_fixups[] = {
	[ALC882_FIXUP_ABIT_AW9D_MAX] = {
		.type = HDA_FIXUP_PINS,
		.v.pins = (const struct hda_pintbl[]) {
			{ 0x15, 0x01080104 }, /* side */
			{ 0x16, 0x01011012 }, /* rear */
			{ 0x17, 0x01016011 }, /* clfe */
			{ }
		}
	},
	[ALC882_FIXUP_LENOVO_Y530] = {
		.type = HDA_FIXUP_PINS,
		.v.pins = (const struct hda_pintbl[]) {
			{ 0x15, 0x99130112 }, /* rear int speakers */
			{ 0x16, 0x99130111 }, /* subwoofer */
			{ }
		}
	},
	[ALC882_FIXUP_PB_M5210] = {
		.type = HDA_FIXUP_PINCTLS,
		.v.pins = (const struct hda_pintbl[]) {
			{ 0x19, PIN_VREF50 },
			{}
		}
	},
	[ALC882_FIXUP_ACER_ASPIRE_7736] = {
		.type = HDA_FIXUP_FUNC,
		.v.func = alc_fixup_sku_ignore,
	},
	[ALC882_FIXUP_ASUS_W90V] = {
		.type = HDA_FIXUP_PINS,
		.v.pins = (const struct hda_pintbl[]) {
			{ 0x16, 0x99130110 }, /* fix sequence for CLFE */
			{ }
		}
	},
	[ALC889_FIXUP_CD] = {
		.type = HDA_FIXUP_PINS,
		.v.pins = (const struct hda_pintbl[]) {
			{ 0x1c, 0x993301f0 }, /* CD */
			{ }
		}
	},
	[ALC889_FIXUP_FRONT_HP_NO_PRESENCE] = {
		.type = HDA_FIXUP_PINS,
		.v.pins = (const struct hda_pintbl[]) {
			{ 0x1b, 0x02214120 }, /* Front HP jack is flaky, disable jack detect */
			{ }
		},
		.chained = true,
		.chain_id = ALC889_FIXUP_CD,
	},
	[ALC889_FIXUP_VAIO_TT] = {
		.type = HDA_FIXUP_PINS,
		.v.pins = (const struct hda_pintbl[]) {
			{ 0x17, 0x90170111 }, /* hidden surround speaker */
			{ }
		}
	},
	[ALC888_FIXUP_EEE1601] = {
		.type = HDA_FIXUP_VERBS,
		.v.verbs = (const struct hda_verb[]) {
			{ 0x20, AC_VERB_SET_COEF_INDEX, 0x0b },
			{ 0x20, AC_VERB_SET_PROC_COEF,  0x0838 },
			{ }
		}
	},
	[ALC882_FIXUP_EAPD] = {
		.type = HDA_FIXUP_VERBS,
		.v.verbs = (const struct hda_verb[]) {
			/* change to EAPD mode */
			{ 0x20, AC_VERB_SET_COEF_INDEX, 0x07 },
			{ 0x20, AC_VERB_SET_PROC_COEF, 0x3060 },
			{ }
		}
	},
	[ALC883_FIXUP_EAPD] = {
		.type = HDA_FIXUP_VERBS,
		.v.verbs = (const struct hda_verb[]) {
			/* change to EAPD mode */
			{ 0x20, AC_VERB_SET_COEF_INDEX, 0x07 },
			{ 0x20, AC_VERB_SET_PROC_COEF, 0x3070 },
			{ }
		}
	},
	[ALC883_FIXUP_ACER_EAPD] = {
		.type = HDA_FIXUP_VERBS,
		.v.verbs = (const struct hda_verb[]) {
			/* eanable EAPD on Acer laptops */
			{ 0x20, AC_VERB_SET_COEF_INDEX, 0x07 },
			{ 0x20, AC_VERB_SET_PROC_COEF, 0x3050 },
			{ }
		}
	},
	[ALC882_FIXUP_GPIO1] = {
		.type = HDA_FIXUP_FUNC,
		.v.func = alc_fixup_gpio1,
	},
	[ALC882_FIXUP_GPIO2] = {
		.type = HDA_FIXUP_FUNC,
		.v.func = alc_fixup_gpio2,
	},
	[ALC882_FIXUP_GPIO3] = {
		.type = HDA_FIXUP_FUNC,
		.v.func = alc_fixup_gpio3,
	},
	[ALC882_FIXUP_ASUS_W2JC] = {
		.type = HDA_FIXUP_FUNC,
		.v.func = alc_fixup_gpio1,
		.chained = true,
		.chain_id = ALC882_FIXUP_EAPD,
	},
	[ALC889_FIXUP_COEF] = {
		.type = HDA_FIXUP_FUNC,
		.v.func = alc889_fixup_coef,
	},
	[ALC882_FIXUP_ACER_ASPIRE_4930G] = {
		.type = HDA_FIXUP_PINS,
		.v.pins = (const struct hda_pintbl[]) {
			{ 0x16, 0x99130111 }, /* CLFE speaker */
			{ 0x17, 0x99130112 }, /* surround speaker */
			{ }
		},
		.chained = true,
		.chain_id = ALC882_FIXUP_GPIO1,
	},
	[ALC882_FIXUP_ACER_ASPIRE_8930G] = {
		.type = HDA_FIXUP_PINS,
		.v.pins = (const struct hda_pintbl[]) {
			{ 0x16, 0x99130111 }, /* CLFE speaker */
			{ 0x1b, 0x99130112 }, /* surround speaker */
			{ }
		},
		.chained = true,
		.chain_id = ALC882_FIXUP_ASPIRE_8930G_VERBS,
	},
	[ALC882_FIXUP_ASPIRE_8930G_VERBS] = {
		/* additional init verbs for Acer Aspire 8930G */
		.type = HDA_FIXUP_VERBS,
		.v.verbs = (const struct hda_verb[]) {
			/* Enable all DACs */
			/* DAC DISABLE/MUTE 1? */
			/*  setting bits 1-5 disables DAC nids 0x02-0x06
			 *  apparently. Init=0x38 */
			{ 0x20, AC_VERB_SET_COEF_INDEX, 0x03 },
			{ 0x20, AC_VERB_SET_PROC_COEF, 0x0000 },
			/* DAC DISABLE/MUTE 2? */
			/*  some bit here disables the other DACs.
			 *  Init=0x4900 */
			{ 0x20, AC_VERB_SET_COEF_INDEX, 0x08 },
			{ 0x20, AC_VERB_SET_PROC_COEF, 0x0000 },
			/* DMIC fix
			 * This laptop has a stereo digital microphone.
			 * The mics are only 1cm apart which makes the stereo
			 * useless. However, either the mic or the ALC889
			 * makes the signal become a difference/sum signal
			 * instead of standard stereo, which is annoying.
			 * So instead we flip this bit which makes the
			 * codec replicate the sum signal to both channels,
			 * turning it into a normal mono mic.
			 */
			/* DMIC_CONTROL? Init value = 0x0001 */
			{ 0x20, AC_VERB_SET_COEF_INDEX, 0x0b },
			{ 0x20, AC_VERB_SET_PROC_COEF, 0x0003 },
			{ 0x20, AC_VERB_SET_COEF_INDEX, 0x07 },
			{ 0x20, AC_VERB_SET_PROC_COEF, 0x3050 },
			{ }
		},
		.chained = true,
		.chain_id = ALC882_FIXUP_GPIO1,
	},
	[ALC885_FIXUP_MACPRO_GPIO] = {
		.type = HDA_FIXUP_FUNC,
		.v.func = alc885_fixup_macpro_gpio,
	},
	[ALC889_FIXUP_DAC_ROUTE] = {
		.type = HDA_FIXUP_FUNC,
		.v.func = alc889_fixup_dac_route,
	},
	[ALC889_FIXUP_MBP_VREF] = {
		.type = HDA_FIXUP_FUNC,
		.v.func = alc889_fixup_mbp_vref,
		.chained = true,
		.chain_id = ALC882_FIXUP_GPIO1,
	},
	[ALC889_FIXUP_IMAC91_VREF] = {
		.type = HDA_FIXUP_FUNC,
		.v.func = alc889_fixup_imac91_vref,
		.chained = true,
		.chain_id = ALC882_FIXUP_GPIO1,
	},
	[ALC889_FIXUP_MBA11_VREF] = {
		.type = HDA_FIXUP_FUNC,
		.v.func = alc889_fixup_mba11_vref,
		.chained = true,
		.chain_id = ALC889_FIXUP_MBP_VREF,
	},
	[ALC889_FIXUP_MBA21_VREF] = {
		.type = HDA_FIXUP_FUNC,
		.v.func = alc889_fixup_mba21_vref,
		.chained = true,
		.chain_id = ALC889_FIXUP_MBP_VREF,
	},
	[ALC889_FIXUP_MP11_VREF] = {
		.type = HDA_FIXUP_FUNC,
		.v.func = alc889_fixup_mba11_vref,
		.chained = true,
		.chain_id = ALC885_FIXUP_MACPRO_GPIO,
	},
	[ALC889_FIXUP_MP41_VREF] = {
		.type = HDA_FIXUP_FUNC,
		.v.func = alc889_fixup_mbp_vref,
		.chained = true,
		.chain_id = ALC885_FIXUP_MACPRO_GPIO,
	},
	[ALC882_FIXUP_INV_DMIC] = {
		.type = HDA_FIXUP_FUNC,
		.v.func = alc_fixup_inv_dmic,
	},
	[ALC882_FIXUP_NO_PRIMARY_HP] = {
		.type = HDA_FIXUP_FUNC,
		.v.func = alc882_fixup_no_primary_hp,
	},
	[ALC887_FIXUP_ASUS_BASS] = {
		.type = HDA_FIXUP_PINS,
		.v.pins = (const struct hda_pintbl[]) {
			{0x16, 0x99130130}, /* bass speaker */
			{}
		},
		.chained = true,
		.chain_id = ALC887_FIXUP_BASS_CHMAP,
	},
	[ALC887_FIXUP_BASS_CHMAP] = {
		.type = HDA_FIXUP_FUNC,
		.v.func = alc_fixup_bass_chmap,
	},
	[ALC1220_FIXUP_GB_DUAL_CODECS] = {
		.type = HDA_FIXUP_FUNC,
		.v.func = alc1220_fixup_gb_dual_codecs,
	},
	[ALC1220_FIXUP_CLEVO_P950] = {
		.type = HDA_FIXUP_FUNC,
		.v.func = alc1220_fixup_clevo_p950,
	},
};

static const struct snd_pci_quirk alc882_fixup_tbl[] = {
	SND_PCI_QUIRK(0x1025, 0x006c, "Acer Aspire 9810", ALC883_FIXUP_ACER_EAPD),
	SND_PCI_QUIRK(0x1025, 0x0090, "Acer Aspire", ALC883_FIXUP_ACER_EAPD),
	SND_PCI_QUIRK(0x1025, 0x0107, "Acer Aspire", ALC883_FIXUP_ACER_EAPD),
	SND_PCI_QUIRK(0x1025, 0x010a, "Acer Ferrari 5000", ALC883_FIXUP_ACER_EAPD),
	SND_PCI_QUIRK(0x1025, 0x0110, "Acer Aspire", ALC883_FIXUP_ACER_EAPD),
	SND_PCI_QUIRK(0x1025, 0x0112, "Acer Aspire 9303", ALC883_FIXUP_ACER_EAPD),
	SND_PCI_QUIRK(0x1025, 0x0121, "Acer Aspire 5920G", ALC883_FIXUP_ACER_EAPD),
	SND_PCI_QUIRK(0x1025, 0x013e, "Acer Aspire 4930G",
		      ALC882_FIXUP_ACER_ASPIRE_4930G),
	SND_PCI_QUIRK(0x1025, 0x013f, "Acer Aspire 5930G",
		      ALC882_FIXUP_ACER_ASPIRE_4930G),
	SND_PCI_QUIRK(0x1025, 0x0145, "Acer Aspire 8930G",
		      ALC882_FIXUP_ACER_ASPIRE_8930G),
	SND_PCI_QUIRK(0x1025, 0x0146, "Acer Aspire 6935G",
		      ALC882_FIXUP_ACER_ASPIRE_8930G),
	SND_PCI_QUIRK(0x1025, 0x015e, "Acer Aspire 6930G",
		      ALC882_FIXUP_ACER_ASPIRE_4930G),
	SND_PCI_QUIRK(0x1025, 0x0166, "Acer Aspire 6530G",
		      ALC882_FIXUP_ACER_ASPIRE_4930G),
	SND_PCI_QUIRK(0x1025, 0x0142, "Acer Aspire 7730G",
		      ALC882_FIXUP_ACER_ASPIRE_4930G),
	SND_PCI_QUIRK(0x1025, 0x0155, "Packard-Bell M5120", ALC882_FIXUP_PB_M5210),
	SND_PCI_QUIRK(0x1025, 0x021e, "Acer Aspire 5739G",
		      ALC882_FIXUP_ACER_ASPIRE_4930G),
	SND_PCI_QUIRK(0x1025, 0x0259, "Acer Aspire 5935", ALC889_FIXUP_DAC_ROUTE),
	SND_PCI_QUIRK(0x1025, 0x026b, "Acer Aspire 8940G", ALC882_FIXUP_ACER_ASPIRE_8930G),
	SND_PCI_QUIRK(0x1025, 0x0296, "Acer Aspire 7736z", ALC882_FIXUP_ACER_ASPIRE_7736),
	SND_PCI_QUIRK(0x1043, 0x13c2, "Asus A7M", ALC882_FIXUP_EAPD),
	SND_PCI_QUIRK(0x1043, 0x1873, "ASUS W90V", ALC882_FIXUP_ASUS_W90V),
	SND_PCI_QUIRK(0x1043, 0x1971, "Asus W2JC", ALC882_FIXUP_ASUS_W2JC),
	SND_PCI_QUIRK(0x1043, 0x835f, "Asus Eee 1601", ALC888_FIXUP_EEE1601),
	SND_PCI_QUIRK(0x1043, 0x84bc, "ASUS ET2700", ALC887_FIXUP_ASUS_BASS),
	SND_PCI_QUIRK(0x1043, 0x8691, "ASUS ROG Ranger VIII", ALC882_FIXUP_GPIO3),
	SND_PCI_QUIRK(0x104d, 0x9047, "Sony Vaio TT", ALC889_FIXUP_VAIO_TT),
	SND_PCI_QUIRK(0x104d, 0x905a, "Sony Vaio Z", ALC882_FIXUP_NO_PRIMARY_HP),
	SND_PCI_QUIRK(0x104d, 0x9060, "Sony Vaio VPCL14M1R", ALC882_FIXUP_NO_PRIMARY_HP),
	SND_PCI_QUIRK(0x104d, 0x9043, "Sony Vaio VGC-LN51JGB", ALC882_FIXUP_NO_PRIMARY_HP),
	SND_PCI_QUIRK(0x104d, 0x9044, "Sony VAIO AiO", ALC882_FIXUP_NO_PRIMARY_HP),

	/* All Apple entries are in codec SSIDs */
	SND_PCI_QUIRK(0x106b, 0x00a0, "MacBookPro 3,1", ALC889_FIXUP_MBP_VREF),
	SND_PCI_QUIRK(0x106b, 0x00a1, "Macbook", ALC889_FIXUP_MBP_VREF),
	SND_PCI_QUIRK(0x106b, 0x00a4, "MacbookPro 4,1", ALC889_FIXUP_MBP_VREF),
	SND_PCI_QUIRK(0x106b, 0x0c00, "Mac Pro", ALC889_FIXUP_MP11_VREF),
	SND_PCI_QUIRK(0x106b, 0x1000, "iMac 24", ALC885_FIXUP_MACPRO_GPIO),
	SND_PCI_QUIRK(0x106b, 0x2800, "AppleTV", ALC885_FIXUP_MACPRO_GPIO),
	SND_PCI_QUIRK(0x106b, 0x2c00, "MacbookPro rev3", ALC889_FIXUP_MBP_VREF),
	SND_PCI_QUIRK(0x106b, 0x3000, "iMac", ALC889_FIXUP_MBP_VREF),
	SND_PCI_QUIRK(0x106b, 0x3200, "iMac 7,1 Aluminum", ALC882_FIXUP_EAPD),
	SND_PCI_QUIRK(0x106b, 0x3400, "MacBookAir 1,1", ALC889_FIXUP_MBA11_VREF),
	SND_PCI_QUIRK(0x106b, 0x3500, "MacBookAir 2,1", ALC889_FIXUP_MBA21_VREF),
	SND_PCI_QUIRK(0x106b, 0x3600, "Macbook 3,1", ALC889_FIXUP_MBP_VREF),
	SND_PCI_QUIRK(0x106b, 0x3800, "MacbookPro 4,1", ALC889_FIXUP_MBP_VREF),
	SND_PCI_QUIRK(0x106b, 0x3e00, "iMac 24 Aluminum", ALC885_FIXUP_MACPRO_GPIO),
	SND_PCI_QUIRK(0x106b, 0x3f00, "Macbook 5,1", ALC889_FIXUP_IMAC91_VREF),
	SND_PCI_QUIRK(0x106b, 0x4000, "MacbookPro 5,1", ALC889_FIXUP_IMAC91_VREF),
	SND_PCI_QUIRK(0x106b, 0x4100, "Macmini 3,1", ALC889_FIXUP_IMAC91_VREF),
	SND_PCI_QUIRK(0x106b, 0x4200, "Mac Pro 4,1/5,1", ALC889_FIXUP_MP41_VREF),
	SND_PCI_QUIRK(0x106b, 0x4300, "iMac 9,1", ALC889_FIXUP_IMAC91_VREF),
	SND_PCI_QUIRK(0x106b, 0x4600, "MacbookPro 5,2", ALC889_FIXUP_IMAC91_VREF),
	SND_PCI_QUIRK(0x106b, 0x4900, "iMac 9,1 Aluminum", ALC889_FIXUP_IMAC91_VREF),
	SND_PCI_QUIRK(0x106b, 0x4a00, "Macbook 5,2", ALC889_FIXUP_MBA11_VREF),

	SND_PCI_QUIRK(0x1071, 0x8258, "Evesham Voyaeger", ALC882_FIXUP_EAPD),
	SND_PCI_QUIRK(0x1458, 0xa002, "Gigabyte EP45-DS3/Z87X-UD3H", ALC889_FIXUP_FRONT_HP_NO_PRESENCE),
	SND_PCI_QUIRK(0x1458, 0xa0b8, "Gigabyte AZ370-Gaming", ALC1220_FIXUP_GB_DUAL_CODECS),
	SND_PCI_QUIRK(0x1462, 0x7350, "MSI-7350", ALC889_FIXUP_CD),
	SND_PCI_QUIRK(0x1462, 0xda57, "MSI Z270-Gaming", ALC1220_FIXUP_GB_DUAL_CODECS),
	SND_PCI_QUIRK_VENDOR(0x1462, "MSI", ALC882_FIXUP_GPIO3),
	SND_PCI_QUIRK(0x147b, 0x107a, "Abit AW9D-MAX", ALC882_FIXUP_ABIT_AW9D_MAX),
	SND_PCI_QUIRK(0x1558, 0x9501, "Clevo P950HR", ALC1220_FIXUP_CLEVO_P950),
	SND_PCI_QUIRK(0x1558, 0x95e1, "Clevo P95xER", ALC1220_FIXUP_CLEVO_P950),
	SND_PCI_QUIRK(0x1558, 0x95e2, "Clevo P950ER", ALC1220_FIXUP_CLEVO_P950),
	SND_PCI_QUIRK_VENDOR(0x1558, "Clevo laptop", ALC882_FIXUP_EAPD),
	SND_PCI_QUIRK(0x161f, 0x2054, "Medion laptop", ALC883_FIXUP_EAPD),
	SND_PCI_QUIRK(0x17aa, 0x3a0d, "Lenovo Y530", ALC882_FIXUP_LENOVO_Y530),
	SND_PCI_QUIRK(0x8086, 0x0022, "DX58SO", ALC889_FIXUP_COEF),
	{}
};

static const struct hda_model_fixup alc882_fixup_models[] = {
	{.id = ALC882_FIXUP_ABIT_AW9D_MAX, .name = "abit-aw9d"},
	{.id = ALC882_FIXUP_LENOVO_Y530, .name = "lenovo-y530"},
	{.id = ALC882_FIXUP_ACER_ASPIRE_7736, .name = "acer-aspire-7736"},
	{.id = ALC882_FIXUP_ASUS_W90V, .name = "asus-w90v"},
	{.id = ALC889_FIXUP_CD, .name = "cd"},
	{.id = ALC889_FIXUP_FRONT_HP_NO_PRESENCE, .name = "no-front-hp"},
	{.id = ALC889_FIXUP_VAIO_TT, .name = "vaio-tt"},
	{.id = ALC888_FIXUP_EEE1601, .name = "eee1601"},
	{.id = ALC882_FIXUP_EAPD, .name = "alc882-eapd"},
	{.id = ALC883_FIXUP_EAPD, .name = "alc883-eapd"},
	{.id = ALC882_FIXUP_GPIO1, .name = "gpio1"},
	{.id = ALC882_FIXUP_GPIO2, .name = "gpio2"},
	{.id = ALC882_FIXUP_GPIO3, .name = "gpio3"},
	{.id = ALC889_FIXUP_COEF, .name = "alc889-coef"},
	{.id = ALC882_FIXUP_ASUS_W2JC, .name = "asus-w2jc"},
	{.id = ALC882_FIXUP_ACER_ASPIRE_4930G, .name = "acer-aspire-4930g"},
	{.id = ALC882_FIXUP_ACER_ASPIRE_8930G, .name = "acer-aspire-8930g"},
	{.id = ALC883_FIXUP_ACER_EAPD, .name = "acer-aspire"},
	{.id = ALC885_FIXUP_MACPRO_GPIO, .name = "macpro-gpio"},
	{.id = ALC889_FIXUP_DAC_ROUTE, .name = "dac-route"},
	{.id = ALC889_FIXUP_MBP_VREF, .name = "mbp-vref"},
	{.id = ALC889_FIXUP_IMAC91_VREF, .name = "imac91-vref"},
	{.id = ALC889_FIXUP_MBA11_VREF, .name = "mba11-vref"},
	{.id = ALC889_FIXUP_MBA21_VREF, .name = "mba21-vref"},
	{.id = ALC889_FIXUP_MP11_VREF, .name = "mp11-vref"},
	{.id = ALC889_FIXUP_MP41_VREF, .name = "mp41-vref"},
	{.id = ALC882_FIXUP_INV_DMIC, .name = "inv-dmic"},
	{.id = ALC882_FIXUP_NO_PRIMARY_HP, .name = "no-primary-hp"},
	{.id = ALC887_FIXUP_ASUS_BASS, .name = "asus-bass"},
	{.id = ALC1220_FIXUP_GB_DUAL_CODECS, .name = "dual-codecs"},
	{.id = ALC1220_FIXUP_CLEVO_P950, .name = "clevo-p950"},
	{}
};

/*
 * BIOS auto configuration
 */
/* almost identical with ALC880 parser... */
static int alc882_parse_auto_config(struct hda_codec *codec)
{
	static const hda_nid_t alc882_ignore[] = { 0x1d, 0 };
	static const hda_nid_t alc882_ssids[] = { 0x15, 0x1b, 0x14, 0 };
	return alc_parse_auto_config(codec, alc882_ignore, alc882_ssids);
}

/*
 */
static int patch_alc882(struct hda_codec *codec)
{
	struct alc_spec *spec;
	int err;

	err = alc_alloc_spec(codec, 0x0b);
	if (err < 0)
		return err;

	spec = codec->spec;

	switch (codec->core.vendor_id) {
	case 0x10ec0882:
	case 0x10ec0885:
	case 0x10ec0900:
	case 0x10ec1220:
		break;
	default:
		/* ALC883 and variants */
		alc_fix_pll_init(codec, 0x20, 0x0a, 10);
		break;
	}

	snd_hda_pick_fixup(codec, alc882_fixup_models, alc882_fixup_tbl,
		       alc882_fixups);
	snd_hda_apply_fixup(codec, HDA_FIXUP_ACT_PRE_PROBE);

	alc_auto_parse_customize_define(codec);

	if (has_cdefine_beep(codec))
		spec->gen.beep_nid = 0x01;

	/* automatic parse from the BIOS config */
	err = alc882_parse_auto_config(codec);
	if (err < 0)
		goto error;

	if (!spec->gen.no_analog && spec->gen.beep_nid) {
		err = set_beep_amp(spec, 0x0b, 0x05, HDA_INPUT);
		if (err < 0)
			goto error;
	}

	snd_hda_apply_fixup(codec, HDA_FIXUP_ACT_PROBE);

	return 0;

 error:
	alc_free(codec);
	return err;
}


/*
 * ALC262 support
 */
static int alc262_parse_auto_config(struct hda_codec *codec)
{
	static const hda_nid_t alc262_ignore[] = { 0x1d, 0 };
	static const hda_nid_t alc262_ssids[] = { 0x15, 0x1b, 0x14, 0 };
	return alc_parse_auto_config(codec, alc262_ignore, alc262_ssids);
}

/*
 * Pin config fixes
 */
enum {
	ALC262_FIXUP_FSC_H270,
	ALC262_FIXUP_FSC_S7110,
	ALC262_FIXUP_HP_Z200,
	ALC262_FIXUP_TYAN,
	ALC262_FIXUP_LENOVO_3000,
	ALC262_FIXUP_BENQ,
	ALC262_FIXUP_BENQ_T31,
	ALC262_FIXUP_INV_DMIC,
	ALC262_FIXUP_INTEL_BAYLEYBAY,
};

static const struct hda_fixup alc262_fixups[] = {
	[ALC262_FIXUP_FSC_H270] = {
		.type = HDA_FIXUP_PINS,
		.v.pins = (const struct hda_pintbl[]) {
			{ 0x14, 0x99130110 }, /* speaker */
			{ 0x15, 0x0221142f }, /* front HP */
			{ 0x1b, 0x0121141f }, /* rear HP */
			{ }
		}
	},
	[ALC262_FIXUP_FSC_S7110] = {
		.type = HDA_FIXUP_PINS,
		.v.pins = (const struct hda_pintbl[]) {
			{ 0x15, 0x90170110 }, /* speaker */
			{ }
		},
		.chained = true,
		.chain_id = ALC262_FIXUP_BENQ,
	},
	[ALC262_FIXUP_HP_Z200] = {
		.type = HDA_FIXUP_PINS,
		.v.pins = (const struct hda_pintbl[]) {
			{ 0x16, 0x99130120 }, /* internal speaker */
			{ }
		}
	},
	[ALC262_FIXUP_TYAN] = {
		.type = HDA_FIXUP_PINS,
		.v.pins = (const struct hda_pintbl[]) {
			{ 0x14, 0x1993e1f0 }, /* int AUX */
			{ }
		}
	},
	[ALC262_FIXUP_LENOVO_3000] = {
		.type = HDA_FIXUP_PINCTLS,
		.v.pins = (const struct hda_pintbl[]) {
			{ 0x19, PIN_VREF50 },
			{}
		},
		.chained = true,
		.chain_id = ALC262_FIXUP_BENQ,
	},
	[ALC262_FIXUP_BENQ] = {
		.type = HDA_FIXUP_VERBS,
		.v.verbs = (const struct hda_verb[]) {
			{ 0x20, AC_VERB_SET_COEF_INDEX, 0x07 },
			{ 0x20, AC_VERB_SET_PROC_COEF, 0x3070 },
			{}
		}
	},
	[ALC262_FIXUP_BENQ_T31] = {
		.type = HDA_FIXUP_VERBS,
		.v.verbs = (const struct hda_verb[]) {
			{ 0x20, AC_VERB_SET_COEF_INDEX, 0x07 },
			{ 0x20, AC_VERB_SET_PROC_COEF, 0x3050 },
			{}
		}
	},
	[ALC262_FIXUP_INV_DMIC] = {
		.type = HDA_FIXUP_FUNC,
		.v.func = alc_fixup_inv_dmic,
	},
	[ALC262_FIXUP_INTEL_BAYLEYBAY] = {
		.type = HDA_FIXUP_FUNC,
		.v.func = alc_fixup_no_depop_delay,
	},
};

static const struct snd_pci_quirk alc262_fixup_tbl[] = {
	SND_PCI_QUIRK(0x103c, 0x170b, "HP Z200", ALC262_FIXUP_HP_Z200),
	SND_PCI_QUIRK(0x10cf, 0x1397, "Fujitsu Lifebook S7110", ALC262_FIXUP_FSC_S7110),
	SND_PCI_QUIRK(0x10cf, 0x142d, "Fujitsu Lifebook E8410", ALC262_FIXUP_BENQ),
	SND_PCI_QUIRK(0x10f1, 0x2915, "Tyan Thunder n6650W", ALC262_FIXUP_TYAN),
	SND_PCI_QUIRK(0x1734, 0x1141, "FSC ESPRIMO U9210", ALC262_FIXUP_FSC_H270),
	SND_PCI_QUIRK(0x1734, 0x1147, "FSC Celsius H270", ALC262_FIXUP_FSC_H270),
	SND_PCI_QUIRK(0x17aa, 0x384e, "Lenovo 3000", ALC262_FIXUP_LENOVO_3000),
	SND_PCI_QUIRK(0x17ff, 0x0560, "Benq ED8", ALC262_FIXUP_BENQ),
	SND_PCI_QUIRK(0x17ff, 0x058d, "Benq T31-16", ALC262_FIXUP_BENQ_T31),
	SND_PCI_QUIRK(0x8086, 0x7270, "BayleyBay", ALC262_FIXUP_INTEL_BAYLEYBAY),
	{}
};

static const struct hda_model_fixup alc262_fixup_models[] = {
	{.id = ALC262_FIXUP_INV_DMIC, .name = "inv-dmic"},
	{.id = ALC262_FIXUP_FSC_H270, .name = "fsc-h270"},
	{.id = ALC262_FIXUP_FSC_S7110, .name = "fsc-s7110"},
	{.id = ALC262_FIXUP_HP_Z200, .name = "hp-z200"},
	{.id = ALC262_FIXUP_TYAN, .name = "tyan"},
	{.id = ALC262_FIXUP_LENOVO_3000, .name = "lenovo-3000"},
	{.id = ALC262_FIXUP_BENQ, .name = "benq"},
	{.id = ALC262_FIXUP_BENQ_T31, .name = "benq-t31"},
	{.id = ALC262_FIXUP_INTEL_BAYLEYBAY, .name = "bayleybay"},
	{}
};

/*
 */
static int patch_alc262(struct hda_codec *codec)
{
	struct alc_spec *spec;
	int err;

	err = alc_alloc_spec(codec, 0x0b);
	if (err < 0)
		return err;

	spec = codec->spec;
	spec->gen.shared_mic_vref_pin = 0x18;

	spec->shutup = alc_eapd_shutup;

#if 0
	/* pshou 07/11/05  set a zero PCM sample to DAC when FIFO is
	 * under-run
	 */
	alc_update_coefex_idx(codec, 0x1a, 7, 0, 0x80);
#endif
	alc_fix_pll_init(codec, 0x20, 0x0a, 10);

	snd_hda_pick_fixup(codec, alc262_fixup_models, alc262_fixup_tbl,
		       alc262_fixups);
	snd_hda_apply_fixup(codec, HDA_FIXUP_ACT_PRE_PROBE);

	alc_auto_parse_customize_define(codec);

	if (has_cdefine_beep(codec))
		spec->gen.beep_nid = 0x01;

	/* automatic parse from the BIOS config */
	err = alc262_parse_auto_config(codec);
	if (err < 0)
		goto error;

	if (!spec->gen.no_analog && spec->gen.beep_nid) {
		err = set_beep_amp(spec, 0x0b, 0x05, HDA_INPUT);
		if (err < 0)
			goto error;
	}

	snd_hda_apply_fixup(codec, HDA_FIXUP_ACT_PROBE);

	return 0;

 error:
	alc_free(codec);
	return err;
}

/*
 *  ALC268
 */
/* bind Beep switches of both NID 0x0f and 0x10 */
static int alc268_beep_switch_put(struct snd_kcontrol *kcontrol,
				  struct snd_ctl_elem_value *ucontrol)
{
	struct hda_codec *codec = snd_kcontrol_chip(kcontrol);
	unsigned long pval;
	int err;

	mutex_lock(&codec->control_mutex);
	pval = kcontrol->private_value;
	kcontrol->private_value = (pval & ~0xff) | 0x0f;
	err = snd_hda_mixer_amp_switch_put(kcontrol, ucontrol);
	if (err >= 0) {
		kcontrol->private_value = (pval & ~0xff) | 0x10;
		err = snd_hda_mixer_amp_switch_put(kcontrol, ucontrol);
	}
	kcontrol->private_value = pval;
	mutex_unlock(&codec->control_mutex);
	return err;
}

static const struct snd_kcontrol_new alc268_beep_mixer[] = {
	HDA_CODEC_VOLUME("Beep Playback Volume", 0x1d, 0x0, HDA_INPUT),
	{
		.iface = SNDRV_CTL_ELEM_IFACE_MIXER,
		.name = "Beep Playback Switch",
		.subdevice = HDA_SUBDEV_AMP_FLAG,
		.info = snd_hda_mixer_amp_switch_info,
		.get = snd_hda_mixer_amp_switch_get,
		.put = alc268_beep_switch_put,
		.private_value = HDA_COMPOSE_AMP_VAL(0x0f, 3, 1, HDA_INPUT)
	},
};

/* set PCBEEP vol = 0, mute connections */
static const struct hda_verb alc268_beep_init_verbs[] = {
	{0x1d, AC_VERB_SET_AMP_GAIN_MUTE, AMP_IN_UNMUTE(0)},
	{0x0f, AC_VERB_SET_AMP_GAIN_MUTE, AMP_IN_MUTE(1)},
	{0x10, AC_VERB_SET_AMP_GAIN_MUTE, AMP_IN_MUTE(1)},
	{ }
};

enum {
	ALC268_FIXUP_INV_DMIC,
	ALC268_FIXUP_HP_EAPD,
	ALC268_FIXUP_SPDIF,
};

static const struct hda_fixup alc268_fixups[] = {
	[ALC268_FIXUP_INV_DMIC] = {
		.type = HDA_FIXUP_FUNC,
		.v.func = alc_fixup_inv_dmic,
	},
	[ALC268_FIXUP_HP_EAPD] = {
		.type = HDA_FIXUP_VERBS,
		.v.verbs = (const struct hda_verb[]) {
			{0x15, AC_VERB_SET_EAPD_BTLENABLE, 0},
			{}
		}
	},
	[ALC268_FIXUP_SPDIF] = {
		.type = HDA_FIXUP_PINS,
		.v.pins = (const struct hda_pintbl[]) {
			{ 0x1e, 0x014b1180 }, /* enable SPDIF out */
			{}
		}
	},
};

static const struct hda_model_fixup alc268_fixup_models[] = {
	{.id = ALC268_FIXUP_INV_DMIC, .name = "inv-dmic"},
	{.id = ALC268_FIXUP_HP_EAPD, .name = "hp-eapd"},
	{.id = ALC268_FIXUP_SPDIF, .name = "spdif"},
	{}
};

static const struct snd_pci_quirk alc268_fixup_tbl[] = {
	SND_PCI_QUIRK(0x1025, 0x0139, "Acer TravelMate 6293", ALC268_FIXUP_SPDIF),
	SND_PCI_QUIRK(0x1025, 0x015b, "Acer AOA 150 (ZG5)", ALC268_FIXUP_INV_DMIC),
	/* below is codec SSID since multiple Toshiba laptops have the
	 * same PCI SSID 1179:ff00
	 */
	SND_PCI_QUIRK(0x1179, 0xff06, "Toshiba P200", ALC268_FIXUP_HP_EAPD),
	{}
};

/*
 * BIOS auto configuration
 */
static int alc268_parse_auto_config(struct hda_codec *codec)
{
	static const hda_nid_t alc268_ssids[] = { 0x15, 0x1b, 0x14, 0 };
	return alc_parse_auto_config(codec, NULL, alc268_ssids);
}

/*
 */
static int patch_alc268(struct hda_codec *codec)
{
	struct alc_spec *spec;
	int i, err;

	/* ALC268 has no aa-loopback mixer */
	err = alc_alloc_spec(codec, 0);
	if (err < 0)
		return err;

	spec = codec->spec;
	spec->gen.beep_nid = 0x01;

	spec->shutup = alc_eapd_shutup;

	snd_hda_pick_fixup(codec, alc268_fixup_models, alc268_fixup_tbl, alc268_fixups);
	snd_hda_apply_fixup(codec, HDA_FIXUP_ACT_PRE_PROBE);

	/* automatic parse from the BIOS config */
	err = alc268_parse_auto_config(codec);
	if (err < 0)
		goto error;

	if (err > 0 && !spec->gen.no_analog &&
	    spec->gen.autocfg.speaker_pins[0] != 0x1d) {
		for (i = 0; i < ARRAY_SIZE(alc268_beep_mixer); i++) {
			if (!snd_hda_gen_add_kctl(&spec->gen, NULL,
						  &alc268_beep_mixer[i])) {
				err = -ENOMEM;
				goto error;
			}
		}
		snd_hda_add_verbs(codec, alc268_beep_init_verbs);
		if (!query_amp_caps(codec, 0x1d, HDA_INPUT))
			/* override the amp caps for beep generator */
			snd_hda_override_amp_caps(codec, 0x1d, HDA_INPUT,
					  (0x0c << AC_AMPCAP_OFFSET_SHIFT) |
					  (0x0c << AC_AMPCAP_NUM_STEPS_SHIFT) |
					  (0x07 << AC_AMPCAP_STEP_SIZE_SHIFT) |
					  (0 << AC_AMPCAP_MUTE_SHIFT));
	}

	snd_hda_apply_fixup(codec, HDA_FIXUP_ACT_PROBE);

	return 0;

 error:
	alc_free(codec);
	return err;
}

/*
 * ALC269
 */

static const struct hda_pcm_stream alc269_44k_pcm_analog_playback = {
	.rates = SNDRV_PCM_RATE_44100, /* fixed rate */
};

static const struct hda_pcm_stream alc269_44k_pcm_analog_capture = {
	.rates = SNDRV_PCM_RATE_44100, /* fixed rate */
};

/* different alc269-variants */
enum {
	ALC269_TYPE_ALC269VA,
	ALC269_TYPE_ALC269VB,
	ALC269_TYPE_ALC269VC,
	ALC269_TYPE_ALC269VD,
	ALC269_TYPE_ALC280,
	ALC269_TYPE_ALC282,
	ALC269_TYPE_ALC283,
	ALC269_TYPE_ALC284,
	ALC269_TYPE_ALC293,
	ALC269_TYPE_ALC286,
	ALC269_TYPE_ALC298,
	ALC269_TYPE_ALC255,
	ALC269_TYPE_ALC256,
	ALC269_TYPE_ALC257,
	ALC269_TYPE_ALC215,
	ALC269_TYPE_ALC225,
	ALC269_TYPE_ALC294,
	ALC269_TYPE_ALC300,
	ALC269_TYPE_ALC700,
};

/*
 * BIOS auto configuration
 */
static int alc269_parse_auto_config(struct hda_codec *codec)
{
	static const hda_nid_t alc269_ignore[] = { 0x1d, 0 };
	static const hda_nid_t alc269_ssids[] = { 0, 0x1b, 0x14, 0x21 };
	static const hda_nid_t alc269va_ssids[] = { 0x15, 0x1b, 0x14, 0 };
	struct alc_spec *spec = codec->spec;
	const hda_nid_t *ssids;

	switch (spec->codec_variant) {
	case ALC269_TYPE_ALC269VA:
	case ALC269_TYPE_ALC269VC:
	case ALC269_TYPE_ALC280:
	case ALC269_TYPE_ALC284:
	case ALC269_TYPE_ALC293:
		ssids = alc269va_ssids;
		break;
	case ALC269_TYPE_ALC269VB:
	case ALC269_TYPE_ALC269VD:
	case ALC269_TYPE_ALC282:
	case ALC269_TYPE_ALC283:
	case ALC269_TYPE_ALC286:
	case ALC269_TYPE_ALC298:
	case ALC269_TYPE_ALC255:
	case ALC269_TYPE_ALC256:
	case ALC269_TYPE_ALC257:
	case ALC269_TYPE_ALC215:
	case ALC269_TYPE_ALC225:
	case ALC269_TYPE_ALC294:
	case ALC269_TYPE_ALC300:
	case ALC269_TYPE_ALC700:
		ssids = alc269_ssids;
		break;
	default:
		ssids = alc269_ssids;
		break;
	}

	return alc_parse_auto_config(codec, alc269_ignore, ssids);
}

static int find_ext_mic_pin(struct hda_codec *codec);

static void alc286_shutup(struct hda_codec *codec)
{
	const struct hda_pincfg *pin;
	int i;
	int mic_pin = find_ext_mic_pin(codec);
	/* don't shut up pins when unloading the driver; otherwise it breaks
	 * the default pin setup at the next load of the driver
	 */
	if (codec->bus->shutdown)
		return;
	snd_array_for_each(&codec->init_pins, i, pin) {
		/* use read here for syncing after issuing each verb */
		if (pin->nid != mic_pin)
			snd_hda_codec_read(codec, pin->nid, 0,
					AC_VERB_SET_PIN_WIDGET_CONTROL, 0);
	}
	codec->pins_shutup = 1;
}

static void alc269vb_toggle_power_output(struct hda_codec *codec, int power_up)
{
	alc_update_coef_idx(codec, 0x04, 1 << 11, power_up ? (1 << 11) : 0);
}

static void alc269_shutup(struct hda_codec *codec)
{
	struct alc_spec *spec = codec->spec;

	if (spec->codec_variant == ALC269_TYPE_ALC269VB)
		alc269vb_toggle_power_output(codec, 0);
	if (spec->codec_variant == ALC269_TYPE_ALC269VB &&
			(alc_get_coef0(codec) & 0x00ff) == 0x018) {
		msleep(150);
	}
	snd_hda_shutup_pins(codec);
}

static struct coef_fw alc282_coefs[] = {
	WRITE_COEF(0x03, 0x0002), /* Power Down Control */
	UPDATE_COEF(0x05, 0xff3f, 0x0700), /* FIFO and filter clock */
	WRITE_COEF(0x07, 0x0200), /* DMIC control */
	UPDATE_COEF(0x06, 0x00f0, 0), /* Analog clock */
	UPDATE_COEF(0x08, 0xfffc, 0x0c2c), /* JD */
	WRITE_COEF(0x0a, 0xcccc), /* JD offset1 */
	WRITE_COEF(0x0b, 0xcccc), /* JD offset2 */
	WRITE_COEF(0x0e, 0x6e00), /* LDO1/2/3, DAC/ADC */
	UPDATE_COEF(0x0f, 0xf800, 0x1000), /* JD */
	UPDATE_COEF(0x10, 0xfc00, 0x0c00), /* Capless */
	WRITE_COEF(0x6f, 0x0), /* Class D test 4 */
	UPDATE_COEF(0x0c, 0xfe00, 0), /* IO power down directly */
	WRITE_COEF(0x34, 0xa0c0), /* ANC */
	UPDATE_COEF(0x16, 0x0008, 0), /* AGC MUX */
	UPDATE_COEF(0x1d, 0x00e0, 0), /* DAC simple content protection */
	UPDATE_COEF(0x1f, 0x00e0, 0), /* ADC simple content protection */
	WRITE_COEF(0x21, 0x8804), /* DAC ADC Zero Detection */
	WRITE_COEF(0x63, 0x2902), /* PLL */
	WRITE_COEF(0x68, 0xa080), /* capless control 2 */
	WRITE_COEF(0x69, 0x3400), /* capless control 3 */
	WRITE_COEF(0x6a, 0x2f3e), /* capless control 4 */
	WRITE_COEF(0x6b, 0x0), /* capless control 5 */
	UPDATE_COEF(0x6d, 0x0fff, 0x0900), /* class D test 2 */
	WRITE_COEF(0x6e, 0x110a), /* class D test 3 */
	UPDATE_COEF(0x70, 0x00f8, 0x00d8), /* class D test 5 */
	WRITE_COEF(0x71, 0x0014), /* class D test 6 */
	WRITE_COEF(0x72, 0xc2ba), /* classD OCP */
	UPDATE_COEF(0x77, 0x0f80, 0), /* classD pure DC test */
	WRITE_COEF(0x6c, 0xfc06), /* Class D amp control */
	{}
};

static void alc282_restore_default_value(struct hda_codec *codec)
{
	alc_process_coef_fw(codec, alc282_coefs);
}

static void alc282_init(struct hda_codec *codec)
{
	struct alc_spec *spec = codec->spec;
	hda_nid_t hp_pin = spec->gen.autocfg.hp_pins[0];
	bool hp_pin_sense;
	int coef78;

	alc282_restore_default_value(codec);

	if (!hp_pin)
		return;
	hp_pin_sense = snd_hda_jack_detect(codec, hp_pin);
	coef78 = alc_read_coef_idx(codec, 0x78);

	/* Index 0x78 Direct Drive HP AMP LPM Control 1 */
	/* Headphone capless set to high power mode */
	alc_write_coef_idx(codec, 0x78, 0x9004);

	if (hp_pin_sense)
		msleep(2);

	snd_hda_codec_write(codec, hp_pin, 0,
			    AC_VERB_SET_AMP_GAIN_MUTE, AMP_OUT_MUTE);

	if (hp_pin_sense)
		msleep(85);

	snd_hda_codec_write(codec, hp_pin, 0,
			    AC_VERB_SET_PIN_WIDGET_CONTROL, PIN_OUT);

	if (hp_pin_sense)
		msleep(100);

	/* Headphone capless set to normal mode */
	alc_write_coef_idx(codec, 0x78, coef78);
}

static void alc282_shutup(struct hda_codec *codec)
{
	struct alc_spec *spec = codec->spec;
	hda_nid_t hp_pin = spec->gen.autocfg.hp_pins[0];
	bool hp_pin_sense;
	int coef78;

	if (!hp_pin) {
		alc269_shutup(codec);
		return;
	}

	hp_pin_sense = snd_hda_jack_detect(codec, hp_pin);
	coef78 = alc_read_coef_idx(codec, 0x78);
	alc_write_coef_idx(codec, 0x78, 0x9004);

	if (hp_pin_sense)
		msleep(2);

	snd_hda_codec_write(codec, hp_pin, 0,
			    AC_VERB_SET_AMP_GAIN_MUTE, AMP_OUT_MUTE);

	if (hp_pin_sense)
		msleep(85);

	snd_hda_codec_write(codec, hp_pin, 0,
			    AC_VERB_SET_PIN_WIDGET_CONTROL, 0x0);

	if (hp_pin_sense)
		msleep(100);

	alc_auto_setup_eapd(codec, false);
	snd_hda_shutup_pins(codec);
	alc_write_coef_idx(codec, 0x78, coef78);
}

static struct coef_fw alc283_coefs[] = {
	WRITE_COEF(0x03, 0x0002), /* Power Down Control */
	UPDATE_COEF(0x05, 0xff3f, 0x0700), /* FIFO and filter clock */
	WRITE_COEF(0x07, 0x0200), /* DMIC control */
	UPDATE_COEF(0x06, 0x00f0, 0), /* Analog clock */
	UPDATE_COEF(0x08, 0xfffc, 0x0c2c), /* JD */
	WRITE_COEF(0x0a, 0xcccc), /* JD offset1 */
	WRITE_COEF(0x0b, 0xcccc), /* JD offset2 */
	WRITE_COEF(0x0e, 0x6fc0), /* LDO1/2/3, DAC/ADC */
	UPDATE_COEF(0x0f, 0xf800, 0x1000), /* JD */
	UPDATE_COEF(0x10, 0xfc00, 0x0c00), /* Capless */
	WRITE_COEF(0x3a, 0x0), /* Class D test 4 */
	UPDATE_COEF(0x0c, 0xfe00, 0x0), /* IO power down directly */
	WRITE_COEF(0x22, 0xa0c0), /* ANC */
	UPDATE_COEFEX(0x53, 0x01, 0x000f, 0x0008), /* AGC MUX */
	UPDATE_COEF(0x1d, 0x00e0, 0), /* DAC simple content protection */
	UPDATE_COEF(0x1f, 0x00e0, 0), /* ADC simple content protection */
	WRITE_COEF(0x21, 0x8804), /* DAC ADC Zero Detection */
	WRITE_COEF(0x2e, 0x2902), /* PLL */
	WRITE_COEF(0x33, 0xa080), /* capless control 2 */
	WRITE_COEF(0x34, 0x3400), /* capless control 3 */
	WRITE_COEF(0x35, 0x2f3e), /* capless control 4 */
	WRITE_COEF(0x36, 0x0), /* capless control 5 */
	UPDATE_COEF(0x38, 0x0fff, 0x0900), /* class D test 2 */
	WRITE_COEF(0x39, 0x110a), /* class D test 3 */
	UPDATE_COEF(0x3b, 0x00f8, 0x00d8), /* class D test 5 */
	WRITE_COEF(0x3c, 0x0014), /* class D test 6 */
	WRITE_COEF(0x3d, 0xc2ba), /* classD OCP */
	UPDATE_COEF(0x42, 0x0f80, 0x0), /* classD pure DC test */
	WRITE_COEF(0x49, 0x0), /* test mode */
	UPDATE_COEF(0x40, 0xf800, 0x9800), /* Class D DC enable */
	UPDATE_COEF(0x42, 0xf000, 0x2000), /* DC offset */
	WRITE_COEF(0x37, 0xfc06), /* Class D amp control */
	UPDATE_COEF(0x1b, 0x8000, 0), /* HP JD control */
	{}
};

static void alc283_restore_default_value(struct hda_codec *codec)
{
	alc_process_coef_fw(codec, alc283_coefs);
}

static void alc283_init(struct hda_codec *codec)
{
	struct alc_spec *spec = codec->spec;
	hda_nid_t hp_pin = spec->gen.autocfg.hp_pins[0];
	bool hp_pin_sense;

	if (!spec->gen.autocfg.hp_outs) {
		if (spec->gen.autocfg.line_out_type == AC_JACK_HP_OUT)
			hp_pin = spec->gen.autocfg.line_out_pins[0];
	}

	alc283_restore_default_value(codec);

	if (!hp_pin)
		return;

	msleep(30);
	hp_pin_sense = snd_hda_jack_detect(codec, hp_pin);

	/* Index 0x43 Direct Drive HP AMP LPM Control 1 */
	/* Headphone capless set to high power mode */
	alc_write_coef_idx(codec, 0x43, 0x9004);

	snd_hda_codec_write(codec, hp_pin, 0,
			    AC_VERB_SET_AMP_GAIN_MUTE, AMP_OUT_MUTE);

	if (hp_pin_sense)
		msleep(85);

	snd_hda_codec_write(codec, hp_pin, 0,
			    AC_VERB_SET_PIN_WIDGET_CONTROL, PIN_OUT);

	if (hp_pin_sense)
		msleep(85);
	/* Index 0x46 Combo jack auto switch control 2 */
	/* 3k pull low control for Headset jack. */
	alc_update_coef_idx(codec, 0x46, 3 << 12, 0);
	/* Headphone capless set to normal mode */
	alc_write_coef_idx(codec, 0x43, 0x9614);
}

static void alc283_shutup(struct hda_codec *codec)
{
	struct alc_spec *spec = codec->spec;
	hda_nid_t hp_pin = spec->gen.autocfg.hp_pins[0];
	bool hp_pin_sense;

	if (!spec->gen.autocfg.hp_outs) {
		if (spec->gen.autocfg.line_out_type == AC_JACK_HP_OUT)
			hp_pin = spec->gen.autocfg.line_out_pins[0];
	}

	if (!hp_pin) {
		alc269_shutup(codec);
		return;
	}

	hp_pin_sense = snd_hda_jack_detect(codec, hp_pin);

	alc_write_coef_idx(codec, 0x43, 0x9004);

	/*depop hp during suspend*/
	alc_write_coef_idx(codec, 0x06, 0x2100);

	snd_hda_codec_write(codec, hp_pin, 0,
			    AC_VERB_SET_AMP_GAIN_MUTE, AMP_OUT_MUTE);

	if (hp_pin_sense)
		msleep(100);

	snd_hda_codec_write(codec, hp_pin, 0,
			    AC_VERB_SET_PIN_WIDGET_CONTROL, 0x0);

	alc_update_coef_idx(codec, 0x46, 0, 3 << 12);

	if (hp_pin_sense)
		msleep(100);
	alc_auto_setup_eapd(codec, false);
	snd_hda_shutup_pins(codec);
	alc_write_coef_idx(codec, 0x43, 0x9614);
}

static void alc256_init(struct hda_codec *codec)
{
	struct alc_spec *spec = codec->spec;
	hda_nid_t hp_pin = spec->gen.autocfg.hp_pins[0];
	bool hp_pin_sense;

	if (!hp_pin)
		return;

	msleep(30);

	hp_pin_sense = snd_hda_jack_detect(codec, hp_pin);

	if (hp_pin_sense)
		msleep(2);

	alc_update_coefex_idx(codec, 0x57, 0x04, 0x0007, 0x1); /* Low power */

	snd_hda_codec_write(codec, hp_pin, 0,
			    AC_VERB_SET_AMP_GAIN_MUTE, AMP_OUT_MUTE);

	if (hp_pin_sense)
		msleep(85);

	snd_hda_codec_write(codec, hp_pin, 0,
			    AC_VERB_SET_PIN_WIDGET_CONTROL, PIN_OUT);

	if (hp_pin_sense)
		msleep(100);

	alc_update_coef_idx(codec, 0x46, 3 << 12, 0);
	alc_update_coefex_idx(codec, 0x57, 0x04, 0x0007, 0x4); /* Hight power */
	alc_update_coefex_idx(codec, 0x53, 0x02, 0x8000, 1 << 15); /* Clear bit */
	alc_update_coefex_idx(codec, 0x53, 0x02, 0x8000, 0 << 15);
}

static void alc256_shutup(struct hda_codec *codec)
{
	struct alc_spec *spec = codec->spec;
	hda_nid_t hp_pin = spec->gen.autocfg.hp_pins[0];
	bool hp_pin_sense;

	if (!hp_pin) {
		alc269_shutup(codec);
		return;
	}

	hp_pin_sense = snd_hda_jack_detect(codec, hp_pin);

	if (hp_pin_sense)
		msleep(2);

	snd_hda_codec_write(codec, hp_pin, 0,
			    AC_VERB_SET_AMP_GAIN_MUTE, AMP_OUT_MUTE);

	if (hp_pin_sense)
		msleep(85);

	/* 3k pull low control for Headset jack. */
	/* NOTE: call this before clearing the pin, otherwise codec stalls */
	alc_update_coef_idx(codec, 0x46, 0, 3 << 12);

	snd_hda_codec_write(codec, hp_pin, 0,
			    AC_VERB_SET_PIN_WIDGET_CONTROL, 0x0);

	if (hp_pin_sense)
		msleep(100);

	alc_auto_setup_eapd(codec, false);
	snd_hda_shutup_pins(codec);
}

static void alc225_init(struct hda_codec *codec)
{
	struct alc_spec *spec = codec->spec;
	hda_nid_t hp_pin = spec->gen.autocfg.hp_pins[0];
	bool hp1_pin_sense, hp2_pin_sense;

	if (!hp_pin)
		return;

	msleep(30);

	hp1_pin_sense = snd_hda_jack_detect(codec, hp_pin);
	hp2_pin_sense = snd_hda_jack_detect(codec, 0x16);

	if (hp1_pin_sense || hp2_pin_sense)
		msleep(2);

	alc_update_coefex_idx(codec, 0x57, 0x04, 0x0007, 0x1); /* Low power */

	if (hp1_pin_sense)
		snd_hda_codec_write(codec, hp_pin, 0,
			    AC_VERB_SET_AMP_GAIN_MUTE, AMP_OUT_MUTE);
	if (hp2_pin_sense)
		snd_hda_codec_write(codec, 0x16, 0,
			    AC_VERB_SET_AMP_GAIN_MUTE, AMP_OUT_MUTE);

	if (hp1_pin_sense || hp2_pin_sense)
		msleep(85);

	if (hp1_pin_sense)
		snd_hda_codec_write(codec, hp_pin, 0,
			    AC_VERB_SET_PIN_WIDGET_CONTROL, PIN_OUT);
	if (hp2_pin_sense)
		snd_hda_codec_write(codec, 0x16, 0,
			    AC_VERB_SET_PIN_WIDGET_CONTROL, PIN_OUT);

	if (hp1_pin_sense || hp2_pin_sense)
		msleep(100);

	alc_update_coef_idx(codec, 0x4a, 3 << 10, 0);
	alc_update_coefex_idx(codec, 0x57, 0x04, 0x0007, 0x4); /* Hight power */
}

static void alc225_shutup(struct hda_codec *codec)
{
	struct alc_spec *spec = codec->spec;
	hda_nid_t hp_pin = spec->gen.autocfg.hp_pins[0];
	bool hp1_pin_sense, hp2_pin_sense;

	if (!hp_pin) {
		alc269_shutup(codec);
		return;
	}

	/* 3k pull low control for Headset jack. */
	alc_update_coef_idx(codec, 0x4a, 0, 3 << 10);

	hp1_pin_sense = snd_hda_jack_detect(codec, hp_pin);
	hp2_pin_sense = snd_hda_jack_detect(codec, 0x16);

	if (hp1_pin_sense || hp2_pin_sense)
		msleep(2);

	if (hp1_pin_sense)
		snd_hda_codec_write(codec, hp_pin, 0,
			    AC_VERB_SET_AMP_GAIN_MUTE, AMP_OUT_MUTE);
	if (hp2_pin_sense)
		snd_hda_codec_write(codec, 0x16, 0,
			    AC_VERB_SET_AMP_GAIN_MUTE, AMP_OUT_MUTE);

	if (hp1_pin_sense || hp2_pin_sense)
		msleep(85);

	if (hp1_pin_sense)
		snd_hda_codec_write(codec, hp_pin, 0,
			    AC_VERB_SET_PIN_WIDGET_CONTROL, 0x0);
	if (hp2_pin_sense)
		snd_hda_codec_write(codec, 0x16, 0,
			    AC_VERB_SET_PIN_WIDGET_CONTROL, 0x0);

	if (hp1_pin_sense || hp2_pin_sense)
		msleep(100);

	alc_auto_setup_eapd(codec, false);
	snd_hda_shutup_pins(codec);
}

static void alc_default_init(struct hda_codec *codec)
{
	struct alc_spec *spec = codec->spec;
	hda_nid_t hp_pin = spec->gen.autocfg.hp_pins[0];
	bool hp_pin_sense;

	if (!hp_pin)
		return;

	msleep(30);

	hp_pin_sense = snd_hda_jack_detect(codec, hp_pin);

	if (hp_pin_sense)
		msleep(2);

	snd_hda_codec_write(codec, hp_pin, 0,
			    AC_VERB_SET_AMP_GAIN_MUTE, AMP_OUT_MUTE);

	if (hp_pin_sense)
		msleep(85);

	snd_hda_codec_write(codec, hp_pin, 0,
			    AC_VERB_SET_PIN_WIDGET_CONTROL, PIN_OUT);

	if (hp_pin_sense)
		msleep(100);
}

static void alc_default_shutup(struct hda_codec *codec)
{
	struct alc_spec *spec = codec->spec;
	hda_nid_t hp_pin = spec->gen.autocfg.hp_pins[0];
	bool hp_pin_sense;

	if (!hp_pin) {
		alc269_shutup(codec);
		return;
	}

	hp_pin_sense = snd_hda_jack_detect(codec, hp_pin);

	if (hp_pin_sense)
		msleep(2);

	snd_hda_codec_write(codec, hp_pin, 0,
			    AC_VERB_SET_AMP_GAIN_MUTE, AMP_OUT_MUTE);

	if (hp_pin_sense)
		msleep(85);

	snd_hda_codec_write(codec, hp_pin, 0,
			    AC_VERB_SET_PIN_WIDGET_CONTROL, 0x0);

	if (hp_pin_sense)
		msleep(100);

	alc_auto_setup_eapd(codec, false);
	snd_hda_shutup_pins(codec);
}

static void alc5505_coef_set(struct hda_codec *codec, unsigned int index_reg,
			     unsigned int val)
{
	snd_hda_codec_write(codec, 0x51, 0, AC_VERB_SET_COEF_INDEX, index_reg >> 1);
	snd_hda_codec_write(codec, 0x51, 0, AC_VERB_SET_PROC_COEF, val & 0xffff); /* LSB */
	snd_hda_codec_write(codec, 0x51, 0, AC_VERB_SET_PROC_COEF, val >> 16); /* MSB */
}

static int alc5505_coef_get(struct hda_codec *codec, unsigned int index_reg)
{
	unsigned int val;

	snd_hda_codec_write(codec, 0x51, 0, AC_VERB_SET_COEF_INDEX, index_reg >> 1);
	val = snd_hda_codec_read(codec, 0x51, 0, AC_VERB_GET_PROC_COEF, 0)
		& 0xffff;
	val |= snd_hda_codec_read(codec, 0x51, 0, AC_VERB_GET_PROC_COEF, 0)
		<< 16;
	return val;
}

static void alc5505_dsp_halt(struct hda_codec *codec)
{
	unsigned int val;

	alc5505_coef_set(codec, 0x3000, 0x000c); /* DSP CPU stop */
	alc5505_coef_set(codec, 0x880c, 0x0008); /* DDR enter self refresh */
	alc5505_coef_set(codec, 0x61c0, 0x11110080); /* Clock control for PLL and CPU */
	alc5505_coef_set(codec, 0x6230, 0xfc0d4011); /* Disable Input OP */
	alc5505_coef_set(codec, 0x61b4, 0x040a2b03); /* Stop PLL2 */
	alc5505_coef_set(codec, 0x61b0, 0x00005b17); /* Stop PLL1 */
	alc5505_coef_set(codec, 0x61b8, 0x04133303); /* Stop PLL3 */
	val = alc5505_coef_get(codec, 0x6220);
	alc5505_coef_set(codec, 0x6220, (val | 0x3000)); /* switch Ringbuffer clock to DBUS clock */
}

static void alc5505_dsp_back_from_halt(struct hda_codec *codec)
{
	alc5505_coef_set(codec, 0x61b8, 0x04133302);
	alc5505_coef_set(codec, 0x61b0, 0x00005b16);
	alc5505_coef_set(codec, 0x61b4, 0x040a2b02);
	alc5505_coef_set(codec, 0x6230, 0xf80d4011);
	alc5505_coef_set(codec, 0x6220, 0x2002010f);
	alc5505_coef_set(codec, 0x880c, 0x00000004);
}

static void alc5505_dsp_init(struct hda_codec *codec)
{
	unsigned int val;

	alc5505_dsp_halt(codec);
	alc5505_dsp_back_from_halt(codec);
	alc5505_coef_set(codec, 0x61b0, 0x5b14); /* PLL1 control */
	alc5505_coef_set(codec, 0x61b0, 0x5b16);
	alc5505_coef_set(codec, 0x61b4, 0x04132b00); /* PLL2 control */
	alc5505_coef_set(codec, 0x61b4, 0x04132b02);
	alc5505_coef_set(codec, 0x61b8, 0x041f3300); /* PLL3 control*/
	alc5505_coef_set(codec, 0x61b8, 0x041f3302);
	snd_hda_codec_write(codec, 0x51, 0, AC_VERB_SET_CODEC_RESET, 0); /* Function reset */
	alc5505_coef_set(codec, 0x61b8, 0x041b3302);
	alc5505_coef_set(codec, 0x61b8, 0x04173302);
	alc5505_coef_set(codec, 0x61b8, 0x04163302);
	alc5505_coef_set(codec, 0x8800, 0x348b328b); /* DRAM control */
	alc5505_coef_set(codec, 0x8808, 0x00020022); /* DRAM control */
	alc5505_coef_set(codec, 0x8818, 0x00000400); /* DRAM control */

	val = alc5505_coef_get(codec, 0x6200) >> 16; /* Read revision ID */
	if (val <= 3)
		alc5505_coef_set(codec, 0x6220, 0x2002010f); /* I/O PAD Configuration */
	else
		alc5505_coef_set(codec, 0x6220, 0x6002018f);

	alc5505_coef_set(codec, 0x61ac, 0x055525f0); /**/
	alc5505_coef_set(codec, 0x61c0, 0x12230080); /* Clock control */
	alc5505_coef_set(codec, 0x61b4, 0x040e2b02); /* PLL2 control */
	alc5505_coef_set(codec, 0x61bc, 0x010234f8); /* OSC Control */
	alc5505_coef_set(codec, 0x880c, 0x00000004); /* DRAM Function control */
	alc5505_coef_set(codec, 0x880c, 0x00000003);
	alc5505_coef_set(codec, 0x880c, 0x00000010);

#ifdef HALT_REALTEK_ALC5505
	alc5505_dsp_halt(codec);
#endif
}

#ifdef HALT_REALTEK_ALC5505
#define alc5505_dsp_suspend(codec)	/* NOP */
#define alc5505_dsp_resume(codec)	/* NOP */
#else
#define alc5505_dsp_suspend(codec)	alc5505_dsp_halt(codec)
#define alc5505_dsp_resume(codec)	alc5505_dsp_back_from_halt(codec)
#endif

#ifdef CONFIG_PM
static int alc269_suspend(struct hda_codec *codec)
{
	struct alc_spec *spec = codec->spec;

	if (spec->has_alc5505_dsp)
		alc5505_dsp_suspend(codec);
	return alc_suspend(codec);
}

static int alc269_resume(struct hda_codec *codec)
{
	struct alc_spec *spec = codec->spec;

	if (spec->codec_variant == ALC269_TYPE_ALC269VB)
		alc269vb_toggle_power_output(codec, 0);
	if (spec->codec_variant == ALC269_TYPE_ALC269VB &&
			(alc_get_coef0(codec) & 0x00ff) == 0x018) {
		msleep(150);
	}

	codec->patch_ops.init(codec);

	if (spec->codec_variant == ALC269_TYPE_ALC269VB)
		alc269vb_toggle_power_output(codec, 1);
	if (spec->codec_variant == ALC269_TYPE_ALC269VB &&
			(alc_get_coef0(codec) & 0x00ff) == 0x017) {
		msleep(200);
	}

	regcache_sync(codec->core.regmap);
	hda_call_check_power_status(codec, 0x01);

	/* on some machine, the BIOS will clear the codec gpio data when enter
	 * suspend, and won't restore the data after resume, so we restore it
	 * in the driver.
	 */
	if (spec->gpio_data)
		alc_write_gpio_data(codec);

	if (spec->has_alc5505_dsp)
		alc5505_dsp_resume(codec);

	return 0;
}
#endif /* CONFIG_PM */

static void alc269_fixup_pincfg_no_hp_to_lineout(struct hda_codec *codec,
						 const struct hda_fixup *fix, int action)
{
	struct alc_spec *spec = codec->spec;

	if (action == HDA_FIXUP_ACT_PRE_PROBE)
		spec->parse_flags = HDA_PINCFG_NO_HP_FIXUP;
}

static void alc269_fixup_pincfg_U7x7_headset_mic(struct hda_codec *codec,
						 const struct hda_fixup *fix,
						 int action)
{
	unsigned int cfg_headphone = snd_hda_codec_get_pincfg(codec, 0x21);
	unsigned int cfg_headset_mic = snd_hda_codec_get_pincfg(codec, 0x19);

	if (cfg_headphone && cfg_headset_mic == 0x411111f0)
		snd_hda_codec_set_pincfg(codec, 0x19,
			(cfg_headphone & ~AC_DEFCFG_DEVICE) |
			(AC_JACK_MIC_IN << AC_DEFCFG_DEVICE_SHIFT));
}

static void alc269_fixup_hweq(struct hda_codec *codec,
			       const struct hda_fixup *fix, int action)
{
	if (action == HDA_FIXUP_ACT_INIT)
		alc_update_coef_idx(codec, 0x1e, 0, 0x80);
}

static void alc269_fixup_headset_mic(struct hda_codec *codec,
				       const struct hda_fixup *fix, int action)
{
	struct alc_spec *spec = codec->spec;

	if (action == HDA_FIXUP_ACT_PRE_PROBE)
		spec->parse_flags |= HDA_PINCFG_HEADSET_MIC;
}

static void alc271_fixup_dmic(struct hda_codec *codec,
			      const struct hda_fixup *fix, int action)
{
	static const struct hda_verb verbs[] = {
		{0x20, AC_VERB_SET_COEF_INDEX, 0x0d},
		{0x20, AC_VERB_SET_PROC_COEF, 0x4000},
		{}
	};
	unsigned int cfg;

	if (strcmp(codec->core.chip_name, "ALC271X") &&
	    strcmp(codec->core.chip_name, "ALC269VB"))
		return;
	cfg = snd_hda_codec_get_pincfg(codec, 0x12);
	if (get_defcfg_connect(cfg) == AC_JACK_PORT_FIXED)
		snd_hda_sequence_write(codec, verbs);
}

static void alc269_fixup_pcm_44k(struct hda_codec *codec,
				 const struct hda_fixup *fix, int action)
{
	struct alc_spec *spec = codec->spec;

	if (action != HDA_FIXUP_ACT_PROBE)
		return;

	/* Due to a hardware problem on Lenovo Ideadpad, we need to
	 * fix the sample rate of analog I/O to 44.1kHz
	 */
	spec->gen.stream_analog_playback = &alc269_44k_pcm_analog_playback;
	spec->gen.stream_analog_capture = &alc269_44k_pcm_analog_capture;
}

static void alc269_fixup_stereo_dmic(struct hda_codec *codec,
				     const struct hda_fixup *fix, int action)
{
	/* The digital-mic unit sends PDM (differential signal) instead of
	 * the standard PCM, thus you can't record a valid mono stream as is.
	 * Below is a workaround specific to ALC269 to control the dmic
	 * signal source as mono.
	 */
	if (action == HDA_FIXUP_ACT_INIT)
		alc_update_coef_idx(codec, 0x07, 0, 0x80);
}

static void alc269_quanta_automute(struct hda_codec *codec)
{
	snd_hda_gen_update_outputs(codec);

	alc_write_coef_idx(codec, 0x0c, 0x680);
	alc_write_coef_idx(codec, 0x0c, 0x480);
}

static void alc269_fixup_quanta_mute(struct hda_codec *codec,
				     const struct hda_fixup *fix, int action)
{
	struct alc_spec *spec = codec->spec;
	if (action != HDA_FIXUP_ACT_PROBE)
		return;
	spec->gen.automute_hook = alc269_quanta_automute;
}

static void alc269_x101_hp_automute_hook(struct hda_codec *codec,
					 struct hda_jack_callback *jack)
{
	struct alc_spec *spec = codec->spec;
	int vref;
	msleep(200);
	snd_hda_gen_hp_automute(codec, jack);

	vref = spec->gen.hp_jack_present ? PIN_VREF80 : 0;
	msleep(100);
	snd_hda_codec_write(codec, 0x18, 0, AC_VERB_SET_PIN_WIDGET_CONTROL,
			    vref);
	msleep(500);
	snd_hda_codec_write(codec, 0x18, 0, AC_VERB_SET_PIN_WIDGET_CONTROL,
			    vref);
}

static void alc269_fixup_x101_headset_mic(struct hda_codec *codec,
				     const struct hda_fixup *fix, int action)
{
	struct alc_spec *spec = codec->spec;
	if (action == HDA_FIXUP_ACT_PRE_PROBE) {
		spec->parse_flags |= HDA_PINCFG_HEADSET_MIC;
		spec->gen.hp_automute_hook = alc269_x101_hp_automute_hook;
	}
}


/* update mute-LED according to the speaker mute state via mic VREF pin */
static void alc269_fixup_mic_mute_hook(void *private_data, int enabled)
{
	struct hda_codec *codec = private_data;
	struct alc_spec *spec = codec->spec;
	unsigned int pinval;

	if (spec->mute_led_polarity)
		enabled = !enabled;
	pinval = snd_hda_codec_get_pin_target(codec, spec->mute_led_nid);
	pinval &= ~AC_PINCTL_VREFEN;
	pinval |= enabled ? AC_PINCTL_VREF_HIZ : AC_PINCTL_VREF_80;
	if (spec->mute_led_nid) {
		/* temporarily power up/down for setting VREF */
		snd_hda_power_up_pm(codec);
		snd_hda_set_pin_ctl_cache(codec, spec->mute_led_nid, pinval);
		snd_hda_power_down_pm(codec);
	}
}

/* Make sure the led works even in runtime suspend */
static unsigned int led_power_filter(struct hda_codec *codec,
						  hda_nid_t nid,
						  unsigned int power_state)
{
	struct alc_spec *spec = codec->spec;

	if (power_state != AC_PWRST_D3 || nid == 0 ||
	    (nid != spec->mute_led_nid && nid != spec->cap_mute_led_nid))
		return power_state;

	/* Set pin ctl again, it might have just been set to 0 */
	snd_hda_set_pin_ctl(codec, nid,
			    snd_hda_codec_get_pin_target(codec, nid));

	return snd_hda_gen_path_power_filter(codec, nid, power_state);
}

static void alc269_fixup_hp_mute_led(struct hda_codec *codec,
				     const struct hda_fixup *fix, int action)
{
	struct alc_spec *spec = codec->spec;
	const struct dmi_device *dev = NULL;

	if (action != HDA_FIXUP_ACT_PRE_PROBE)
		return;

	while ((dev = dmi_find_device(DMI_DEV_TYPE_OEM_STRING, NULL, dev))) {
		int pol, pin;
		if (sscanf(dev->name, "HP_Mute_LED_%d_%x", &pol, &pin) != 2)
			continue;
		if (pin < 0x0a || pin >= 0x10)
			break;
		spec->mute_led_polarity = pol;
		spec->mute_led_nid = pin - 0x0a + 0x18;
		spec->gen.vmaster_mute.hook = alc269_fixup_mic_mute_hook;
		spec->gen.vmaster_mute_enum = 1;
		codec->power_filter = led_power_filter;
		codec_dbg(codec,
			  "Detected mute LED for %x:%d\n", spec->mute_led_nid,
			   spec->mute_led_polarity);
		break;
	}
}

static void alc269_fixup_hp_mute_led_micx(struct hda_codec *codec,
					  const struct hda_fixup *fix,
					  int action, hda_nid_t pin)
{
	struct alc_spec *spec = codec->spec;

	if (action == HDA_FIXUP_ACT_PRE_PROBE) {
		spec->mute_led_polarity = 0;
		spec->mute_led_nid = pin;
		spec->gen.vmaster_mute.hook = alc269_fixup_mic_mute_hook;
		spec->gen.vmaster_mute_enum = 1;
		codec->power_filter = led_power_filter;
	}
}

static void alc269_fixup_hp_mute_led_mic1(struct hda_codec *codec,
				const struct hda_fixup *fix, int action)
{
	alc269_fixup_hp_mute_led_micx(codec, fix, action, 0x18);
}

static void alc269_fixup_hp_mute_led_mic2(struct hda_codec *codec,
				const struct hda_fixup *fix, int action)
{
	alc269_fixup_hp_mute_led_micx(codec, fix, action, 0x19);
}

static void alc269_fixup_hp_mute_led_mic3(struct hda_codec *codec,
				const struct hda_fixup *fix, int action)
{
	alc269_fixup_hp_mute_led_micx(codec, fix, action, 0x1b);
}

/* update LED status via GPIO */
static void alc_update_gpio_led(struct hda_codec *codec, unsigned int mask,
				bool enabled)
{
	struct alc_spec *spec = codec->spec;

	if (spec->mute_led_polarity)
		enabled = !enabled;
	alc_update_gpio_data(codec, mask, !enabled); /* muted -> LED on */
}

/* turn on/off mute LED via GPIO per vmaster hook */
static void alc_fixup_gpio_mute_hook(void *private_data, int enabled)
{
	struct hda_codec *codec = private_data;
	struct alc_spec *spec = codec->spec;

	alc_update_gpio_led(codec, spec->gpio_mute_led_mask, enabled);
}

/* turn on/off mic-mute LED via GPIO per capture hook */
static void alc_gpio_micmute_update(struct hda_codec *codec)
{
	struct alc_spec *spec = codec->spec;

	alc_update_gpio_led(codec, spec->gpio_mic_led_mask,
			    spec->gen.micmute_led.led_value);
}

/* setup mute and mic-mute GPIO bits, add hooks appropriately */
static void alc_fixup_hp_gpio_led(struct hda_codec *codec,
				  int action,
				  unsigned int mute_mask,
				  unsigned int micmute_mask)
{
	struct alc_spec *spec = codec->spec;

	alc_fixup_gpio(codec, action, mute_mask | micmute_mask);

	if (action != HDA_FIXUP_ACT_PRE_PROBE)
		return;
	if (mute_mask) {
		spec->gpio_mute_led_mask = mute_mask;
		spec->gen.vmaster_mute.hook = alc_fixup_gpio_mute_hook;
	}
	if (micmute_mask) {
		spec->gpio_mic_led_mask = micmute_mask;
		snd_hda_gen_add_micmute_led(codec, alc_gpio_micmute_update);
	}
}

static void alc269_fixup_hp_gpio_led(struct hda_codec *codec,
				const struct hda_fixup *fix, int action)
{
	alc_fixup_hp_gpio_led(codec, action, 0x08, 0x10);
}

static void alc286_fixup_hp_gpio_led(struct hda_codec *codec,
				const struct hda_fixup *fix, int action)
{
	alc_fixup_hp_gpio_led(codec, action, 0x02, 0x20);
}

/* turn on/off mic-mute LED per capture hook */
static void alc_cap_micmute_update(struct hda_codec *codec)
{
	struct alc_spec *spec = codec->spec;
	unsigned int pinval;

	if (!spec->cap_mute_led_nid)
		return;
	pinval = snd_hda_codec_get_pin_target(codec, spec->cap_mute_led_nid);
	pinval &= ~AC_PINCTL_VREFEN;
	if (spec->gen.micmute_led.led_value)
		pinval |= AC_PINCTL_VREF_80;
	else
		pinval |= AC_PINCTL_VREF_HIZ;
	snd_hda_set_pin_ctl_cache(codec, spec->cap_mute_led_nid, pinval);
}

static void alc269_fixup_hp_gpio_mic1_led(struct hda_codec *codec,
				const struct hda_fixup *fix, int action)
{
	struct alc_spec *spec = codec->spec;

	alc_fixup_hp_gpio_led(codec, action, 0x08, 0);
	if (action == HDA_FIXUP_ACT_PRE_PROBE) {
		/* Like hp_gpio_mic1_led, but also needs GPIO4 low to
		 * enable headphone amp
		 */
		spec->gpio_mask |= 0x10;
		spec->gpio_dir |= 0x10;
		spec->cap_mute_led_nid = 0x18;
		snd_hda_gen_add_micmute_led(codec, alc_cap_micmute_update);
		codec->power_filter = led_power_filter;
	}
}

static void alc280_fixup_hp_gpio4(struct hda_codec *codec,
				   const struct hda_fixup *fix, int action)
{
	struct alc_spec *spec = codec->spec;

	alc_fixup_hp_gpio_led(codec, action, 0x08, 0);
	if (action == HDA_FIXUP_ACT_PRE_PROBE) {
		spec->cap_mute_led_nid = 0x18;
		snd_hda_gen_add_micmute_led(codec, alc_cap_micmute_update);
		codec->power_filter = led_power_filter;
	}
}

#if IS_REACHABLE(CONFIG_INPUT)
static void gpio2_mic_hotkey_event(struct hda_codec *codec,
				   struct hda_jack_callback *event)
{
	struct alc_spec *spec = codec->spec;

	/* GPIO2 just toggles on a keypress/keyrelease cycle. Therefore
	   send both key on and key off event for every interrupt. */
	input_report_key(spec->kb_dev, spec->alc_mute_keycode_map[ALC_KEY_MICMUTE_INDEX], 1);
	input_sync(spec->kb_dev);
	input_report_key(spec->kb_dev, spec->alc_mute_keycode_map[ALC_KEY_MICMUTE_INDEX], 0);
	input_sync(spec->kb_dev);
}

static int alc_register_micmute_input_device(struct hda_codec *codec)
{
	struct alc_spec *spec = codec->spec;
	int i;

	spec->kb_dev = input_allocate_device();
	if (!spec->kb_dev) {
		codec_err(codec, "Out of memory (input_allocate_device)\n");
		return -ENOMEM;
	}

	spec->alc_mute_keycode_map[ALC_KEY_MICMUTE_INDEX] = KEY_MICMUTE;

	spec->kb_dev->name = "Microphone Mute Button";
	spec->kb_dev->evbit[0] = BIT_MASK(EV_KEY);
	spec->kb_dev->keycodesize = sizeof(spec->alc_mute_keycode_map[0]);
	spec->kb_dev->keycodemax = ARRAY_SIZE(spec->alc_mute_keycode_map);
	spec->kb_dev->keycode = spec->alc_mute_keycode_map;
	for (i = 0; i < ARRAY_SIZE(spec->alc_mute_keycode_map); i++)
		set_bit(spec->alc_mute_keycode_map[i], spec->kb_dev->keybit);

	if (input_register_device(spec->kb_dev)) {
		codec_err(codec, "input_register_device failed\n");
		input_free_device(spec->kb_dev);
		spec->kb_dev = NULL;
		return -ENOMEM;
	}

	return 0;
}

/* GPIO1 = set according to SKU external amp
 * GPIO2 = mic mute hotkey
 * GPIO3 = mute LED
 * GPIO4 = mic mute LED
 */
static void alc280_fixup_hp_gpio2_mic_hotkey(struct hda_codec *codec,
					     const struct hda_fixup *fix, int action)
{
	struct alc_spec *spec = codec->spec;

	alc_fixup_hp_gpio_led(codec, action, 0x08, 0x10);
	if (action == HDA_FIXUP_ACT_PRE_PROBE) {
		spec->init_amp = ALC_INIT_DEFAULT;
		if (alc_register_micmute_input_device(codec) != 0)
			return;

		spec->gpio_mask |= 0x06;
		spec->gpio_dir |= 0x02;
		spec->gpio_data |= 0x02;
		snd_hda_codec_write_cache(codec, codec->core.afg, 0,
					  AC_VERB_SET_GPIO_UNSOLICITED_RSP_MASK, 0x04);
		snd_hda_jack_detect_enable_callback(codec, codec->core.afg,
						    gpio2_mic_hotkey_event);
		return;
	}

	if (!spec->kb_dev)
		return;

	switch (action) {
	case HDA_FIXUP_ACT_FREE:
		input_unregister_device(spec->kb_dev);
		spec->kb_dev = NULL;
	}
}

/* Line2 = mic mute hotkey
 * GPIO2 = mic mute LED
 */
static void alc233_fixup_lenovo_line2_mic_hotkey(struct hda_codec *codec,
					     const struct hda_fixup *fix, int action)
{
	struct alc_spec *spec = codec->spec;

	alc_fixup_hp_gpio_led(codec, action, 0, 0x04);
	if (action == HDA_FIXUP_ACT_PRE_PROBE) {
		spec->init_amp = ALC_INIT_DEFAULT;
		if (alc_register_micmute_input_device(codec) != 0)
			return;

		snd_hda_jack_detect_enable_callback(codec, 0x1b,
						    gpio2_mic_hotkey_event);
		return;
	}

	if (!spec->kb_dev)
		return;

	switch (action) {
	case HDA_FIXUP_ACT_FREE:
		input_unregister_device(spec->kb_dev);
		spec->kb_dev = NULL;
	}
}
#else /* INPUT */
#define alc280_fixup_hp_gpio2_mic_hotkey	NULL
#define alc233_fixup_lenovo_line2_mic_hotkey	NULL
#endif /* INPUT */

static void alc269_fixup_hp_line1_mic1_led(struct hda_codec *codec,
				const struct hda_fixup *fix, int action)
{
	struct alc_spec *spec = codec->spec;

	alc269_fixup_hp_mute_led_micx(codec, fix, action, 0x1a);
	if (action == HDA_FIXUP_ACT_PRE_PROBE) {
		spec->cap_mute_led_nid = 0x18;
		snd_hda_gen_add_micmute_led(codec, alc_cap_micmute_update);
	}
}

static struct coef_fw alc225_pre_hsmode[] = {
	UPDATE_COEF(0x4a, 1<<8, 0),
	UPDATE_COEFEX(0x57, 0x05, 1<<14, 0),
	UPDATE_COEF(0x63, 3<<14, 3<<14),
	UPDATE_COEF(0x4a, 3<<4, 2<<4),
	UPDATE_COEF(0x4a, 3<<10, 3<<10),
	UPDATE_COEF(0x45, 0x3f<<10, 0x34<<10),
	UPDATE_COEF(0x4a, 3<<10, 0),
	{}
};

static void alc_headset_mode_unplugged(struct hda_codec *codec)
{
	static struct coef_fw coef0255[] = {
		WRITE_COEF(0x45, 0xd089), /* UAJ function set to menual mode */
		UPDATE_COEFEX(0x57, 0x05, 1<<14, 0), /* Direct Drive HP Amp control(Set to verb control)*/
		WRITE_COEF(0x06, 0x6104), /* Set MIC2 Vref gate with HP */
		WRITE_COEFEX(0x57, 0x03, 0x8aa6), /* Direct Drive HP Amp control */
		{}
	};
	static struct coef_fw coef0255_1[] = {
		WRITE_COEF(0x1b, 0x0c0b), /* LDO and MISC control */
		{}
	};
	static struct coef_fw coef0256[] = {
		WRITE_COEF(0x1b, 0x0c4b), /* LDO and MISC control */
		{}
	};
	static struct coef_fw coef0233[] = {
		WRITE_COEF(0x1b, 0x0c0b),
		WRITE_COEF(0x45, 0xc429),
		UPDATE_COEF(0x35, 0x4000, 0),
		WRITE_COEF(0x06, 0x2104),
		WRITE_COEF(0x1a, 0x0001),
		WRITE_COEF(0x26, 0x0004),
		WRITE_COEF(0x32, 0x42a3),
		{}
	};
	static struct coef_fw coef0288[] = {
		UPDATE_COEF(0x4f, 0xfcc0, 0xc400),
		UPDATE_COEF(0x50, 0x2000, 0x2000),
		UPDATE_COEF(0x56, 0x0006, 0x0006),
		UPDATE_COEF(0x66, 0x0008, 0),
		UPDATE_COEF(0x67, 0x2000, 0),
		{}
	};
	static struct coef_fw coef0298[] = {
		UPDATE_COEF(0x19, 0x1300, 0x0300),
		{}
	};
	static struct coef_fw coef0292[] = {
		WRITE_COEF(0x76, 0x000e),
		WRITE_COEF(0x6c, 0x2400),
		WRITE_COEF(0x18, 0x7308),
		WRITE_COEF(0x6b, 0xc429),
		{}
	};
	static struct coef_fw coef0293[] = {
		UPDATE_COEF(0x10, 7<<8, 6<<8), /* SET Line1 JD to 0 */
		UPDATE_COEFEX(0x57, 0x05, 1<<15|1<<13, 0x0), /* SET charge pump by verb */
		UPDATE_COEFEX(0x57, 0x03, 1<<10, 1<<10), /* SET EN_OSW to 1 */
		UPDATE_COEF(0x1a, 1<<3, 1<<3), /* Combo JD gating with LINE1-VREFO */
		WRITE_COEF(0x45, 0xc429), /* Set to TRS type */
		UPDATE_COEF(0x4a, 0x000f, 0x000e), /* Combo Jack auto detect */
		{}
	};
	static struct coef_fw coef0668[] = {
		WRITE_COEF(0x15, 0x0d40),
		WRITE_COEF(0xb7, 0x802b),
		{}
	};
	static struct coef_fw coef0225[] = {
		UPDATE_COEF(0x63, 3<<14, 0),
		{}
	};
	static struct coef_fw coef0274[] = {
		UPDATE_COEF(0x4a, 0x0100, 0),
		UPDATE_COEFEX(0x57, 0x05, 0x4000, 0),
		UPDATE_COEF(0x6b, 0xf000, 0x5000),
		UPDATE_COEF(0x4a, 0x0010, 0),
		UPDATE_COEF(0x4a, 0x0c00, 0x0c00),
		WRITE_COEF(0x45, 0x5289),
		UPDATE_COEF(0x4a, 0x0c00, 0),
		{}
	};

	switch (codec->core.vendor_id) {
	case 0x10ec0255:
		alc_process_coef_fw(codec, coef0255_1);
		alc_process_coef_fw(codec, coef0255);
		break;
	case 0x10ec0236:
	case 0x10ec0256:
		alc_process_coef_fw(codec, coef0256);
		alc_process_coef_fw(codec, coef0255);
		break;
	case 0x10ec0234:
	case 0x10ec0274:
	case 0x10ec0294:
		alc_process_coef_fw(codec, coef0274);
		break;
	case 0x10ec0233:
	case 0x10ec0283:
		alc_process_coef_fw(codec, coef0233);
		break;
	case 0x10ec0286:
	case 0x10ec0288:
		alc_process_coef_fw(codec, coef0288);
		break;
	case 0x10ec0298:
		alc_process_coef_fw(codec, coef0298);
		alc_process_coef_fw(codec, coef0288);
		break;
	case 0x10ec0292:
		alc_process_coef_fw(codec, coef0292);
		break;
	case 0x10ec0293:
		alc_process_coef_fw(codec, coef0293);
		break;
	case 0x10ec0668:
		alc_process_coef_fw(codec, coef0668);
		break;
	case 0x10ec0215:
	case 0x10ec0225:
	case 0x10ec0285:
	case 0x10ec0295:
	case 0x10ec0289:
	case 0x10ec0299:
		alc_process_coef_fw(codec, coef0225);
		break;
	case 0x10ec0867:
		alc_update_coefex_idx(codec, 0x57, 0x5, 1<<14, 0);
		break;
	}
	codec_dbg(codec, "Headset jack set to unplugged mode.\n");
}


static void alc_headset_mode_mic_in(struct hda_codec *codec, hda_nid_t hp_pin,
				    hda_nid_t mic_pin)
{
	static struct coef_fw coef0255[] = {
		WRITE_COEFEX(0x57, 0x03, 0x8aa6),
		WRITE_COEF(0x06, 0x6100), /* Set MIC2 Vref gate to normal */
		{}
	};
	static struct coef_fw coef0233[] = {
		UPDATE_COEF(0x35, 0, 1<<14),
		WRITE_COEF(0x06, 0x2100),
		WRITE_COEF(0x1a, 0x0021),
		WRITE_COEF(0x26, 0x008c),
		{}
	};
	static struct coef_fw coef0288[] = {
		UPDATE_COEF(0x4f, 0x00c0, 0),
		UPDATE_COEF(0x50, 0x2000, 0),
		UPDATE_COEF(0x56, 0x0006, 0),
		UPDATE_COEF(0x4f, 0xfcc0, 0xc400),
		UPDATE_COEF(0x66, 0x0008, 0x0008),
		UPDATE_COEF(0x67, 0x2000, 0x2000),
		{}
	};
	static struct coef_fw coef0292[] = {
		WRITE_COEF(0x19, 0xa208),
		WRITE_COEF(0x2e, 0xacf0),
		{}
	};
	static struct coef_fw coef0293[] = {
		UPDATE_COEFEX(0x57, 0x05, 0, 1<<15|1<<13), /* SET charge pump by verb */
		UPDATE_COEFEX(0x57, 0x03, 1<<10, 0), /* SET EN_OSW to 0 */
		UPDATE_COEF(0x1a, 1<<3, 0), /* Combo JD gating without LINE1-VREFO */
		{}
	};
	static struct coef_fw coef0688[] = {
		WRITE_COEF(0xb7, 0x802b),
		WRITE_COEF(0xb5, 0x1040),
		UPDATE_COEF(0xc3, 0, 1<<12),
		{}
	};
	static struct coef_fw coef0225[] = {
		UPDATE_COEFEX(0x57, 0x05, 1<<14, 1<<14),
		UPDATE_COEF(0x4a, 3<<4, 2<<4),
		UPDATE_COEF(0x63, 3<<14, 0),
		{}
	};
	static struct coef_fw coef0274[] = {
		UPDATE_COEFEX(0x57, 0x05, 0x4000, 0x4000),
		UPDATE_COEF(0x4a, 0x0010, 0),
		UPDATE_COEF(0x6b, 0xf000, 0),
		{}
	};

	switch (codec->core.vendor_id) {
	case 0x10ec0236:
	case 0x10ec0255:
	case 0x10ec0256:
		alc_write_coef_idx(codec, 0x45, 0xc489);
		snd_hda_set_pin_ctl_cache(codec, hp_pin, 0);
		alc_process_coef_fw(codec, coef0255);
		snd_hda_set_pin_ctl_cache(codec, mic_pin, PIN_VREF50);
		break;
	case 0x10ec0234:
	case 0x10ec0274:
	case 0x10ec0294:
		alc_write_coef_idx(codec, 0x45, 0x4689);
		snd_hda_set_pin_ctl_cache(codec, hp_pin, 0);
		alc_process_coef_fw(codec, coef0274);
		snd_hda_set_pin_ctl_cache(codec, mic_pin, PIN_VREF50);
		break;
	case 0x10ec0233:
	case 0x10ec0283:
		alc_write_coef_idx(codec, 0x45, 0xc429);
		snd_hda_set_pin_ctl_cache(codec, hp_pin, 0);
		alc_process_coef_fw(codec, coef0233);
		snd_hda_set_pin_ctl_cache(codec, mic_pin, PIN_VREF50);
		break;
	case 0x10ec0286:
	case 0x10ec0288:
	case 0x10ec0298:
		snd_hda_set_pin_ctl_cache(codec, hp_pin, 0);
		alc_process_coef_fw(codec, coef0288);
		snd_hda_set_pin_ctl_cache(codec, mic_pin, PIN_VREF50);
		break;
	case 0x10ec0292:
		snd_hda_set_pin_ctl_cache(codec, hp_pin, 0);
		alc_process_coef_fw(codec, coef0292);
		break;
	case 0x10ec0293:
		/* Set to TRS mode */
		alc_write_coef_idx(codec, 0x45, 0xc429);
		snd_hda_set_pin_ctl_cache(codec, hp_pin, 0);
		alc_process_coef_fw(codec, coef0293);
		snd_hda_set_pin_ctl_cache(codec, mic_pin, PIN_VREF50);
		break;
	case 0x10ec0867:
		alc_update_coefex_idx(codec, 0x57, 0x5, 0, 1<<14);
		/* fallthru */
	case 0x10ec0221:
	case 0x10ec0662:
		snd_hda_set_pin_ctl_cache(codec, hp_pin, 0);
		snd_hda_set_pin_ctl_cache(codec, mic_pin, PIN_VREF50);
		break;
	case 0x10ec0668:
		alc_write_coef_idx(codec, 0x11, 0x0001);
		snd_hda_set_pin_ctl_cache(codec, hp_pin, 0);
		alc_process_coef_fw(codec, coef0688);
		snd_hda_set_pin_ctl_cache(codec, mic_pin, PIN_VREF50);
		break;
	case 0x10ec0215:
	case 0x10ec0225:
	case 0x10ec0285:
	case 0x10ec0295:
	case 0x10ec0289:
	case 0x10ec0299:
		alc_process_coef_fw(codec, alc225_pre_hsmode);
		alc_update_coef_idx(codec, 0x45, 0x3f<<10, 0x31<<10);
		snd_hda_set_pin_ctl_cache(codec, hp_pin, 0);
		alc_process_coef_fw(codec, coef0225);
		snd_hda_set_pin_ctl_cache(codec, mic_pin, PIN_VREF50);
		break;
	}
	codec_dbg(codec, "Headset jack set to mic-in mode.\n");
}

static void alc_headset_mode_default(struct hda_codec *codec)
{
	static struct coef_fw coef0225[] = {
		UPDATE_COEF(0x45, 0x3f<<10, 0x30<<10),
		UPDATE_COEF(0x45, 0x3f<<10, 0x31<<10),
		UPDATE_COEF(0x49, 3<<8, 0<<8),
		UPDATE_COEF(0x4a, 3<<4, 3<<4),
		UPDATE_COEF(0x63, 3<<14, 0),
		UPDATE_COEF(0x67, 0xf000, 0x3000),
		{}
	};
	static struct coef_fw coef0255[] = {
		WRITE_COEF(0x45, 0xc089),
		WRITE_COEF(0x45, 0xc489),
		WRITE_COEFEX(0x57, 0x03, 0x8ea6),
		WRITE_COEF(0x49, 0x0049),
		{}
	};
	static struct coef_fw coef0233[] = {
		WRITE_COEF(0x06, 0x2100),
		WRITE_COEF(0x32, 0x4ea3),
		{}
	};
	static struct coef_fw coef0288[] = {
		UPDATE_COEF(0x4f, 0xfcc0, 0xc400), /* Set to TRS type */
		UPDATE_COEF(0x50, 0x2000, 0x2000),
		UPDATE_COEF(0x56, 0x0006, 0x0006),
		UPDATE_COEF(0x66, 0x0008, 0),
		UPDATE_COEF(0x67, 0x2000, 0),
		{}
	};
	static struct coef_fw coef0292[] = {
		WRITE_COEF(0x76, 0x000e),
		WRITE_COEF(0x6c, 0x2400),
		WRITE_COEF(0x6b, 0xc429),
		WRITE_COEF(0x18, 0x7308),
		{}
	};
	static struct coef_fw coef0293[] = {
		UPDATE_COEF(0x4a, 0x000f, 0x000e), /* Combo Jack auto detect */
		WRITE_COEF(0x45, 0xC429), /* Set to TRS type */
		UPDATE_COEF(0x1a, 1<<3, 0), /* Combo JD gating without LINE1-VREFO */
		{}
	};
	static struct coef_fw coef0688[] = {
		WRITE_COEF(0x11, 0x0041),
		WRITE_COEF(0x15, 0x0d40),
		WRITE_COEF(0xb7, 0x802b),
		{}
	};
	static struct coef_fw coef0274[] = {
		WRITE_COEF(0x45, 0x4289),
		UPDATE_COEF(0x4a, 0x0010, 0x0010),
		UPDATE_COEF(0x6b, 0x0f00, 0),
		UPDATE_COEF(0x49, 0x0300, 0x0300),
		{}
	};

	switch (codec->core.vendor_id) {
	case 0x10ec0215:
	case 0x10ec0225:
	case 0x10ec0285:
	case 0x10ec0295:
	case 0x10ec0289:
	case 0x10ec0299:
		alc_process_coef_fw(codec, alc225_pre_hsmode);
		alc_process_coef_fw(codec, coef0225);
		break;
	case 0x10ec0236:
	case 0x10ec0255:
	case 0x10ec0256:
		alc_process_coef_fw(codec, coef0255);
		break;
	case 0x10ec0234:
	case 0x10ec0274:
	case 0x10ec0294:
		alc_process_coef_fw(codec, coef0274);
		break;
	case 0x10ec0233:
	case 0x10ec0283:
		alc_process_coef_fw(codec, coef0233);
		break;
	case 0x10ec0286:
	case 0x10ec0288:
	case 0x10ec0298:
		alc_process_coef_fw(codec, coef0288);
		break;
	case 0x10ec0292:
		alc_process_coef_fw(codec, coef0292);
		break;
	case 0x10ec0293:
		alc_process_coef_fw(codec, coef0293);
		break;
	case 0x10ec0668:
		alc_process_coef_fw(codec, coef0688);
		break;
	case 0x10ec0867:
		alc_update_coefex_idx(codec, 0x57, 0x5, 1<<14, 0);
		break;
	}
	codec_dbg(codec, "Headset jack set to headphone (default) mode.\n");
}

/* Iphone type */
static void alc_headset_mode_ctia(struct hda_codec *codec)
{
	int val;

	static struct coef_fw coef0255[] = {
		WRITE_COEF(0x45, 0xd489), /* Set to CTIA type */
		WRITE_COEF(0x1b, 0x0c2b),
		WRITE_COEFEX(0x57, 0x03, 0x8ea6),
		{}
	};
	static struct coef_fw coef0256[] = {
		WRITE_COEF(0x45, 0xd489), /* Set to CTIA type */
		WRITE_COEF(0x1b, 0x0c6b),
		WRITE_COEFEX(0x57, 0x03, 0x8ea6),
		{}
	};
	static struct coef_fw coef0233[] = {
		WRITE_COEF(0x45, 0xd429),
		WRITE_COEF(0x1b, 0x0c2b),
		WRITE_COEF(0x32, 0x4ea3),
		{}
	};
	static struct coef_fw coef0288[] = {
		UPDATE_COEF(0x50, 0x2000, 0x2000),
		UPDATE_COEF(0x56, 0x0006, 0x0006),
		UPDATE_COEF(0x66, 0x0008, 0),
		UPDATE_COEF(0x67, 0x2000, 0),
		{}
	};
	static struct coef_fw coef0292[] = {
		WRITE_COEF(0x6b, 0xd429),
		WRITE_COEF(0x76, 0x0008),
		WRITE_COEF(0x18, 0x7388),
		{}
	};
	static struct coef_fw coef0293[] = {
		WRITE_COEF(0x45, 0xd429), /* Set to ctia type */
		UPDATE_COEF(0x10, 7<<8, 7<<8), /* SET Line1 JD to 1 */
		{}
	};
	static struct coef_fw coef0688[] = {
		WRITE_COEF(0x11, 0x0001),
		WRITE_COEF(0x15, 0x0d60),
		WRITE_COEF(0xc3, 0x0000),
		{}
	};
	static struct coef_fw coef0225_1[] = {
		UPDATE_COEF(0x45, 0x3f<<10, 0x35<<10),
		UPDATE_COEF(0x63, 3<<14, 2<<14),
		{}
	};
	static struct coef_fw coef0225_2[] = {
		UPDATE_COEF(0x45, 0x3f<<10, 0x35<<10),
		UPDATE_COEF(0x63, 3<<14, 1<<14),
		{}
	};

	switch (codec->core.vendor_id) {
	case 0x10ec0255:
		alc_process_coef_fw(codec, coef0255);
		break;
	case 0x10ec0236:
	case 0x10ec0256:
		alc_process_coef_fw(codec, coef0256);
		break;
	case 0x10ec0234:
	case 0x10ec0274:
	case 0x10ec0294:
		alc_write_coef_idx(codec, 0x45, 0xd689);
		break;
	case 0x10ec0233:
	case 0x10ec0283:
		alc_process_coef_fw(codec, coef0233);
		break;
	case 0x10ec0298:
		val = alc_read_coef_idx(codec, 0x50);
		if (val & (1 << 12)) {
			alc_update_coef_idx(codec, 0x8e, 0x0070, 0x0020);
			alc_update_coef_idx(codec, 0x4f, 0xfcc0, 0xd400);
			msleep(300);
		} else {
			alc_update_coef_idx(codec, 0x8e, 0x0070, 0x0010);
			alc_update_coef_idx(codec, 0x4f, 0xfcc0, 0xd400);
			msleep(300);
		}
		break;
	case 0x10ec0286:
	case 0x10ec0288:
		alc_update_coef_idx(codec, 0x4f, 0xfcc0, 0xd400);
		msleep(300);
		alc_process_coef_fw(codec, coef0288);
		break;
	case 0x10ec0292:
		alc_process_coef_fw(codec, coef0292);
		break;
	case 0x10ec0293:
		alc_process_coef_fw(codec, coef0293);
		break;
	case 0x10ec0668:
		alc_process_coef_fw(codec, coef0688);
		break;
	case 0x10ec0215:
	case 0x10ec0225:
	case 0x10ec0285:
	case 0x10ec0295:
	case 0x10ec0289:
	case 0x10ec0299:
		val = alc_read_coef_idx(codec, 0x45);
		if (val & (1 << 9))
			alc_process_coef_fw(codec, coef0225_2);
		else
			alc_process_coef_fw(codec, coef0225_1);
		break;
	case 0x10ec0867:
		alc_update_coefex_idx(codec, 0x57, 0x5, 1<<14, 0);
		break;
	}
	codec_dbg(codec, "Headset jack set to iPhone-style headset mode.\n");
}

/* Nokia type */
static void alc_headset_mode_omtp(struct hda_codec *codec)
{
	static struct coef_fw coef0255[] = {
		WRITE_COEF(0x45, 0xe489), /* Set to OMTP Type */
		WRITE_COEF(0x1b, 0x0c2b),
		WRITE_COEFEX(0x57, 0x03, 0x8ea6),
		{}
	};
	static struct coef_fw coef0256[] = {
		WRITE_COEF(0x45, 0xe489), /* Set to OMTP Type */
		WRITE_COEF(0x1b, 0x0c6b),
		WRITE_COEFEX(0x57, 0x03, 0x8ea6),
		{}
	};
	static struct coef_fw coef0233[] = {
		WRITE_COEF(0x45, 0xe429),
		WRITE_COEF(0x1b, 0x0c2b),
		WRITE_COEF(0x32, 0x4ea3),
		{}
	};
	static struct coef_fw coef0288[] = {
		UPDATE_COEF(0x50, 0x2000, 0x2000),
		UPDATE_COEF(0x56, 0x0006, 0x0006),
		UPDATE_COEF(0x66, 0x0008, 0),
		UPDATE_COEF(0x67, 0x2000, 0),
		{}
	};
	static struct coef_fw coef0292[] = {
		WRITE_COEF(0x6b, 0xe429),
		WRITE_COEF(0x76, 0x0008),
		WRITE_COEF(0x18, 0x7388),
		{}
	};
	static struct coef_fw coef0293[] = {
		WRITE_COEF(0x45, 0xe429), /* Set to omtp type */
		UPDATE_COEF(0x10, 7<<8, 7<<8), /* SET Line1 JD to 1 */
		{}
	};
	static struct coef_fw coef0688[] = {
		WRITE_COEF(0x11, 0x0001),
		WRITE_COEF(0x15, 0x0d50),
		WRITE_COEF(0xc3, 0x0000),
		{}
	};
	static struct coef_fw coef0225[] = {
		UPDATE_COEF(0x45, 0x3f<<10, 0x39<<10),
		UPDATE_COEF(0x63, 3<<14, 2<<14),
		{}
	};

	switch (codec->core.vendor_id) {
	case 0x10ec0255:
		alc_process_coef_fw(codec, coef0255);
		break;
	case 0x10ec0236:
	case 0x10ec0256:
		alc_process_coef_fw(codec, coef0256);
		break;
	case 0x10ec0234:
	case 0x10ec0274:
	case 0x10ec0294:
		alc_write_coef_idx(codec, 0x45, 0xe689);
		break;
	case 0x10ec0233:
	case 0x10ec0283:
		alc_process_coef_fw(codec, coef0233);
		break;
	case 0x10ec0298:
		alc_update_coef_idx(codec, 0x8e, 0x0070, 0x0010);/* Headset output enable */
		alc_update_coef_idx(codec, 0x4f, 0xfcc0, 0xe400);
		msleep(300);
		break;
	case 0x10ec0286:
	case 0x10ec0288:
		alc_update_coef_idx(codec, 0x4f, 0xfcc0, 0xe400);
		msleep(300);
		alc_process_coef_fw(codec, coef0288);
		break;
	case 0x10ec0292:
		alc_process_coef_fw(codec, coef0292);
		break;
	case 0x10ec0293:
		alc_process_coef_fw(codec, coef0293);
		break;
	case 0x10ec0668:
		alc_process_coef_fw(codec, coef0688);
		break;
	case 0x10ec0215:
	case 0x10ec0225:
	case 0x10ec0285:
	case 0x10ec0295:
	case 0x10ec0289:
	case 0x10ec0299:
		alc_process_coef_fw(codec, coef0225);
		break;
	}
	codec_dbg(codec, "Headset jack set to Nokia-style headset mode.\n");
}

static void alc_determine_headset_type(struct hda_codec *codec)
{
	int val;
	bool is_ctia = false;
	struct alc_spec *spec = codec->spec;
	static struct coef_fw coef0255[] = {
		WRITE_COEF(0x45, 0xd089), /* combo jack auto switch control(Check type)*/
		WRITE_COEF(0x49, 0x0149), /* combo jack auto switch control(Vref
 conteol) */
		{}
	};
	static struct coef_fw coef0288[] = {
		UPDATE_COEF(0x4f, 0xfcc0, 0xd400), /* Check Type */
		{}
	};
	static struct coef_fw coef0298[] = {
		UPDATE_COEF(0x50, 0x2000, 0x2000),
		UPDATE_COEF(0x56, 0x0006, 0x0006),
		UPDATE_COEF(0x66, 0x0008, 0),
		UPDATE_COEF(0x67, 0x2000, 0),
		UPDATE_COEF(0x19, 0x1300, 0x1300),
		{}
	};
	static struct coef_fw coef0293[] = {
		UPDATE_COEF(0x4a, 0x000f, 0x0008), /* Combo Jack auto detect */
		WRITE_COEF(0x45, 0xD429), /* Set to ctia type */
		{}
	};
	static struct coef_fw coef0688[] = {
		WRITE_COEF(0x11, 0x0001),
		WRITE_COEF(0xb7, 0x802b),
		WRITE_COEF(0x15, 0x0d60),
		WRITE_COEF(0xc3, 0x0c00),
		{}
	};
	static struct coef_fw coef0274[] = {
		UPDATE_COEF(0x4a, 0x0010, 0),
		UPDATE_COEF(0x4a, 0x8000, 0),
		WRITE_COEF(0x45, 0xd289),
		UPDATE_COEF(0x49, 0x0300, 0x0300),
		{}
	};

	switch (codec->core.vendor_id) {
	case 0x10ec0236:
	case 0x10ec0255:
	case 0x10ec0256:
		alc_process_coef_fw(codec, coef0255);
		msleep(300);
		val = alc_read_coef_idx(codec, 0x46);
		is_ctia = (val & 0x0070) == 0x0070;
		break;
	case 0x10ec0234:
	case 0x10ec0274:
	case 0x10ec0294:
		alc_process_coef_fw(codec, coef0274);
		msleep(80);
		val = alc_read_coef_idx(codec, 0x46);
		is_ctia = (val & 0x00f0) == 0x00f0;
		break;
	case 0x10ec0233:
	case 0x10ec0283:
		alc_write_coef_idx(codec, 0x45, 0xd029);
		msleep(300);
		val = alc_read_coef_idx(codec, 0x46);
		is_ctia = (val & 0x0070) == 0x0070;
		break;
	case 0x10ec0298:
		snd_hda_codec_write(codec, 0x21, 0,
			    AC_VERB_SET_AMP_GAIN_MUTE, AMP_OUT_MUTE);
		msleep(100);
		snd_hda_codec_write(codec, 0x21, 0,
			    AC_VERB_SET_PIN_WIDGET_CONTROL, 0x0);
		msleep(200);

		val = alc_read_coef_idx(codec, 0x50);
		if (val & (1 << 12)) {
			alc_update_coef_idx(codec, 0x8e, 0x0070, 0x0020);
			alc_process_coef_fw(codec, coef0288);
			msleep(350);
			val = alc_read_coef_idx(codec, 0x50);
			is_ctia = (val & 0x0070) == 0x0070;
		} else {
			alc_update_coef_idx(codec, 0x8e, 0x0070, 0x0010);
			alc_process_coef_fw(codec, coef0288);
			msleep(350);
			val = alc_read_coef_idx(codec, 0x50);
			is_ctia = (val & 0x0070) == 0x0070;
		}
		alc_process_coef_fw(codec, coef0298);
		snd_hda_codec_write(codec, 0x21, 0,
			    AC_VERB_SET_PIN_WIDGET_CONTROL, PIN_HP);
		msleep(75);
		snd_hda_codec_write(codec, 0x21, 0,
			    AC_VERB_SET_AMP_GAIN_MUTE, AMP_OUT_UNMUTE);
		break;
	case 0x10ec0286:
	case 0x10ec0288:
		alc_process_coef_fw(codec, coef0288);
		msleep(350);
		val = alc_read_coef_idx(codec, 0x50);
		is_ctia = (val & 0x0070) == 0x0070;
		break;
	case 0x10ec0292:
		alc_write_coef_idx(codec, 0x6b, 0xd429);
		msleep(300);
		val = alc_read_coef_idx(codec, 0x6c);
		is_ctia = (val & 0x001c) == 0x001c;
		break;
	case 0x10ec0293:
		alc_process_coef_fw(codec, coef0293);
		msleep(300);
		val = alc_read_coef_idx(codec, 0x46);
		is_ctia = (val & 0x0070) == 0x0070;
		break;
	case 0x10ec0668:
		alc_process_coef_fw(codec, coef0688);
		msleep(300);
		val = alc_read_coef_idx(codec, 0xbe);
		is_ctia = (val & 0x1c02) == 0x1c02;
		break;
	case 0x10ec0215:
	case 0x10ec0225:
	case 0x10ec0285:
	case 0x10ec0295:
	case 0x10ec0289:
	case 0x10ec0299:
		snd_hda_codec_write(codec, 0x21, 0,
			    AC_VERB_SET_AMP_GAIN_MUTE, AMP_OUT_MUTE);
		msleep(80);
		snd_hda_codec_write(codec, 0x21, 0,
			    AC_VERB_SET_PIN_WIDGET_CONTROL, 0x0);

		alc_process_coef_fw(codec, alc225_pre_hsmode);
		alc_update_coef_idx(codec, 0x67, 0xf000, 0x1000);
		val = alc_read_coef_idx(codec, 0x45);
		if (val & (1 << 9)) {
			alc_update_coef_idx(codec, 0x45, 0x3f<<10, 0x34<<10);
			alc_update_coef_idx(codec, 0x49, 3<<8, 2<<8);
			msleep(800);
			val = alc_read_coef_idx(codec, 0x46);
			is_ctia = (val & 0x00f0) == 0x00f0;
		} else {
			alc_update_coef_idx(codec, 0x45, 0x3f<<10, 0x34<<10);
			alc_update_coef_idx(codec, 0x49, 3<<8, 1<<8);
			msleep(800);
			val = alc_read_coef_idx(codec, 0x46);
			is_ctia = (val & 0x00f0) == 0x00f0;
		}
		alc_update_coef_idx(codec, 0x4a, 7<<6, 7<<6);
		alc_update_coef_idx(codec, 0x4a, 3<<4, 3<<4);
		alc_update_coef_idx(codec, 0x67, 0xf000, 0x3000);

		snd_hda_codec_write(codec, 0x21, 0,
			    AC_VERB_SET_PIN_WIDGET_CONTROL, PIN_OUT);
		msleep(80);
		snd_hda_codec_write(codec, 0x21, 0,
			    AC_VERB_SET_AMP_GAIN_MUTE, AMP_OUT_UNMUTE);
		break;
	case 0x10ec0867:
		is_ctia = true;
		break;
	}

	codec_dbg(codec, "Headset jack detected iPhone-style headset: %s\n",
		    is_ctia ? "yes" : "no");
	spec->current_headset_type = is_ctia ? ALC_HEADSET_TYPE_CTIA : ALC_HEADSET_TYPE_OMTP;
}

static void alc_update_headset_mode(struct hda_codec *codec)
{
	struct alc_spec *spec = codec->spec;

	hda_nid_t mux_pin = spec->gen.imux_pins[spec->gen.cur_mux[0]];
	hda_nid_t hp_pin = spec->gen.autocfg.hp_pins[0];

	int new_headset_mode;

	if (!snd_hda_jack_detect(codec, hp_pin))
		new_headset_mode = ALC_HEADSET_MODE_UNPLUGGED;
	else if (mux_pin == spec->headset_mic_pin)
		new_headset_mode = ALC_HEADSET_MODE_HEADSET;
	else if (mux_pin == spec->headphone_mic_pin)
		new_headset_mode = ALC_HEADSET_MODE_MIC;
	else
		new_headset_mode = ALC_HEADSET_MODE_HEADPHONE;

	if (new_headset_mode == spec->current_headset_mode) {
		snd_hda_gen_update_outputs(codec);
		return;
	}

	switch (new_headset_mode) {
	case ALC_HEADSET_MODE_UNPLUGGED:
		alc_headset_mode_unplugged(codec);
		spec->gen.hp_jack_present = false;
		break;
	case ALC_HEADSET_MODE_HEADSET:
		if (spec->current_headset_type == ALC_HEADSET_TYPE_UNKNOWN)
			alc_determine_headset_type(codec);
		if (spec->current_headset_type == ALC_HEADSET_TYPE_CTIA)
			alc_headset_mode_ctia(codec);
		else if (spec->current_headset_type == ALC_HEADSET_TYPE_OMTP)
			alc_headset_mode_omtp(codec);
		spec->gen.hp_jack_present = true;
		break;
	case ALC_HEADSET_MODE_MIC:
		alc_headset_mode_mic_in(codec, hp_pin, spec->headphone_mic_pin);
		spec->gen.hp_jack_present = false;
		break;
	case ALC_HEADSET_MODE_HEADPHONE:
		alc_headset_mode_default(codec);
		spec->gen.hp_jack_present = true;
		break;
	}
	if (new_headset_mode != ALC_HEADSET_MODE_MIC) {
		snd_hda_set_pin_ctl_cache(codec, hp_pin,
					  AC_PINCTL_OUT_EN | AC_PINCTL_HP_EN);
		if (spec->headphone_mic_pin && spec->headphone_mic_pin != hp_pin)
			snd_hda_set_pin_ctl_cache(codec, spec->headphone_mic_pin,
						  PIN_VREFHIZ);
	}
	spec->current_headset_mode = new_headset_mode;

	snd_hda_gen_update_outputs(codec);
}

static void alc_update_headset_mode_hook(struct hda_codec *codec,
					 struct snd_kcontrol *kcontrol,
					 struct snd_ctl_elem_value *ucontrol)
{
	alc_update_headset_mode(codec);
}

static void alc_update_headset_jack_cb(struct hda_codec *codec,
				       struct hda_jack_callback *jack)
{
	struct alc_spec *spec = codec->spec;
	spec->current_headset_type = ALC_HEADSET_TYPE_UNKNOWN;
	snd_hda_gen_hp_automute(codec, jack);
}

static void alc_probe_headset_mode(struct hda_codec *codec)
{
	int i;
	struct alc_spec *spec = codec->spec;
	struct auto_pin_cfg *cfg = &spec->gen.autocfg;

	/* Find mic pins */
	for (i = 0; i < cfg->num_inputs; i++) {
		if (cfg->inputs[i].is_headset_mic && !spec->headset_mic_pin)
			spec->headset_mic_pin = cfg->inputs[i].pin;
		if (cfg->inputs[i].is_headphone_mic && !spec->headphone_mic_pin)
			spec->headphone_mic_pin = cfg->inputs[i].pin;
	}

	WARN_ON(spec->gen.cap_sync_hook);
	spec->gen.cap_sync_hook = alc_update_headset_mode_hook;
	spec->gen.automute_hook = alc_update_headset_mode;
	spec->gen.hp_automute_hook = alc_update_headset_jack_cb;
}

static void alc_fixup_headset_mode(struct hda_codec *codec,
				const struct hda_fixup *fix, int action)
{
	struct alc_spec *spec = codec->spec;

	switch (action) {
	case HDA_FIXUP_ACT_PRE_PROBE:
		spec->parse_flags |= HDA_PINCFG_HEADSET_MIC | HDA_PINCFG_HEADPHONE_MIC;
		break;
	case HDA_FIXUP_ACT_PROBE:
		alc_probe_headset_mode(codec);
		break;
	case HDA_FIXUP_ACT_INIT:
		spec->current_headset_mode = 0;
		alc_update_headset_mode(codec);
		break;
	}
}

static void alc_fixup_headset_mode_no_hp_mic(struct hda_codec *codec,
				const struct hda_fixup *fix, int action)
{
	if (action == HDA_FIXUP_ACT_PRE_PROBE) {
		struct alc_spec *spec = codec->spec;
		spec->parse_flags |= HDA_PINCFG_HEADSET_MIC;
	}
	else
		alc_fixup_headset_mode(codec, fix, action);
}

static void alc255_set_default_jack_type(struct hda_codec *codec)
{
	/* Set to iphone type */
	static struct coef_fw alc255fw[] = {
		WRITE_COEF(0x1b, 0x880b),
		WRITE_COEF(0x45, 0xd089),
		WRITE_COEF(0x1b, 0x080b),
		WRITE_COEF(0x46, 0x0004),
		WRITE_COEF(0x1b, 0x0c0b),
		{}
	};
	static struct coef_fw alc256fw[] = {
		WRITE_COEF(0x1b, 0x884b),
		WRITE_COEF(0x45, 0xd089),
		WRITE_COEF(0x1b, 0x084b),
		WRITE_COEF(0x46, 0x0004),
		WRITE_COEF(0x1b, 0x0c4b),
		{}
	};
	switch (codec->core.vendor_id) {
	case 0x10ec0255:
		alc_process_coef_fw(codec, alc255fw);
		break;
	case 0x10ec0236:
	case 0x10ec0256:
		alc_process_coef_fw(codec, alc256fw);
		break;
	}
	msleep(30);
}

static void alc_fixup_headset_mode_alc255(struct hda_codec *codec,
				const struct hda_fixup *fix, int action)
{
	if (action == HDA_FIXUP_ACT_PRE_PROBE) {
		alc255_set_default_jack_type(codec);
	}
	alc_fixup_headset_mode(codec, fix, action);
}

static void alc_fixup_headset_mode_alc255_no_hp_mic(struct hda_codec *codec,
				const struct hda_fixup *fix, int action)
{
	if (action == HDA_FIXUP_ACT_PRE_PROBE) {
		struct alc_spec *spec = codec->spec;
		spec->parse_flags |= HDA_PINCFG_HEADSET_MIC;
		alc255_set_default_jack_type(codec);
	} 
	else
		alc_fixup_headset_mode(codec, fix, action);
}

static void alc288_update_headset_jack_cb(struct hda_codec *codec,
				       struct hda_jack_callback *jack)
{
	struct alc_spec *spec = codec->spec;

	alc_update_headset_jack_cb(codec, jack);
	/* Headset Mic enable or disable, only for Dell Dino */
	alc_update_gpio_data(codec, 0x40, spec->gen.hp_jack_present);
}

static void alc_fixup_headset_mode_dell_alc288(struct hda_codec *codec,
				const struct hda_fixup *fix, int action)
{
	alc_fixup_headset_mode(codec, fix, action);
	if (action == HDA_FIXUP_ACT_PROBE) {
		struct alc_spec *spec = codec->spec;
		/* toggled via hp_automute_hook */
		spec->gpio_mask |= 0x40;
		spec->gpio_dir |= 0x40;
		spec->gen.hp_automute_hook = alc288_update_headset_jack_cb;
	}
}

static void alc_fixup_auto_mute_via_amp(struct hda_codec *codec,
					const struct hda_fixup *fix, int action)
{
	if (action == HDA_FIXUP_ACT_PRE_PROBE) {
		struct alc_spec *spec = codec->spec;
		spec->gen.auto_mute_via_amp = 1;
	}
}

static void alc_no_shutup(struct hda_codec *codec)
{
}

static void alc_fixup_no_shutup(struct hda_codec *codec,
				const struct hda_fixup *fix, int action)
{
	if (action == HDA_FIXUP_ACT_PRE_PROBE) {
		struct alc_spec *spec = codec->spec;
		spec->shutup = alc_no_shutup;
	}
}

static void alc_fixup_disable_aamix(struct hda_codec *codec,
				    const struct hda_fixup *fix, int action)
{
	if (action == HDA_FIXUP_ACT_PRE_PROBE) {
		struct alc_spec *spec = codec->spec;
		/* Disable AA-loopback as it causes white noise */
		spec->gen.mixer_nid = 0;
	}
}

/* fixup for Thinkpad docks: add dock pins, avoid HP parser fixup */
static void alc_fixup_tpt440_dock(struct hda_codec *codec,
				  const struct hda_fixup *fix, int action)
{
	static const struct hda_pintbl pincfgs[] = {
		{ 0x16, 0x21211010 }, /* dock headphone */
		{ 0x19, 0x21a11010 }, /* dock mic */
		{ }
	};
	struct alc_spec *spec = codec->spec;

	if (action == HDA_FIXUP_ACT_PRE_PROBE) {
		spec->reboot_notify = alc_d3_at_reboot; /* reduce noise */
		spec->parse_flags = HDA_PINCFG_NO_HP_FIXUP;
		codec->power_save_node = 0; /* avoid click noises */
		snd_hda_apply_pincfgs(codec, pincfgs);
	}
}

static void alc_fixup_tpt470_dock(struct hda_codec *codec,
				  const struct hda_fixup *fix, int action)
{
	static const struct hda_pintbl pincfgs[] = {
		{ 0x17, 0x21211010 }, /* dock headphone */
		{ 0x19, 0x21a11010 }, /* dock mic */
		{ }
	};
	/* Assure the speaker pin to be coupled with DAC NID 0x03; otherwise
	 * the speaker output becomes too low by some reason on Thinkpads with
	 * ALC298 codec
	 */
	static hda_nid_t preferred_pairs[] = {
		0x14, 0x03, 0x17, 0x02, 0x21, 0x02,
		0
	};
	struct alc_spec *spec = codec->spec;

	if (action == HDA_FIXUP_ACT_PRE_PROBE) {
		spec->gen.preferred_dacs = preferred_pairs;
		spec->parse_flags = HDA_PINCFG_NO_HP_FIXUP;
		snd_hda_apply_pincfgs(codec, pincfgs);
	} else if (action == HDA_FIXUP_ACT_INIT) {
		/* Enable DOCK device */
		snd_hda_codec_write(codec, 0x17, 0,
			    AC_VERB_SET_CONFIG_DEFAULT_BYTES_3, 0);
		/* Enable DOCK device */
		snd_hda_codec_write(codec, 0x19, 0,
			    AC_VERB_SET_CONFIG_DEFAULT_BYTES_3, 0);
	}
}

static void alc_shutup_dell_xps13(struct hda_codec *codec)
{
	struct alc_spec *spec = codec->spec;
	int hp_pin = spec->gen.autocfg.hp_pins[0];

	/* Prevent pop noises when headphones are plugged in */
	snd_hda_codec_write(codec, hp_pin, 0,
			    AC_VERB_SET_AMP_GAIN_MUTE, AMP_OUT_MUTE);
	msleep(20);
}

static void alc_fixup_dell_xps13(struct hda_codec *codec,
				const struct hda_fixup *fix, int action)
{
	struct alc_spec *spec = codec->spec;
	struct hda_input_mux *imux = &spec->gen.input_mux;
	int i;

	switch (action) {
	case HDA_FIXUP_ACT_PRE_PROBE:
		/* mic pin 0x19 must be initialized with Vref Hi-Z, otherwise
		 * it causes a click noise at start up
		 */
		snd_hda_codec_set_pin_target(codec, 0x19, PIN_VREFHIZ);
		spec->shutup = alc_shutup_dell_xps13;
		break;
	case HDA_FIXUP_ACT_PROBE:
		/* Make the internal mic the default input source. */
		for (i = 0; i < imux->num_items; i++) {
			if (spec->gen.imux_pins[i] == 0x12) {
				spec->gen.cur_mux[0] = i;
				break;
			}
		}
		break;
	}
}

static void alc_fixup_headset_mode_alc662(struct hda_codec *codec,
				const struct hda_fixup *fix, int action)
{
	struct alc_spec *spec = codec->spec;

	if (action == HDA_FIXUP_ACT_PRE_PROBE) {
		spec->parse_flags |= HDA_PINCFG_HEADSET_MIC;
		spec->gen.hp_mic = 1; /* Mic-in is same pin as headphone */

		/* Disable boost for mic-in permanently. (This code is only called
		   from quirks that guarantee that the headphone is at NID 0x1b.) */
		snd_hda_codec_write(codec, 0x1b, 0, AC_VERB_SET_AMP_GAIN_MUTE, 0x7000);
		snd_hda_override_wcaps(codec, 0x1b, get_wcaps(codec, 0x1b) & ~AC_WCAP_IN_AMP);
	} else
		alc_fixup_headset_mode(codec, fix, action);
}

static void alc_fixup_headset_mode_alc668(struct hda_codec *codec,
				const struct hda_fixup *fix, int action)
{
	if (action == HDA_FIXUP_ACT_PRE_PROBE) {
		alc_write_coef_idx(codec, 0xc4, 0x8000);
		alc_update_coef_idx(codec, 0xc2, ~0xfe, 0);
		snd_hda_set_pin_ctl_cache(codec, 0x18, 0);
	}
	alc_fixup_headset_mode(codec, fix, action);
}

/* Returns the nid of the external mic input pin, or 0 if it cannot be found. */
static int find_ext_mic_pin(struct hda_codec *codec)
{
	struct alc_spec *spec = codec->spec;
	struct auto_pin_cfg *cfg = &spec->gen.autocfg;
	hda_nid_t nid;
	unsigned int defcfg;
	int i;

	for (i = 0; i < cfg->num_inputs; i++) {
		if (cfg->inputs[i].type != AUTO_PIN_MIC)
			continue;
		nid = cfg->inputs[i].pin;
		defcfg = snd_hda_codec_get_pincfg(codec, nid);
		if (snd_hda_get_input_pin_attr(defcfg) == INPUT_PIN_ATTR_INT)
			continue;
		return nid;
	}

	return 0;
}

static void alc271_hp_gate_mic_jack(struct hda_codec *codec,
				    const struct hda_fixup *fix,
				    int action)
{
	struct alc_spec *spec = codec->spec;

	if (action == HDA_FIXUP_ACT_PROBE) {
		int mic_pin = find_ext_mic_pin(codec);
		int hp_pin = spec->gen.autocfg.hp_pins[0];

		if (snd_BUG_ON(!mic_pin || !hp_pin))
			return;
		snd_hda_jack_set_gating_jack(codec, mic_pin, hp_pin);
	}
}

static void alc269_fixup_limit_int_mic_boost(struct hda_codec *codec,
					     const struct hda_fixup *fix,
					     int action)
{
	struct alc_spec *spec = codec->spec;
	struct auto_pin_cfg *cfg = &spec->gen.autocfg;
	int i;

	/* The mic boosts on level 2 and 3 are too noisy
	   on the internal mic input.
	   Therefore limit the boost to 0 or 1. */

	if (action != HDA_FIXUP_ACT_PROBE)
		return;

	for (i = 0; i < cfg->num_inputs; i++) {
		hda_nid_t nid = cfg->inputs[i].pin;
		unsigned int defcfg;
		if (cfg->inputs[i].type != AUTO_PIN_MIC)
			continue;
		defcfg = snd_hda_codec_get_pincfg(codec, nid);
		if (snd_hda_get_input_pin_attr(defcfg) != INPUT_PIN_ATTR_INT)
			continue;

		snd_hda_override_amp_caps(codec, nid, HDA_INPUT,
					  (0x00 << AC_AMPCAP_OFFSET_SHIFT) |
					  (0x01 << AC_AMPCAP_NUM_STEPS_SHIFT) |
					  (0x2f << AC_AMPCAP_STEP_SIZE_SHIFT) |
					  (0 << AC_AMPCAP_MUTE_SHIFT));
	}
}

static void alc283_hp_automute_hook(struct hda_codec *codec,
				    struct hda_jack_callback *jack)
{
	struct alc_spec *spec = codec->spec;
	int vref;

	msleep(200);
	snd_hda_gen_hp_automute(codec, jack);

	vref = spec->gen.hp_jack_present ? PIN_VREF80 : 0;

	msleep(600);
	snd_hda_codec_write(codec, 0x19, 0, AC_VERB_SET_PIN_WIDGET_CONTROL,
			    vref);
}

static void alc283_fixup_chromebook(struct hda_codec *codec,
				    const struct hda_fixup *fix, int action)
{
	struct alc_spec *spec = codec->spec;

	switch (action) {
	case HDA_FIXUP_ACT_PRE_PROBE:
		snd_hda_override_wcaps(codec, 0x03, 0);
		/* Disable AA-loopback as it causes white noise */
		spec->gen.mixer_nid = 0;
		break;
	case HDA_FIXUP_ACT_INIT:
		/* MIC2-VREF control */
		/* Set to manual mode */
		alc_update_coef_idx(codec, 0x06, 0x000c, 0);
		/* Enable Line1 input control by verb */
		alc_update_coef_idx(codec, 0x1a, 0, 1 << 4);
		break;
	}
}

static void alc283_fixup_sense_combo_jack(struct hda_codec *codec,
				    const struct hda_fixup *fix, int action)
{
	struct alc_spec *spec = codec->spec;

	switch (action) {
	case HDA_FIXUP_ACT_PRE_PROBE:
		spec->gen.hp_automute_hook = alc283_hp_automute_hook;
		break;
	case HDA_FIXUP_ACT_INIT:
		/* MIC2-VREF control */
		/* Set to manual mode */
		alc_update_coef_idx(codec, 0x06, 0x000c, 0);
		break;
	}
}

/* mute tablet speaker pin (0x14) via dock plugging in addition */
static void asus_tx300_automute(struct hda_codec *codec)
{
	struct alc_spec *spec = codec->spec;
	snd_hda_gen_update_outputs(codec);
	if (snd_hda_jack_detect(codec, 0x1b))
		spec->gen.mute_bits |= (1ULL << 0x14);
}

static void alc282_fixup_asus_tx300(struct hda_codec *codec,
				    const struct hda_fixup *fix, int action)
{
	struct alc_spec *spec = codec->spec;
	static const struct hda_pintbl dock_pins[] = {
		{ 0x1b, 0x21114000 }, /* dock speaker pin */
		{}
	};

	switch (action) {
	case HDA_FIXUP_ACT_PRE_PROBE:
		spec->init_amp = ALC_INIT_DEFAULT;
		/* TX300 needs to set up GPIO2 for the speaker amp */
		alc_setup_gpio(codec, 0x04);
		snd_hda_apply_pincfgs(codec, dock_pins);
		spec->gen.auto_mute_via_amp = 1;
		spec->gen.automute_hook = asus_tx300_automute;
		snd_hda_jack_detect_enable_callback(codec, 0x1b,
						    snd_hda_gen_hp_automute);
		break;
	case HDA_FIXUP_ACT_PROBE:
		spec->init_amp = ALC_INIT_DEFAULT;
		break;
	case HDA_FIXUP_ACT_BUILD:
		/* this is a bit tricky; give more sane names for the main
		 * (tablet) speaker and the dock speaker, respectively
		 */
		rename_ctl(codec, "Speaker Playback Switch",
			   "Dock Speaker Playback Switch");
		rename_ctl(codec, "Bass Speaker Playback Switch",
			   "Speaker Playback Switch");
		break;
	}
}

static void alc290_fixup_mono_speakers(struct hda_codec *codec,
				       const struct hda_fixup *fix, int action)
{
	if (action == HDA_FIXUP_ACT_PRE_PROBE) {
		/* DAC node 0x03 is giving mono output. We therefore want to
		   make sure 0x14 (front speaker) and 0x15 (headphones) use the
		   stereo DAC, while leaving 0x17 (bass speaker) for node 0x03. */
		hda_nid_t conn1[2] = { 0x0c };
		snd_hda_override_conn_list(codec, 0x14, 1, conn1);
		snd_hda_override_conn_list(codec, 0x15, 1, conn1);
	}
}

static void alc298_fixup_speaker_volume(struct hda_codec *codec,
					const struct hda_fixup *fix, int action)
{
	if (action == HDA_FIXUP_ACT_PRE_PROBE) {
		/* The speaker is routed to the Node 0x06 by a mistake, as a result
		   we can't adjust the speaker's volume since this node does not has
		   Amp-out capability. we change the speaker's route to:
		   Node 0x02 (Audio Output) -> Node 0x0c (Audio Mixer) -> Node 0x17 (
		   Pin Complex), since Node 0x02 has Amp-out caps, we can adjust
		   speaker's volume now. */

		hda_nid_t conn1[1] = { 0x0c };
		snd_hda_override_conn_list(codec, 0x17, 1, conn1);
	}
}

/* disable DAC3 (0x06) selection on NID 0x17 as it has no volume amp control */
static void alc295_fixup_disable_dac3(struct hda_codec *codec,
				      const struct hda_fixup *fix, int action)
{
	if (action == HDA_FIXUP_ACT_PRE_PROBE) {
		hda_nid_t conn[2] = { 0x02, 0x03 };
		snd_hda_override_conn_list(codec, 0x17, 2, conn);
	}
}

/* Hook to update amp GPIO4 for automute */
static void alc280_hp_gpio4_automute_hook(struct hda_codec *codec,
					  struct hda_jack_callback *jack)
{
	struct alc_spec *spec = codec->spec;

	snd_hda_gen_hp_automute(codec, jack);
	/* mute_led_polarity is set to 0, so we pass inverted value here */
	alc_update_gpio_led(codec, 0x10, !spec->gen.hp_jack_present);
}

/* Manage GPIOs for HP EliteBook Folio 9480m.
 *
 * GPIO4 is the headphone amplifier power control
 * GPIO3 is the audio output mute indicator LED
 */

static void alc280_fixup_hp_9480m(struct hda_codec *codec,
				  const struct hda_fixup *fix,
				  int action)
{
	struct alc_spec *spec = codec->spec;

	alc_fixup_hp_gpio_led(codec, action, 0x08, 0);
	if (action == HDA_FIXUP_ACT_PRE_PROBE) {
		/* amp at GPIO4; toggled via alc280_hp_gpio4_automute_hook() */
		spec->gpio_mask |= 0x10;
		spec->gpio_dir |= 0x10;
		spec->gen.hp_automute_hook = alc280_hp_gpio4_automute_hook;
	}
}

static void alc275_fixup_gpio4_off(struct hda_codec *codec,
				   const struct hda_fixup *fix,
				   int action)
{
	struct alc_spec *spec = codec->spec;

	if (action == HDA_FIXUP_ACT_PRE_PROBE) {
		spec->gpio_mask |= 0x04;
		spec->gpio_dir |= 0x04;
		/* set data bit low */
	}
}

static void alc233_alc662_fixup_lenovo_dual_codecs(struct hda_codec *codec,
					 const struct hda_fixup *fix,
					 int action)
{
	alc_fixup_dual_codecs(codec, fix, action);
	switch (action) {
	case HDA_FIXUP_ACT_PRE_PROBE:
		/* override card longname to provide a unique UCM profile */
		strcpy(codec->card->longname, "HDAudio-Lenovo-DualCodecs");
		break;
	case HDA_FIXUP_ACT_BUILD:
		/* rename Capture controls depending on the codec */
		rename_ctl(codec, "Capture Volume",
			   codec->addr == 0 ?
			   "Rear-Panel Capture Volume" :
			   "Front-Panel Capture Volume");
		rename_ctl(codec, "Capture Switch",
			   codec->addr == 0 ?
			   "Rear-Panel Capture Switch" :
			   "Front-Panel Capture Switch");
		break;
	}
}

/* Forcibly assign NID 0x03 to HP/LO while NID 0x02 to SPK for EQ */
static void alc274_fixup_bind_dacs(struct hda_codec *codec,
				    const struct hda_fixup *fix, int action)
{
	struct alc_spec *spec = codec->spec;
	static hda_nid_t preferred_pairs[] = {
		0x21, 0x03, 0x1b, 0x03, 0x16, 0x02,
		0
	};

	if (action != HDA_FIXUP_ACT_PRE_PROBE)
		return;

	spec->gen.preferred_dacs = preferred_pairs;
}

/* The DAC of NID 0x3 will introduce click/pop noise on headphones, so invalidate it */
static void alc285_fixup_invalidate_dacs(struct hda_codec *codec,
			      const struct hda_fixup *fix, int action)
{
	if (action != HDA_FIXUP_ACT_PRE_PROBE)
		return;

	snd_hda_override_wcaps(codec, 0x03, 0);
}

static const struct hda_jack_keymap alc_headset_btn_keymap[] = {
	{ SND_JACK_BTN_0, KEY_PLAYPAUSE },
	{ SND_JACK_BTN_1, KEY_VOICECOMMAND },
	{ SND_JACK_BTN_2, KEY_VOLUMEUP },
	{ SND_JACK_BTN_3, KEY_VOLUMEDOWN },
	{}
};

static void alc_headset_btn_callback(struct hda_codec *codec,
				     struct hda_jack_callback *jack)
{
	int report = 0;

	if (jack->unsol_res & (7 << 13))
		report |= SND_JACK_BTN_0;

	if (jack->unsol_res  & (1 << 16 | 3 << 8))
		report |= SND_JACK_BTN_1;

	/* Volume up key */
	if (jack->unsol_res & (7 << 23))
		report |= SND_JACK_BTN_2;

	/* Volume down key */
	if (jack->unsol_res & (7 << 10))
		report |= SND_JACK_BTN_3;

	jack->jack->button_state = report;
}

static void alc_fixup_headset_jack(struct hda_codec *codec,
				    const struct hda_fixup *fix, int action)
{

	switch (action) {
	case HDA_FIXUP_ACT_PRE_PROBE:
		snd_hda_jack_detect_enable_callback(codec, 0x55,
						    alc_headset_btn_callback);
		snd_hda_jack_add_kctl(codec, 0x55, "Headset Jack", false,
				      SND_JACK_HEADSET, alc_headset_btn_keymap);
		break;
	case HDA_FIXUP_ACT_INIT:
		switch (codec->core.vendor_id) {
		case 0x10ec0225:
		case 0x10ec0295:
		case 0x10ec0299:
			alc_write_coef_idx(codec, 0x48, 0xd011);
			alc_update_coef_idx(codec, 0x49, 0x007f, 0x0045);
			alc_update_coef_idx(codec, 0x44, 0x007f << 8, 0x0045 << 8);
			break;
		case 0x10ec0236:
		case 0x10ec0256:
			alc_write_coef_idx(codec, 0x48, 0xd011);
			alc_update_coef_idx(codec, 0x49, 0x007f, 0x0045);
			break;
		}
		break;
	}
}

/* for hda_fixup_thinkpad_acpi() */
#include "thinkpad_helper.c"

static void alc_fixup_thinkpad_acpi(struct hda_codec *codec,
				    const struct hda_fixup *fix, int action)
{
	alc_fixup_no_shutup(codec, fix, action); /* reduce click noise */
	hda_fixup_thinkpad_acpi(codec, fix, action);
}

/* for dell wmi mic mute led */
#include "dell_wmi_helper.c"

/* for alc295_fixup_hp_top_speakers */
#include "hp_x360_helper.c"

enum {
	ALC269_FIXUP_SONY_VAIO,
	ALC275_FIXUP_SONY_VAIO_GPIO2,
	ALC269_FIXUP_DELL_M101Z,
	ALC269_FIXUP_SKU_IGNORE,
	ALC269_FIXUP_ASUS_G73JW,
	ALC269_FIXUP_LENOVO_EAPD,
	ALC275_FIXUP_SONY_HWEQ,
	ALC275_FIXUP_SONY_DISABLE_AAMIX,
	ALC271_FIXUP_DMIC,
	ALC269_FIXUP_PCM_44K,
	ALC269_FIXUP_STEREO_DMIC,
	ALC269_FIXUP_HEADSET_MIC,
	ALC269_FIXUP_QUANTA_MUTE,
	ALC269_FIXUP_LIFEBOOK,
	ALC269_FIXUP_LIFEBOOK_EXTMIC,
	ALC269_FIXUP_LIFEBOOK_HP_PIN,
	ALC269_FIXUP_LIFEBOOK_NO_HP_TO_LINEOUT,
	ALC255_FIXUP_LIFEBOOK_U7x7_HEADSET_MIC,
	ALC269_FIXUP_AMIC,
	ALC269_FIXUP_DMIC,
	ALC269VB_FIXUP_AMIC,
	ALC269VB_FIXUP_DMIC,
	ALC269_FIXUP_HP_MUTE_LED,
	ALC269_FIXUP_HP_MUTE_LED_MIC1,
	ALC269_FIXUP_HP_MUTE_LED_MIC2,
	ALC269_FIXUP_HP_MUTE_LED_MIC3,
	ALC269_FIXUP_HP_GPIO_LED,
	ALC269_FIXUP_HP_GPIO_MIC1_LED,
	ALC269_FIXUP_HP_LINE1_MIC1_LED,
	ALC269_FIXUP_INV_DMIC,
	ALC269_FIXUP_LENOVO_DOCK,
	ALC269_FIXUP_NO_SHUTUP,
	ALC286_FIXUP_SONY_MIC_NO_PRESENCE,
	ALC269_FIXUP_PINCFG_NO_HP_TO_LINEOUT,
	ALC269_FIXUP_DELL1_MIC_NO_PRESENCE,
	ALC269_FIXUP_DELL2_MIC_NO_PRESENCE,
	ALC269_FIXUP_DELL3_MIC_NO_PRESENCE,
	ALC269_FIXUP_DELL4_MIC_NO_PRESENCE,
	ALC269_FIXUP_HEADSET_MODE,
	ALC269_FIXUP_HEADSET_MODE_NO_HP_MIC,
	ALC269_FIXUP_ASPIRE_HEADSET_MIC,
	ALC269_FIXUP_ASUS_X101_FUNC,
	ALC269_FIXUP_ASUS_X101_VERB,
	ALC269_FIXUP_ASUS_X101,
	ALC271_FIXUP_AMIC_MIC2,
	ALC271_FIXUP_HP_GATE_MIC_JACK,
	ALC271_FIXUP_HP_GATE_MIC_JACK_E1_572,
	ALC269_FIXUP_ACER_AC700,
	ALC269_FIXUP_LIMIT_INT_MIC_BOOST,
	ALC269VB_FIXUP_ASUS_ZENBOOK,
	ALC269VB_FIXUP_ASUS_ZENBOOK_UX31A,
	ALC269_FIXUP_LIMIT_INT_MIC_BOOST_MUTE_LED,
	ALC269VB_FIXUP_ORDISSIMO_EVE2,
	ALC283_FIXUP_CHROME_BOOK,
	ALC283_FIXUP_SENSE_COMBO_JACK,
	ALC282_FIXUP_ASUS_TX300,
	ALC283_FIXUP_INT_MIC,
	ALC290_FIXUP_MONO_SPEAKERS,
	ALC290_FIXUP_MONO_SPEAKERS_HSJACK,
	ALC290_FIXUP_SUBWOOFER,
	ALC290_FIXUP_SUBWOOFER_HSJACK,
	ALC269_FIXUP_THINKPAD_ACPI,
	ALC269_FIXUP_DMIC_THINKPAD_ACPI,
	ALC255_FIXUP_ACER_MIC_NO_PRESENCE,
	ALC255_FIXUP_ASUS_MIC_NO_PRESENCE,
	ALC255_FIXUP_DELL1_MIC_NO_PRESENCE,
	ALC255_FIXUP_DELL2_MIC_NO_PRESENCE,
	ALC255_FIXUP_HEADSET_MODE,
	ALC255_FIXUP_HEADSET_MODE_NO_HP_MIC,
	ALC293_FIXUP_DELL1_MIC_NO_PRESENCE,
	ALC292_FIXUP_TPT440_DOCK,
	ALC292_FIXUP_TPT440,
	ALC283_FIXUP_HEADSET_MIC,
	ALC255_FIXUP_DELL_WMI_MIC_MUTE_LED,
	ALC282_FIXUP_ASPIRE_V5_PINS,
	ALC280_FIXUP_HP_GPIO4,
	ALC286_FIXUP_HP_GPIO_LED,
	ALC280_FIXUP_HP_GPIO2_MIC_HOTKEY,
	ALC280_FIXUP_HP_DOCK_PINS,
	ALC269_FIXUP_HP_DOCK_GPIO_MIC1_LED,
	ALC280_FIXUP_HP_9480M,
	ALC288_FIXUP_DELL_HEADSET_MODE,
	ALC288_FIXUP_DELL1_MIC_NO_PRESENCE,
	ALC288_FIXUP_DELL_XPS_13,
	ALC288_FIXUP_DISABLE_AAMIX,
	ALC292_FIXUP_DELL_E7X,
	ALC292_FIXUP_DISABLE_AAMIX,
	ALC293_FIXUP_DISABLE_AAMIX_MULTIJACK,
	ALC298_FIXUP_DELL1_MIC_NO_PRESENCE,
	ALC298_FIXUP_DELL_AIO_MIC_NO_PRESENCE,
	ALC275_FIXUP_DELL_XPS,
	ALC256_FIXUP_DELL_XPS_13_HEADPHONE_NOISE,
	ALC293_FIXUP_LENOVO_SPK_NOISE,
	ALC233_FIXUP_LENOVO_LINE2_MIC_HOTKEY,
	ALC255_FIXUP_DELL_SPK_NOISE,
	ALC225_FIXUP_DELL1_MIC_NO_PRESENCE,
	ALC295_FIXUP_DISABLE_DAC3,
	ALC280_FIXUP_HP_HEADSET_MIC,
	ALC221_FIXUP_HP_FRONT_MIC,
	ALC292_FIXUP_TPT460,
	ALC298_FIXUP_SPK_VOLUME,
	ALC256_FIXUP_DELL_INSPIRON_7559_SUBWOOFER,
	ALC269_FIXUP_ATIV_BOOK_8,
	ALC221_FIXUP_HP_MIC_NO_PRESENCE,
	ALC256_FIXUP_ASUS_HEADSET_MODE,
	ALC256_FIXUP_ASUS_MIC,
	ALC256_FIXUP_ASUS_AIO_GPIO2,
	ALC233_FIXUP_ASUS_MIC_NO_PRESENCE,
	ALC233_FIXUP_EAPD_COEF_AND_MIC_NO_PRESENCE,
	ALC233_FIXUP_LENOVO_MULTI_CODECS,
	ALC294_FIXUP_LENOVO_MIC_LOCATION,
	ALC225_FIXUP_DELL_WYSE_MIC_NO_PRESENCE,
	ALC700_FIXUP_INTEL_REFERENCE,
	ALC274_FIXUP_DELL_BIND_DACS,
	ALC274_FIXUP_DELL_AIO_LINEOUT_VERB,
	ALC298_FIXUP_TPT470_DOCK,
	ALC255_FIXUP_DUMMY_LINEOUT_VERB,
	ALC255_FIXUP_DELL_HEADSET_MIC,
	ALC295_FIXUP_HP_X360,
	ALC221_FIXUP_HP_HEADSET_MIC,
	ALC285_FIXUP_LENOVO_HEADPHONE_NOISE,
	ALC295_FIXUP_HP_AUTO_MUTE,
<<<<<<< HEAD
	ALC225_FIXUP_HEADSET_JACK,
=======
	ALC286_FIXUP_ACER_AIO_MIC_NO_PRESENCE,
>>>>>>> be53d23e
};

static const struct hda_fixup alc269_fixups[] = {
	[ALC269_FIXUP_SONY_VAIO] = {
		.type = HDA_FIXUP_PINCTLS,
		.v.pins = (const struct hda_pintbl[]) {
			{0x19, PIN_VREFGRD},
			{}
		}
	},
	[ALC275_FIXUP_SONY_VAIO_GPIO2] = {
		.type = HDA_FIXUP_FUNC,
		.v.func = alc275_fixup_gpio4_off,
		.chained = true,
		.chain_id = ALC269_FIXUP_SONY_VAIO
	},
	[ALC269_FIXUP_DELL_M101Z] = {
		.type = HDA_FIXUP_VERBS,
		.v.verbs = (const struct hda_verb[]) {
			/* Enables internal speaker */
			{0x20, AC_VERB_SET_COEF_INDEX, 13},
			{0x20, AC_VERB_SET_PROC_COEF, 0x4040},
			{}
		}
	},
	[ALC269_FIXUP_SKU_IGNORE] = {
		.type = HDA_FIXUP_FUNC,
		.v.func = alc_fixup_sku_ignore,
	},
	[ALC269_FIXUP_ASUS_G73JW] = {
		.type = HDA_FIXUP_PINS,
		.v.pins = (const struct hda_pintbl[]) {
			{ 0x17, 0x99130111 }, /* subwoofer */
			{ }
		}
	},
	[ALC269_FIXUP_LENOVO_EAPD] = {
		.type = HDA_FIXUP_VERBS,
		.v.verbs = (const struct hda_verb[]) {
			{0x14, AC_VERB_SET_EAPD_BTLENABLE, 0},
			{}
		}
	},
	[ALC275_FIXUP_SONY_HWEQ] = {
		.type = HDA_FIXUP_FUNC,
		.v.func = alc269_fixup_hweq,
		.chained = true,
		.chain_id = ALC275_FIXUP_SONY_VAIO_GPIO2
	},
	[ALC275_FIXUP_SONY_DISABLE_AAMIX] = {
		.type = HDA_FIXUP_FUNC,
		.v.func = alc_fixup_disable_aamix,
		.chained = true,
		.chain_id = ALC269_FIXUP_SONY_VAIO
	},
	[ALC271_FIXUP_DMIC] = {
		.type = HDA_FIXUP_FUNC,
		.v.func = alc271_fixup_dmic,
	},
	[ALC269_FIXUP_PCM_44K] = {
		.type = HDA_FIXUP_FUNC,
		.v.func = alc269_fixup_pcm_44k,
		.chained = true,
		.chain_id = ALC269_FIXUP_QUANTA_MUTE
	},
	[ALC269_FIXUP_STEREO_DMIC] = {
		.type = HDA_FIXUP_FUNC,
		.v.func = alc269_fixup_stereo_dmic,
	},
	[ALC269_FIXUP_HEADSET_MIC] = {
		.type = HDA_FIXUP_FUNC,
		.v.func = alc269_fixup_headset_mic,
	},
	[ALC269_FIXUP_QUANTA_MUTE] = {
		.type = HDA_FIXUP_FUNC,
		.v.func = alc269_fixup_quanta_mute,
	},
	[ALC269_FIXUP_LIFEBOOK] = {
		.type = HDA_FIXUP_PINS,
		.v.pins = (const struct hda_pintbl[]) {
			{ 0x1a, 0x2101103f }, /* dock line-out */
			{ 0x1b, 0x23a11040 }, /* dock mic-in */
			{ }
		},
		.chained = true,
		.chain_id = ALC269_FIXUP_QUANTA_MUTE
	},
	[ALC269_FIXUP_LIFEBOOK_EXTMIC] = {
		.type = HDA_FIXUP_PINS,
		.v.pins = (const struct hda_pintbl[]) {
			{ 0x19, 0x01a1903c }, /* headset mic, with jack detect */
			{ }
		},
	},
	[ALC269_FIXUP_LIFEBOOK_HP_PIN] = {
		.type = HDA_FIXUP_PINS,
		.v.pins = (const struct hda_pintbl[]) {
			{ 0x21, 0x0221102f }, /* HP out */
			{ }
		},
	},
	[ALC269_FIXUP_LIFEBOOK_NO_HP_TO_LINEOUT] = {
		.type = HDA_FIXUP_FUNC,
		.v.func = alc269_fixup_pincfg_no_hp_to_lineout,
	},
	[ALC255_FIXUP_LIFEBOOK_U7x7_HEADSET_MIC] = {
		.type = HDA_FIXUP_FUNC,
		.v.func = alc269_fixup_pincfg_U7x7_headset_mic,
	},
	[ALC269_FIXUP_AMIC] = {
		.type = HDA_FIXUP_PINS,
		.v.pins = (const struct hda_pintbl[]) {
			{ 0x14, 0x99130110 }, /* speaker */
			{ 0x15, 0x0121401f }, /* HP out */
			{ 0x18, 0x01a19c20 }, /* mic */
			{ 0x19, 0x99a3092f }, /* int-mic */
			{ }
		},
	},
	[ALC269_FIXUP_DMIC] = {
		.type = HDA_FIXUP_PINS,
		.v.pins = (const struct hda_pintbl[]) {
			{ 0x12, 0x99a3092f }, /* int-mic */
			{ 0x14, 0x99130110 }, /* speaker */
			{ 0x15, 0x0121401f }, /* HP out */
			{ 0x18, 0x01a19c20 }, /* mic */
			{ }
		},
	},
	[ALC269VB_FIXUP_AMIC] = {
		.type = HDA_FIXUP_PINS,
		.v.pins = (const struct hda_pintbl[]) {
			{ 0x14, 0x99130110 }, /* speaker */
			{ 0x18, 0x01a19c20 }, /* mic */
			{ 0x19, 0x99a3092f }, /* int-mic */
			{ 0x21, 0x0121401f }, /* HP out */
			{ }
		},
	},
	[ALC269VB_FIXUP_DMIC] = {
		.type = HDA_FIXUP_PINS,
		.v.pins = (const struct hda_pintbl[]) {
			{ 0x12, 0x99a3092f }, /* int-mic */
			{ 0x14, 0x99130110 }, /* speaker */
			{ 0x18, 0x01a19c20 }, /* mic */
			{ 0x21, 0x0121401f }, /* HP out */
			{ }
		},
	},
	[ALC269_FIXUP_HP_MUTE_LED] = {
		.type = HDA_FIXUP_FUNC,
		.v.func = alc269_fixup_hp_mute_led,
	},
	[ALC269_FIXUP_HP_MUTE_LED_MIC1] = {
		.type = HDA_FIXUP_FUNC,
		.v.func = alc269_fixup_hp_mute_led_mic1,
	},
	[ALC269_FIXUP_HP_MUTE_LED_MIC2] = {
		.type = HDA_FIXUP_FUNC,
		.v.func = alc269_fixup_hp_mute_led_mic2,
	},
	[ALC269_FIXUP_HP_MUTE_LED_MIC3] = {
		.type = HDA_FIXUP_FUNC,
		.v.func = alc269_fixup_hp_mute_led_mic3,
		.chained = true,
		.chain_id = ALC295_FIXUP_HP_AUTO_MUTE
	},
	[ALC269_FIXUP_HP_GPIO_LED] = {
		.type = HDA_FIXUP_FUNC,
		.v.func = alc269_fixup_hp_gpio_led,
	},
	[ALC269_FIXUP_HP_GPIO_MIC1_LED] = {
		.type = HDA_FIXUP_FUNC,
		.v.func = alc269_fixup_hp_gpio_mic1_led,
	},
	[ALC269_FIXUP_HP_LINE1_MIC1_LED] = {
		.type = HDA_FIXUP_FUNC,
		.v.func = alc269_fixup_hp_line1_mic1_led,
	},
	[ALC269_FIXUP_INV_DMIC] = {
		.type = HDA_FIXUP_FUNC,
		.v.func = alc_fixup_inv_dmic,
	},
	[ALC269_FIXUP_NO_SHUTUP] = {
		.type = HDA_FIXUP_FUNC,
		.v.func = alc_fixup_no_shutup,
	},
	[ALC269_FIXUP_LENOVO_DOCK] = {
		.type = HDA_FIXUP_PINS,
		.v.pins = (const struct hda_pintbl[]) {
			{ 0x19, 0x23a11040 }, /* dock mic */
			{ 0x1b, 0x2121103f }, /* dock headphone */
			{ }
		},
		.chained = true,
		.chain_id = ALC269_FIXUP_PINCFG_NO_HP_TO_LINEOUT
	},
	[ALC269_FIXUP_PINCFG_NO_HP_TO_LINEOUT] = {
		.type = HDA_FIXUP_FUNC,
		.v.func = alc269_fixup_pincfg_no_hp_to_lineout,
		.chained = true,
		.chain_id = ALC269_FIXUP_THINKPAD_ACPI,
	},
	[ALC269_FIXUP_DELL1_MIC_NO_PRESENCE] = {
		.type = HDA_FIXUP_PINS,
		.v.pins = (const struct hda_pintbl[]) {
			{ 0x19, 0x01a1913c }, /* use as headset mic, without its own jack detect */
			{ 0x1a, 0x01a1913d }, /* use as headphone mic, without its own jack detect */
			{ }
		},
		.chained = true,
		.chain_id = ALC269_FIXUP_HEADSET_MODE
	},
	[ALC269_FIXUP_DELL2_MIC_NO_PRESENCE] = {
		.type = HDA_FIXUP_PINS,
		.v.pins = (const struct hda_pintbl[]) {
			{ 0x16, 0x21014020 }, /* dock line out */
			{ 0x19, 0x21a19030 }, /* dock mic */
			{ 0x1a, 0x01a1913c }, /* use as headset mic, without its own jack detect */
			{ }
		},
		.chained = true,
		.chain_id = ALC269_FIXUP_HEADSET_MODE_NO_HP_MIC
	},
	[ALC269_FIXUP_DELL3_MIC_NO_PRESENCE] = {
		.type = HDA_FIXUP_PINS,
		.v.pins = (const struct hda_pintbl[]) {
			{ 0x1a, 0x01a1913c }, /* use as headset mic, without its own jack detect */
			{ }
		},
		.chained = true,
		.chain_id = ALC269_FIXUP_HEADSET_MODE_NO_HP_MIC
	},
	[ALC269_FIXUP_DELL4_MIC_NO_PRESENCE] = {
		.type = HDA_FIXUP_PINS,
		.v.pins = (const struct hda_pintbl[]) {
			{ 0x19, 0x01a1913c }, /* use as headset mic, without its own jack detect */
			{ 0x1b, 0x01a1913d }, /* use as headphone mic, without its own jack detect */
			{ }
		},
		.chained = true,
		.chain_id = ALC269_FIXUP_HEADSET_MODE
	},
	[ALC269_FIXUP_HEADSET_MODE] = {
		.type = HDA_FIXUP_FUNC,
		.v.func = alc_fixup_headset_mode,
		.chained = true,
		.chain_id = ALC255_FIXUP_DELL_WMI_MIC_MUTE_LED
	},
	[ALC269_FIXUP_HEADSET_MODE_NO_HP_MIC] = {
		.type = HDA_FIXUP_FUNC,
		.v.func = alc_fixup_headset_mode_no_hp_mic,
	},
	[ALC269_FIXUP_ASPIRE_HEADSET_MIC] = {
		.type = HDA_FIXUP_PINS,
		.v.pins = (const struct hda_pintbl[]) {
			{ 0x19, 0x01a1913c }, /* headset mic w/o jack detect */
			{ }
		},
		.chained = true,
		.chain_id = ALC269_FIXUP_HEADSET_MODE,
	},
	[ALC286_FIXUP_SONY_MIC_NO_PRESENCE] = {
		.type = HDA_FIXUP_PINS,
		.v.pins = (const struct hda_pintbl[]) {
			{ 0x18, 0x01a1913c }, /* use as headset mic, without its own jack detect */
			{ }
		},
		.chained = true,
		.chain_id = ALC269_FIXUP_HEADSET_MIC
	},
	[ALC269_FIXUP_ASUS_X101_FUNC] = {
		.type = HDA_FIXUP_FUNC,
		.v.func = alc269_fixup_x101_headset_mic,
	},
	[ALC269_FIXUP_ASUS_X101_VERB] = {
		.type = HDA_FIXUP_VERBS,
		.v.verbs = (const struct hda_verb[]) {
			{0x18, AC_VERB_SET_PIN_WIDGET_CONTROL, 0},
			{0x20, AC_VERB_SET_COEF_INDEX, 0x08},
			{0x20, AC_VERB_SET_PROC_COEF,  0x0310},
			{ }
		},
		.chained = true,
		.chain_id = ALC269_FIXUP_ASUS_X101_FUNC
	},
	[ALC269_FIXUP_ASUS_X101] = {
		.type = HDA_FIXUP_PINS,
		.v.pins = (const struct hda_pintbl[]) {
			{ 0x18, 0x04a1182c }, /* Headset mic */
			{ }
		},
		.chained = true,
		.chain_id = ALC269_FIXUP_ASUS_X101_VERB
	},
	[ALC271_FIXUP_AMIC_MIC2] = {
		.type = HDA_FIXUP_PINS,
		.v.pins = (const struct hda_pintbl[]) {
			{ 0x14, 0x99130110 }, /* speaker */
			{ 0x19, 0x01a19c20 }, /* mic */
			{ 0x1b, 0x99a7012f }, /* int-mic */
			{ 0x21, 0x0121401f }, /* HP out */
			{ }
		},
	},
	[ALC271_FIXUP_HP_GATE_MIC_JACK] = {
		.type = HDA_FIXUP_FUNC,
		.v.func = alc271_hp_gate_mic_jack,
		.chained = true,
		.chain_id = ALC271_FIXUP_AMIC_MIC2,
	},
	[ALC271_FIXUP_HP_GATE_MIC_JACK_E1_572] = {
		.type = HDA_FIXUP_FUNC,
		.v.func = alc269_fixup_limit_int_mic_boost,
		.chained = true,
		.chain_id = ALC271_FIXUP_HP_GATE_MIC_JACK,
	},
	[ALC269_FIXUP_ACER_AC700] = {
		.type = HDA_FIXUP_PINS,
		.v.pins = (const struct hda_pintbl[]) {
			{ 0x12, 0x99a3092f }, /* int-mic */
			{ 0x14, 0x99130110 }, /* speaker */
			{ 0x18, 0x03a11c20 }, /* mic */
			{ 0x1e, 0x0346101e }, /* SPDIF1 */
			{ 0x21, 0x0321101f }, /* HP out */
			{ }
		},
		.chained = true,
		.chain_id = ALC271_FIXUP_DMIC,
	},
	[ALC269_FIXUP_LIMIT_INT_MIC_BOOST] = {
		.type = HDA_FIXUP_FUNC,
		.v.func = alc269_fixup_limit_int_mic_boost,
		.chained = true,
		.chain_id = ALC269_FIXUP_THINKPAD_ACPI,
	},
	[ALC269VB_FIXUP_ASUS_ZENBOOK] = {
		.type = HDA_FIXUP_FUNC,
		.v.func = alc269_fixup_limit_int_mic_boost,
		.chained = true,
		.chain_id = ALC269VB_FIXUP_DMIC,
	},
	[ALC269VB_FIXUP_ASUS_ZENBOOK_UX31A] = {
		.type = HDA_FIXUP_VERBS,
		.v.verbs = (const struct hda_verb[]) {
			/* class-D output amp +5dB */
			{ 0x20, AC_VERB_SET_COEF_INDEX, 0x12 },
			{ 0x20, AC_VERB_SET_PROC_COEF, 0x2800 },
			{}
		},
		.chained = true,
		.chain_id = ALC269VB_FIXUP_ASUS_ZENBOOK,
	},
	[ALC269_FIXUP_LIMIT_INT_MIC_BOOST_MUTE_LED] = {
		.type = HDA_FIXUP_FUNC,
		.v.func = alc269_fixup_limit_int_mic_boost,
		.chained = true,
		.chain_id = ALC269_FIXUP_HP_MUTE_LED_MIC1,
	},
	[ALC269VB_FIXUP_ORDISSIMO_EVE2] = {
		.type = HDA_FIXUP_PINS,
		.v.pins = (const struct hda_pintbl[]) {
			{ 0x12, 0x99a3092f }, /* int-mic */
			{ 0x18, 0x03a11d20 }, /* mic */
			{ 0x19, 0x411111f0 }, /* Unused bogus pin */
			{ }
		},
	},
	[ALC283_FIXUP_CHROME_BOOK] = {
		.type = HDA_FIXUP_FUNC,
		.v.func = alc283_fixup_chromebook,
	},
	[ALC283_FIXUP_SENSE_COMBO_JACK] = {
		.type = HDA_FIXUP_FUNC,
		.v.func = alc283_fixup_sense_combo_jack,
		.chained = true,
		.chain_id = ALC283_FIXUP_CHROME_BOOK,
	},
	[ALC282_FIXUP_ASUS_TX300] = {
		.type = HDA_FIXUP_FUNC,
		.v.func = alc282_fixup_asus_tx300,
	},
	[ALC283_FIXUP_INT_MIC] = {
		.type = HDA_FIXUP_VERBS,
		.v.verbs = (const struct hda_verb[]) {
			{0x20, AC_VERB_SET_COEF_INDEX, 0x1a},
			{0x20, AC_VERB_SET_PROC_COEF, 0x0011},
			{ }
		},
		.chained = true,
		.chain_id = ALC269_FIXUP_LIMIT_INT_MIC_BOOST
	},
	[ALC290_FIXUP_SUBWOOFER_HSJACK] = {
		.type = HDA_FIXUP_PINS,
		.v.pins = (const struct hda_pintbl[]) {
			{ 0x17, 0x90170112 }, /* subwoofer */
			{ }
		},
		.chained = true,
		.chain_id = ALC290_FIXUP_MONO_SPEAKERS_HSJACK,
	},
	[ALC290_FIXUP_SUBWOOFER] = {
		.type = HDA_FIXUP_PINS,
		.v.pins = (const struct hda_pintbl[]) {
			{ 0x17, 0x90170112 }, /* subwoofer */
			{ }
		},
		.chained = true,
		.chain_id = ALC290_FIXUP_MONO_SPEAKERS,
	},
	[ALC290_FIXUP_MONO_SPEAKERS] = {
		.type = HDA_FIXUP_FUNC,
		.v.func = alc290_fixup_mono_speakers,
	},
	[ALC290_FIXUP_MONO_SPEAKERS_HSJACK] = {
		.type = HDA_FIXUP_FUNC,
		.v.func = alc290_fixup_mono_speakers,
		.chained = true,
		.chain_id = ALC269_FIXUP_DELL3_MIC_NO_PRESENCE,
	},
	[ALC269_FIXUP_THINKPAD_ACPI] = {
		.type = HDA_FIXUP_FUNC,
		.v.func = alc_fixup_thinkpad_acpi,
		.chained = true,
		.chain_id = ALC269_FIXUP_SKU_IGNORE,
	},
	[ALC269_FIXUP_DMIC_THINKPAD_ACPI] = {
		.type = HDA_FIXUP_FUNC,
		.v.func = alc_fixup_inv_dmic,
		.chained = true,
		.chain_id = ALC269_FIXUP_THINKPAD_ACPI,
	},
	[ALC255_FIXUP_ACER_MIC_NO_PRESENCE] = {
		.type = HDA_FIXUP_PINS,
		.v.pins = (const struct hda_pintbl[]) {
			{ 0x19, 0x01a1913c }, /* use as headset mic, without its own jack detect */
			{ }
		},
		.chained = true,
		.chain_id = ALC255_FIXUP_HEADSET_MODE
	},
	[ALC255_FIXUP_ASUS_MIC_NO_PRESENCE] = {
		.type = HDA_FIXUP_PINS,
		.v.pins = (const struct hda_pintbl[]) {
			{ 0x19, 0x01a1913c }, /* use as headset mic, without its own jack detect */
			{ }
		},
		.chained = true,
		.chain_id = ALC255_FIXUP_HEADSET_MODE
	},
	[ALC255_FIXUP_DELL1_MIC_NO_PRESENCE] = {
		.type = HDA_FIXUP_PINS,
		.v.pins = (const struct hda_pintbl[]) {
			{ 0x19, 0x01a1913c }, /* use as headset mic, without its own jack detect */
			{ 0x1a, 0x01a1913d }, /* use as headphone mic, without its own jack detect */
			{ }
		},
		.chained = true,
		.chain_id = ALC255_FIXUP_HEADSET_MODE
	},
	[ALC255_FIXUP_DELL2_MIC_NO_PRESENCE] = {
		.type = HDA_FIXUP_PINS,
		.v.pins = (const struct hda_pintbl[]) {
			{ 0x19, 0x01a1913c }, /* use as headset mic, without its own jack detect */
			{ }
		},
		.chained = true,
		.chain_id = ALC255_FIXUP_HEADSET_MODE_NO_HP_MIC
	},
	[ALC255_FIXUP_HEADSET_MODE] = {
		.type = HDA_FIXUP_FUNC,
		.v.func = alc_fixup_headset_mode_alc255,
		.chained = true,
		.chain_id = ALC255_FIXUP_DELL_WMI_MIC_MUTE_LED
	},
	[ALC255_FIXUP_HEADSET_MODE_NO_HP_MIC] = {
		.type = HDA_FIXUP_FUNC,
		.v.func = alc_fixup_headset_mode_alc255_no_hp_mic,
	},
	[ALC293_FIXUP_DELL1_MIC_NO_PRESENCE] = {
		.type = HDA_FIXUP_PINS,
		.v.pins = (const struct hda_pintbl[]) {
			{ 0x18, 0x01a1913d }, /* use as headphone mic, without its own jack detect */
			{ 0x1a, 0x01a1913c }, /* use as headset mic, without its own jack detect */
			{ }
		},
		.chained = true,
		.chain_id = ALC269_FIXUP_HEADSET_MODE
	},
	[ALC292_FIXUP_TPT440_DOCK] = {
		.type = HDA_FIXUP_FUNC,
		.v.func = alc_fixup_tpt440_dock,
		.chained = true,
		.chain_id = ALC269_FIXUP_LIMIT_INT_MIC_BOOST
	},
	[ALC292_FIXUP_TPT440] = {
		.type = HDA_FIXUP_FUNC,
		.v.func = alc_fixup_disable_aamix,
		.chained = true,
		.chain_id = ALC292_FIXUP_TPT440_DOCK,
	},
	[ALC283_FIXUP_HEADSET_MIC] = {
		.type = HDA_FIXUP_PINS,
		.v.pins = (const struct hda_pintbl[]) {
			{ 0x19, 0x04a110f0 },
			{ },
		},
	},
	[ALC255_FIXUP_DELL_WMI_MIC_MUTE_LED] = {
		.type = HDA_FIXUP_FUNC,
		.v.func = alc_fixup_dell_wmi,
	},
	[ALC282_FIXUP_ASPIRE_V5_PINS] = {
		.type = HDA_FIXUP_PINS,
		.v.pins = (const struct hda_pintbl[]) {
			{ 0x12, 0x90a60130 },
			{ 0x14, 0x90170110 },
			{ 0x17, 0x40000008 },
			{ 0x18, 0x411111f0 },
			{ 0x19, 0x01a1913c },
			{ 0x1a, 0x411111f0 },
			{ 0x1b, 0x411111f0 },
			{ 0x1d, 0x40f89b2d },
			{ 0x1e, 0x411111f0 },
			{ 0x21, 0x0321101f },
			{ },
		},
	},
	[ALC280_FIXUP_HP_GPIO4] = {
		.type = HDA_FIXUP_FUNC,
		.v.func = alc280_fixup_hp_gpio4,
	},
	[ALC286_FIXUP_HP_GPIO_LED] = {
		.type = HDA_FIXUP_FUNC,
		.v.func = alc286_fixup_hp_gpio_led,
	},
	[ALC280_FIXUP_HP_GPIO2_MIC_HOTKEY] = {
		.type = HDA_FIXUP_FUNC,
		.v.func = alc280_fixup_hp_gpio2_mic_hotkey,
	},
	[ALC280_FIXUP_HP_DOCK_PINS] = {
		.type = HDA_FIXUP_PINS,
		.v.pins = (const struct hda_pintbl[]) {
			{ 0x1b, 0x21011020 }, /* line-out */
			{ 0x1a, 0x01a1903c }, /* headset mic */
			{ 0x18, 0x2181103f }, /* line-in */
			{ },
		},
		.chained = true,
		.chain_id = ALC280_FIXUP_HP_GPIO4
	},
	[ALC269_FIXUP_HP_DOCK_GPIO_MIC1_LED] = {
		.type = HDA_FIXUP_PINS,
		.v.pins = (const struct hda_pintbl[]) {
			{ 0x1b, 0x21011020 }, /* line-out */
			{ 0x18, 0x2181103f }, /* line-in */
			{ },
		},
		.chained = true,
		.chain_id = ALC269_FIXUP_HP_GPIO_MIC1_LED
	},
	[ALC280_FIXUP_HP_9480M] = {
		.type = HDA_FIXUP_FUNC,
		.v.func = alc280_fixup_hp_9480m,
	},
	[ALC288_FIXUP_DELL_HEADSET_MODE] = {
		.type = HDA_FIXUP_FUNC,
		.v.func = alc_fixup_headset_mode_dell_alc288,
		.chained = true,
		.chain_id = ALC255_FIXUP_DELL_WMI_MIC_MUTE_LED
	},
	[ALC288_FIXUP_DELL1_MIC_NO_PRESENCE] = {
		.type = HDA_FIXUP_PINS,
		.v.pins = (const struct hda_pintbl[]) {
			{ 0x18, 0x01a1913c }, /* use as headset mic, without its own jack detect */
			{ 0x1a, 0x01a1913d }, /* use as headphone mic, without its own jack detect */
			{ }
		},
		.chained = true,
		.chain_id = ALC288_FIXUP_DELL_HEADSET_MODE
	},
	[ALC288_FIXUP_DISABLE_AAMIX] = {
		.type = HDA_FIXUP_FUNC,
		.v.func = alc_fixup_disable_aamix,
		.chained = true,
		.chain_id = ALC288_FIXUP_DELL1_MIC_NO_PRESENCE
	},
	[ALC288_FIXUP_DELL_XPS_13] = {
		.type = HDA_FIXUP_FUNC,
		.v.func = alc_fixup_dell_xps13,
		.chained = true,
		.chain_id = ALC288_FIXUP_DISABLE_AAMIX
	},
	[ALC292_FIXUP_DISABLE_AAMIX] = {
		.type = HDA_FIXUP_FUNC,
		.v.func = alc_fixup_disable_aamix,
		.chained = true,
		.chain_id = ALC269_FIXUP_DELL2_MIC_NO_PRESENCE
	},
	[ALC293_FIXUP_DISABLE_AAMIX_MULTIJACK] = {
		.type = HDA_FIXUP_FUNC,
		.v.func = alc_fixup_disable_aamix,
		.chained = true,
		.chain_id = ALC293_FIXUP_DELL1_MIC_NO_PRESENCE
	},
	[ALC292_FIXUP_DELL_E7X] = {
		.type = HDA_FIXUP_FUNC,
		.v.func = alc_fixup_dell_xps13,
		.chained = true,
		.chain_id = ALC292_FIXUP_DISABLE_AAMIX
	},
	[ALC298_FIXUP_DELL1_MIC_NO_PRESENCE] = {
		.type = HDA_FIXUP_PINS,
		.v.pins = (const struct hda_pintbl[]) {
			{ 0x18, 0x01a1913c }, /* use as headset mic, without its own jack detect */
			{ 0x1a, 0x01a1913d }, /* use as headphone mic, without its own jack detect */
			{ }
		},
		.chained = true,
		.chain_id = ALC269_FIXUP_HEADSET_MODE
	},
	[ALC298_FIXUP_DELL_AIO_MIC_NO_PRESENCE] = {
		.type = HDA_FIXUP_PINS,
		.v.pins = (const struct hda_pintbl[]) {
			{ 0x18, 0x01a1913c }, /* use as headset mic, without its own jack detect */
			{ }
		},
		.chained = true,
		.chain_id = ALC269_FIXUP_HEADSET_MODE
	},
	[ALC275_FIXUP_DELL_XPS] = {
		.type = HDA_FIXUP_VERBS,
		.v.verbs = (const struct hda_verb[]) {
			/* Enables internal speaker */
			{0x20, AC_VERB_SET_COEF_INDEX, 0x1f},
			{0x20, AC_VERB_SET_PROC_COEF, 0x00c0},
			{0x20, AC_VERB_SET_COEF_INDEX, 0x30},
			{0x20, AC_VERB_SET_PROC_COEF, 0x00b1},
			{}
		}
	},
	[ALC256_FIXUP_DELL_XPS_13_HEADPHONE_NOISE] = {
		.type = HDA_FIXUP_VERBS,
		.v.verbs = (const struct hda_verb[]) {
			/* Disable pass-through path for FRONT 14h */
			{0x20, AC_VERB_SET_COEF_INDEX, 0x36},
			{0x20, AC_VERB_SET_PROC_COEF, 0x1737},
			{}
		},
		.chained = true,
		.chain_id = ALC255_FIXUP_DELL1_MIC_NO_PRESENCE
	},
	[ALC293_FIXUP_LENOVO_SPK_NOISE] = {
		.type = HDA_FIXUP_FUNC,
		.v.func = alc_fixup_disable_aamix,
		.chained = true,
		.chain_id = ALC269_FIXUP_THINKPAD_ACPI
	},
	[ALC233_FIXUP_LENOVO_LINE2_MIC_HOTKEY] = {
		.type = HDA_FIXUP_FUNC,
		.v.func = alc233_fixup_lenovo_line2_mic_hotkey,
	},
	[ALC255_FIXUP_DELL_SPK_NOISE] = {
		.type = HDA_FIXUP_FUNC,
		.v.func = alc_fixup_disable_aamix,
		.chained = true,
		.chain_id = ALC255_FIXUP_DELL1_MIC_NO_PRESENCE
	},
	[ALC225_FIXUP_DELL1_MIC_NO_PRESENCE] = {
		.type = HDA_FIXUP_VERBS,
		.v.verbs = (const struct hda_verb[]) {
			/* Disable pass-through path for FRONT 14h */
			{ 0x20, AC_VERB_SET_COEF_INDEX, 0x36 },
			{ 0x20, AC_VERB_SET_PROC_COEF, 0x57d7 },
			{}
		},
		.chained = true,
		.chain_id = ALC269_FIXUP_DELL1_MIC_NO_PRESENCE
	},
	[ALC280_FIXUP_HP_HEADSET_MIC] = {
		.type = HDA_FIXUP_FUNC,
		.v.func = alc_fixup_disable_aamix,
		.chained = true,
		.chain_id = ALC269_FIXUP_HEADSET_MIC,
	},
	[ALC221_FIXUP_HP_FRONT_MIC] = {
		.type = HDA_FIXUP_PINS,
		.v.pins = (const struct hda_pintbl[]) {
			{ 0x19, 0x02a19020 }, /* Front Mic */
			{ }
		},
	},
	[ALC292_FIXUP_TPT460] = {
		.type = HDA_FIXUP_FUNC,
		.v.func = alc_fixup_tpt440_dock,
		.chained = true,
		.chain_id = ALC293_FIXUP_LENOVO_SPK_NOISE,
	},
	[ALC298_FIXUP_SPK_VOLUME] = {
		.type = HDA_FIXUP_FUNC,
		.v.func = alc298_fixup_speaker_volume,
		.chained = true,
		.chain_id = ALC298_FIXUP_DELL_AIO_MIC_NO_PRESENCE,
	},
	[ALC295_FIXUP_DISABLE_DAC3] = {
		.type = HDA_FIXUP_FUNC,
		.v.func = alc295_fixup_disable_dac3,
	},
	[ALC256_FIXUP_DELL_INSPIRON_7559_SUBWOOFER] = {
		.type = HDA_FIXUP_PINS,
		.v.pins = (const struct hda_pintbl[]) {
			{ 0x1b, 0x90170151 },
			{ }
		},
		.chained = true,
		.chain_id = ALC255_FIXUP_DELL1_MIC_NO_PRESENCE
	},
	[ALC269_FIXUP_ATIV_BOOK_8] = {
		.type = HDA_FIXUP_FUNC,
		.v.func = alc_fixup_auto_mute_via_amp,
		.chained = true,
		.chain_id = ALC269_FIXUP_NO_SHUTUP
	},
	[ALC221_FIXUP_HP_MIC_NO_PRESENCE] = {
		.type = HDA_FIXUP_PINS,
		.v.pins = (const struct hda_pintbl[]) {
			{ 0x18, 0x01a1913c }, /* use as headset mic, without its own jack detect */
			{ 0x1a, 0x01a1913d }, /* use as headphone mic, without its own jack detect */
			{ }
		},
		.chained = true,
		.chain_id = ALC269_FIXUP_HEADSET_MODE
	},
	[ALC256_FIXUP_ASUS_HEADSET_MODE] = {
		.type = HDA_FIXUP_FUNC,
		.v.func = alc_fixup_headset_mode,
	},
	[ALC256_FIXUP_ASUS_MIC] = {
		.type = HDA_FIXUP_PINS,
		.v.pins = (const struct hda_pintbl[]) {
			{ 0x13, 0x90a60160 }, /* use as internal mic */
			{ 0x19, 0x04a11120 }, /* use as headset mic, without its own jack detect */
			{ }
		},
		.chained = true,
		.chain_id = ALC256_FIXUP_ASUS_HEADSET_MODE
	},
	[ALC256_FIXUP_ASUS_AIO_GPIO2] = {
		.type = HDA_FIXUP_FUNC,
		/* Set up GPIO2 for the speaker amp */
		.v.func = alc_fixup_gpio4,
	},
	[ALC233_FIXUP_ASUS_MIC_NO_PRESENCE] = {
		.type = HDA_FIXUP_PINS,
		.v.pins = (const struct hda_pintbl[]) {
			{ 0x19, 0x01a1913c }, /* use as headset mic, without its own jack detect */
			{ }
		},
		.chained = true,
		.chain_id = ALC269_FIXUP_HEADSET_MIC
	},
	[ALC233_FIXUP_EAPD_COEF_AND_MIC_NO_PRESENCE] = {
		.type = HDA_FIXUP_VERBS,
		.v.verbs = (const struct hda_verb[]) {
			/* Enables internal speaker */
			{0x20, AC_VERB_SET_COEF_INDEX, 0x40},
			{0x20, AC_VERB_SET_PROC_COEF, 0x8800},
			{}
		},
		.chained = true,
		.chain_id = ALC233_FIXUP_ASUS_MIC_NO_PRESENCE
	},
	[ALC233_FIXUP_LENOVO_MULTI_CODECS] = {
		.type = HDA_FIXUP_FUNC,
		.v.func = alc233_alc662_fixup_lenovo_dual_codecs,
	},
	[ALC294_FIXUP_LENOVO_MIC_LOCATION] = {
		.type = HDA_FIXUP_PINS,
		.v.pins = (const struct hda_pintbl[]) {
			/* Change the mic location from front to right, otherwise there are
			   two front mics with the same name, pulseaudio can't handle them.
			   This is just a temporary workaround, after applying this fixup,
			   there will be one "Front Mic" and one "Mic" in this machine.
			 */
			{ 0x1a, 0x04a19040 },
			{ }
		},
	},
	[ALC225_FIXUP_DELL_WYSE_MIC_NO_PRESENCE] = {
		.type = HDA_FIXUP_PINS,
		.v.pins = (const struct hda_pintbl[]) {
			{ 0x16, 0x0101102f }, /* Rear Headset HP */
			{ 0x19, 0x02a1913c }, /* use as Front headset mic, without its own jack detect */
			{ 0x1a, 0x01a19030 }, /* Rear Headset MIC */
			{ 0x1b, 0x02011020 },
			{ }
		},
		.chained = true,
		.chain_id = ALC269_FIXUP_HEADSET_MODE_NO_HP_MIC
	},
	[ALC700_FIXUP_INTEL_REFERENCE] = {
		.type = HDA_FIXUP_VERBS,
		.v.verbs = (const struct hda_verb[]) {
			/* Enables internal speaker */
			{0x20, AC_VERB_SET_COEF_INDEX, 0x45},
			{0x20, AC_VERB_SET_PROC_COEF, 0x5289},
			{0x20, AC_VERB_SET_COEF_INDEX, 0x4A},
			{0x20, AC_VERB_SET_PROC_COEF, 0x001b},
			{0x58, AC_VERB_SET_COEF_INDEX, 0x00},
			{0x58, AC_VERB_SET_PROC_COEF, 0x3888},
			{0x20, AC_VERB_SET_COEF_INDEX, 0x6f},
			{0x20, AC_VERB_SET_PROC_COEF, 0x2c0b},
			{}
		}
	},
	[ALC274_FIXUP_DELL_BIND_DACS] = {
		.type = HDA_FIXUP_FUNC,
		.v.func = alc274_fixup_bind_dacs,
		.chained = true,
		.chain_id = ALC269_FIXUP_DELL1_MIC_NO_PRESENCE
	},
	[ALC274_FIXUP_DELL_AIO_LINEOUT_VERB] = {
		.type = HDA_FIXUP_PINS,
		.v.pins = (const struct hda_pintbl[]) {
			{ 0x1b, 0x0401102f },
			{ }
		},
		.chained = true,
		.chain_id = ALC274_FIXUP_DELL_BIND_DACS
	},
	[ALC298_FIXUP_TPT470_DOCK] = {
		.type = HDA_FIXUP_FUNC,
		.v.func = alc_fixup_tpt470_dock,
		.chained = true,
		.chain_id = ALC293_FIXUP_LENOVO_SPK_NOISE
	},
	[ALC255_FIXUP_DUMMY_LINEOUT_VERB] = {
		.type = HDA_FIXUP_PINS,
		.v.pins = (const struct hda_pintbl[]) {
			{ 0x14, 0x0201101f },
			{ }
		},
		.chained = true,
		.chain_id = ALC255_FIXUP_DELL1_MIC_NO_PRESENCE
	},
	[ALC255_FIXUP_DELL_HEADSET_MIC] = {
		.type = HDA_FIXUP_PINS,
		.v.pins = (const struct hda_pintbl[]) {
			{ 0x19, 0x01a1913c }, /* use as headset mic, without its own jack detect */
			{ }
		},
		.chained = true,
		.chain_id = ALC269_FIXUP_HEADSET_MIC
	},
	[ALC295_FIXUP_HP_X360] = {
		.type = HDA_FIXUP_FUNC,
		.v.func = alc295_fixup_hp_top_speakers,
		.chained = true,
		.chain_id = ALC269_FIXUP_HP_MUTE_LED_MIC3
	},
	[ALC221_FIXUP_HP_HEADSET_MIC] = {
		.type = HDA_FIXUP_PINS,
		.v.pins = (const struct hda_pintbl[]) {
			{ 0x19, 0x0181313f},
			{ }
		},
		.chained = true,
		.chain_id = ALC269_FIXUP_HEADSET_MIC
	},
	[ALC285_FIXUP_LENOVO_HEADPHONE_NOISE] = {
		.type = HDA_FIXUP_FUNC,
		.v.func = alc285_fixup_invalidate_dacs,
	},
	[ALC295_FIXUP_HP_AUTO_MUTE] = {
		.type = HDA_FIXUP_FUNC,
		.v.func = alc_fixup_auto_mute_via_amp,
	},
<<<<<<< HEAD
	[ALC225_FIXUP_HEADSET_JACK] = {
		.type = HDA_FIXUP_FUNC,
		.v.func = alc_fixup_headset_jack,
=======
	[ALC286_FIXUP_ACER_AIO_MIC_NO_PRESENCE] = {
		.type = HDA_FIXUP_PINS,
		.v.pins = (const struct hda_pintbl[]) {
			{ 0x18, 0x01a1913c }, /* use as headset mic, without its own jack detect */
			{ }
		},
		.chained = true,
		.chain_id = ALC269_FIXUP_HEADSET_MIC
>>>>>>> be53d23e
	},
};

static const struct snd_pci_quirk alc269_fixup_tbl[] = {
	SND_PCI_QUIRK(0x1025, 0x0283, "Acer TravelMate 8371", ALC269_FIXUP_INV_DMIC),
	SND_PCI_QUIRK(0x1025, 0x029b, "Acer 1810TZ", ALC269_FIXUP_INV_DMIC),
	SND_PCI_QUIRK(0x1025, 0x0349, "Acer AOD260", ALC269_FIXUP_INV_DMIC),
	SND_PCI_QUIRK(0x1025, 0x047c, "Acer AC700", ALC269_FIXUP_ACER_AC700),
	SND_PCI_QUIRK(0x1025, 0x072d, "Acer Aspire V5-571G", ALC269_FIXUP_ASPIRE_HEADSET_MIC),
	SND_PCI_QUIRK(0x1025, 0x080d, "Acer Aspire V5-122P", ALC269_FIXUP_ASPIRE_HEADSET_MIC),
	SND_PCI_QUIRK(0x1025, 0x0740, "Acer AO725", ALC271_FIXUP_HP_GATE_MIC_JACK),
	SND_PCI_QUIRK(0x1025, 0x0742, "Acer AO756", ALC271_FIXUP_HP_GATE_MIC_JACK),
	SND_PCI_QUIRK(0x1025, 0x0762, "Acer Aspire E1-472", ALC271_FIXUP_HP_GATE_MIC_JACK_E1_572),
	SND_PCI_QUIRK(0x1025, 0x0775, "Acer Aspire E1-572", ALC271_FIXUP_HP_GATE_MIC_JACK_E1_572),
	SND_PCI_QUIRK(0x1025, 0x079b, "Acer Aspire V5-573G", ALC282_FIXUP_ASPIRE_V5_PINS),
	SND_PCI_QUIRK(0x1025, 0x102b, "Acer Aspire C24-860", ALC286_FIXUP_ACER_AIO_MIC_NO_PRESENCE),
	SND_PCI_QUIRK(0x1025, 0x106d, "Acer Cloudbook 14", ALC283_FIXUP_CHROME_BOOK),
	SND_PCI_QUIRK(0x1025, 0x128f, "Acer Veriton Z6860G", ALC286_FIXUP_ACER_AIO_MIC_NO_PRESENCE),
	SND_PCI_QUIRK(0x1025, 0x1290, "Acer Veriton Z4860G", ALC286_FIXUP_ACER_AIO_MIC_NO_PRESENCE),
	SND_PCI_QUIRK(0x1025, 0x1291, "Acer Veriton Z4660G", ALC286_FIXUP_ACER_AIO_MIC_NO_PRESENCE),
	SND_PCI_QUIRK(0x1028, 0x0470, "Dell M101z", ALC269_FIXUP_DELL_M101Z),
	SND_PCI_QUIRK(0x1028, 0x054b, "Dell XPS one 2710", ALC275_FIXUP_DELL_XPS),
	SND_PCI_QUIRK(0x1028, 0x05bd, "Dell Latitude E6440", ALC292_FIXUP_DELL_E7X),
	SND_PCI_QUIRK(0x1028, 0x05be, "Dell Latitude E6540", ALC292_FIXUP_DELL_E7X),
	SND_PCI_QUIRK(0x1028, 0x05ca, "Dell Latitude E7240", ALC292_FIXUP_DELL_E7X),
	SND_PCI_QUIRK(0x1028, 0x05cb, "Dell Latitude E7440", ALC292_FIXUP_DELL_E7X),
	SND_PCI_QUIRK(0x1028, 0x05da, "Dell Vostro 5460", ALC290_FIXUP_SUBWOOFER),
	SND_PCI_QUIRK(0x1028, 0x05f4, "Dell", ALC269_FIXUP_DELL1_MIC_NO_PRESENCE),
	SND_PCI_QUIRK(0x1028, 0x05f5, "Dell", ALC269_FIXUP_DELL1_MIC_NO_PRESENCE),
	SND_PCI_QUIRK(0x1028, 0x05f6, "Dell", ALC269_FIXUP_DELL1_MIC_NO_PRESENCE),
	SND_PCI_QUIRK(0x1028, 0x0615, "Dell Vostro 5470", ALC290_FIXUP_SUBWOOFER_HSJACK),
	SND_PCI_QUIRK(0x1028, 0x0616, "Dell Vostro 5470", ALC290_FIXUP_SUBWOOFER_HSJACK),
	SND_PCI_QUIRK(0x1028, 0x062c, "Dell Latitude E5550", ALC292_FIXUP_DELL_E7X),
	SND_PCI_QUIRK(0x1028, 0x062e, "Dell Latitude E7450", ALC292_FIXUP_DELL_E7X),
	SND_PCI_QUIRK(0x1028, 0x0638, "Dell Inspiron 5439", ALC290_FIXUP_MONO_SPEAKERS_HSJACK),
	SND_PCI_QUIRK(0x1028, 0x064a, "Dell", ALC293_FIXUP_DELL1_MIC_NO_PRESENCE),
	SND_PCI_QUIRK(0x1028, 0x064b, "Dell", ALC293_FIXUP_DELL1_MIC_NO_PRESENCE),
	SND_PCI_QUIRK(0x1028, 0x0665, "Dell XPS 13", ALC288_FIXUP_DELL_XPS_13),
	SND_PCI_QUIRK(0x1028, 0x0669, "Dell Optiplex 9020m", ALC255_FIXUP_DELL1_MIC_NO_PRESENCE),
	SND_PCI_QUIRK(0x1028, 0x069a, "Dell Vostro 5480", ALC290_FIXUP_SUBWOOFER_HSJACK),
	SND_PCI_QUIRK(0x1028, 0x06c7, "Dell", ALC255_FIXUP_DELL1_MIC_NO_PRESENCE),
	SND_PCI_QUIRK(0x1028, 0x06d9, "Dell", ALC293_FIXUP_DELL1_MIC_NO_PRESENCE),
	SND_PCI_QUIRK(0x1028, 0x06da, "Dell", ALC293_FIXUP_DELL1_MIC_NO_PRESENCE),
	SND_PCI_QUIRK(0x1028, 0x06db, "Dell", ALC293_FIXUP_DISABLE_AAMIX_MULTIJACK),
	SND_PCI_QUIRK(0x1028, 0x06dd, "Dell", ALC293_FIXUP_DISABLE_AAMIX_MULTIJACK),
	SND_PCI_QUIRK(0x1028, 0x06de, "Dell", ALC293_FIXUP_DISABLE_AAMIX_MULTIJACK),
	SND_PCI_QUIRK(0x1028, 0x06df, "Dell", ALC293_FIXUP_DISABLE_AAMIX_MULTIJACK),
	SND_PCI_QUIRK(0x1028, 0x06e0, "Dell", ALC293_FIXUP_DISABLE_AAMIX_MULTIJACK),
	SND_PCI_QUIRK(0x1028, 0x0704, "Dell XPS 13 9350", ALC256_FIXUP_DELL_XPS_13_HEADPHONE_NOISE),
	SND_PCI_QUIRK(0x1028, 0x0706, "Dell Inspiron 7559", ALC256_FIXUP_DELL_INSPIRON_7559_SUBWOOFER),
	SND_PCI_QUIRK(0x1028, 0x0725, "Dell Inspiron 3162", ALC255_FIXUP_DELL_SPK_NOISE),
	SND_PCI_QUIRK(0x1028, 0x075b, "Dell XPS 13 9360", ALC256_FIXUP_DELL_XPS_13_HEADPHONE_NOISE),
	SND_PCI_QUIRK(0x1028, 0x075c, "Dell XPS 27 7760", ALC298_FIXUP_SPK_VOLUME),
	SND_PCI_QUIRK(0x1028, 0x075d, "Dell AIO", ALC298_FIXUP_SPK_VOLUME),
	SND_PCI_QUIRK(0x1028, 0x07b0, "Dell Precision 7520", ALC295_FIXUP_DISABLE_DAC3),
	SND_PCI_QUIRK(0x1028, 0x0798, "Dell Inspiron 17 7000 Gaming", ALC256_FIXUP_DELL_INSPIRON_7559_SUBWOOFER),
	SND_PCI_QUIRK(0x1028, 0x080c, "Dell WYSE", ALC225_FIXUP_DELL_WYSE_MIC_NO_PRESENCE),
	SND_PCI_QUIRK(0x1028, 0x082a, "Dell XPS 13 9360", ALC256_FIXUP_DELL_XPS_13_HEADPHONE_NOISE),
	SND_PCI_QUIRK(0x1028, 0x084b, "Dell", ALC274_FIXUP_DELL_AIO_LINEOUT_VERB),
	SND_PCI_QUIRK(0x1028, 0x084e, "Dell", ALC274_FIXUP_DELL_AIO_LINEOUT_VERB),
	SND_PCI_QUIRK(0x1028, 0x0871, "Dell Precision 3630", ALC255_FIXUP_DELL_HEADSET_MIC),
	SND_PCI_QUIRK(0x1028, 0x0872, "Dell Precision 3630", ALC255_FIXUP_DELL_HEADSET_MIC),
	SND_PCI_QUIRK(0x1028, 0x0873, "Dell Precision 3930", ALC255_FIXUP_DUMMY_LINEOUT_VERB),
	SND_PCI_QUIRK(0x1028, 0x164a, "Dell", ALC293_FIXUP_DELL1_MIC_NO_PRESENCE),
	SND_PCI_QUIRK(0x1028, 0x164b, "Dell", ALC293_FIXUP_DELL1_MIC_NO_PRESENCE),
	SND_PCI_QUIRK(0x103c, 0x1586, "HP", ALC269_FIXUP_HP_MUTE_LED_MIC2),
	SND_PCI_QUIRK(0x103c, 0x18e6, "HP", ALC269_FIXUP_HP_GPIO_LED),
	SND_PCI_QUIRK(0x103c, 0x218b, "HP", ALC269_FIXUP_LIMIT_INT_MIC_BOOST_MUTE_LED),
	SND_PCI_QUIRK(0x103c, 0x225f, "HP", ALC280_FIXUP_HP_GPIO2_MIC_HOTKEY),
	/* ALC282 */
	SND_PCI_QUIRK(0x103c, 0x21f9, "HP", ALC269_FIXUP_HP_MUTE_LED_MIC1),
	SND_PCI_QUIRK(0x103c, 0x2210, "HP", ALC269_FIXUP_HP_MUTE_LED_MIC1),
	SND_PCI_QUIRK(0x103c, 0x2214, "HP", ALC269_FIXUP_HP_MUTE_LED_MIC1),
	SND_PCI_QUIRK(0x103c, 0x2236, "HP", ALC269_FIXUP_HP_LINE1_MIC1_LED),
	SND_PCI_QUIRK(0x103c, 0x2237, "HP", ALC269_FIXUP_HP_LINE1_MIC1_LED),
	SND_PCI_QUIRK(0x103c, 0x2238, "HP", ALC269_FIXUP_HP_LINE1_MIC1_LED),
	SND_PCI_QUIRK(0x103c, 0x2239, "HP", ALC269_FIXUP_HP_LINE1_MIC1_LED),
	SND_PCI_QUIRK(0x103c, 0x224b, "HP", ALC269_FIXUP_HP_LINE1_MIC1_LED),
	SND_PCI_QUIRK(0x103c, 0x2268, "HP", ALC269_FIXUP_HP_MUTE_LED_MIC1),
	SND_PCI_QUIRK(0x103c, 0x226a, "HP", ALC269_FIXUP_HP_MUTE_LED_MIC1),
	SND_PCI_QUIRK(0x103c, 0x226b, "HP", ALC269_FIXUP_HP_MUTE_LED_MIC1),
	SND_PCI_QUIRK(0x103c, 0x226e, "HP", ALC269_FIXUP_HP_MUTE_LED_MIC1),
	SND_PCI_QUIRK(0x103c, 0x2271, "HP", ALC286_FIXUP_HP_GPIO_LED),
	SND_PCI_QUIRK(0x103c, 0x2272, "HP", ALC280_FIXUP_HP_DOCK_PINS),
	SND_PCI_QUIRK(0x103c, 0x2273, "HP", ALC280_FIXUP_HP_DOCK_PINS),
	SND_PCI_QUIRK(0x103c, 0x229e, "HP", ALC269_FIXUP_HP_MUTE_LED_MIC1),
	SND_PCI_QUIRK(0x103c, 0x22b2, "HP", ALC269_FIXUP_HP_MUTE_LED_MIC1),
	SND_PCI_QUIRK(0x103c, 0x22b7, "HP", ALC269_FIXUP_HP_MUTE_LED_MIC1),
	SND_PCI_QUIRK(0x103c, 0x22bf, "HP", ALC269_FIXUP_HP_MUTE_LED_MIC1),
	SND_PCI_QUIRK(0x103c, 0x22cf, "HP", ALC269_FIXUP_HP_MUTE_LED_MIC1),
	SND_PCI_QUIRK(0x103c, 0x22db, "HP", ALC280_FIXUP_HP_9480M),
	SND_PCI_QUIRK(0x103c, 0x22dc, "HP", ALC269_FIXUP_HP_GPIO_MIC1_LED),
	SND_PCI_QUIRK(0x103c, 0x22fb, "HP", ALC269_FIXUP_HP_GPIO_MIC1_LED),
	/* ALC290 */
	SND_PCI_QUIRK(0x103c, 0x221b, "HP", ALC269_FIXUP_HP_GPIO_MIC1_LED),
	SND_PCI_QUIRK(0x103c, 0x2221, "HP", ALC269_FIXUP_HP_GPIO_MIC1_LED),
	SND_PCI_QUIRK(0x103c, 0x2225, "HP", ALC269_FIXUP_HP_GPIO_MIC1_LED),
	SND_PCI_QUIRK(0x103c, 0x2253, "HP", ALC269_FIXUP_HP_GPIO_MIC1_LED),
	SND_PCI_QUIRK(0x103c, 0x2254, "HP", ALC269_FIXUP_HP_GPIO_MIC1_LED),
	SND_PCI_QUIRK(0x103c, 0x2255, "HP", ALC269_FIXUP_HP_GPIO_MIC1_LED),
	SND_PCI_QUIRK(0x103c, 0x2256, "HP", ALC269_FIXUP_HP_GPIO_MIC1_LED),
	SND_PCI_QUIRK(0x103c, 0x2257, "HP", ALC269_FIXUP_HP_GPIO_MIC1_LED),
	SND_PCI_QUIRK(0x103c, 0x2259, "HP", ALC269_FIXUP_HP_GPIO_MIC1_LED),
	SND_PCI_QUIRK(0x103c, 0x225a, "HP", ALC269_FIXUP_HP_DOCK_GPIO_MIC1_LED),
	SND_PCI_QUIRK(0x103c, 0x2260, "HP", ALC269_FIXUP_HP_MUTE_LED_MIC1),
	SND_PCI_QUIRK(0x103c, 0x2263, "HP", ALC269_FIXUP_HP_MUTE_LED_MIC1),
	SND_PCI_QUIRK(0x103c, 0x2264, "HP", ALC269_FIXUP_HP_MUTE_LED_MIC1),
	SND_PCI_QUIRK(0x103c, 0x2265, "HP", ALC269_FIXUP_HP_MUTE_LED_MIC1),
	SND_PCI_QUIRK(0x103c, 0x2272, "HP", ALC269_FIXUP_HP_GPIO_MIC1_LED),
	SND_PCI_QUIRK(0x103c, 0x2273, "HP", ALC269_FIXUP_HP_GPIO_MIC1_LED),
	SND_PCI_QUIRK(0x103c, 0x2278, "HP", ALC269_FIXUP_HP_GPIO_MIC1_LED),
	SND_PCI_QUIRK(0x103c, 0x227f, "HP", ALC269_FIXUP_HP_MUTE_LED_MIC1),
	SND_PCI_QUIRK(0x103c, 0x2282, "HP", ALC269_FIXUP_HP_MUTE_LED_MIC1),
	SND_PCI_QUIRK(0x103c, 0x228b, "HP", ALC269_FIXUP_HP_MUTE_LED_MIC1),
	SND_PCI_QUIRK(0x103c, 0x228e, "HP", ALC269_FIXUP_HP_MUTE_LED_MIC1),
	SND_PCI_QUIRK(0x103c, 0x22c5, "HP", ALC269_FIXUP_HP_MUTE_LED_MIC1),
	SND_PCI_QUIRK(0x103c, 0x22c7, "HP", ALC269_FIXUP_HP_MUTE_LED_MIC1),
	SND_PCI_QUIRK(0x103c, 0x22c8, "HP", ALC269_FIXUP_HP_MUTE_LED_MIC1),
	SND_PCI_QUIRK(0x103c, 0x22c4, "HP", ALC269_FIXUP_HP_MUTE_LED_MIC1),
	SND_PCI_QUIRK(0x103c, 0x2334, "HP", ALC269_FIXUP_HP_MUTE_LED_MIC1),
	SND_PCI_QUIRK(0x103c, 0x2335, "HP", ALC269_FIXUP_HP_MUTE_LED_MIC1),
	SND_PCI_QUIRK(0x103c, 0x2336, "HP", ALC269_FIXUP_HP_MUTE_LED_MIC1),
	SND_PCI_QUIRK(0x103c, 0x2337, "HP", ALC269_FIXUP_HP_MUTE_LED_MIC1),
	SND_PCI_QUIRK(0x103c, 0x221c, "HP EliteBook 755 G2", ALC280_FIXUP_HP_HEADSET_MIC),
	SND_PCI_QUIRK(0x103c, 0x820d, "HP Pavilion 15", ALC269_FIXUP_HP_MUTE_LED_MIC3),
	SND_PCI_QUIRK(0x103c, 0x8256, "HP", ALC221_FIXUP_HP_FRONT_MIC),
	SND_PCI_QUIRK(0x103c, 0x827e, "HP x360", ALC295_FIXUP_HP_X360),
	SND_PCI_QUIRK(0x103c, 0x82bf, "HP", ALC221_FIXUP_HP_MIC_NO_PRESENCE),
	SND_PCI_QUIRK(0x103c, 0x82c0, "HP", ALC221_FIXUP_HP_MIC_NO_PRESENCE),
	SND_PCI_QUIRK(0x103c, 0x83b9, "HP Spectre x360", ALC269_FIXUP_HP_MUTE_LED_MIC3),
	SND_PCI_QUIRK(0x1043, 0x103e, "ASUS X540SA", ALC256_FIXUP_ASUS_MIC),
	SND_PCI_QUIRK(0x1043, 0x103f, "ASUS TX300", ALC282_FIXUP_ASUS_TX300),
	SND_PCI_QUIRK(0x1043, 0x106d, "Asus K53BE", ALC269_FIXUP_LIMIT_INT_MIC_BOOST),
	SND_PCI_QUIRK(0x1043, 0x10c0, "ASUS X540SA", ALC256_FIXUP_ASUS_MIC),
	SND_PCI_QUIRK(0x1043, 0x10d0, "ASUS X540LA/X540LJ", ALC255_FIXUP_ASUS_MIC_NO_PRESENCE),
	SND_PCI_QUIRK(0x1043, 0x115d, "Asus 1015E", ALC269_FIXUP_LIMIT_INT_MIC_BOOST),
	SND_PCI_QUIRK(0x1043, 0x11c0, "ASUS X556UR", ALC255_FIXUP_ASUS_MIC_NO_PRESENCE),
	SND_PCI_QUIRK(0x1043, 0x1290, "ASUS X441SA", ALC233_FIXUP_EAPD_COEF_AND_MIC_NO_PRESENCE),
	SND_PCI_QUIRK(0x1043, 0x12a0, "ASUS X441UV", ALC233_FIXUP_EAPD_COEF_AND_MIC_NO_PRESENCE),
	SND_PCI_QUIRK(0x1043, 0x12f0, "ASUS X541UV", ALC256_FIXUP_ASUS_MIC),
	SND_PCI_QUIRK(0x1043, 0x12e0, "ASUS X541SA", ALC256_FIXUP_ASUS_MIC),
	SND_PCI_QUIRK(0x1043, 0x13b0, "ASUS Z550SA", ALC256_FIXUP_ASUS_MIC),
	SND_PCI_QUIRK(0x1043, 0x1427, "Asus Zenbook UX31E", ALC269VB_FIXUP_ASUS_ZENBOOK),
	SND_PCI_QUIRK(0x1043, 0x1517, "Asus Zenbook UX31A", ALC269VB_FIXUP_ASUS_ZENBOOK_UX31A),
	SND_PCI_QUIRK(0x1043, 0x16e3, "ASUS UX50", ALC269_FIXUP_STEREO_DMIC),
	SND_PCI_QUIRK(0x1043, 0x1a13, "Asus G73Jw", ALC269_FIXUP_ASUS_G73JW),
	SND_PCI_QUIRK(0x1043, 0x1a30, "ASUS X705UD", ALC256_FIXUP_ASUS_MIC),
	SND_PCI_QUIRK(0x1043, 0x1b13, "Asus U41SV", ALC269_FIXUP_INV_DMIC),
	SND_PCI_QUIRK(0x1043, 0x1bbd, "ASUS Z550MA", ALC255_FIXUP_ASUS_MIC_NO_PRESENCE),
	SND_PCI_QUIRK(0x1043, 0x1c23, "Asus X55U", ALC269_FIXUP_LIMIT_INT_MIC_BOOST),
	SND_PCI_QUIRK(0x1043, 0x1ccd, "ASUS X555UB", ALC256_FIXUP_ASUS_MIC),
	SND_PCI_QUIRK(0x1043, 0x3030, "ASUS ZN270IE", ALC256_FIXUP_ASUS_AIO_GPIO2),
	SND_PCI_QUIRK(0x1043, 0x831a, "ASUS P901", ALC269_FIXUP_STEREO_DMIC),
	SND_PCI_QUIRK(0x1043, 0x834a, "ASUS S101", ALC269_FIXUP_STEREO_DMIC),
	SND_PCI_QUIRK(0x1043, 0x8398, "ASUS P1005", ALC269_FIXUP_STEREO_DMIC),
	SND_PCI_QUIRK(0x1043, 0x83ce, "ASUS P1005", ALC269_FIXUP_STEREO_DMIC),
	SND_PCI_QUIRK(0x1043, 0x8516, "ASUS X101CH", ALC269_FIXUP_ASUS_X101),
	SND_PCI_QUIRK(0x104d, 0x90b5, "Sony VAIO Pro 11", ALC286_FIXUP_SONY_MIC_NO_PRESENCE),
	SND_PCI_QUIRK(0x104d, 0x90b6, "Sony VAIO Pro 13", ALC286_FIXUP_SONY_MIC_NO_PRESENCE),
	SND_PCI_QUIRK(0x104d, 0x9073, "Sony VAIO", ALC275_FIXUP_SONY_VAIO_GPIO2),
	SND_PCI_QUIRK(0x104d, 0x907b, "Sony VAIO", ALC275_FIXUP_SONY_HWEQ),
	SND_PCI_QUIRK(0x104d, 0x9084, "Sony VAIO", ALC275_FIXUP_SONY_HWEQ),
	SND_PCI_QUIRK(0x104d, 0x9099, "Sony VAIO S13", ALC275_FIXUP_SONY_DISABLE_AAMIX),
	SND_PCI_QUIRK(0x10cf, 0x1475, "Lifebook", ALC269_FIXUP_LIFEBOOK),
	SND_PCI_QUIRK(0x10cf, 0x159f, "Lifebook E780", ALC269_FIXUP_LIFEBOOK_NO_HP_TO_LINEOUT),
	SND_PCI_QUIRK(0x10cf, 0x15dc, "Lifebook T731", ALC269_FIXUP_LIFEBOOK_HP_PIN),
	SND_PCI_QUIRK(0x10cf, 0x1757, "Lifebook E752", ALC269_FIXUP_LIFEBOOK_HP_PIN),
	SND_PCI_QUIRK(0x10cf, 0x1629, "Lifebook U7x7", ALC255_FIXUP_LIFEBOOK_U7x7_HEADSET_MIC),
	SND_PCI_QUIRK(0x10cf, 0x1845, "Lifebook U904", ALC269_FIXUP_LIFEBOOK_EXTMIC),
	SND_PCI_QUIRK(0x10ec, 0x10f2, "Intel Reference board", ALC700_FIXUP_INTEL_REFERENCE),
	SND_PCI_QUIRK(0x10f7, 0x8338, "Panasonic CF-SZ6", ALC269_FIXUP_HEADSET_MODE),
	SND_PCI_QUIRK(0x144d, 0xc109, "Samsung Ativ book 9 (NP900X3G)", ALC269_FIXUP_INV_DMIC),
	SND_PCI_QUIRK(0x144d, 0xc740, "Samsung Ativ book 8 (NP870Z5G)", ALC269_FIXUP_ATIV_BOOK_8),
	SND_PCI_QUIRK(0x1458, 0xfa53, "Gigabyte BXBT-2807", ALC283_FIXUP_HEADSET_MIC),
	SND_PCI_QUIRK(0x1462, 0xb120, "MSI Cubi MS-B120", ALC283_FIXUP_HEADSET_MIC),
	SND_PCI_QUIRK(0x1462, 0xb171, "Cubi N 8GL (MS-B171)", ALC283_FIXUP_HEADSET_MIC),
	SND_PCI_QUIRK(0x17aa, 0x1036, "Lenovo P520", ALC233_FIXUP_LENOVO_MULTI_CODECS),
	SND_PCI_QUIRK(0x17aa, 0x20f2, "Thinkpad SL410/510", ALC269_FIXUP_SKU_IGNORE),
	SND_PCI_QUIRK(0x17aa, 0x215e, "Thinkpad L512", ALC269_FIXUP_SKU_IGNORE),
	SND_PCI_QUIRK(0x17aa, 0x21b8, "Thinkpad Edge 14", ALC269_FIXUP_SKU_IGNORE),
	SND_PCI_QUIRK(0x17aa, 0x21ca, "Thinkpad L412", ALC269_FIXUP_SKU_IGNORE),
	SND_PCI_QUIRK(0x17aa, 0x21e9, "Thinkpad Edge 15", ALC269_FIXUP_SKU_IGNORE),
	SND_PCI_QUIRK(0x17aa, 0x21f6, "Thinkpad T530", ALC269_FIXUP_LENOVO_DOCK),
	SND_PCI_QUIRK(0x17aa, 0x21fa, "Thinkpad X230", ALC269_FIXUP_LENOVO_DOCK),
	SND_PCI_QUIRK(0x17aa, 0x21f3, "Thinkpad T430", ALC269_FIXUP_LENOVO_DOCK),
	SND_PCI_QUIRK(0x17aa, 0x21fb, "Thinkpad T430s", ALC269_FIXUP_LENOVO_DOCK),
	SND_PCI_QUIRK(0x17aa, 0x2203, "Thinkpad X230 Tablet", ALC269_FIXUP_LENOVO_DOCK),
	SND_PCI_QUIRK(0x17aa, 0x2208, "Thinkpad T431s", ALC269_FIXUP_LENOVO_DOCK),
	SND_PCI_QUIRK(0x17aa, 0x220c, "Thinkpad T440s", ALC292_FIXUP_TPT440),
	SND_PCI_QUIRK(0x17aa, 0x220e, "Thinkpad T440p", ALC292_FIXUP_TPT440_DOCK),
	SND_PCI_QUIRK(0x17aa, 0x2210, "Thinkpad T540p", ALC292_FIXUP_TPT440_DOCK),
	SND_PCI_QUIRK(0x17aa, 0x2211, "Thinkpad W541", ALC292_FIXUP_TPT440_DOCK),
	SND_PCI_QUIRK(0x17aa, 0x2212, "Thinkpad T440", ALC292_FIXUP_TPT440_DOCK),
	SND_PCI_QUIRK(0x17aa, 0x2214, "Thinkpad X240", ALC292_FIXUP_TPT440_DOCK),
	SND_PCI_QUIRK(0x17aa, 0x2215, "Thinkpad", ALC269_FIXUP_LIMIT_INT_MIC_BOOST),
	SND_PCI_QUIRK(0x17aa, 0x2218, "Thinkpad X1 Carbon 2nd", ALC292_FIXUP_TPT440_DOCK),
	SND_PCI_QUIRK(0x17aa, 0x2223, "ThinkPad T550", ALC292_FIXUP_TPT440_DOCK),
	SND_PCI_QUIRK(0x17aa, 0x2226, "ThinkPad X250", ALC292_FIXUP_TPT440_DOCK),
	SND_PCI_QUIRK(0x17aa, 0x222d, "Thinkpad", ALC298_FIXUP_TPT470_DOCK),
	SND_PCI_QUIRK(0x17aa, 0x222e, "Thinkpad", ALC298_FIXUP_TPT470_DOCK),
	SND_PCI_QUIRK(0x17aa, 0x2231, "Thinkpad T560", ALC292_FIXUP_TPT460),
	SND_PCI_QUIRK(0x17aa, 0x2233, "Thinkpad", ALC292_FIXUP_TPT460),
	SND_PCI_QUIRK(0x17aa, 0x2245, "Thinkpad T470", ALC298_FIXUP_TPT470_DOCK),
	SND_PCI_QUIRK(0x17aa, 0x2246, "Thinkpad", ALC298_FIXUP_TPT470_DOCK),
	SND_PCI_QUIRK(0x17aa, 0x2247, "Thinkpad", ALC298_FIXUP_TPT470_DOCK),
	SND_PCI_QUIRK(0x17aa, 0x2249, "Thinkpad", ALC292_FIXUP_TPT460),
	SND_PCI_QUIRK(0x17aa, 0x224b, "Thinkpad", ALC298_FIXUP_TPT470_DOCK),
	SND_PCI_QUIRK(0x17aa, 0x224c, "Thinkpad", ALC298_FIXUP_TPT470_DOCK),
	SND_PCI_QUIRK(0x17aa, 0x224d, "Thinkpad", ALC298_FIXUP_TPT470_DOCK),
	SND_PCI_QUIRK(0x17aa, 0x225d, "Thinkpad T480", ALC269_FIXUP_LIMIT_INT_MIC_BOOST),
	SND_PCI_QUIRK(0x17aa, 0x30bb, "ThinkCentre AIO", ALC233_FIXUP_LENOVO_LINE2_MIC_HOTKEY),
	SND_PCI_QUIRK(0x17aa, 0x30e2, "ThinkCentre AIO", ALC233_FIXUP_LENOVO_LINE2_MIC_HOTKEY),
	SND_PCI_QUIRK(0x17aa, 0x310c, "ThinkCentre Station", ALC294_FIXUP_LENOVO_MIC_LOCATION),
	SND_PCI_QUIRK(0x17aa, 0x312a, "ThinkCentre Station", ALC294_FIXUP_LENOVO_MIC_LOCATION),
	SND_PCI_QUIRK(0x17aa, 0x312f, "ThinkCentre Station", ALC294_FIXUP_LENOVO_MIC_LOCATION),
	SND_PCI_QUIRK(0x17aa, 0x313c, "ThinkCentre Station", ALC294_FIXUP_LENOVO_MIC_LOCATION),
	SND_PCI_QUIRK(0x17aa, 0x3902, "Lenovo E50-80", ALC269_FIXUP_DMIC_THINKPAD_ACPI),
	SND_PCI_QUIRK(0x17aa, 0x3977, "IdeaPad S210", ALC283_FIXUP_INT_MIC),
	SND_PCI_QUIRK(0x17aa, 0x3978, "IdeaPad Y410P", ALC269_FIXUP_NO_SHUTUP),
	SND_PCI_QUIRK(0x17aa, 0x5013, "Thinkpad", ALC269_FIXUP_LIMIT_INT_MIC_BOOST),
	SND_PCI_QUIRK(0x17aa, 0x501a, "Thinkpad", ALC283_FIXUP_INT_MIC),
	SND_PCI_QUIRK(0x17aa, 0x501e, "Thinkpad L440", ALC292_FIXUP_TPT440_DOCK),
	SND_PCI_QUIRK(0x17aa, 0x5026, "Thinkpad", ALC269_FIXUP_LIMIT_INT_MIC_BOOST),
	SND_PCI_QUIRK(0x17aa, 0x5034, "Thinkpad T450", ALC292_FIXUP_TPT440_DOCK),
	SND_PCI_QUIRK(0x17aa, 0x5036, "Thinkpad T450s", ALC292_FIXUP_TPT440_DOCK),
	SND_PCI_QUIRK(0x17aa, 0x503c, "Thinkpad L450", ALC292_FIXUP_TPT440_DOCK),
	SND_PCI_QUIRK(0x17aa, 0x504a, "ThinkPad X260", ALC292_FIXUP_TPT440_DOCK),
	SND_PCI_QUIRK(0x17aa, 0x504b, "Thinkpad", ALC293_FIXUP_LENOVO_SPK_NOISE),
	SND_PCI_QUIRK(0x17aa, 0x5050, "Thinkpad T560p", ALC292_FIXUP_TPT460),
	SND_PCI_QUIRK(0x17aa, 0x5051, "Thinkpad L460", ALC292_FIXUP_TPT460),
	SND_PCI_QUIRK(0x17aa, 0x5053, "Thinkpad T460", ALC292_FIXUP_TPT460),
	SND_PCI_QUIRK(0x17aa, 0x505d, "Thinkpad", ALC298_FIXUP_TPT470_DOCK),
	SND_PCI_QUIRK(0x17aa, 0x505f, "Thinkpad", ALC298_FIXUP_TPT470_DOCK),
	SND_PCI_QUIRK(0x17aa, 0x5062, "Thinkpad", ALC298_FIXUP_TPT470_DOCK),
	SND_PCI_QUIRK(0x17aa, 0x5109, "Thinkpad", ALC269_FIXUP_LIMIT_INT_MIC_BOOST),
	SND_PCI_QUIRK(0x17aa, 0x511e, "Thinkpad", ALC298_FIXUP_TPT470_DOCK),
	SND_PCI_QUIRK(0x17aa, 0x511f, "Thinkpad", ALC298_FIXUP_TPT470_DOCK),
	SND_PCI_QUIRK(0x17aa, 0x3bf8, "Quanta FL1", ALC269_FIXUP_PCM_44K),
	SND_PCI_QUIRK(0x17aa, 0x9e54, "LENOVO NB", ALC269_FIXUP_LENOVO_EAPD),
	SND_PCI_QUIRK(0x1b7d, 0xa831, "Ordissimo EVE2 ", ALC269VB_FIXUP_ORDISSIMO_EVE2), /* Also known as Malata PC-B1303 */

#if 0
	/* Below is a quirk table taken from the old code.
	 * Basically the device should work as is without the fixup table.
	 * If BIOS doesn't give a proper info, enable the corresponding
	 * fixup entry.
	 */
	SND_PCI_QUIRK(0x1043, 0x8330, "ASUS Eeepc P703 P900A",
		      ALC269_FIXUP_AMIC),
	SND_PCI_QUIRK(0x1043, 0x1013, "ASUS N61Da", ALC269_FIXUP_AMIC),
	SND_PCI_QUIRK(0x1043, 0x1143, "ASUS B53f", ALC269_FIXUP_AMIC),
	SND_PCI_QUIRK(0x1043, 0x1133, "ASUS UJ20ft", ALC269_FIXUP_AMIC),
	SND_PCI_QUIRK(0x1043, 0x1183, "ASUS K72DR", ALC269_FIXUP_AMIC),
	SND_PCI_QUIRK(0x1043, 0x11b3, "ASUS K52DR", ALC269_FIXUP_AMIC),
	SND_PCI_QUIRK(0x1043, 0x11e3, "ASUS U33Jc", ALC269_FIXUP_AMIC),
	SND_PCI_QUIRK(0x1043, 0x1273, "ASUS UL80Jt", ALC269_FIXUP_AMIC),
	SND_PCI_QUIRK(0x1043, 0x1283, "ASUS U53Jc", ALC269_FIXUP_AMIC),
	SND_PCI_QUIRK(0x1043, 0x12b3, "ASUS N82JV", ALC269_FIXUP_AMIC),
	SND_PCI_QUIRK(0x1043, 0x12d3, "ASUS N61Jv", ALC269_FIXUP_AMIC),
	SND_PCI_QUIRK(0x1043, 0x13a3, "ASUS UL30Vt", ALC269_FIXUP_AMIC),
	SND_PCI_QUIRK(0x1043, 0x1373, "ASUS G73JX", ALC269_FIXUP_AMIC),
	SND_PCI_QUIRK(0x1043, 0x1383, "ASUS UJ30Jc", ALC269_FIXUP_AMIC),
	SND_PCI_QUIRK(0x1043, 0x13d3, "ASUS N61JA", ALC269_FIXUP_AMIC),
	SND_PCI_QUIRK(0x1043, 0x1413, "ASUS UL50", ALC269_FIXUP_AMIC),
	SND_PCI_QUIRK(0x1043, 0x1443, "ASUS UL30", ALC269_FIXUP_AMIC),
	SND_PCI_QUIRK(0x1043, 0x1453, "ASUS M60Jv", ALC269_FIXUP_AMIC),
	SND_PCI_QUIRK(0x1043, 0x1483, "ASUS UL80", ALC269_FIXUP_AMIC),
	SND_PCI_QUIRK(0x1043, 0x14f3, "ASUS F83Vf", ALC269_FIXUP_AMIC),
	SND_PCI_QUIRK(0x1043, 0x14e3, "ASUS UL20", ALC269_FIXUP_AMIC),
	SND_PCI_QUIRK(0x1043, 0x1513, "ASUS UX30", ALC269_FIXUP_AMIC),
	SND_PCI_QUIRK(0x1043, 0x1593, "ASUS N51Vn", ALC269_FIXUP_AMIC),
	SND_PCI_QUIRK(0x1043, 0x15a3, "ASUS N60Jv", ALC269_FIXUP_AMIC),
	SND_PCI_QUIRK(0x1043, 0x15b3, "ASUS N60Dp", ALC269_FIXUP_AMIC),
	SND_PCI_QUIRK(0x1043, 0x15c3, "ASUS N70De", ALC269_FIXUP_AMIC),
	SND_PCI_QUIRK(0x1043, 0x15e3, "ASUS F83T", ALC269_FIXUP_AMIC),
	SND_PCI_QUIRK(0x1043, 0x1643, "ASUS M60J", ALC269_FIXUP_AMIC),
	SND_PCI_QUIRK(0x1043, 0x1653, "ASUS U50", ALC269_FIXUP_AMIC),
	SND_PCI_QUIRK(0x1043, 0x1693, "ASUS F50N", ALC269_FIXUP_AMIC),
	SND_PCI_QUIRK(0x1043, 0x16a3, "ASUS F5Q", ALC269_FIXUP_AMIC),
	SND_PCI_QUIRK(0x1043, 0x1723, "ASUS P80", ALC269_FIXUP_AMIC),
	SND_PCI_QUIRK(0x1043, 0x1743, "ASUS U80", ALC269_FIXUP_AMIC),
	SND_PCI_QUIRK(0x1043, 0x1773, "ASUS U20A", ALC269_FIXUP_AMIC),
	SND_PCI_QUIRK(0x1043, 0x1883, "ASUS F81Se", ALC269_FIXUP_AMIC),
	SND_PCI_QUIRK(0x152d, 0x1778, "Quanta ON1", ALC269_FIXUP_DMIC),
	SND_PCI_QUIRK(0x17aa, 0x3be9, "Quanta Wistron", ALC269_FIXUP_AMIC),
	SND_PCI_QUIRK(0x17aa, 0x3bf8, "Quanta FL1", ALC269_FIXUP_AMIC),
	SND_PCI_QUIRK(0x17ff, 0x059a, "Quanta EL3", ALC269_FIXUP_DMIC),
	SND_PCI_QUIRK(0x17ff, 0x059b, "Quanta JR1", ALC269_FIXUP_DMIC),
#endif
	{}
};

static const struct snd_pci_quirk alc269_fixup_vendor_tbl[] = {
	SND_PCI_QUIRK_VENDOR(0x1025, "Acer Aspire", ALC271_FIXUP_DMIC),
	SND_PCI_QUIRK_VENDOR(0x103c, "HP", ALC269_FIXUP_HP_MUTE_LED),
	SND_PCI_QUIRK_VENDOR(0x104d, "Sony VAIO", ALC269_FIXUP_SONY_VAIO),
	SND_PCI_QUIRK_VENDOR(0x17aa, "Thinkpad", ALC269_FIXUP_THINKPAD_ACPI),
	{}
};

static const struct hda_model_fixup alc269_fixup_models[] = {
	{.id = ALC269_FIXUP_AMIC, .name = "laptop-amic"},
	{.id = ALC269_FIXUP_DMIC, .name = "laptop-dmic"},
	{.id = ALC269_FIXUP_STEREO_DMIC, .name = "alc269-dmic"},
	{.id = ALC271_FIXUP_DMIC, .name = "alc271-dmic"},
	{.id = ALC269_FIXUP_INV_DMIC, .name = "inv-dmic"},
	{.id = ALC269_FIXUP_HEADSET_MIC, .name = "headset-mic"},
	{.id = ALC269_FIXUP_HEADSET_MODE, .name = "headset-mode"},
	{.id = ALC269_FIXUP_HEADSET_MODE_NO_HP_MIC, .name = "headset-mode-no-hp-mic"},
	{.id = ALC269_FIXUP_LENOVO_DOCK, .name = "lenovo-dock"},
	{.id = ALC269_FIXUP_HP_GPIO_LED, .name = "hp-gpio-led"},
	{.id = ALC269_FIXUP_HP_DOCK_GPIO_MIC1_LED, .name = "hp-dock-gpio-mic1-led"},
	{.id = ALC269_FIXUP_DELL1_MIC_NO_PRESENCE, .name = "dell-headset-multi"},
	{.id = ALC269_FIXUP_DELL2_MIC_NO_PRESENCE, .name = "dell-headset-dock"},
	{.id = ALC269_FIXUP_DELL3_MIC_NO_PRESENCE, .name = "dell-headset3"},
	{.id = ALC269_FIXUP_DELL4_MIC_NO_PRESENCE, .name = "dell-headset4"},
	{.id = ALC283_FIXUP_CHROME_BOOK, .name = "alc283-dac-wcaps"},
	{.id = ALC283_FIXUP_SENSE_COMBO_JACK, .name = "alc283-sense-combo"},
	{.id = ALC292_FIXUP_TPT440_DOCK, .name = "tpt440-dock"},
	{.id = ALC292_FIXUP_TPT440, .name = "tpt440"},
	{.id = ALC292_FIXUP_TPT460, .name = "tpt460"},
	{.id = ALC298_FIXUP_TPT470_DOCK, .name = "tpt470-dock"},
	{.id = ALC233_FIXUP_LENOVO_MULTI_CODECS, .name = "dual-codecs"},
	{.id = ALC700_FIXUP_INTEL_REFERENCE, .name = "alc700-ref"},
	{.id = ALC269_FIXUP_SONY_VAIO, .name = "vaio"},
	{.id = ALC269_FIXUP_DELL_M101Z, .name = "dell-m101z"},
	{.id = ALC269_FIXUP_ASUS_G73JW, .name = "asus-g73jw"},
	{.id = ALC269_FIXUP_LENOVO_EAPD, .name = "lenovo-eapd"},
	{.id = ALC275_FIXUP_SONY_HWEQ, .name = "sony-hweq"},
	{.id = ALC269_FIXUP_PCM_44K, .name = "pcm44k"},
	{.id = ALC269_FIXUP_LIFEBOOK, .name = "lifebook"},
	{.id = ALC269_FIXUP_LIFEBOOK_EXTMIC, .name = "lifebook-extmic"},
	{.id = ALC269_FIXUP_LIFEBOOK_HP_PIN, .name = "lifebook-hp-pin"},
	{.id = ALC255_FIXUP_LIFEBOOK_U7x7_HEADSET_MIC, .name = "lifebook-u7x7"},
	{.id = ALC269VB_FIXUP_AMIC, .name = "alc269vb-amic"},
	{.id = ALC269VB_FIXUP_DMIC, .name = "alc269vb-dmic"},
	{.id = ALC269_FIXUP_HP_MUTE_LED_MIC1, .name = "hp-mute-led-mic1"},
	{.id = ALC269_FIXUP_HP_MUTE_LED_MIC2, .name = "hp-mute-led-mic2"},
	{.id = ALC269_FIXUP_HP_MUTE_LED_MIC3, .name = "hp-mute-led-mic3"},
	{.id = ALC269_FIXUP_HP_GPIO_MIC1_LED, .name = "hp-gpio-mic1"},
	{.id = ALC269_FIXUP_HP_LINE1_MIC1_LED, .name = "hp-line1-mic1"},
	{.id = ALC269_FIXUP_NO_SHUTUP, .name = "noshutup"},
	{.id = ALC286_FIXUP_SONY_MIC_NO_PRESENCE, .name = "sony-nomic"},
	{.id = ALC269_FIXUP_ASPIRE_HEADSET_MIC, .name = "aspire-headset-mic"},
	{.id = ALC269_FIXUP_ASUS_X101, .name = "asus-x101"},
	{.id = ALC271_FIXUP_HP_GATE_MIC_JACK, .name = "acer-ao7xx"},
	{.id = ALC271_FIXUP_HP_GATE_MIC_JACK_E1_572, .name = "acer-aspire-e1"},
	{.id = ALC269_FIXUP_ACER_AC700, .name = "acer-ac700"},
	{.id = ALC269_FIXUP_LIMIT_INT_MIC_BOOST, .name = "limit-mic-boost"},
	{.id = ALC269VB_FIXUP_ASUS_ZENBOOK, .name = "asus-zenbook"},
	{.id = ALC269VB_FIXUP_ASUS_ZENBOOK_UX31A, .name = "asus-zenbook-ux31a"},
	{.id = ALC269VB_FIXUP_ORDISSIMO_EVE2, .name = "ordissimo"},
	{.id = ALC282_FIXUP_ASUS_TX300, .name = "asus-tx300"},
	{.id = ALC283_FIXUP_INT_MIC, .name = "alc283-int-mic"},
	{.id = ALC290_FIXUP_MONO_SPEAKERS_HSJACK, .name = "mono-speakers"},
	{.id = ALC290_FIXUP_SUBWOOFER_HSJACK, .name = "alc290-subwoofer"},
	{.id = ALC269_FIXUP_THINKPAD_ACPI, .name = "thinkpad"},
	{.id = ALC269_FIXUP_DMIC_THINKPAD_ACPI, .name = "dmic-thinkpad"},
	{.id = ALC255_FIXUP_ACER_MIC_NO_PRESENCE, .name = "alc255-acer"},
	{.id = ALC255_FIXUP_ASUS_MIC_NO_PRESENCE, .name = "alc255-asus"},
	{.id = ALC255_FIXUP_DELL1_MIC_NO_PRESENCE, .name = "alc255-dell1"},
	{.id = ALC255_FIXUP_DELL2_MIC_NO_PRESENCE, .name = "alc255-dell2"},
	{.id = ALC293_FIXUP_DELL1_MIC_NO_PRESENCE, .name = "alc293-dell1"},
	{.id = ALC283_FIXUP_HEADSET_MIC, .name = "alc283-headset"},
	{.id = ALC255_FIXUP_DELL_WMI_MIC_MUTE_LED, .name = "alc255-dell-mute"},
	{.id = ALC282_FIXUP_ASPIRE_V5_PINS, .name = "aspire-v5"},
	{.id = ALC280_FIXUP_HP_GPIO4, .name = "hp-gpio4"},
	{.id = ALC286_FIXUP_HP_GPIO_LED, .name = "hp-gpio-led"},
	{.id = ALC280_FIXUP_HP_GPIO2_MIC_HOTKEY, .name = "hp-gpio2-hotkey"},
	{.id = ALC280_FIXUP_HP_DOCK_PINS, .name = "hp-dock-pins"},
	{.id = ALC269_FIXUP_HP_DOCK_GPIO_MIC1_LED, .name = "hp-dock-gpio-mic"},
	{.id = ALC280_FIXUP_HP_9480M, .name = "hp-9480m"},
	{.id = ALC288_FIXUP_DELL_HEADSET_MODE, .name = "alc288-dell-headset"},
	{.id = ALC288_FIXUP_DELL1_MIC_NO_PRESENCE, .name = "alc288-dell1"},
	{.id = ALC288_FIXUP_DELL_XPS_13, .name = "alc288-dell-xps13"},
	{.id = ALC292_FIXUP_DELL_E7X, .name = "dell-e7x"},
	{.id = ALC293_FIXUP_DISABLE_AAMIX_MULTIJACK, .name = "alc293-dell"},
	{.id = ALC298_FIXUP_DELL1_MIC_NO_PRESENCE, .name = "alc298-dell1"},
	{.id = ALC298_FIXUP_DELL_AIO_MIC_NO_PRESENCE, .name = "alc298-dell-aio"},
	{.id = ALC275_FIXUP_DELL_XPS, .name = "alc275-dell-xps"},
	{.id = ALC256_FIXUP_DELL_XPS_13_HEADPHONE_NOISE, .name = "alc256-dell-xps13"},
	{.id = ALC293_FIXUP_LENOVO_SPK_NOISE, .name = "lenovo-spk-noise"},
	{.id = ALC233_FIXUP_LENOVO_LINE2_MIC_HOTKEY, .name = "lenovo-hotkey"},
	{.id = ALC255_FIXUP_DELL_SPK_NOISE, .name = "dell-spk-noise"},
	{.id = ALC225_FIXUP_DELL1_MIC_NO_PRESENCE, .name = "alc255-dell1"},
	{.id = ALC295_FIXUP_DISABLE_DAC3, .name = "alc295-disable-dac3"},
	{.id = ALC280_FIXUP_HP_HEADSET_MIC, .name = "alc280-hp-headset"},
	{.id = ALC221_FIXUP_HP_FRONT_MIC, .name = "alc221-hp-mic"},
	{.id = ALC298_FIXUP_SPK_VOLUME, .name = "alc298-spk-volume"},
	{.id = ALC256_FIXUP_DELL_INSPIRON_7559_SUBWOOFER, .name = "dell-inspiron-7559"},
	{.id = ALC269_FIXUP_ATIV_BOOK_8, .name = "ativ-book"},
	{.id = ALC221_FIXUP_HP_MIC_NO_PRESENCE, .name = "alc221-hp-mic"},
	{.id = ALC256_FIXUP_ASUS_HEADSET_MODE, .name = "alc256-asus-headset"},
	{.id = ALC256_FIXUP_ASUS_MIC, .name = "alc256-asus-mic"},
	{.id = ALC256_FIXUP_ASUS_AIO_GPIO2, .name = "alc256-asus-aio"},
	{.id = ALC233_FIXUP_ASUS_MIC_NO_PRESENCE, .name = "alc233-asus"},
	{.id = ALC233_FIXUP_EAPD_COEF_AND_MIC_NO_PRESENCE, .name = "alc233-eapd"},
	{.id = ALC294_FIXUP_LENOVO_MIC_LOCATION, .name = "alc294-lenovo-mic"},
	{.id = ALC225_FIXUP_DELL_WYSE_MIC_NO_PRESENCE, .name = "alc225-wyse"},
	{.id = ALC274_FIXUP_DELL_AIO_LINEOUT_VERB, .name = "alc274-dell-aio"},
	{.id = ALC255_FIXUP_DUMMY_LINEOUT_VERB, .name = "alc255-dummy-lineout"},
	{.id = ALC255_FIXUP_DELL_HEADSET_MIC, .name = "alc255-dell-headset"},
	{.id = ALC295_FIXUP_HP_X360, .name = "alc295-hp-x360"},
	{.id = ALC225_FIXUP_HEADSET_JACK, .name = "alc-sense-combo"},
	{}
};
#define ALC225_STANDARD_PINS \
	{0x21, 0x04211020}

#define ALC256_STANDARD_PINS \
	{0x12, 0x90a60140}, \
	{0x14, 0x90170110}, \
	{0x21, 0x02211020}

#define ALC282_STANDARD_PINS \
	{0x14, 0x90170110}

#define ALC290_STANDARD_PINS \
	{0x12, 0x99a30130}

#define ALC292_STANDARD_PINS \
	{0x14, 0x90170110}, \
	{0x15, 0x0221401f}

#define ALC295_STANDARD_PINS \
	{0x12, 0xb7a60130}, \
	{0x14, 0x90170110}, \
	{0x21, 0x04211020}

#define ALC298_STANDARD_PINS \
	{0x12, 0x90a60130}, \
	{0x21, 0x03211020}

static const struct snd_hda_pin_quirk alc269_pin_fixup_tbl[] = {
	SND_HDA_PIN_QUIRK(0x10ec0221, 0x103c, "HP Workstation", ALC221_FIXUP_HP_HEADSET_MIC,
		{0x14, 0x01014020},
		{0x17, 0x90170110},
		{0x18, 0x02a11030},
		{0x19, 0x0181303F},
		{0x21, 0x0221102f}),
	SND_HDA_PIN_QUIRK(0x10ec0255, 0x1025, "Acer", ALC255_FIXUP_ACER_MIC_NO_PRESENCE,
		{0x12, 0x90a601c0},
		{0x14, 0x90171120},
		{0x21, 0x02211030}),
	SND_HDA_PIN_QUIRK(0x10ec0255, 0x1043, "ASUS", ALC255_FIXUP_ASUS_MIC_NO_PRESENCE,
		{0x14, 0x90170110},
		{0x1b, 0x90a70130},
		{0x21, 0x03211020}),
	SND_HDA_PIN_QUIRK(0x10ec0255, 0x1043, "ASUS", ALC255_FIXUP_ASUS_MIC_NO_PRESENCE,
		{0x1a, 0x90a70130},
		{0x1b, 0x90170110},
		{0x21, 0x03211020}),
	SND_HDA_PIN_QUIRK(0x10ec0225, 0x1028, "Dell", ALC225_FIXUP_DELL1_MIC_NO_PRESENCE,
		ALC225_STANDARD_PINS,
		{0x12, 0xb7a60130},
		{0x14, 0x901701a0}),
	SND_HDA_PIN_QUIRK(0x10ec0225, 0x1028, "Dell", ALC225_FIXUP_DELL1_MIC_NO_PRESENCE,
		ALC225_STANDARD_PINS,
		{0x12, 0xb7a60130},
		{0x14, 0x901701b0}),
	SND_HDA_PIN_QUIRK(0x10ec0225, 0x1028, "Dell", ALC225_FIXUP_DELL1_MIC_NO_PRESENCE,
		ALC225_STANDARD_PINS,
		{0x12, 0xb7a60150},
		{0x14, 0x901701a0}),
	SND_HDA_PIN_QUIRK(0x10ec0225, 0x1028, "Dell", ALC225_FIXUP_DELL1_MIC_NO_PRESENCE,
		ALC225_STANDARD_PINS,
		{0x12, 0xb7a60150},
		{0x14, 0x901701b0}),
	SND_HDA_PIN_QUIRK(0x10ec0225, 0x1028, "Dell", ALC225_FIXUP_DELL1_MIC_NO_PRESENCE,
		ALC225_STANDARD_PINS,
		{0x12, 0xb7a60130},
		{0x1b, 0x90170110}),
	SND_HDA_PIN_QUIRK(0x10ec0233, 0x8086, "Intel NUC Skull Canyon", ALC269_FIXUP_DELL1_MIC_NO_PRESENCE,
		{0x1b, 0x01111010},
		{0x1e, 0x01451130},
		{0x21, 0x02211020}),
	SND_HDA_PIN_QUIRK(0x10ec0235, 0x17aa, "Lenovo", ALC233_FIXUP_LENOVO_LINE2_MIC_HOTKEY,
		{0x12, 0x90a60140},
		{0x14, 0x90170110},
		{0x19, 0x02a11030},
		{0x21, 0x02211020}),
	SND_HDA_PIN_QUIRK(0x10ec0235, 0x17aa, "Lenovo", ALC294_FIXUP_LENOVO_MIC_LOCATION,
		{0x14, 0x90170110},
		{0x19, 0x02a11030},
		{0x1a, 0x02a11040},
		{0x1b, 0x01014020},
		{0x21, 0x0221101f}),
	SND_HDA_PIN_QUIRK(0x10ec0235, 0x17aa, "Lenovo", ALC294_FIXUP_LENOVO_MIC_LOCATION,
		{0x14, 0x90170110},
		{0x19, 0x02a11030},
		{0x1a, 0x02a11040},
		{0x1b, 0x01011020},
		{0x21, 0x0221101f}),
	SND_HDA_PIN_QUIRK(0x10ec0235, 0x17aa, "Lenovo", ALC294_FIXUP_LENOVO_MIC_LOCATION,
		{0x14, 0x90170110},
		{0x19, 0x02a11020},
		{0x1a, 0x02a11030},
		{0x21, 0x0221101f}),
	SND_HDA_PIN_QUIRK(0x10ec0236, 0x1028, "Dell", ALC255_FIXUP_DELL1_MIC_NO_PRESENCE,
		{0x12, 0x90a60140},
		{0x14, 0x90170110},
		{0x21, 0x02211020}),
	SND_HDA_PIN_QUIRK(0x10ec0236, 0x1028, "Dell", ALC255_FIXUP_DELL1_MIC_NO_PRESENCE,
		{0x12, 0x90a60140},
		{0x14, 0x90170150},
		{0x21, 0x02211020}),
	SND_HDA_PIN_QUIRK(0x10ec0255, 0x1028, "Dell", ALC255_FIXUP_DELL2_MIC_NO_PRESENCE,
		{0x14, 0x90170110},
		{0x21, 0x02211020}),
	SND_HDA_PIN_QUIRK(0x10ec0255, 0x1028, "Dell", ALC255_FIXUP_DELL1_MIC_NO_PRESENCE,
		{0x14, 0x90170130},
		{0x21, 0x02211040}),
	SND_HDA_PIN_QUIRK(0x10ec0255, 0x1028, "Dell", ALC255_FIXUP_DELL1_MIC_NO_PRESENCE,
		{0x12, 0x90a60140},
		{0x14, 0x90170110},
		{0x21, 0x02211020}),
	SND_HDA_PIN_QUIRK(0x10ec0255, 0x1028, "Dell", ALC255_FIXUP_DELL1_MIC_NO_PRESENCE,
		{0x12, 0x90a60160},
		{0x14, 0x90170120},
		{0x21, 0x02211030}),
	SND_HDA_PIN_QUIRK(0x10ec0255, 0x1028, "Dell", ALC255_FIXUP_DELL1_MIC_NO_PRESENCE,
		{0x14, 0x90170110},
		{0x1b, 0x02011020},
		{0x21, 0x0221101f}),
	SND_HDA_PIN_QUIRK(0x10ec0255, 0x1028, "Dell", ALC255_FIXUP_DELL1_MIC_NO_PRESENCE,
		{0x14, 0x90170110},
		{0x1b, 0x01011020},
		{0x21, 0x0221101f}),
	SND_HDA_PIN_QUIRK(0x10ec0255, 0x1028, "Dell", ALC255_FIXUP_DELL1_MIC_NO_PRESENCE,
		{0x14, 0x90170130},
		{0x1b, 0x01014020},
		{0x21, 0x0221103f}),
	SND_HDA_PIN_QUIRK(0x10ec0255, 0x1028, "Dell", ALC255_FIXUP_DELL1_MIC_NO_PRESENCE,
		{0x14, 0x90170130},
		{0x1b, 0x01011020},
		{0x21, 0x0221103f}),
	SND_HDA_PIN_QUIRK(0x10ec0255, 0x1028, "Dell", ALC255_FIXUP_DELL1_MIC_NO_PRESENCE,
		{0x14, 0x90170130},
		{0x1b, 0x02011020},
		{0x21, 0x0221103f}),
	SND_HDA_PIN_QUIRK(0x10ec0255, 0x1028, "Dell", ALC255_FIXUP_DELL1_MIC_NO_PRESENCE,
		{0x14, 0x90170150},
		{0x1b, 0x02011020},
		{0x21, 0x0221105f}),
	SND_HDA_PIN_QUIRK(0x10ec0255, 0x1028, "Dell", ALC255_FIXUP_DELL1_MIC_NO_PRESENCE,
		{0x14, 0x90170110},
		{0x1b, 0x01014020},
		{0x21, 0x0221101f}),
	SND_HDA_PIN_QUIRK(0x10ec0255, 0x1028, "Dell", ALC255_FIXUP_DELL1_MIC_NO_PRESENCE,
		{0x12, 0x90a60160},
		{0x14, 0x90170120},
		{0x17, 0x90170140},
		{0x21, 0x0321102f}),
	SND_HDA_PIN_QUIRK(0x10ec0255, 0x1028, "Dell", ALC255_FIXUP_DELL1_MIC_NO_PRESENCE,
		{0x12, 0x90a60160},
		{0x14, 0x90170130},
		{0x21, 0x02211040}),
	SND_HDA_PIN_QUIRK(0x10ec0255, 0x1028, "Dell", ALC255_FIXUP_DELL1_MIC_NO_PRESENCE,
		{0x12, 0x90a60160},
		{0x14, 0x90170140},
		{0x21, 0x02211050}),
	SND_HDA_PIN_QUIRK(0x10ec0255, 0x1028, "Dell", ALC255_FIXUP_DELL1_MIC_NO_PRESENCE,
		{0x12, 0x90a60170},
		{0x14, 0x90170120},
		{0x21, 0x02211030}),
	SND_HDA_PIN_QUIRK(0x10ec0255, 0x1028, "Dell", ALC255_FIXUP_DELL1_MIC_NO_PRESENCE,
		{0x12, 0x90a60170},
		{0x14, 0x90170130},
		{0x21, 0x02211040}),
	SND_HDA_PIN_QUIRK(0x10ec0255, 0x1028, "Dell", ALC255_FIXUP_DELL1_MIC_NO_PRESENCE,
		{0x12, 0x90a60170},
		{0x14, 0x90171130},
		{0x21, 0x02211040}),
	SND_HDA_PIN_QUIRK(0x10ec0255, 0x1028, "Dell", ALC255_FIXUP_DELL1_MIC_NO_PRESENCE,
		{0x12, 0x90a60170},
		{0x14, 0x90170140},
		{0x21, 0x02211050}),
	SND_HDA_PIN_QUIRK(0x10ec0255, 0x1028, "Dell Inspiron 5548", ALC255_FIXUP_DELL1_MIC_NO_PRESENCE,
		{0x12, 0x90a60180},
		{0x14, 0x90170130},
		{0x21, 0x02211040}),
	SND_HDA_PIN_QUIRK(0x10ec0255, 0x1028, "Dell Inspiron 5565", ALC255_FIXUP_DELL1_MIC_NO_PRESENCE,
		{0x12, 0x90a60180},
		{0x14, 0x90170120},
		{0x21, 0x02211030}),
	SND_HDA_PIN_QUIRK(0x10ec0255, 0x1028, "Dell", ALC255_FIXUP_DELL1_MIC_NO_PRESENCE,
		{0x1b, 0x01011020},
		{0x21, 0x02211010}),
	SND_HDA_PIN_QUIRK(0x10ec0256, 0x1028, "Dell", ALC255_FIXUP_DELL1_MIC_NO_PRESENCE,
		{0x12, 0x90a60130},
		{0x14, 0x90170110},
		{0x1b, 0x01011020},
		{0x21, 0x0221101f}),
	SND_HDA_PIN_QUIRK(0x10ec0256, 0x1028, "Dell", ALC255_FIXUP_DELL1_MIC_NO_PRESENCE,
		{0x12, 0x90a60160},
		{0x14, 0x90170120},
		{0x21, 0x02211030}),
	SND_HDA_PIN_QUIRK(0x10ec0256, 0x1028, "Dell", ALC255_FIXUP_DELL1_MIC_NO_PRESENCE,
		{0x12, 0x90a60170},
		{0x14, 0x90170120},
		{0x21, 0x02211030}),
	SND_HDA_PIN_QUIRK(0x10ec0256, 0x1028, "Dell Inspiron 5468", ALC255_FIXUP_DELL1_MIC_NO_PRESENCE,
		{0x12, 0x90a60180},
		{0x14, 0x90170120},
		{0x21, 0x02211030}),
	SND_HDA_PIN_QUIRK(0x10ec0256, 0x1028, "Dell", ALC255_FIXUP_DELL1_MIC_NO_PRESENCE,
		{0x12, 0xb7a60130},
		{0x14, 0x90170110},
		{0x21, 0x02211020}),
	SND_HDA_PIN_QUIRK(0x10ec0256, 0x1028, "Dell", ALC255_FIXUP_DELL1_MIC_NO_PRESENCE,
		{0x12, 0x90a60130},
		{0x14, 0x90170110},
		{0x14, 0x01011020},
		{0x21, 0x0221101f}),
	SND_HDA_PIN_QUIRK(0x10ec0256, 0x1028, "Dell", ALC255_FIXUP_DELL1_MIC_NO_PRESENCE,
		ALC256_STANDARD_PINS),
	SND_HDA_PIN_QUIRK(0x10ec0256, 0x1043, "ASUS", ALC256_FIXUP_ASUS_MIC,
		{0x14, 0x90170110},
		{0x1b, 0x90a70130},
		{0x21, 0x04211020}),
	SND_HDA_PIN_QUIRK(0x10ec0256, 0x1043, "ASUS", ALC256_FIXUP_ASUS_MIC,
		{0x14, 0x90170110},
		{0x1b, 0x90a70130},
		{0x21, 0x03211020}),
	SND_HDA_PIN_QUIRK(0x10ec0274, 0x1028, "Dell", ALC274_FIXUP_DELL_AIO_LINEOUT_VERB,
		{0x12, 0xb7a60130},
		{0x13, 0xb8a61140},
		{0x16, 0x90170110},
		{0x21, 0x04211020}),
	SND_HDA_PIN_QUIRK(0x10ec0280, 0x103c, "HP", ALC280_FIXUP_HP_GPIO4,
		{0x12, 0x90a60130},
		{0x14, 0x90170110},
		{0x15, 0x0421101f},
		{0x1a, 0x04a11020}),
	SND_HDA_PIN_QUIRK(0x10ec0280, 0x103c, "HP", ALC269_FIXUP_HP_GPIO_MIC1_LED,
		{0x12, 0x90a60140},
		{0x14, 0x90170110},
		{0x15, 0x0421101f},
		{0x18, 0x02811030},
		{0x1a, 0x04a1103f},
		{0x1b, 0x02011020}),
	SND_HDA_PIN_QUIRK(0x10ec0282, 0x103c, "HP 15 Touchsmart", ALC269_FIXUP_HP_MUTE_LED_MIC1,
		ALC282_STANDARD_PINS,
		{0x12, 0x99a30130},
		{0x19, 0x03a11020},
		{0x21, 0x0321101f}),
	SND_HDA_PIN_QUIRK(0x10ec0282, 0x103c, "HP", ALC269_FIXUP_HP_MUTE_LED_MIC1,
		ALC282_STANDARD_PINS,
		{0x12, 0x99a30130},
		{0x19, 0x03a11020},
		{0x21, 0x03211040}),
	SND_HDA_PIN_QUIRK(0x10ec0282, 0x103c, "HP", ALC269_FIXUP_HP_MUTE_LED_MIC1,
		ALC282_STANDARD_PINS,
		{0x12, 0x99a30130},
		{0x19, 0x03a11030},
		{0x21, 0x03211020}),
	SND_HDA_PIN_QUIRK(0x10ec0282, 0x103c, "HP", ALC269_FIXUP_HP_MUTE_LED_MIC1,
		ALC282_STANDARD_PINS,
		{0x12, 0x99a30130},
		{0x19, 0x04a11020},
		{0x21, 0x0421101f}),
	SND_HDA_PIN_QUIRK(0x10ec0282, 0x103c, "HP", ALC269_FIXUP_HP_LINE1_MIC1_LED,
		ALC282_STANDARD_PINS,
		{0x12, 0x90a60140},
		{0x19, 0x04a11030},
		{0x21, 0x04211020}),
	SND_HDA_PIN_QUIRK(0x10ec0283, 0x1028, "Dell", ALC269_FIXUP_DELL1_MIC_NO_PRESENCE,
		ALC282_STANDARD_PINS,
		{0x12, 0x90a60130},
		{0x21, 0x0321101f}),
	SND_HDA_PIN_QUIRK(0x10ec0283, 0x1028, "Dell", ALC269_FIXUP_DELL1_MIC_NO_PRESENCE,
		{0x12, 0x90a60160},
		{0x14, 0x90170120},
		{0x21, 0x02211030}),
	SND_HDA_PIN_QUIRK(0x10ec0283, 0x1028, "Dell", ALC269_FIXUP_DELL1_MIC_NO_PRESENCE,
		ALC282_STANDARD_PINS,
		{0x12, 0x90a60130},
		{0x19, 0x03a11020},
		{0x21, 0x0321101f}),
	SND_HDA_PIN_QUIRK(0x10ec0285, 0x17aa, "Lenovo", ALC285_FIXUP_LENOVO_HEADPHONE_NOISE,
		{0x12, 0x90a60130},
		{0x14, 0x90170110},
		{0x19, 0x04a11040},
		{0x21, 0x04211020}),
	SND_HDA_PIN_QUIRK(0x10ec0286, 0x1025, "Acer", ALC286_FIXUP_ACER_AIO_MIC_NO_PRESENCE,
		{0x12, 0x90a60130},
		{0x17, 0x90170110},
		{0x21, 0x02211020}),
	SND_HDA_PIN_QUIRK(0x10ec0288, 0x1028, "Dell", ALC288_FIXUP_DELL1_MIC_NO_PRESENCE,
		{0x12, 0x90a60120},
		{0x14, 0x90170110},
		{0x21, 0x0321101f}),
	SND_HDA_PIN_QUIRK(0x10ec0289, 0x1028, "Dell", ALC269_FIXUP_DELL4_MIC_NO_PRESENCE,
		{0x12, 0xb7a60130},
		{0x14, 0x90170110},
		{0x21, 0x04211020}),
	SND_HDA_PIN_QUIRK(0x10ec0290, 0x103c, "HP", ALC269_FIXUP_HP_MUTE_LED_MIC1,
		ALC290_STANDARD_PINS,
		{0x15, 0x04211040},
		{0x18, 0x90170112},
		{0x1a, 0x04a11020}),
	SND_HDA_PIN_QUIRK(0x10ec0290, 0x103c, "HP", ALC269_FIXUP_HP_MUTE_LED_MIC1,
		ALC290_STANDARD_PINS,
		{0x15, 0x04211040},
		{0x18, 0x90170110},
		{0x1a, 0x04a11020}),
	SND_HDA_PIN_QUIRK(0x10ec0290, 0x103c, "HP", ALC269_FIXUP_HP_MUTE_LED_MIC1,
		ALC290_STANDARD_PINS,
		{0x15, 0x0421101f},
		{0x1a, 0x04a11020}),
	SND_HDA_PIN_QUIRK(0x10ec0290, 0x103c, "HP", ALC269_FIXUP_HP_MUTE_LED_MIC1,
		ALC290_STANDARD_PINS,
		{0x15, 0x04211020},
		{0x1a, 0x04a11040}),
	SND_HDA_PIN_QUIRK(0x10ec0290, 0x103c, "HP", ALC269_FIXUP_HP_MUTE_LED_MIC1,
		ALC290_STANDARD_PINS,
		{0x14, 0x90170110},
		{0x15, 0x04211020},
		{0x1a, 0x04a11040}),
	SND_HDA_PIN_QUIRK(0x10ec0290, 0x103c, "HP", ALC269_FIXUP_HP_MUTE_LED_MIC1,
		ALC290_STANDARD_PINS,
		{0x14, 0x90170110},
		{0x15, 0x04211020},
		{0x1a, 0x04a11020}),
	SND_HDA_PIN_QUIRK(0x10ec0290, 0x103c, "HP", ALC269_FIXUP_HP_MUTE_LED_MIC1,
		ALC290_STANDARD_PINS,
		{0x14, 0x90170110},
		{0x15, 0x0421101f},
		{0x1a, 0x04a11020}),
	SND_HDA_PIN_QUIRK(0x10ec0292, 0x1028, "Dell", ALC269_FIXUP_DELL2_MIC_NO_PRESENCE,
		ALC292_STANDARD_PINS,
		{0x12, 0x90a60140},
		{0x16, 0x01014020},
		{0x19, 0x01a19030}),
	SND_HDA_PIN_QUIRK(0x10ec0292, 0x1028, "Dell", ALC269_FIXUP_DELL2_MIC_NO_PRESENCE,
		ALC292_STANDARD_PINS,
		{0x12, 0x90a60140},
		{0x16, 0x01014020},
		{0x18, 0x02a19031},
		{0x19, 0x01a1903e}),
	SND_HDA_PIN_QUIRK(0x10ec0292, 0x1028, "Dell", ALC269_FIXUP_DELL3_MIC_NO_PRESENCE,
		ALC292_STANDARD_PINS,
		{0x12, 0x90a60140}),
	SND_HDA_PIN_QUIRK(0x10ec0293, 0x1028, "Dell", ALC293_FIXUP_DELL1_MIC_NO_PRESENCE,
		ALC292_STANDARD_PINS,
		{0x13, 0x90a60140},
		{0x16, 0x21014020},
		{0x19, 0x21a19030}),
	SND_HDA_PIN_QUIRK(0x10ec0293, 0x1028, "Dell", ALC293_FIXUP_DELL1_MIC_NO_PRESENCE,
		ALC292_STANDARD_PINS,
		{0x13, 0x90a60140}),
	SND_HDA_PIN_QUIRK(0x10ec0295, 0x1028, "Dell", ALC269_FIXUP_DELL1_MIC_NO_PRESENCE,
		ALC295_STANDARD_PINS,
		{0x17, 0x21014020},
		{0x18, 0x21a19030}),
	SND_HDA_PIN_QUIRK(0x10ec0295, 0x1028, "Dell", ALC269_FIXUP_DELL1_MIC_NO_PRESENCE,
		ALC295_STANDARD_PINS,
		{0x17, 0x21014040},
		{0x18, 0x21a19050}),
	SND_HDA_PIN_QUIRK(0x10ec0295, 0x1028, "Dell", ALC269_FIXUP_DELL1_MIC_NO_PRESENCE,
		ALC295_STANDARD_PINS),
	SND_HDA_PIN_QUIRK(0x10ec0298, 0x1028, "Dell", ALC298_FIXUP_DELL1_MIC_NO_PRESENCE,
		ALC298_STANDARD_PINS,
		{0x17, 0x90170110}),
	SND_HDA_PIN_QUIRK(0x10ec0298, 0x1028, "Dell", ALC298_FIXUP_DELL1_MIC_NO_PRESENCE,
		ALC298_STANDARD_PINS,
		{0x17, 0x90170140}),
	SND_HDA_PIN_QUIRK(0x10ec0298, 0x1028, "Dell", ALC298_FIXUP_DELL1_MIC_NO_PRESENCE,
		ALC298_STANDARD_PINS,
		{0x17, 0x90170150}),
	SND_HDA_PIN_QUIRK(0x10ec0298, 0x1028, "Dell", ALC298_FIXUP_SPK_VOLUME,
		{0x12, 0xb7a60140},
		{0x13, 0xb7a60150},
		{0x17, 0x90170110},
		{0x1a, 0x03011020},
		{0x21, 0x03211030}),
	SND_HDA_PIN_QUIRK(0x10ec0299, 0x1028, "Dell", ALC269_FIXUP_DELL4_MIC_NO_PRESENCE,
		ALC225_STANDARD_PINS,
		{0x12, 0xb7a60130},
		{0x17, 0x90170110}),
	{}
};

static void alc269_fill_coef(struct hda_codec *codec)
{
	struct alc_spec *spec = codec->spec;
	int val;

	if (spec->codec_variant != ALC269_TYPE_ALC269VB)
		return;

	if ((alc_get_coef0(codec) & 0x00ff) < 0x015) {
		alc_write_coef_idx(codec, 0xf, 0x960b);
		alc_write_coef_idx(codec, 0xe, 0x8817);
	}

	if ((alc_get_coef0(codec) & 0x00ff) == 0x016) {
		alc_write_coef_idx(codec, 0xf, 0x960b);
		alc_write_coef_idx(codec, 0xe, 0x8814);
	}

	if ((alc_get_coef0(codec) & 0x00ff) == 0x017) {
		/* Power up output pin */
		alc_update_coef_idx(codec, 0x04, 0, 1<<11);
	}

	if ((alc_get_coef0(codec) & 0x00ff) == 0x018) {
		val = alc_read_coef_idx(codec, 0xd);
		if (val != -1 && (val & 0x0c00) >> 10 != 0x1) {
			/* Capless ramp up clock control */
			alc_write_coef_idx(codec, 0xd, val | (1<<10));
		}
		val = alc_read_coef_idx(codec, 0x17);
		if (val != -1 && (val & 0x01c0) >> 6 != 0x4) {
			/* Class D power on reset */
			alc_write_coef_idx(codec, 0x17, val | (1<<7));
		}
	}

	/* HP */
	alc_update_coef_idx(codec, 0x4, 0, 1<<11);
}

/*
 */
static int patch_alc269(struct hda_codec *codec)
{
	struct alc_spec *spec;
	int err;

	err = alc_alloc_spec(codec, 0x0b);
	if (err < 0)
		return err;

	spec = codec->spec;
	spec->gen.shared_mic_vref_pin = 0x18;
	codec->power_save_node = 1;

#ifdef CONFIG_PM
	codec->patch_ops.suspend = alc269_suspend;
	codec->patch_ops.resume = alc269_resume;
#endif
	spec->shutup = alc_default_shutup;
	spec->init_hook = alc_default_init;

	switch (codec->core.vendor_id) {
	case 0x10ec0269:
		spec->codec_variant = ALC269_TYPE_ALC269VA;
		switch (alc_get_coef0(codec) & 0x00f0) {
		case 0x0010:
			if (codec->bus->pci &&
			    codec->bus->pci->subsystem_vendor == 0x1025 &&
			    spec->cdefine.platform_type == 1)
				err = alc_codec_rename(codec, "ALC271X");
			spec->codec_variant = ALC269_TYPE_ALC269VB;
			break;
		case 0x0020:
			if (codec->bus->pci &&
			    codec->bus->pci->subsystem_vendor == 0x17aa &&
			    codec->bus->pci->subsystem_device == 0x21f3)
				err = alc_codec_rename(codec, "ALC3202");
			spec->codec_variant = ALC269_TYPE_ALC269VC;
			break;
		case 0x0030:
			spec->codec_variant = ALC269_TYPE_ALC269VD;
			break;
		default:
			alc_fix_pll_init(codec, 0x20, 0x04, 15);
		}
		if (err < 0)
			goto error;
		spec->shutup = alc269_shutup;
		spec->init_hook = alc269_fill_coef;
		alc269_fill_coef(codec);
		break;

	case 0x10ec0280:
	case 0x10ec0290:
		spec->codec_variant = ALC269_TYPE_ALC280;
		break;
	case 0x10ec0282:
		spec->codec_variant = ALC269_TYPE_ALC282;
		spec->shutup = alc282_shutup;
		spec->init_hook = alc282_init;
		break;
	case 0x10ec0233:
	case 0x10ec0283:
		spec->codec_variant = ALC269_TYPE_ALC283;
		spec->shutup = alc283_shutup;
		spec->init_hook = alc283_init;
		break;
	case 0x10ec0284:
	case 0x10ec0292:
		spec->codec_variant = ALC269_TYPE_ALC284;
		break;
	case 0x10ec0293:
		spec->codec_variant = ALC269_TYPE_ALC293;
		break;
	case 0x10ec0286:
	case 0x10ec0288:
		spec->codec_variant = ALC269_TYPE_ALC286;
		spec->shutup = alc286_shutup;
		break;
	case 0x10ec0298:
		spec->codec_variant = ALC269_TYPE_ALC298;
		break;
	case 0x10ec0235:
	case 0x10ec0255:
		spec->codec_variant = ALC269_TYPE_ALC255;
		spec->shutup = alc256_shutup;
		spec->init_hook = alc256_init;
		break;
	case 0x10ec0236:
	case 0x10ec0256:
		spec->codec_variant = ALC269_TYPE_ALC256;
		spec->shutup = alc256_shutup;
		spec->init_hook = alc256_init;
		spec->gen.mixer_nid = 0; /* ALC256 does not have any loopback mixer path */
		alc_update_coef_idx(codec, 0x36, 1 << 13, 1 << 5); /* Switch pcbeep path to Line in path*/
		break;
	case 0x10ec0257:
		spec->codec_variant = ALC269_TYPE_ALC257;
		spec->shutup = alc256_shutup;
		spec->init_hook = alc256_init;
		spec->gen.mixer_nid = 0;
		break;
	case 0x10ec0215:
	case 0x10ec0285:
	case 0x10ec0289:
		spec->codec_variant = ALC269_TYPE_ALC215;
		spec->shutup = alc225_shutup;
		spec->init_hook = alc225_init;
		spec->gen.mixer_nid = 0;
		break;
	case 0x10ec0225:
	case 0x10ec0295:
	case 0x10ec0299:
		spec->codec_variant = ALC269_TYPE_ALC225;
		spec->shutup = alc225_shutup;
		spec->init_hook = alc225_init;
		spec->gen.mixer_nid = 0; /* no loopback on ALC225, ALC295 and ALC299 */
		break;
	case 0x10ec0234:
	case 0x10ec0274:
	case 0x10ec0294:
		spec->codec_variant = ALC269_TYPE_ALC294;
		spec->gen.mixer_nid = 0; /* ALC2x4 does not have any loopback mixer path */
		alc_update_coef_idx(codec, 0x6b, 0x0018, (1<<4) | (1<<3)); /* UAJ MIC Vref control by verb */
		break;
	case 0x10ec0300:
		spec->codec_variant = ALC269_TYPE_ALC300;
		spec->gen.mixer_nid = 0; /* no loopback on ALC300 */
		break;
	case 0x10ec0700:
	case 0x10ec0701:
	case 0x10ec0703:
		spec->codec_variant = ALC269_TYPE_ALC700;
		spec->gen.mixer_nid = 0; /* ALC700 does not have any loopback mixer path */
		alc_update_coef_idx(codec, 0x4a, 1 << 15, 0); /* Combo jack auto trigger control */
		break;

	}

	if (snd_hda_codec_read(codec, 0x51, 0, AC_VERB_PARAMETERS, 0) == 0x10ec5505) {
		spec->has_alc5505_dsp = 1;
		spec->init_hook = alc5505_dsp_init;
	}

	snd_hda_pick_fixup(codec, alc269_fixup_models,
		       alc269_fixup_tbl, alc269_fixups);
	snd_hda_pick_pin_fixup(codec, alc269_pin_fixup_tbl, alc269_fixups);
	snd_hda_pick_fixup(codec, NULL,	alc269_fixup_vendor_tbl,
			   alc269_fixups);
	snd_hda_apply_fixup(codec, HDA_FIXUP_ACT_PRE_PROBE);

	alc_auto_parse_customize_define(codec);

	if (has_cdefine_beep(codec))
		spec->gen.beep_nid = 0x01;

	/* automatic parse from the BIOS config */
	err = alc269_parse_auto_config(codec);
	if (err < 0)
		goto error;

	if (!spec->gen.no_analog && spec->gen.beep_nid && spec->gen.mixer_nid) {
		err = set_beep_amp(spec, spec->gen.mixer_nid, 0x04, HDA_INPUT);
		if (err < 0)
			goto error;
	}

	snd_hda_apply_fixup(codec, HDA_FIXUP_ACT_PROBE);

	return 0;

 error:
	alc_free(codec);
	return err;
}

/*
 * ALC861
 */

static int alc861_parse_auto_config(struct hda_codec *codec)
{
	static const hda_nid_t alc861_ignore[] = { 0x1d, 0 };
	static const hda_nid_t alc861_ssids[] = { 0x0e, 0x0f, 0x0b, 0 };
	return alc_parse_auto_config(codec, alc861_ignore, alc861_ssids);
}

/* Pin config fixes */
enum {
	ALC861_FIXUP_FSC_AMILO_PI1505,
	ALC861_FIXUP_AMP_VREF_0F,
	ALC861_FIXUP_NO_JACK_DETECT,
	ALC861_FIXUP_ASUS_A6RP,
	ALC660_FIXUP_ASUS_W7J,
};

/* On some laptops, VREF of pin 0x0f is abused for controlling the main amp */
static void alc861_fixup_asus_amp_vref_0f(struct hda_codec *codec,
			const struct hda_fixup *fix, int action)
{
	struct alc_spec *spec = codec->spec;
	unsigned int val;

	if (action != HDA_FIXUP_ACT_INIT)
		return;
	val = snd_hda_codec_get_pin_target(codec, 0x0f);
	if (!(val & (AC_PINCTL_IN_EN | AC_PINCTL_OUT_EN)))
		val |= AC_PINCTL_IN_EN;
	val |= AC_PINCTL_VREF_50;
	snd_hda_set_pin_ctl(codec, 0x0f, val);
	spec->gen.keep_vref_in_automute = 1;
}

/* suppress the jack-detection */
static void alc_fixup_no_jack_detect(struct hda_codec *codec,
				     const struct hda_fixup *fix, int action)
{
	if (action == HDA_FIXUP_ACT_PRE_PROBE)
		codec->no_jack_detect = 1;
}

static const struct hda_fixup alc861_fixups[] = {
	[ALC861_FIXUP_FSC_AMILO_PI1505] = {
		.type = HDA_FIXUP_PINS,
		.v.pins = (const struct hda_pintbl[]) {
			{ 0x0b, 0x0221101f }, /* HP */
			{ 0x0f, 0x90170310 }, /* speaker */
			{ }
		}
	},
	[ALC861_FIXUP_AMP_VREF_0F] = {
		.type = HDA_FIXUP_FUNC,
		.v.func = alc861_fixup_asus_amp_vref_0f,
	},
	[ALC861_FIXUP_NO_JACK_DETECT] = {
		.type = HDA_FIXUP_FUNC,
		.v.func = alc_fixup_no_jack_detect,
	},
	[ALC861_FIXUP_ASUS_A6RP] = {
		.type = HDA_FIXUP_FUNC,
		.v.func = alc861_fixup_asus_amp_vref_0f,
		.chained = true,
		.chain_id = ALC861_FIXUP_NO_JACK_DETECT,
	},
	[ALC660_FIXUP_ASUS_W7J] = {
		.type = HDA_FIXUP_VERBS,
		.v.verbs = (const struct hda_verb[]) {
			/* ASUS W7J needs a magic pin setup on unused NID 0x10
			 * for enabling outputs
			 */
			{0x10, AC_VERB_SET_PIN_WIDGET_CONTROL, 0x24},
			{ }
		},
	}
};

static const struct snd_pci_quirk alc861_fixup_tbl[] = {
	SND_PCI_QUIRK(0x1043, 0x1253, "ASUS W7J", ALC660_FIXUP_ASUS_W7J),
	SND_PCI_QUIRK(0x1043, 0x1263, "ASUS Z35HL", ALC660_FIXUP_ASUS_W7J),
	SND_PCI_QUIRK(0x1043, 0x1393, "ASUS A6Rp", ALC861_FIXUP_ASUS_A6RP),
	SND_PCI_QUIRK_VENDOR(0x1043, "ASUS laptop", ALC861_FIXUP_AMP_VREF_0F),
	SND_PCI_QUIRK(0x1462, 0x7254, "HP DX2200", ALC861_FIXUP_NO_JACK_DETECT),
	SND_PCI_QUIRK(0x1584, 0x2b01, "Haier W18", ALC861_FIXUP_AMP_VREF_0F),
	SND_PCI_QUIRK(0x1584, 0x0000, "Uniwill ECS M31EI", ALC861_FIXUP_AMP_VREF_0F),
	SND_PCI_QUIRK(0x1734, 0x10c7, "FSC Amilo Pi1505", ALC861_FIXUP_FSC_AMILO_PI1505),
	{}
};

/*
 */
static int patch_alc861(struct hda_codec *codec)
{
	struct alc_spec *spec;
	int err;

	err = alc_alloc_spec(codec, 0x15);
	if (err < 0)
		return err;

	spec = codec->spec;
	spec->gen.beep_nid = 0x23;

#ifdef CONFIG_PM
	spec->power_hook = alc_power_eapd;
#endif

	snd_hda_pick_fixup(codec, NULL, alc861_fixup_tbl, alc861_fixups);
	snd_hda_apply_fixup(codec, HDA_FIXUP_ACT_PRE_PROBE);

	/* automatic parse from the BIOS config */
	err = alc861_parse_auto_config(codec);
	if (err < 0)
		goto error;

	if (!spec->gen.no_analog) {
		err = set_beep_amp(spec, 0x23, 0, HDA_OUTPUT);
		if (err < 0)
			goto error;
	}

	snd_hda_apply_fixup(codec, HDA_FIXUP_ACT_PROBE);

	return 0;

 error:
	alc_free(codec);
	return err;
}

/*
 * ALC861-VD support
 *
 * Based on ALC882
 *
 * In addition, an independent DAC
 */
static int alc861vd_parse_auto_config(struct hda_codec *codec)
{
	static const hda_nid_t alc861vd_ignore[] = { 0x1d, 0 };
	static const hda_nid_t alc861vd_ssids[] = { 0x15, 0x1b, 0x14, 0 };
	return alc_parse_auto_config(codec, alc861vd_ignore, alc861vd_ssids);
}

enum {
	ALC660VD_FIX_ASUS_GPIO1,
	ALC861VD_FIX_DALLAS,
};

/* exclude VREF80 */
static void alc861vd_fixup_dallas(struct hda_codec *codec,
				  const struct hda_fixup *fix, int action)
{
	if (action == HDA_FIXUP_ACT_PRE_PROBE) {
		snd_hda_override_pin_caps(codec, 0x18, 0x00000734);
		snd_hda_override_pin_caps(codec, 0x19, 0x0000073c);
	}
}

/* reset GPIO1 */
static void alc660vd_fixup_asus_gpio1(struct hda_codec *codec,
				      const struct hda_fixup *fix, int action)
{
	struct alc_spec *spec = codec->spec;

	if (action == HDA_FIXUP_ACT_PRE_PROBE)
		spec->gpio_mask |= 0x02;
	alc_fixup_gpio(codec, action, 0x01);
}

static const struct hda_fixup alc861vd_fixups[] = {
	[ALC660VD_FIX_ASUS_GPIO1] = {
		.type = HDA_FIXUP_FUNC,
		.v.func = alc660vd_fixup_asus_gpio1,
	},
	[ALC861VD_FIX_DALLAS] = {
		.type = HDA_FIXUP_FUNC,
		.v.func = alc861vd_fixup_dallas,
	},
};

static const struct snd_pci_quirk alc861vd_fixup_tbl[] = {
	SND_PCI_QUIRK(0x103c, 0x30bf, "HP TX1000", ALC861VD_FIX_DALLAS),
	SND_PCI_QUIRK(0x1043, 0x1339, "ASUS A7-K", ALC660VD_FIX_ASUS_GPIO1),
	SND_PCI_QUIRK(0x1179, 0xff31, "Toshiba L30-149", ALC861VD_FIX_DALLAS),
	{}
};

/*
 */
static int patch_alc861vd(struct hda_codec *codec)
{
	struct alc_spec *spec;
	int err;

	err = alc_alloc_spec(codec, 0x0b);
	if (err < 0)
		return err;

	spec = codec->spec;
	spec->gen.beep_nid = 0x23;

	spec->shutup = alc_eapd_shutup;

	snd_hda_pick_fixup(codec, NULL, alc861vd_fixup_tbl, alc861vd_fixups);
	snd_hda_apply_fixup(codec, HDA_FIXUP_ACT_PRE_PROBE);

	/* automatic parse from the BIOS config */
	err = alc861vd_parse_auto_config(codec);
	if (err < 0)
		goto error;

	if (!spec->gen.no_analog) {
		err = set_beep_amp(spec, 0x0b, 0x05, HDA_INPUT);
		if (err < 0)
			goto error;
	}

	snd_hda_apply_fixup(codec, HDA_FIXUP_ACT_PROBE);

	return 0;

 error:
	alc_free(codec);
	return err;
}

/*
 * ALC662 support
 *
 * ALC662 is almost identical with ALC880 but has cleaner and more flexible
 * configuration.  Each pin widget can choose any input DACs and a mixer.
 * Each ADC is connected from a mixer of all inputs.  This makes possible
 * 6-channel independent captures.
 *
 * In addition, an independent DAC for the multi-playback (not used in this
 * driver yet).
 */

/*
 * BIOS auto configuration
 */

static int alc662_parse_auto_config(struct hda_codec *codec)
{
	static const hda_nid_t alc662_ignore[] = { 0x1d, 0 };
	static const hda_nid_t alc663_ssids[] = { 0x15, 0x1b, 0x14, 0x21 };
	static const hda_nid_t alc662_ssids[] = { 0x15, 0x1b, 0x14, 0 };
	const hda_nid_t *ssids;

	if (codec->core.vendor_id == 0x10ec0272 || codec->core.vendor_id == 0x10ec0663 ||
	    codec->core.vendor_id == 0x10ec0665 || codec->core.vendor_id == 0x10ec0670 ||
	    codec->core.vendor_id == 0x10ec0671)
		ssids = alc663_ssids;
	else
		ssids = alc662_ssids;
	return alc_parse_auto_config(codec, alc662_ignore, ssids);
}

static void alc272_fixup_mario(struct hda_codec *codec,
			       const struct hda_fixup *fix, int action)
{
	if (action != HDA_FIXUP_ACT_PRE_PROBE)
		return;
	if (snd_hda_override_amp_caps(codec, 0x2, HDA_OUTPUT,
				      (0x3b << AC_AMPCAP_OFFSET_SHIFT) |
				      (0x3b << AC_AMPCAP_NUM_STEPS_SHIFT) |
				      (0x03 << AC_AMPCAP_STEP_SIZE_SHIFT) |
				      (0 << AC_AMPCAP_MUTE_SHIFT)))
		codec_warn(codec, "failed to override amp caps for NID 0x2\n");
}

static const struct snd_pcm_chmap_elem asus_pcm_2_1_chmaps[] = {
	{ .channels = 2,
	  .map = { SNDRV_CHMAP_FL, SNDRV_CHMAP_FR } },
	{ .channels = 4,
	  .map = { SNDRV_CHMAP_FL, SNDRV_CHMAP_FR,
		   SNDRV_CHMAP_NA, SNDRV_CHMAP_LFE } }, /* LFE only on right */
	{ }
};

/* override the 2.1 chmap */
static void alc_fixup_bass_chmap(struct hda_codec *codec,
				    const struct hda_fixup *fix, int action)
{
	if (action == HDA_FIXUP_ACT_BUILD) {
		struct alc_spec *spec = codec->spec;
		spec->gen.pcm_rec[0]->stream[0].chmap = asus_pcm_2_1_chmaps;
	}
}

/* avoid D3 for keeping GPIO up */
static unsigned int gpio_led_power_filter(struct hda_codec *codec,
					  hda_nid_t nid,
					  unsigned int power_state)
{
	struct alc_spec *spec = codec->spec;
	if (nid == codec->core.afg && power_state == AC_PWRST_D3 && spec->gpio_data)
		return AC_PWRST_D0;
	return power_state;
}

static void alc662_fixup_led_gpio1(struct hda_codec *codec,
				   const struct hda_fixup *fix, int action)
{
	struct alc_spec *spec = codec->spec;

	alc_fixup_hp_gpio_led(codec, action, 0x01, 0);
	if (action == HDA_FIXUP_ACT_PRE_PROBE) {
		spec->mute_led_polarity = 1;
		codec->power_filter = gpio_led_power_filter;
	}
}

static void alc662_usi_automute_hook(struct hda_codec *codec,
					 struct hda_jack_callback *jack)
{
	struct alc_spec *spec = codec->spec;
	int vref;
	msleep(200);
	snd_hda_gen_hp_automute(codec, jack);

	vref = spec->gen.hp_jack_present ? PIN_VREF80 : 0;
	msleep(100);
	snd_hda_codec_write(codec, 0x19, 0, AC_VERB_SET_PIN_WIDGET_CONTROL,
			    vref);
}

static void alc662_fixup_usi_headset_mic(struct hda_codec *codec,
				     const struct hda_fixup *fix, int action)
{
	struct alc_spec *spec = codec->spec;
	if (action == HDA_FIXUP_ACT_PRE_PROBE) {
		spec->parse_flags |= HDA_PINCFG_HEADSET_MIC;
		spec->gen.hp_automute_hook = alc662_usi_automute_hook;
	}
}

static struct coef_fw alc668_coefs[] = {
	WRITE_COEF(0x01, 0xbebe), WRITE_COEF(0x02, 0xaaaa), WRITE_COEF(0x03,    0x0),
	WRITE_COEF(0x04, 0x0180), WRITE_COEF(0x06,    0x0), WRITE_COEF(0x07, 0x0f80),
	WRITE_COEF(0x08, 0x0031), WRITE_COEF(0x0a, 0x0060), WRITE_COEF(0x0b,    0x0),
	WRITE_COEF(0x0c, 0x7cf7), WRITE_COEF(0x0d, 0x1080), WRITE_COEF(0x0e, 0x7f7f),
	WRITE_COEF(0x0f, 0xcccc), WRITE_COEF(0x10, 0xddcc), WRITE_COEF(0x11, 0x0001),
	WRITE_COEF(0x13,    0x0), WRITE_COEF(0x14, 0x2aa0), WRITE_COEF(0x17, 0xa940),
	WRITE_COEF(0x19,    0x0), WRITE_COEF(0x1a,    0x0), WRITE_COEF(0x1b,    0x0),
	WRITE_COEF(0x1c,    0x0), WRITE_COEF(0x1d,    0x0), WRITE_COEF(0x1e, 0x7418),
	WRITE_COEF(0x1f, 0x0804), WRITE_COEF(0x20, 0x4200), WRITE_COEF(0x21, 0x0468),
	WRITE_COEF(0x22, 0x8ccc), WRITE_COEF(0x23, 0x0250), WRITE_COEF(0x24, 0x7418),
	WRITE_COEF(0x27,    0x0), WRITE_COEF(0x28, 0x8ccc), WRITE_COEF(0x2a, 0xff00),
	WRITE_COEF(0x2b, 0x8000), WRITE_COEF(0xa7, 0xff00), WRITE_COEF(0xa8, 0x8000),
	WRITE_COEF(0xaa, 0x2e17), WRITE_COEF(0xab, 0xa0c0), WRITE_COEF(0xac,    0x0),
	WRITE_COEF(0xad,    0x0), WRITE_COEF(0xae, 0x2ac6), WRITE_COEF(0xaf, 0xa480),
	WRITE_COEF(0xb0,    0x0), WRITE_COEF(0xb1,    0x0), WRITE_COEF(0xb2,    0x0),
	WRITE_COEF(0xb3,    0x0), WRITE_COEF(0xb4,    0x0), WRITE_COEF(0xb5, 0x1040),
	WRITE_COEF(0xb6, 0xd697), WRITE_COEF(0xb7, 0x902b), WRITE_COEF(0xb8, 0xd697),
	WRITE_COEF(0xb9, 0x902b), WRITE_COEF(0xba, 0xb8ba), WRITE_COEF(0xbb, 0xaaab),
	WRITE_COEF(0xbc, 0xaaaf), WRITE_COEF(0xbd, 0x6aaa), WRITE_COEF(0xbe, 0x1c02),
	WRITE_COEF(0xc0, 0x00ff), WRITE_COEF(0xc1, 0x0fa6),
	{}
};

static void alc668_restore_default_value(struct hda_codec *codec)
{
	alc_process_coef_fw(codec, alc668_coefs);
}

enum {
	ALC662_FIXUP_ASPIRE,
	ALC662_FIXUP_LED_GPIO1,
	ALC662_FIXUP_IDEAPAD,
	ALC272_FIXUP_MARIO,
	ALC662_FIXUP_CZC_P10T,
	ALC662_FIXUP_SKU_IGNORE,
	ALC662_FIXUP_HP_RP5800,
	ALC662_FIXUP_ASUS_MODE1,
	ALC662_FIXUP_ASUS_MODE2,
	ALC662_FIXUP_ASUS_MODE3,
	ALC662_FIXUP_ASUS_MODE4,
	ALC662_FIXUP_ASUS_MODE5,
	ALC662_FIXUP_ASUS_MODE6,
	ALC662_FIXUP_ASUS_MODE7,
	ALC662_FIXUP_ASUS_MODE8,
	ALC662_FIXUP_NO_JACK_DETECT,
	ALC662_FIXUP_ZOTAC_Z68,
	ALC662_FIXUP_INV_DMIC,
	ALC662_FIXUP_DELL_MIC_NO_PRESENCE,
	ALC668_FIXUP_DELL_MIC_NO_PRESENCE,
	ALC662_FIXUP_HEADSET_MODE,
	ALC668_FIXUP_HEADSET_MODE,
	ALC662_FIXUP_BASS_MODE4_CHMAP,
	ALC662_FIXUP_BASS_16,
	ALC662_FIXUP_BASS_1A,
	ALC662_FIXUP_BASS_CHMAP,
	ALC668_FIXUP_AUTO_MUTE,
	ALC668_FIXUP_DELL_DISABLE_AAMIX,
	ALC668_FIXUP_DELL_XPS13,
	ALC662_FIXUP_ASUS_Nx50,
	ALC668_FIXUP_ASUS_Nx51_HEADSET_MODE,
	ALC668_FIXUP_ASUS_Nx51,
	ALC668_FIXUP_MIC_COEF,
	ALC668_FIXUP_ASUS_G751,
	ALC891_FIXUP_HEADSET_MODE,
	ALC891_FIXUP_DELL_MIC_NO_PRESENCE,
	ALC662_FIXUP_ACER_VERITON,
	ALC892_FIXUP_ASROCK_MOBO,
	ALC662_FIXUP_USI_FUNC,
	ALC662_FIXUP_USI_HEADSET_MODE,
	ALC662_FIXUP_LENOVO_MULTI_CODECS,
};

static const struct hda_fixup alc662_fixups[] = {
	[ALC662_FIXUP_ASPIRE] = {
		.type = HDA_FIXUP_PINS,
		.v.pins = (const struct hda_pintbl[]) {
			{ 0x15, 0x99130112 }, /* subwoofer */
			{ }
		}
	},
	[ALC662_FIXUP_LED_GPIO1] = {
		.type = HDA_FIXUP_FUNC,
		.v.func = alc662_fixup_led_gpio1,
	},
	[ALC662_FIXUP_IDEAPAD] = {
		.type = HDA_FIXUP_PINS,
		.v.pins = (const struct hda_pintbl[]) {
			{ 0x17, 0x99130112 }, /* subwoofer */
			{ }
		},
		.chained = true,
		.chain_id = ALC662_FIXUP_LED_GPIO1,
	},
	[ALC272_FIXUP_MARIO] = {
		.type = HDA_FIXUP_FUNC,
		.v.func = alc272_fixup_mario,
	},
	[ALC662_FIXUP_CZC_P10T] = {
		.type = HDA_FIXUP_VERBS,
		.v.verbs = (const struct hda_verb[]) {
			{0x14, AC_VERB_SET_EAPD_BTLENABLE, 0},
			{}
		}
	},
	[ALC662_FIXUP_SKU_IGNORE] = {
		.type = HDA_FIXUP_FUNC,
		.v.func = alc_fixup_sku_ignore,
	},
	[ALC662_FIXUP_HP_RP5800] = {
		.type = HDA_FIXUP_PINS,
		.v.pins = (const struct hda_pintbl[]) {
			{ 0x14, 0x0221201f }, /* HP out */
			{ }
		},
		.chained = true,
		.chain_id = ALC662_FIXUP_SKU_IGNORE
	},
	[ALC662_FIXUP_ASUS_MODE1] = {
		.type = HDA_FIXUP_PINS,
		.v.pins = (const struct hda_pintbl[]) {
			{ 0x14, 0x99130110 }, /* speaker */
			{ 0x18, 0x01a19c20 }, /* mic */
			{ 0x19, 0x99a3092f }, /* int-mic */
			{ 0x21, 0x0121401f }, /* HP out */
			{ }
		},
		.chained = true,
		.chain_id = ALC662_FIXUP_SKU_IGNORE
	},
	[ALC662_FIXUP_ASUS_MODE2] = {
		.type = HDA_FIXUP_PINS,
		.v.pins = (const struct hda_pintbl[]) {
			{ 0x14, 0x99130110 }, /* speaker */
			{ 0x18, 0x01a19820 }, /* mic */
			{ 0x19, 0x99a3092f }, /* int-mic */
			{ 0x1b, 0x0121401f }, /* HP out */
			{ }
		},
		.chained = true,
		.chain_id = ALC662_FIXUP_SKU_IGNORE
	},
	[ALC662_FIXUP_ASUS_MODE3] = {
		.type = HDA_FIXUP_PINS,
		.v.pins = (const struct hda_pintbl[]) {
			{ 0x14, 0x99130110 }, /* speaker */
			{ 0x15, 0x0121441f }, /* HP */
			{ 0x18, 0x01a19840 }, /* mic */
			{ 0x19, 0x99a3094f }, /* int-mic */
			{ 0x21, 0x01211420 }, /* HP2 */
			{ }
		},
		.chained = true,
		.chain_id = ALC662_FIXUP_SKU_IGNORE
	},
	[ALC662_FIXUP_ASUS_MODE4] = {
		.type = HDA_FIXUP_PINS,
		.v.pins = (const struct hda_pintbl[]) {
			{ 0x14, 0x99130110 }, /* speaker */
			{ 0x16, 0x99130111 }, /* speaker */
			{ 0x18, 0x01a19840 }, /* mic */
			{ 0x19, 0x99a3094f }, /* int-mic */
			{ 0x21, 0x0121441f }, /* HP */
			{ }
		},
		.chained = true,
		.chain_id = ALC662_FIXUP_SKU_IGNORE
	},
	[ALC662_FIXUP_ASUS_MODE5] = {
		.type = HDA_FIXUP_PINS,
		.v.pins = (const struct hda_pintbl[]) {
			{ 0x14, 0x99130110 }, /* speaker */
			{ 0x15, 0x0121441f }, /* HP */
			{ 0x16, 0x99130111 }, /* speaker */
			{ 0x18, 0x01a19840 }, /* mic */
			{ 0x19, 0x99a3094f }, /* int-mic */
			{ }
		},
		.chained = true,
		.chain_id = ALC662_FIXUP_SKU_IGNORE
	},
	[ALC662_FIXUP_ASUS_MODE6] = {
		.type = HDA_FIXUP_PINS,
		.v.pins = (const struct hda_pintbl[]) {
			{ 0x14, 0x99130110 }, /* speaker */
			{ 0x15, 0x01211420 }, /* HP2 */
			{ 0x18, 0x01a19840 }, /* mic */
			{ 0x19, 0x99a3094f }, /* int-mic */
			{ 0x1b, 0x0121441f }, /* HP */
			{ }
		},
		.chained = true,
		.chain_id = ALC662_FIXUP_SKU_IGNORE
	},
	[ALC662_FIXUP_ASUS_MODE7] = {
		.type = HDA_FIXUP_PINS,
		.v.pins = (const struct hda_pintbl[]) {
			{ 0x14, 0x99130110 }, /* speaker */
			{ 0x17, 0x99130111 }, /* speaker */
			{ 0x18, 0x01a19840 }, /* mic */
			{ 0x19, 0x99a3094f }, /* int-mic */
			{ 0x1b, 0x01214020 }, /* HP */
			{ 0x21, 0x0121401f }, /* HP */
			{ }
		},
		.chained = true,
		.chain_id = ALC662_FIXUP_SKU_IGNORE
	},
	[ALC662_FIXUP_ASUS_MODE8] = {
		.type = HDA_FIXUP_PINS,
		.v.pins = (const struct hda_pintbl[]) {
			{ 0x14, 0x99130110 }, /* speaker */
			{ 0x12, 0x99a30970 }, /* int-mic */
			{ 0x15, 0x01214020 }, /* HP */
			{ 0x17, 0x99130111 }, /* speaker */
			{ 0x18, 0x01a19840 }, /* mic */
			{ 0x21, 0x0121401f }, /* HP */
			{ }
		},
		.chained = true,
		.chain_id = ALC662_FIXUP_SKU_IGNORE
	},
	[ALC662_FIXUP_NO_JACK_DETECT] = {
		.type = HDA_FIXUP_FUNC,
		.v.func = alc_fixup_no_jack_detect,
	},
	[ALC662_FIXUP_ZOTAC_Z68] = {
		.type = HDA_FIXUP_PINS,
		.v.pins = (const struct hda_pintbl[]) {
			{ 0x1b, 0x02214020 }, /* Front HP */
			{ }
		}
	},
	[ALC662_FIXUP_INV_DMIC] = {
		.type = HDA_FIXUP_FUNC,
		.v.func = alc_fixup_inv_dmic,
	},
	[ALC668_FIXUP_DELL_XPS13] = {
		.type = HDA_FIXUP_FUNC,
		.v.func = alc_fixup_dell_xps13,
		.chained = true,
		.chain_id = ALC668_FIXUP_DELL_DISABLE_AAMIX
	},
	[ALC668_FIXUP_DELL_DISABLE_AAMIX] = {
		.type = HDA_FIXUP_FUNC,
		.v.func = alc_fixup_disable_aamix,
		.chained = true,
		.chain_id = ALC668_FIXUP_DELL_MIC_NO_PRESENCE
	},
	[ALC668_FIXUP_AUTO_MUTE] = {
		.type = HDA_FIXUP_FUNC,
		.v.func = alc_fixup_auto_mute_via_amp,
		.chained = true,
		.chain_id = ALC668_FIXUP_DELL_MIC_NO_PRESENCE
	},
	[ALC662_FIXUP_DELL_MIC_NO_PRESENCE] = {
		.type = HDA_FIXUP_PINS,
		.v.pins = (const struct hda_pintbl[]) {
			{ 0x19, 0x03a1113c }, /* use as headset mic, without its own jack detect */
			/* headphone mic by setting pin control of 0x1b (headphone out) to in + vref_50 */
			{ }
		},
		.chained = true,
		.chain_id = ALC662_FIXUP_HEADSET_MODE
	},
	[ALC662_FIXUP_HEADSET_MODE] = {
		.type = HDA_FIXUP_FUNC,
		.v.func = alc_fixup_headset_mode_alc662,
	},
	[ALC668_FIXUP_DELL_MIC_NO_PRESENCE] = {
		.type = HDA_FIXUP_PINS,
		.v.pins = (const struct hda_pintbl[]) {
			{ 0x19, 0x03a1913d }, /* use as headphone mic, without its own jack detect */
			{ 0x1b, 0x03a1113c }, /* use as headset mic, without its own jack detect */
			{ }
		},
		.chained = true,
		.chain_id = ALC668_FIXUP_HEADSET_MODE
	},
	[ALC668_FIXUP_HEADSET_MODE] = {
		.type = HDA_FIXUP_FUNC,
		.v.func = alc_fixup_headset_mode_alc668,
	},
	[ALC662_FIXUP_BASS_MODE4_CHMAP] = {
		.type = HDA_FIXUP_FUNC,
		.v.func = alc_fixup_bass_chmap,
		.chained = true,
		.chain_id = ALC662_FIXUP_ASUS_MODE4
	},
	[ALC662_FIXUP_BASS_16] = {
		.type = HDA_FIXUP_PINS,
		.v.pins = (const struct hda_pintbl[]) {
			{0x16, 0x80106111}, /* bass speaker */
			{}
		},
		.chained = true,
		.chain_id = ALC662_FIXUP_BASS_CHMAP,
	},
	[ALC662_FIXUP_BASS_1A] = {
		.type = HDA_FIXUP_PINS,
		.v.pins = (const struct hda_pintbl[]) {
			{0x1a, 0x80106111}, /* bass speaker */
			{}
		},
		.chained = true,
		.chain_id = ALC662_FIXUP_BASS_CHMAP,
	},
	[ALC662_FIXUP_BASS_CHMAP] = {
		.type = HDA_FIXUP_FUNC,
		.v.func = alc_fixup_bass_chmap,
	},
	[ALC662_FIXUP_ASUS_Nx50] = {
		.type = HDA_FIXUP_FUNC,
		.v.func = alc_fixup_auto_mute_via_amp,
		.chained = true,
		.chain_id = ALC662_FIXUP_BASS_1A
	},
	[ALC668_FIXUP_ASUS_Nx51_HEADSET_MODE] = {
		.type = HDA_FIXUP_FUNC,
		.v.func = alc_fixup_headset_mode_alc668,
		.chain_id = ALC662_FIXUP_BASS_CHMAP
	},
	[ALC668_FIXUP_ASUS_Nx51] = {
		.type = HDA_FIXUP_PINS,
		.v.pins = (const struct hda_pintbl[]) {
			{ 0x19, 0x03a1913d }, /* use as headphone mic, without its own jack detect */
			{ 0x1a, 0x90170151 }, /* bass speaker */
			{ 0x1b, 0x03a1113c }, /* use as headset mic, without its own jack detect */
			{}
		},
		.chained = true,
		.chain_id = ALC668_FIXUP_ASUS_Nx51_HEADSET_MODE,
	},
	[ALC668_FIXUP_MIC_COEF] = {
		.type = HDA_FIXUP_VERBS,
		.v.verbs = (const struct hda_verb[]) {
			{ 0x20, AC_VERB_SET_COEF_INDEX, 0xc3 },
			{ 0x20, AC_VERB_SET_PROC_COEF, 0x4000 },
			{}
		},
	},
	[ALC668_FIXUP_ASUS_G751] = {
		.type = HDA_FIXUP_PINS,
		.v.pins = (const struct hda_pintbl[]) {
			{ 0x16, 0x0421101f }, /* HP */
			{}
		},
		.chained = true,
		.chain_id = ALC668_FIXUP_MIC_COEF
	},
	[ALC891_FIXUP_HEADSET_MODE] = {
		.type = HDA_FIXUP_FUNC,
		.v.func = alc_fixup_headset_mode,
	},
	[ALC891_FIXUP_DELL_MIC_NO_PRESENCE] = {
		.type = HDA_FIXUP_PINS,
		.v.pins = (const struct hda_pintbl[]) {
			{ 0x19, 0x03a1913d }, /* use as headphone mic, without its own jack detect */
			{ 0x1b, 0x03a1113c }, /* use as headset mic, without its own jack detect */
			{ }
		},
		.chained = true,
		.chain_id = ALC891_FIXUP_HEADSET_MODE
	},
	[ALC662_FIXUP_ACER_VERITON] = {
		.type = HDA_FIXUP_PINS,
		.v.pins = (const struct hda_pintbl[]) {
			{ 0x15, 0x50170120 }, /* no internal speaker */
			{ }
		}
	},
	[ALC892_FIXUP_ASROCK_MOBO] = {
		.type = HDA_FIXUP_PINS,
		.v.pins = (const struct hda_pintbl[]) {
			{ 0x15, 0x40f000f0 }, /* disabled */
			{ 0x16, 0x40f000f0 }, /* disabled */
			{ }
		}
	},
	[ALC662_FIXUP_USI_FUNC] = {
		.type = HDA_FIXUP_FUNC,
		.v.func = alc662_fixup_usi_headset_mic,
	},
	[ALC662_FIXUP_USI_HEADSET_MODE] = {
		.type = HDA_FIXUP_PINS,
		.v.pins = (const struct hda_pintbl[]) {
			{ 0x19, 0x02a1913c }, /* use as headset mic, without its own jack detect */
			{ 0x18, 0x01a1903d },
			{ }
		},
		.chained = true,
		.chain_id = ALC662_FIXUP_USI_FUNC
	},
	[ALC662_FIXUP_LENOVO_MULTI_CODECS] = {
		.type = HDA_FIXUP_FUNC,
		.v.func = alc233_alc662_fixup_lenovo_dual_codecs,
	},
};

static const struct snd_pci_quirk alc662_fixup_tbl[] = {
	SND_PCI_QUIRK(0x1019, 0x9087, "ECS", ALC662_FIXUP_ASUS_MODE2),
	SND_PCI_QUIRK(0x1025, 0x022f, "Acer Aspire One", ALC662_FIXUP_INV_DMIC),
	SND_PCI_QUIRK(0x1025, 0x0241, "Packard Bell DOTS", ALC662_FIXUP_INV_DMIC),
	SND_PCI_QUIRK(0x1025, 0x0308, "Acer Aspire 8942G", ALC662_FIXUP_ASPIRE),
	SND_PCI_QUIRK(0x1025, 0x031c, "Gateway NV79", ALC662_FIXUP_SKU_IGNORE),
	SND_PCI_QUIRK(0x1025, 0x0349, "eMachines eM250", ALC662_FIXUP_INV_DMIC),
	SND_PCI_QUIRK(0x1025, 0x034a, "Gateway LT27", ALC662_FIXUP_INV_DMIC),
	SND_PCI_QUIRK(0x1025, 0x038b, "Acer Aspire 8943G", ALC662_FIXUP_ASPIRE),
	SND_PCI_QUIRK(0x1028, 0x05d8, "Dell", ALC668_FIXUP_DELL_MIC_NO_PRESENCE),
	SND_PCI_QUIRK(0x1028, 0x05db, "Dell", ALC668_FIXUP_DELL_MIC_NO_PRESENCE),
	SND_PCI_QUIRK(0x1028, 0x05fe, "Dell XPS 15", ALC668_FIXUP_DELL_XPS13),
	SND_PCI_QUIRK(0x1028, 0x060a, "Dell XPS 13", ALC668_FIXUP_DELL_XPS13),
	SND_PCI_QUIRK(0x1028, 0x060d, "Dell M3800", ALC668_FIXUP_DELL_XPS13),
	SND_PCI_QUIRK(0x1028, 0x0625, "Dell", ALC668_FIXUP_DELL_MIC_NO_PRESENCE),
	SND_PCI_QUIRK(0x1028, 0x0626, "Dell", ALC668_FIXUP_DELL_MIC_NO_PRESENCE),
	SND_PCI_QUIRK(0x1028, 0x0696, "Dell", ALC668_FIXUP_DELL_MIC_NO_PRESENCE),
	SND_PCI_QUIRK(0x1028, 0x0698, "Dell", ALC668_FIXUP_DELL_MIC_NO_PRESENCE),
	SND_PCI_QUIRK(0x1028, 0x069f, "Dell", ALC668_FIXUP_DELL_MIC_NO_PRESENCE),
	SND_PCI_QUIRK(0x103c, 0x1632, "HP RP5800", ALC662_FIXUP_HP_RP5800),
	SND_PCI_QUIRK(0x1043, 0x1080, "Asus UX501VW", ALC668_FIXUP_HEADSET_MODE),
	SND_PCI_QUIRK(0x1043, 0x11cd, "Asus N550", ALC662_FIXUP_ASUS_Nx50),
	SND_PCI_QUIRK(0x1043, 0x13df, "Asus N550JX", ALC662_FIXUP_BASS_1A),
	SND_PCI_QUIRK(0x1043, 0x129d, "Asus N750", ALC662_FIXUP_ASUS_Nx50),
	SND_PCI_QUIRK(0x1043, 0x12ff, "ASUS G751", ALC668_FIXUP_ASUS_G751),
	SND_PCI_QUIRK(0x1043, 0x1477, "ASUS N56VZ", ALC662_FIXUP_BASS_MODE4_CHMAP),
	SND_PCI_QUIRK(0x1043, 0x15a7, "ASUS UX51VZH", ALC662_FIXUP_BASS_16),
	SND_PCI_QUIRK(0x1043, 0x177d, "ASUS N551", ALC668_FIXUP_ASUS_Nx51),
	SND_PCI_QUIRK(0x1043, 0x17bd, "ASUS N751", ALC668_FIXUP_ASUS_Nx51),
	SND_PCI_QUIRK(0x1043, 0x1963, "ASUS X71SL", ALC662_FIXUP_ASUS_MODE8),
	SND_PCI_QUIRK(0x1043, 0x1b73, "ASUS N55SF", ALC662_FIXUP_BASS_16),
	SND_PCI_QUIRK(0x1043, 0x1bf3, "ASUS N76VZ", ALC662_FIXUP_BASS_MODE4_CHMAP),
	SND_PCI_QUIRK(0x1043, 0x8469, "ASUS mobo", ALC662_FIXUP_NO_JACK_DETECT),
	SND_PCI_QUIRK(0x105b, 0x0cd6, "Foxconn", ALC662_FIXUP_ASUS_MODE2),
	SND_PCI_QUIRK(0x144d, 0xc051, "Samsung R720", ALC662_FIXUP_IDEAPAD),
	SND_PCI_QUIRK(0x14cd, 0x5003, "USI", ALC662_FIXUP_USI_HEADSET_MODE),
	SND_PCI_QUIRK(0x17aa, 0x1036, "Lenovo P520", ALC662_FIXUP_LENOVO_MULTI_CODECS),
	SND_PCI_QUIRK(0x17aa, 0x38af, "Lenovo Ideapad Y550P", ALC662_FIXUP_IDEAPAD),
	SND_PCI_QUIRK(0x17aa, 0x3a0d, "Lenovo Ideapad Y550", ALC662_FIXUP_IDEAPAD),
	SND_PCI_QUIRK(0x1849, 0x5892, "ASRock B150M", ALC892_FIXUP_ASROCK_MOBO),
	SND_PCI_QUIRK(0x19da, 0xa130, "Zotac Z68", ALC662_FIXUP_ZOTAC_Z68),
	SND_PCI_QUIRK(0x1b0a, 0x01b8, "ACER Veriton", ALC662_FIXUP_ACER_VERITON),
	SND_PCI_QUIRK(0x1b35, 0x2206, "CZC P10T", ALC662_FIXUP_CZC_P10T),

#if 0
	/* Below is a quirk table taken from the old code.
	 * Basically the device should work as is without the fixup table.
	 * If BIOS doesn't give a proper info, enable the corresponding
	 * fixup entry.
	 */
	SND_PCI_QUIRK(0x1043, 0x1000, "ASUS N50Vm", ALC662_FIXUP_ASUS_MODE1),
	SND_PCI_QUIRK(0x1043, 0x1092, "ASUS NB", ALC662_FIXUP_ASUS_MODE3),
	SND_PCI_QUIRK(0x1043, 0x1173, "ASUS K73Jn", ALC662_FIXUP_ASUS_MODE1),
	SND_PCI_QUIRK(0x1043, 0x11c3, "ASUS M70V", ALC662_FIXUP_ASUS_MODE3),
	SND_PCI_QUIRK(0x1043, 0x11d3, "ASUS NB", ALC662_FIXUP_ASUS_MODE1),
	SND_PCI_QUIRK(0x1043, 0x11f3, "ASUS NB", ALC662_FIXUP_ASUS_MODE2),
	SND_PCI_QUIRK(0x1043, 0x1203, "ASUS NB", ALC662_FIXUP_ASUS_MODE1),
	SND_PCI_QUIRK(0x1043, 0x1303, "ASUS G60J", ALC662_FIXUP_ASUS_MODE1),
	SND_PCI_QUIRK(0x1043, 0x1333, "ASUS G60Jx", ALC662_FIXUP_ASUS_MODE1),
	SND_PCI_QUIRK(0x1043, 0x1339, "ASUS NB", ALC662_FIXUP_ASUS_MODE2),
	SND_PCI_QUIRK(0x1043, 0x13e3, "ASUS N71JA", ALC662_FIXUP_ASUS_MODE7),
	SND_PCI_QUIRK(0x1043, 0x1463, "ASUS N71", ALC662_FIXUP_ASUS_MODE7),
	SND_PCI_QUIRK(0x1043, 0x14d3, "ASUS G72", ALC662_FIXUP_ASUS_MODE8),
	SND_PCI_QUIRK(0x1043, 0x1563, "ASUS N90", ALC662_FIXUP_ASUS_MODE3),
	SND_PCI_QUIRK(0x1043, 0x15d3, "ASUS N50SF F50SF", ALC662_FIXUP_ASUS_MODE1),
	SND_PCI_QUIRK(0x1043, 0x16c3, "ASUS NB", ALC662_FIXUP_ASUS_MODE2),
	SND_PCI_QUIRK(0x1043, 0x16f3, "ASUS K40C K50C", ALC662_FIXUP_ASUS_MODE2),
	SND_PCI_QUIRK(0x1043, 0x1733, "ASUS N81De", ALC662_FIXUP_ASUS_MODE1),
	SND_PCI_QUIRK(0x1043, 0x1753, "ASUS NB", ALC662_FIXUP_ASUS_MODE2),
	SND_PCI_QUIRK(0x1043, 0x1763, "ASUS NB", ALC662_FIXUP_ASUS_MODE6),
	SND_PCI_QUIRK(0x1043, 0x1765, "ASUS NB", ALC662_FIXUP_ASUS_MODE6),
	SND_PCI_QUIRK(0x1043, 0x1783, "ASUS NB", ALC662_FIXUP_ASUS_MODE2),
	SND_PCI_QUIRK(0x1043, 0x1793, "ASUS F50GX", ALC662_FIXUP_ASUS_MODE1),
	SND_PCI_QUIRK(0x1043, 0x17b3, "ASUS F70SL", ALC662_FIXUP_ASUS_MODE3),
	SND_PCI_QUIRK(0x1043, 0x17f3, "ASUS X58LE", ALC662_FIXUP_ASUS_MODE2),
	SND_PCI_QUIRK(0x1043, 0x1813, "ASUS NB", ALC662_FIXUP_ASUS_MODE2),
	SND_PCI_QUIRK(0x1043, 0x1823, "ASUS NB", ALC662_FIXUP_ASUS_MODE5),
	SND_PCI_QUIRK(0x1043, 0x1833, "ASUS NB", ALC662_FIXUP_ASUS_MODE6),
	SND_PCI_QUIRK(0x1043, 0x1843, "ASUS NB", ALC662_FIXUP_ASUS_MODE2),
	SND_PCI_QUIRK(0x1043, 0x1853, "ASUS F50Z", ALC662_FIXUP_ASUS_MODE1),
	SND_PCI_QUIRK(0x1043, 0x1864, "ASUS NB", ALC662_FIXUP_ASUS_MODE2),
	SND_PCI_QUIRK(0x1043, 0x1876, "ASUS NB", ALC662_FIXUP_ASUS_MODE2),
	SND_PCI_QUIRK(0x1043, 0x1893, "ASUS M50Vm", ALC662_FIXUP_ASUS_MODE3),
	SND_PCI_QUIRK(0x1043, 0x1894, "ASUS X55", ALC662_FIXUP_ASUS_MODE3),
	SND_PCI_QUIRK(0x1043, 0x18b3, "ASUS N80Vc", ALC662_FIXUP_ASUS_MODE1),
	SND_PCI_QUIRK(0x1043, 0x18c3, "ASUS VX5", ALC662_FIXUP_ASUS_MODE1),
	SND_PCI_QUIRK(0x1043, 0x18d3, "ASUS N81Te", ALC662_FIXUP_ASUS_MODE1),
	SND_PCI_QUIRK(0x1043, 0x18f3, "ASUS N505Tp", ALC662_FIXUP_ASUS_MODE1),
	SND_PCI_QUIRK(0x1043, 0x1903, "ASUS F5GL", ALC662_FIXUP_ASUS_MODE1),
	SND_PCI_QUIRK(0x1043, 0x1913, "ASUS NB", ALC662_FIXUP_ASUS_MODE2),
	SND_PCI_QUIRK(0x1043, 0x1933, "ASUS F80Q", ALC662_FIXUP_ASUS_MODE2),
	SND_PCI_QUIRK(0x1043, 0x1943, "ASUS Vx3V", ALC662_FIXUP_ASUS_MODE1),
	SND_PCI_QUIRK(0x1043, 0x1953, "ASUS NB", ALC662_FIXUP_ASUS_MODE1),
	SND_PCI_QUIRK(0x1043, 0x1963, "ASUS X71C", ALC662_FIXUP_ASUS_MODE3),
	SND_PCI_QUIRK(0x1043, 0x1983, "ASUS N5051A", ALC662_FIXUP_ASUS_MODE1),
	SND_PCI_QUIRK(0x1043, 0x1993, "ASUS N20", ALC662_FIXUP_ASUS_MODE1),
	SND_PCI_QUIRK(0x1043, 0x19b3, "ASUS F7Z", ALC662_FIXUP_ASUS_MODE1),
	SND_PCI_QUIRK(0x1043, 0x19c3, "ASUS F5Z/F6x", ALC662_FIXUP_ASUS_MODE2),
	SND_PCI_QUIRK(0x1043, 0x19e3, "ASUS NB", ALC662_FIXUP_ASUS_MODE1),
	SND_PCI_QUIRK(0x1043, 0x19f3, "ASUS NB", ALC662_FIXUP_ASUS_MODE4),
#endif
	{}
};

static const struct hda_model_fixup alc662_fixup_models[] = {
	{.id = ALC662_FIXUP_ASPIRE, .name = "aspire"},
	{.id = ALC662_FIXUP_IDEAPAD, .name = "ideapad"},
	{.id = ALC272_FIXUP_MARIO, .name = "mario"},
	{.id = ALC662_FIXUP_HP_RP5800, .name = "hp-rp5800"},
	{.id = ALC662_FIXUP_ASUS_MODE1, .name = "asus-mode1"},
	{.id = ALC662_FIXUP_ASUS_MODE2, .name = "asus-mode2"},
	{.id = ALC662_FIXUP_ASUS_MODE3, .name = "asus-mode3"},
	{.id = ALC662_FIXUP_ASUS_MODE4, .name = "asus-mode4"},
	{.id = ALC662_FIXUP_ASUS_MODE5, .name = "asus-mode5"},
	{.id = ALC662_FIXUP_ASUS_MODE6, .name = "asus-mode6"},
	{.id = ALC662_FIXUP_ASUS_MODE7, .name = "asus-mode7"},
	{.id = ALC662_FIXUP_ASUS_MODE8, .name = "asus-mode8"},
	{.id = ALC662_FIXUP_ZOTAC_Z68, .name = "zotac-z68"},
	{.id = ALC662_FIXUP_INV_DMIC, .name = "inv-dmic"},
	{.id = ALC662_FIXUP_DELL_MIC_NO_PRESENCE, .name = "alc662-headset-multi"},
	{.id = ALC668_FIXUP_DELL_MIC_NO_PRESENCE, .name = "dell-headset-multi"},
	{.id = ALC662_FIXUP_HEADSET_MODE, .name = "alc662-headset"},
	{.id = ALC668_FIXUP_HEADSET_MODE, .name = "alc668-headset"},
	{.id = ALC662_FIXUP_BASS_16, .name = "bass16"},
	{.id = ALC662_FIXUP_BASS_1A, .name = "bass1a"},
	{.id = ALC668_FIXUP_AUTO_MUTE, .name = "automute"},
	{.id = ALC668_FIXUP_DELL_XPS13, .name = "dell-xps13"},
	{.id = ALC662_FIXUP_ASUS_Nx50, .name = "asus-nx50"},
	{.id = ALC668_FIXUP_ASUS_Nx51, .name = "asus-nx51"},
	{.id = ALC891_FIXUP_HEADSET_MODE, .name = "alc891-headset"},
	{.id = ALC891_FIXUP_DELL_MIC_NO_PRESENCE, .name = "alc891-headset-multi"},
	{.id = ALC662_FIXUP_ACER_VERITON, .name = "acer-veriton"},
	{.id = ALC892_FIXUP_ASROCK_MOBO, .name = "asrock-mobo"},
	{.id = ALC662_FIXUP_USI_HEADSET_MODE, .name = "usi-headset"},
	{.id = ALC662_FIXUP_LENOVO_MULTI_CODECS, .name = "dual-codecs"},
	{}
};

static const struct snd_hda_pin_quirk alc662_pin_fixup_tbl[] = {
	SND_HDA_PIN_QUIRK(0x10ec0867, 0x1028, "Dell", ALC891_FIXUP_DELL_MIC_NO_PRESENCE,
		{0x17, 0x02211010},
		{0x18, 0x01a19030},
		{0x1a, 0x01813040},
		{0x21, 0x01014020}),
	SND_HDA_PIN_QUIRK(0x10ec0662, 0x1028, "Dell", ALC662_FIXUP_DELL_MIC_NO_PRESENCE,
		{0x14, 0x01014010},
		{0x18, 0x01a19020},
		{0x1a, 0x0181302f},
		{0x1b, 0x0221401f}),
	SND_HDA_PIN_QUIRK(0x10ec0668, 0x1028, "Dell", ALC668_FIXUP_AUTO_MUTE,
		{0x12, 0x99a30130},
		{0x14, 0x90170110},
		{0x15, 0x0321101f},
		{0x16, 0x03011020}),
	SND_HDA_PIN_QUIRK(0x10ec0668, 0x1028, "Dell", ALC668_FIXUP_AUTO_MUTE,
		{0x12, 0x99a30140},
		{0x14, 0x90170110},
		{0x15, 0x0321101f},
		{0x16, 0x03011020}),
	SND_HDA_PIN_QUIRK(0x10ec0668, 0x1028, "Dell", ALC668_FIXUP_AUTO_MUTE,
		{0x12, 0x99a30150},
		{0x14, 0x90170110},
		{0x15, 0x0321101f},
		{0x16, 0x03011020}),
	SND_HDA_PIN_QUIRK(0x10ec0668, 0x1028, "Dell", ALC668_FIXUP_AUTO_MUTE,
		{0x14, 0x90170110},
		{0x15, 0x0321101f},
		{0x16, 0x03011020}),
	SND_HDA_PIN_QUIRK(0x10ec0668, 0x1028, "Dell XPS 15", ALC668_FIXUP_AUTO_MUTE,
		{0x12, 0x90a60130},
		{0x14, 0x90170110},
		{0x15, 0x0321101f}),
	{}
};

/*
 */
static int patch_alc662(struct hda_codec *codec)
{
	struct alc_spec *spec;
	int err;

	err = alc_alloc_spec(codec, 0x0b);
	if (err < 0)
		return err;

	spec = codec->spec;

	spec->shutup = alc_eapd_shutup;

	/* handle multiple HPs as is */
	spec->parse_flags = HDA_PINCFG_NO_HP_FIXUP;

	alc_fix_pll_init(codec, 0x20, 0x04, 15);

	switch (codec->core.vendor_id) {
	case 0x10ec0668:
		spec->init_hook = alc668_restore_default_value;
		break;
	}

	snd_hda_pick_fixup(codec, alc662_fixup_models,
		       alc662_fixup_tbl, alc662_fixups);
	snd_hda_pick_pin_fixup(codec, alc662_pin_fixup_tbl, alc662_fixups);
	snd_hda_apply_fixup(codec, HDA_FIXUP_ACT_PRE_PROBE);

	alc_auto_parse_customize_define(codec);

	if (has_cdefine_beep(codec))
		spec->gen.beep_nid = 0x01;

	if ((alc_get_coef0(codec) & (1 << 14)) &&
	    codec->bus->pci && codec->bus->pci->subsystem_vendor == 0x1025 &&
	    spec->cdefine.platform_type == 1) {
		err = alc_codec_rename(codec, "ALC272X");
		if (err < 0)
			goto error;
	}

	/* automatic parse from the BIOS config */
	err = alc662_parse_auto_config(codec);
	if (err < 0)
		goto error;

	if (!spec->gen.no_analog && spec->gen.beep_nid) {
		switch (codec->core.vendor_id) {
		case 0x10ec0662:
			err = set_beep_amp(spec, 0x0b, 0x05, HDA_INPUT);
			break;
		case 0x10ec0272:
		case 0x10ec0663:
		case 0x10ec0665:
		case 0x10ec0668:
			err = set_beep_amp(spec, 0x0b, 0x04, HDA_INPUT);
			break;
		case 0x10ec0273:
			err = set_beep_amp(spec, 0x0b, 0x03, HDA_INPUT);
			break;
		}
		if (err < 0)
			goto error;
	}

	snd_hda_apply_fixup(codec, HDA_FIXUP_ACT_PROBE);

	return 0;

 error:
	alc_free(codec);
	return err;
}

/*
 * ALC680 support
 */

static int alc680_parse_auto_config(struct hda_codec *codec)
{
	return alc_parse_auto_config(codec, NULL, NULL);
}

/*
 */
static int patch_alc680(struct hda_codec *codec)
{
	int err;

	/* ALC680 has no aa-loopback mixer */
	err = alc_alloc_spec(codec, 0);
	if (err < 0)
		return err;

	/* automatic parse from the BIOS config */
	err = alc680_parse_auto_config(codec);
	if (err < 0) {
		alc_free(codec);
		return err;
	}

	return 0;
}

/*
 * patch entries
 */
static const struct hda_device_id snd_hda_id_realtek[] = {
	HDA_CODEC_ENTRY(0x10ec0215, "ALC215", patch_alc269),
	HDA_CODEC_ENTRY(0x10ec0221, "ALC221", patch_alc269),
	HDA_CODEC_ENTRY(0x10ec0225, "ALC225", patch_alc269),
	HDA_CODEC_ENTRY(0x10ec0231, "ALC231", patch_alc269),
	HDA_CODEC_ENTRY(0x10ec0233, "ALC233", patch_alc269),
	HDA_CODEC_ENTRY(0x10ec0234, "ALC234", patch_alc269),
	HDA_CODEC_ENTRY(0x10ec0235, "ALC233", patch_alc269),
	HDA_CODEC_ENTRY(0x10ec0236, "ALC236", patch_alc269),
	HDA_CODEC_ENTRY(0x10ec0255, "ALC255", patch_alc269),
	HDA_CODEC_ENTRY(0x10ec0256, "ALC256", patch_alc269),
	HDA_CODEC_ENTRY(0x10ec0257, "ALC257", patch_alc269),
	HDA_CODEC_ENTRY(0x10ec0260, "ALC260", patch_alc260),
	HDA_CODEC_ENTRY(0x10ec0262, "ALC262", patch_alc262),
	HDA_CODEC_ENTRY(0x10ec0267, "ALC267", patch_alc268),
	HDA_CODEC_ENTRY(0x10ec0268, "ALC268", patch_alc268),
	HDA_CODEC_ENTRY(0x10ec0269, "ALC269", patch_alc269),
	HDA_CODEC_ENTRY(0x10ec0270, "ALC270", patch_alc269),
	HDA_CODEC_ENTRY(0x10ec0272, "ALC272", patch_alc662),
	HDA_CODEC_ENTRY(0x10ec0274, "ALC274", patch_alc269),
	HDA_CODEC_ENTRY(0x10ec0275, "ALC275", patch_alc269),
	HDA_CODEC_ENTRY(0x10ec0276, "ALC276", patch_alc269),
	HDA_CODEC_ENTRY(0x10ec0280, "ALC280", patch_alc269),
	HDA_CODEC_ENTRY(0x10ec0282, "ALC282", patch_alc269),
	HDA_CODEC_ENTRY(0x10ec0283, "ALC283", patch_alc269),
	HDA_CODEC_ENTRY(0x10ec0284, "ALC284", patch_alc269),
	HDA_CODEC_ENTRY(0x10ec0285, "ALC285", patch_alc269),
	HDA_CODEC_ENTRY(0x10ec0286, "ALC286", patch_alc269),
	HDA_CODEC_ENTRY(0x10ec0288, "ALC288", patch_alc269),
	HDA_CODEC_ENTRY(0x10ec0289, "ALC289", patch_alc269),
	HDA_CODEC_ENTRY(0x10ec0290, "ALC290", patch_alc269),
	HDA_CODEC_ENTRY(0x10ec0292, "ALC292", patch_alc269),
	HDA_CODEC_ENTRY(0x10ec0293, "ALC293", patch_alc269),
	HDA_CODEC_ENTRY(0x10ec0294, "ALC294", patch_alc269),
	HDA_CODEC_ENTRY(0x10ec0295, "ALC295", patch_alc269),
	HDA_CODEC_ENTRY(0x10ec0298, "ALC298", patch_alc269),
	HDA_CODEC_ENTRY(0x10ec0299, "ALC299", patch_alc269),
	HDA_CODEC_ENTRY(0x10ec0300, "ALC300", patch_alc269),
	HDA_CODEC_REV_ENTRY(0x10ec0861, 0x100340, "ALC660", patch_alc861),
	HDA_CODEC_ENTRY(0x10ec0660, "ALC660-VD", patch_alc861vd),
	HDA_CODEC_ENTRY(0x10ec0861, "ALC861", patch_alc861),
	HDA_CODEC_ENTRY(0x10ec0862, "ALC861-VD", patch_alc861vd),
	HDA_CODEC_REV_ENTRY(0x10ec0662, 0x100002, "ALC662 rev2", patch_alc882),
	HDA_CODEC_REV_ENTRY(0x10ec0662, 0x100101, "ALC662 rev1", patch_alc662),
	HDA_CODEC_REV_ENTRY(0x10ec0662, 0x100300, "ALC662 rev3", patch_alc662),
	HDA_CODEC_ENTRY(0x10ec0663, "ALC663", patch_alc662),
	HDA_CODEC_ENTRY(0x10ec0665, "ALC665", patch_alc662),
	HDA_CODEC_ENTRY(0x10ec0667, "ALC667", patch_alc662),
	HDA_CODEC_ENTRY(0x10ec0668, "ALC668", patch_alc662),
	HDA_CODEC_ENTRY(0x10ec0670, "ALC670", patch_alc662),
	HDA_CODEC_ENTRY(0x10ec0671, "ALC671", patch_alc662),
	HDA_CODEC_ENTRY(0x10ec0680, "ALC680", patch_alc680),
	HDA_CODEC_ENTRY(0x10ec0700, "ALC700", patch_alc269),
	HDA_CODEC_ENTRY(0x10ec0701, "ALC701", patch_alc269),
	HDA_CODEC_ENTRY(0x10ec0703, "ALC703", patch_alc269),
	HDA_CODEC_ENTRY(0x10ec0867, "ALC891", patch_alc662),
	HDA_CODEC_ENTRY(0x10ec0880, "ALC880", patch_alc880),
	HDA_CODEC_ENTRY(0x10ec0882, "ALC882", patch_alc882),
	HDA_CODEC_ENTRY(0x10ec0883, "ALC883", patch_alc882),
	HDA_CODEC_REV_ENTRY(0x10ec0885, 0x100101, "ALC889A", patch_alc882),
	HDA_CODEC_REV_ENTRY(0x10ec0885, 0x100103, "ALC889A", patch_alc882),
	HDA_CODEC_ENTRY(0x10ec0885, "ALC885", patch_alc882),
	HDA_CODEC_ENTRY(0x10ec0887, "ALC887", patch_alc882),
	HDA_CODEC_REV_ENTRY(0x10ec0888, 0x100101, "ALC1200", patch_alc882),
	HDA_CODEC_ENTRY(0x10ec0888, "ALC888", patch_alc882),
	HDA_CODEC_ENTRY(0x10ec0889, "ALC889", patch_alc882),
	HDA_CODEC_ENTRY(0x10ec0892, "ALC892", patch_alc662),
	HDA_CODEC_ENTRY(0x10ec0899, "ALC898", patch_alc882),
	HDA_CODEC_ENTRY(0x10ec0900, "ALC1150", patch_alc882),
	HDA_CODEC_ENTRY(0x10ec1168, "ALC1220", patch_alc882),
	HDA_CODEC_ENTRY(0x10ec1220, "ALC1220", patch_alc882),
	{} /* terminator */
};
MODULE_DEVICE_TABLE(hdaudio, snd_hda_id_realtek);

MODULE_LICENSE("GPL");
MODULE_DESCRIPTION("Realtek HD-audio codec");

static struct hda_codec_driver realtek_driver = {
	.id = snd_hda_id_realtek,
};

module_hda_codec_driver(realtek_driver);<|MERGE_RESOLUTION|>--- conflicted
+++ resolved
@@ -5579,11 +5579,8 @@
 	ALC221_FIXUP_HP_HEADSET_MIC,
 	ALC285_FIXUP_LENOVO_HEADPHONE_NOISE,
 	ALC295_FIXUP_HP_AUTO_MUTE,
-<<<<<<< HEAD
 	ALC225_FIXUP_HEADSET_JACK,
-=======
 	ALC286_FIXUP_ACER_AIO_MIC_NO_PRESENCE,
->>>>>>> be53d23e
 };
 
 static const struct hda_fixup alc269_fixups[] = {
@@ -6461,11 +6458,10 @@
 		.type = HDA_FIXUP_FUNC,
 		.v.func = alc_fixup_auto_mute_via_amp,
 	},
-<<<<<<< HEAD
 	[ALC225_FIXUP_HEADSET_JACK] = {
 		.type = HDA_FIXUP_FUNC,
 		.v.func = alc_fixup_headset_jack,
-=======
+	},
 	[ALC286_FIXUP_ACER_AIO_MIC_NO_PRESENCE] = {
 		.type = HDA_FIXUP_PINS,
 		.v.pins = (const struct hda_pintbl[]) {
@@ -6474,7 +6470,6 @@
 		},
 		.chained = true,
 		.chain_id = ALC269_FIXUP_HEADSET_MIC
->>>>>>> be53d23e
 	},
 };
 
