/*
 * Universal Interface for Intel High Definition Audio Codec
 *
 * HD audio interface patch for Realtek ALC codecs
 *
 * Copyright (c) 2004 Kailang Yang <kailang@realtek.com.tw>
 *                    PeiSen Hou <pshou@realtek.com.tw>
 *                    Takashi Iwai <tiwai@suse.de>
 *                    Jonathan Woithe <jwoithe@just42.net>
 *
 *  This driver is free software; you can redistribute it and/or modify
 *  it under the terms of the GNU General Public License as published by
 *  the Free Software Foundation; either version 2 of the License, or
 *  (at your option) any later version.
 *
 *  This driver is distributed in the hope that it will be useful,
 *  but WITHOUT ANY WARRANTY; without even the implied warranty of
 *  MERCHANTABILITY or FITNESS FOR A PARTICULAR PURPOSE.  See the
 *  GNU General Public License for more details.
 *
 *  You should have received a copy of the GNU General Public License
 *  along with this program; if not, write to the Free Software
 *  Foundation, Inc., 59 Temple Place, Suite 330, Boston, MA  02111-1307 USA
 */

#include <linux/init.h>
#include <linux/delay.h>
#include <linux/slab.h>
#include <linux/pci.h>
#include <linux/dmi.h>
#include <linux/module.h>
#include <linux/input.h>
#include <sound/core.h>
#include <sound/jack.h>
#include <sound/hda_codec.h>
#include "hda_local.h"
#include "hda_auto_parser.h"
#include "hda_jack.h"
#include "hda_generic.h"

/* keep halting ALC5505 DSP, for power saving */
#define HALT_REALTEK_ALC5505

/* extra amp-initialization sequence types */
enum {
	ALC_INIT_UNDEFINED,
	ALC_INIT_NONE,
	ALC_INIT_DEFAULT,
};

enum {
	ALC_HEADSET_MODE_UNKNOWN,
	ALC_HEADSET_MODE_UNPLUGGED,
	ALC_HEADSET_MODE_HEADSET,
	ALC_HEADSET_MODE_MIC,
	ALC_HEADSET_MODE_HEADPHONE,
};

enum {
	ALC_HEADSET_TYPE_UNKNOWN,
	ALC_HEADSET_TYPE_CTIA,
	ALC_HEADSET_TYPE_OMTP,
};

enum {
	ALC_KEY_MICMUTE_INDEX,
};

struct alc_customize_define {
	unsigned int  sku_cfg;
	unsigned char port_connectivity;
	unsigned char check_sum;
	unsigned char customization;
	unsigned char external_amp;
	unsigned int  enable_pcbeep:1;
	unsigned int  platform_type:1;
	unsigned int  swap:1;
	unsigned int  override:1;
	unsigned int  fixup:1; /* Means that this sku is set by driver, not read from hw */
};

struct alc_spec {
	struct hda_gen_spec gen; /* must be at head */

	/* codec parameterization */
	struct alc_customize_define cdefine;
	unsigned int parse_flags; /* flag for snd_hda_parse_pin_defcfg() */

	/* GPIO bits */
	unsigned int gpio_mask;
	unsigned int gpio_dir;
	unsigned int gpio_data;
	bool gpio_write_delay;	/* add a delay before writing gpio_data */

	/* mute LED for HP laptops, see alc269_fixup_mic_mute_hook() */
	int mute_led_polarity;
	hda_nid_t mute_led_nid;
	hda_nid_t cap_mute_led_nid;

	unsigned int gpio_mute_led_mask;
	unsigned int gpio_mic_led_mask;

	hda_nid_t headset_mic_pin;
	hda_nid_t headphone_mic_pin;
	int current_headset_mode;
	int current_headset_type;

	/* hooks */
	void (*init_hook)(struct hda_codec *codec);
#ifdef CONFIG_PM
	void (*power_hook)(struct hda_codec *codec);
#endif
	void (*shutup)(struct hda_codec *codec);
	void (*reboot_notify)(struct hda_codec *codec);

	int init_amp;
	int codec_variant;	/* flag for other variants */
	unsigned int has_alc5505_dsp:1;
	unsigned int no_depop_delay:1;

	/* for PLL fix */
	hda_nid_t pll_nid;
	unsigned int pll_coef_idx, pll_coef_bit;
	unsigned int coef0;
	struct input_dev *kb_dev;
	u8 alc_mute_keycode_map[1];
};

/*
 * COEF access helper functions
 */

static int alc_read_coefex_idx(struct hda_codec *codec, hda_nid_t nid,
			       unsigned int coef_idx)
{
	unsigned int val;

	snd_hda_codec_write(codec, nid, 0, AC_VERB_SET_COEF_INDEX, coef_idx);
	val = snd_hda_codec_read(codec, nid, 0, AC_VERB_GET_PROC_COEF, 0);
	return val;
}

#define alc_read_coef_idx(codec, coef_idx) \
	alc_read_coefex_idx(codec, 0x20, coef_idx)

static void alc_write_coefex_idx(struct hda_codec *codec, hda_nid_t nid,
				 unsigned int coef_idx, unsigned int coef_val)
{
	snd_hda_codec_write(codec, nid, 0, AC_VERB_SET_COEF_INDEX, coef_idx);
	snd_hda_codec_write(codec, nid, 0, AC_VERB_SET_PROC_COEF, coef_val);
}

#define alc_write_coef_idx(codec, coef_idx, coef_val) \
	alc_write_coefex_idx(codec, 0x20, coef_idx, coef_val)

static void alc_update_coefex_idx(struct hda_codec *codec, hda_nid_t nid,
				  unsigned int coef_idx, unsigned int mask,
				  unsigned int bits_set)
{
	unsigned int val = alc_read_coefex_idx(codec, nid, coef_idx);

	if (val != -1)
		alc_write_coefex_idx(codec, nid, coef_idx,
				     (val & ~mask) | bits_set);
}

#define alc_update_coef_idx(codec, coef_idx, mask, bits_set)	\
	alc_update_coefex_idx(codec, 0x20, coef_idx, mask, bits_set)

/* a special bypass for COEF 0; read the cached value at the second time */
static unsigned int alc_get_coef0(struct hda_codec *codec)
{
	struct alc_spec *spec = codec->spec;

	if (!spec->coef0)
		spec->coef0 = alc_read_coef_idx(codec, 0);
	return spec->coef0;
}

/* coef writes/updates batch */
struct coef_fw {
	unsigned char nid;
	unsigned char idx;
	unsigned short mask;
	unsigned short val;
};

#define UPDATE_COEFEX(_nid, _idx, _mask, _val) \
	{ .nid = (_nid), .idx = (_idx), .mask = (_mask), .val = (_val) }
#define WRITE_COEFEX(_nid, _idx, _val) UPDATE_COEFEX(_nid, _idx, -1, _val)
#define WRITE_COEF(_idx, _val) WRITE_COEFEX(0x20, _idx, _val)
#define UPDATE_COEF(_idx, _mask, _val) UPDATE_COEFEX(0x20, _idx, _mask, _val)

static void alc_process_coef_fw(struct hda_codec *codec,
				const struct coef_fw *fw)
{
	for (; fw->nid; fw++) {
		if (fw->mask == (unsigned short)-1)
			alc_write_coefex_idx(codec, fw->nid, fw->idx, fw->val);
		else
			alc_update_coefex_idx(codec, fw->nid, fw->idx,
					      fw->mask, fw->val);
	}
}

/*
 * GPIO setup tables, used in initialization
 */

/* Enable GPIO mask and set output */
static void alc_setup_gpio(struct hda_codec *codec, unsigned int mask)
{
	struct alc_spec *spec = codec->spec;

	spec->gpio_mask |= mask;
	spec->gpio_dir |= mask;
	spec->gpio_data |= mask;
}

static void alc_write_gpio_data(struct hda_codec *codec)
{
	struct alc_spec *spec = codec->spec;

	snd_hda_codec_write(codec, 0x01, 0, AC_VERB_SET_GPIO_DATA,
			    spec->gpio_data);
}

static void alc_update_gpio_data(struct hda_codec *codec, unsigned int mask,
				 bool on)
{
	struct alc_spec *spec = codec->spec;
	unsigned int oldval = spec->gpio_data;

	if (on)
		spec->gpio_data |= mask;
	else
		spec->gpio_data &= ~mask;
	if (oldval != spec->gpio_data)
		alc_write_gpio_data(codec);
}

static void alc_write_gpio(struct hda_codec *codec)
{
	struct alc_spec *spec = codec->spec;

	if (!spec->gpio_mask)
		return;

	snd_hda_codec_write(codec, codec->core.afg, 0,
			    AC_VERB_SET_GPIO_MASK, spec->gpio_mask);
	snd_hda_codec_write(codec, codec->core.afg, 0,
			    AC_VERB_SET_GPIO_DIRECTION, spec->gpio_dir);
	if (spec->gpio_write_delay)
		msleep(1);
	alc_write_gpio_data(codec);
}

static void alc_fixup_gpio(struct hda_codec *codec, int action,
			   unsigned int mask)
{
	if (action == HDA_FIXUP_ACT_PRE_PROBE)
		alc_setup_gpio(codec, mask);
}

static void alc_fixup_gpio1(struct hda_codec *codec,
			    const struct hda_fixup *fix, int action)
{
	alc_fixup_gpio(codec, action, 0x01);
}

static void alc_fixup_gpio2(struct hda_codec *codec,
			    const struct hda_fixup *fix, int action)
{
	alc_fixup_gpio(codec, action, 0x02);
}

static void alc_fixup_gpio3(struct hda_codec *codec,
			    const struct hda_fixup *fix, int action)
{
	alc_fixup_gpio(codec, action, 0x03);
}

static void alc_fixup_gpio4(struct hda_codec *codec,
			    const struct hda_fixup *fix, int action)
{
	alc_fixup_gpio(codec, action, 0x04);
}

/*
 * Fix hardware PLL issue
 * On some codecs, the analog PLL gating control must be off while
 * the default value is 1.
 */
static void alc_fix_pll(struct hda_codec *codec)
{
	struct alc_spec *spec = codec->spec;

	if (spec->pll_nid)
		alc_update_coefex_idx(codec, spec->pll_nid, spec->pll_coef_idx,
				      1 << spec->pll_coef_bit, 0);
}

static void alc_fix_pll_init(struct hda_codec *codec, hda_nid_t nid,
			     unsigned int coef_idx, unsigned int coef_bit)
{
	struct alc_spec *spec = codec->spec;
	spec->pll_nid = nid;
	spec->pll_coef_idx = coef_idx;
	spec->pll_coef_bit = coef_bit;
	alc_fix_pll(codec);
}

/* update the master volume per volume-knob's unsol event */
static void alc_update_knob_master(struct hda_codec *codec,
				   struct hda_jack_callback *jack)
{
	unsigned int val;
	struct snd_kcontrol *kctl;
	struct snd_ctl_elem_value *uctl;

	kctl = snd_hda_find_mixer_ctl(codec, "Master Playback Volume");
	if (!kctl)
		return;
	uctl = kzalloc(sizeof(*uctl), GFP_KERNEL);
	if (!uctl)
		return;
	val = snd_hda_codec_read(codec, jack->nid, 0,
				 AC_VERB_GET_VOLUME_KNOB_CONTROL, 0);
	val &= HDA_AMP_VOLMASK;
	uctl->value.integer.value[0] = val;
	uctl->value.integer.value[1] = val;
	kctl->put(kctl, uctl);
	kfree(uctl);
}

static void alc880_unsol_event(struct hda_codec *codec, unsigned int res)
{
	/* For some reason, the res given from ALC880 is broken.
	   Here we adjust it properly. */
	snd_hda_jack_unsol_event(codec, res >> 2);
}

/* Change EAPD to verb control */
static void alc_fill_eapd_coef(struct hda_codec *codec)
{
	int coef;

	coef = alc_get_coef0(codec);

	switch (codec->core.vendor_id) {
	case 0x10ec0262:
		alc_update_coef_idx(codec, 0x7, 0, 1<<5);
		break;
	case 0x10ec0267:
	case 0x10ec0268:
		alc_update_coef_idx(codec, 0x7, 0, 1<<13);
		break;
	case 0x10ec0269:
		if ((coef & 0x00f0) == 0x0010)
			alc_update_coef_idx(codec, 0xd, 0, 1<<14);
		if ((coef & 0x00f0) == 0x0020)
			alc_update_coef_idx(codec, 0x4, 1<<15, 0);
		if ((coef & 0x00f0) == 0x0030)
			alc_update_coef_idx(codec, 0x10, 1<<9, 0);
		break;
	case 0x10ec0280:
	case 0x10ec0284:
	case 0x10ec0290:
	case 0x10ec0292:
		alc_update_coef_idx(codec, 0x4, 1<<15, 0);
		break;
	case 0x10ec0225:
	case 0x10ec0295:
	case 0x10ec0299:
		alc_update_coef_idx(codec, 0x67, 0xf000, 0x3000);
		/* fallthrough */
	case 0x10ec0215:
	case 0x10ec0233:
	case 0x10ec0235:
	case 0x10ec0236:
	case 0x10ec0255:
	case 0x10ec0256:
	case 0x10ec0257:
	case 0x10ec0282:
	case 0x10ec0283:
	case 0x10ec0286:
	case 0x10ec0288:
	case 0x10ec0285:
	case 0x10ec0298:
	case 0x10ec0289:
	case 0x10ec0300:
		alc_update_coef_idx(codec, 0x10, 1<<9, 0);
		break;
	case 0x10ec0275:
		alc_update_coef_idx(codec, 0xe, 0, 1<<0);
		break;
	case 0x10ec0293:
		alc_update_coef_idx(codec, 0xa, 1<<13, 0);
		break;
	case 0x10ec0234:
	case 0x10ec0274:
	case 0x10ec0294:
	case 0x10ec0700:
	case 0x10ec0701:
	case 0x10ec0703:
		alc_update_coef_idx(codec, 0x10, 1<<15, 0);
		break;
	case 0x10ec0662:
		if ((coef & 0x00f0) == 0x0030)
			alc_update_coef_idx(codec, 0x4, 1<<10, 0); /* EAPD Ctrl */
		break;
	case 0x10ec0272:
	case 0x10ec0273:
	case 0x10ec0663:
	case 0x10ec0665:
	case 0x10ec0670:
	case 0x10ec0671:
	case 0x10ec0672:
		alc_update_coef_idx(codec, 0xd, 0, 1<<14); /* EAPD Ctrl */
		break;
	case 0x10ec0668:
		alc_update_coef_idx(codec, 0x7, 3<<13, 0);
		break;
	case 0x10ec0867:
		alc_update_coef_idx(codec, 0x4, 1<<10, 0);
		break;
	case 0x10ec0888:
		if ((coef & 0x00f0) == 0x0020 || (coef & 0x00f0) == 0x0030)
			alc_update_coef_idx(codec, 0x7, 1<<5, 0);
		break;
	case 0x10ec0892:
		alc_update_coef_idx(codec, 0x7, 1<<5, 0);
		break;
	case 0x10ec0899:
	case 0x10ec0900:
	case 0x10ec1168:
	case 0x10ec1220:
		alc_update_coef_idx(codec, 0x7, 1<<1, 0);
		break;
	}
}

/* additional initialization for ALC888 variants */
static void alc888_coef_init(struct hda_codec *codec)
{
	switch (alc_get_coef0(codec) & 0x00f0) {
	/* alc888-VA */
	case 0x00:
	/* alc888-VB */
	case 0x10:
		alc_update_coef_idx(codec, 7, 0, 0x2030); /* Turn EAPD to High */
		break;
	}
}

/* turn on/off EAPD control (only if available) */
static void set_eapd(struct hda_codec *codec, hda_nid_t nid, int on)
{
	if (get_wcaps_type(get_wcaps(codec, nid)) != AC_WID_PIN)
		return;
	if (snd_hda_query_pin_caps(codec, nid) & AC_PINCAP_EAPD)
		snd_hda_codec_write(codec, nid, 0, AC_VERB_SET_EAPD_BTLENABLE,
				    on ? 2 : 0);
}

/* turn on/off EAPD controls of the codec */
static void alc_auto_setup_eapd(struct hda_codec *codec, bool on)
{
	/* We currently only handle front, HP */
	static hda_nid_t pins[] = {
		0x0f, 0x10, 0x14, 0x15, 0x17, 0
	};
	hda_nid_t *p;
	for (p = pins; *p; p++)
		set_eapd(codec, *p, on);
}

/* generic shutup callback;
 * just turning off EAPD and a little pause for avoiding pop-noise
 */
static void alc_eapd_shutup(struct hda_codec *codec)
{
	struct alc_spec *spec = codec->spec;

	alc_auto_setup_eapd(codec, false);
	if (!spec->no_depop_delay)
		msleep(200);
	snd_hda_shutup_pins(codec);
}

/* generic EAPD initialization */
static void alc_auto_init_amp(struct hda_codec *codec, int type)
{
	alc_fill_eapd_coef(codec);
	alc_auto_setup_eapd(codec, true);
	alc_write_gpio(codec);
	switch (type) {
	case ALC_INIT_DEFAULT:
		switch (codec->core.vendor_id) {
		case 0x10ec0260:
			alc_update_coefex_idx(codec, 0x1a, 7, 0, 0x2010);
			break;
		case 0x10ec0880:
		case 0x10ec0882:
		case 0x10ec0883:
		case 0x10ec0885:
			alc_update_coef_idx(codec, 7, 0, 0x2030);
			break;
		case 0x10ec0888:
			alc888_coef_init(codec);
			break;
		}
		break;
	}
}


/*
 * Realtek SSID verification
 */

/* Could be any non-zero and even value. When used as fixup, tells
 * the driver to ignore any present sku defines.
 */
#define ALC_FIXUP_SKU_IGNORE (2)

static void alc_fixup_sku_ignore(struct hda_codec *codec,
				 const struct hda_fixup *fix, int action)
{
	struct alc_spec *spec = codec->spec;
	if (action == HDA_FIXUP_ACT_PRE_PROBE) {
		spec->cdefine.fixup = 1;
		spec->cdefine.sku_cfg = ALC_FIXUP_SKU_IGNORE;
	}
}

static void alc_fixup_no_depop_delay(struct hda_codec *codec,
				    const struct hda_fixup *fix, int action)
{
	struct alc_spec *spec = codec->spec;

	if (action == HDA_FIXUP_ACT_PROBE) {
		spec->no_depop_delay = 1;
		codec->depop_delay = 0;
	}
}

static int alc_auto_parse_customize_define(struct hda_codec *codec)
{
	unsigned int ass, tmp, i;
	unsigned nid = 0;
	struct alc_spec *spec = codec->spec;

	spec->cdefine.enable_pcbeep = 1; /* assume always enabled */

	if (spec->cdefine.fixup) {
		ass = spec->cdefine.sku_cfg;
		if (ass == ALC_FIXUP_SKU_IGNORE)
			return -1;
		goto do_sku;
	}

	if (!codec->bus->pci)
		return -1;
	ass = codec->core.subsystem_id & 0xffff;
	if (ass != codec->bus->pci->subsystem_device && (ass & 1))
		goto do_sku;

	nid = 0x1d;
	if (codec->core.vendor_id == 0x10ec0260)
		nid = 0x17;
	ass = snd_hda_codec_get_pincfg(codec, nid);

	if (!(ass & 1)) {
		codec_info(codec, "%s: SKU not ready 0x%08x\n",
			   codec->core.chip_name, ass);
		return -1;
	}

	/* check sum */
	tmp = 0;
	for (i = 1; i < 16; i++) {
		if ((ass >> i) & 1)
			tmp++;
	}
	if (((ass >> 16) & 0xf) != tmp)
		return -1;

	spec->cdefine.port_connectivity = ass >> 30;
	spec->cdefine.enable_pcbeep = (ass & 0x100000) >> 20;
	spec->cdefine.check_sum = (ass >> 16) & 0xf;
	spec->cdefine.customization = ass >> 8;
do_sku:
	spec->cdefine.sku_cfg = ass;
	spec->cdefine.external_amp = (ass & 0x38) >> 3;
	spec->cdefine.platform_type = (ass & 0x4) >> 2;
	spec->cdefine.swap = (ass & 0x2) >> 1;
	spec->cdefine.override = ass & 0x1;

	codec_dbg(codec, "SKU: Nid=0x%x sku_cfg=0x%08x\n",
		   nid, spec->cdefine.sku_cfg);
	codec_dbg(codec, "SKU: port_connectivity=0x%x\n",
		   spec->cdefine.port_connectivity);
	codec_dbg(codec, "SKU: enable_pcbeep=0x%x\n", spec->cdefine.enable_pcbeep);
	codec_dbg(codec, "SKU: check_sum=0x%08x\n", spec->cdefine.check_sum);
	codec_dbg(codec, "SKU: customization=0x%08x\n", spec->cdefine.customization);
	codec_dbg(codec, "SKU: external_amp=0x%x\n", spec->cdefine.external_amp);
	codec_dbg(codec, "SKU: platform_type=0x%x\n", spec->cdefine.platform_type);
	codec_dbg(codec, "SKU: swap=0x%x\n", spec->cdefine.swap);
	codec_dbg(codec, "SKU: override=0x%x\n", spec->cdefine.override);

	return 0;
}

/* return the position of NID in the list, or -1 if not found */
static int find_idx_in_nid_list(hda_nid_t nid, const hda_nid_t *list, int nums)
{
	int i;
	for (i = 0; i < nums; i++)
		if (list[i] == nid)
			return i;
	return -1;
}
/* return true if the given NID is found in the list */
static bool found_in_nid_list(hda_nid_t nid, const hda_nid_t *list, int nums)
{
	return find_idx_in_nid_list(nid, list, nums) >= 0;
}

/* check subsystem ID and set up device-specific initialization;
 * return 1 if initialized, 0 if invalid SSID
 */
/* 32-bit subsystem ID for BIOS loading in HD Audio codec.
 *	31 ~ 16 :	Manufacture ID
 *	15 ~ 8	:	SKU ID
 *	7  ~ 0	:	Assembly ID
 *	port-A --> pin 39/41, port-E --> pin 14/15, port-D --> pin 35/36
 */
static int alc_subsystem_id(struct hda_codec *codec, const hda_nid_t *ports)
{
	unsigned int ass, tmp, i;
	unsigned nid;
	struct alc_spec *spec = codec->spec;

	if (spec->cdefine.fixup) {
		ass = spec->cdefine.sku_cfg;
		if (ass == ALC_FIXUP_SKU_IGNORE)
			return 0;
		goto do_sku;
	}

	ass = codec->core.subsystem_id & 0xffff;
	if (codec->bus->pci &&
	    ass != codec->bus->pci->subsystem_device && (ass & 1))
		goto do_sku;

	/* invalid SSID, check the special NID pin defcfg instead */
	/*
	 * 31~30	: port connectivity
	 * 29~21	: reserve
	 * 20		: PCBEEP input
	 * 19~16	: Check sum (15:1)
	 * 15~1		: Custom
	 * 0		: override
	*/
	nid = 0x1d;
	if (codec->core.vendor_id == 0x10ec0260)
		nid = 0x17;
	ass = snd_hda_codec_get_pincfg(codec, nid);
	codec_dbg(codec,
		  "realtek: No valid SSID, checking pincfg 0x%08x for NID 0x%x\n",
		   ass, nid);
	if (!(ass & 1))
		return 0;
	if ((ass >> 30) != 1)	/* no physical connection */
		return 0;

	/* check sum */
	tmp = 0;
	for (i = 1; i < 16; i++) {
		if ((ass >> i) & 1)
			tmp++;
	}
	if (((ass >> 16) & 0xf) != tmp)
		return 0;
do_sku:
	codec_dbg(codec, "realtek: Enabling init ASM_ID=0x%04x CODEC_ID=%08x\n",
		   ass & 0xffff, codec->core.vendor_id);
	/*
	 * 0 : override
	 * 1 :	Swap Jack
	 * 2 : 0 --> Desktop, 1 --> Laptop
	 * 3~5 : External Amplifier control
	 * 7~6 : Reserved
	*/
	tmp = (ass & 0x38) >> 3;	/* external Amp control */
	if (spec->init_amp == ALC_INIT_UNDEFINED) {
		switch (tmp) {
		case 1:
			alc_setup_gpio(codec, 0x01);
			break;
		case 3:
			alc_setup_gpio(codec, 0x02);
			break;
		case 7:
			alc_setup_gpio(codec, 0x03);
			break;
		case 5:
		default:
			spec->init_amp = ALC_INIT_DEFAULT;
			break;
		}
	}

	/* is laptop or Desktop and enable the function "Mute internal speaker
	 * when the external headphone out jack is plugged"
	 */
	if (!(ass & 0x8000))
		return 1;
	/*
	 * 10~8 : Jack location
	 * 12~11: Headphone out -> 00: PortA, 01: PortE, 02: PortD, 03: Resvered
	 * 14~13: Resvered
	 * 15   : 1 --> enable the function "Mute internal speaker
	 *	        when the external headphone out jack is plugged"
	 */
	if (!spec->gen.autocfg.hp_pins[0] &&
	    !(spec->gen.autocfg.line_out_pins[0] &&
	      spec->gen.autocfg.line_out_type == AUTO_PIN_HP_OUT)) {
		hda_nid_t nid;
		tmp = (ass >> 11) & 0x3;	/* HP to chassis */
		nid = ports[tmp];
		if (found_in_nid_list(nid, spec->gen.autocfg.line_out_pins,
				      spec->gen.autocfg.line_outs))
			return 1;
		spec->gen.autocfg.hp_pins[0] = nid;
	}
	return 1;
}

/* Check the validity of ALC subsystem-id
 * ports contains an array of 4 pin NIDs for port-A, E, D and I */
static void alc_ssid_check(struct hda_codec *codec, const hda_nid_t *ports)
{
	if (!alc_subsystem_id(codec, ports)) {
		struct alc_spec *spec = codec->spec;
		codec_dbg(codec,
			  "realtek: Enable default setup for auto mode as fallback\n");
		spec->init_amp = ALC_INIT_DEFAULT;
	}
}

/*
 */

static void alc_fixup_inv_dmic(struct hda_codec *codec,
			       const struct hda_fixup *fix, int action)
{
	struct alc_spec *spec = codec->spec;

	spec->gen.inv_dmic_split = 1;
}


static int alc_build_controls(struct hda_codec *codec)
{
	int err;

	err = snd_hda_gen_build_controls(codec);
	if (err < 0)
		return err;

	snd_hda_apply_fixup(codec, HDA_FIXUP_ACT_BUILD);
	return 0;
}


/*
 * Common callbacks
 */

static int alc_init(struct hda_codec *codec)
{
	struct alc_spec *spec = codec->spec;

	if (spec->init_hook)
		spec->init_hook(codec);

	alc_fix_pll(codec);
	alc_auto_init_amp(codec, spec->init_amp);

	snd_hda_gen_init(codec);

	snd_hda_apply_fixup(codec, HDA_FIXUP_ACT_INIT);

	return 0;
}

static inline void alc_shutup(struct hda_codec *codec)
{
	struct alc_spec *spec = codec->spec;

	if (!snd_hda_get_bool_hint(codec, "shutup"))
		return; /* disabled explicitly by hints */

	if (spec && spec->shutup)
		spec->shutup(codec);
	else
		snd_hda_shutup_pins(codec);
}

static void alc_reboot_notify(struct hda_codec *codec)
{
	struct alc_spec *spec = codec->spec;

	if (spec && spec->reboot_notify)
		spec->reboot_notify(codec);
	else
		alc_shutup(codec);
}

/* power down codec to D3 at reboot/shutdown; set as reboot_notify ops */
static void alc_d3_at_reboot(struct hda_codec *codec)
{
	snd_hda_codec_set_power_to_all(codec, codec->core.afg, AC_PWRST_D3);
	snd_hda_codec_write(codec, codec->core.afg, 0,
			    AC_VERB_SET_POWER_STATE, AC_PWRST_D3);
	msleep(10);
}

#define alc_free	snd_hda_gen_free

#ifdef CONFIG_PM
static void alc_power_eapd(struct hda_codec *codec)
{
	alc_auto_setup_eapd(codec, false);
}

static int alc_suspend(struct hda_codec *codec)
{
	struct alc_spec *spec = codec->spec;
	alc_shutup(codec);
	if (spec && spec->power_hook)
		spec->power_hook(codec);
	return 0;
}
#endif

#ifdef CONFIG_PM
static int alc_resume(struct hda_codec *codec)
{
	struct alc_spec *spec = codec->spec;

	if (!spec->no_depop_delay)
		msleep(150); /* to avoid pop noise */
	codec->patch_ops.init(codec);
	regcache_sync(codec->core.regmap);
	hda_call_check_power_status(codec, 0x01);
	return 0;
}
#endif

/*
 */
static const struct hda_codec_ops alc_patch_ops = {
	.build_controls = alc_build_controls,
	.build_pcms = snd_hda_gen_build_pcms,
	.init = alc_init,
	.free = alc_free,
	.unsol_event = snd_hda_jack_unsol_event,
#ifdef CONFIG_PM
	.resume = alc_resume,
	.suspend = alc_suspend,
	.check_power_status = snd_hda_gen_check_power_status,
#endif
	.reboot_notify = alc_reboot_notify,
};


#define alc_codec_rename(codec, name) snd_hda_codec_set_name(codec, name)

/*
 * Rename codecs appropriately from COEF value or subvendor id
 */
struct alc_codec_rename_table {
	unsigned int vendor_id;
	unsigned short coef_mask;
	unsigned short coef_bits;
	const char *name;
};

struct alc_codec_rename_pci_table {
	unsigned int codec_vendor_id;
	unsigned short pci_subvendor;
	unsigned short pci_subdevice;
	const char *name;
};

static struct alc_codec_rename_table rename_tbl[] = {
	{ 0x10ec0221, 0xf00f, 0x1003, "ALC231" },
	{ 0x10ec0269, 0xfff0, 0x3010, "ALC277" },
	{ 0x10ec0269, 0xf0f0, 0x2010, "ALC259" },
	{ 0x10ec0269, 0xf0f0, 0x3010, "ALC258" },
	{ 0x10ec0269, 0x00f0, 0x0010, "ALC269VB" },
	{ 0x10ec0269, 0xffff, 0xa023, "ALC259" },
	{ 0x10ec0269, 0xffff, 0x6023, "ALC281X" },
	{ 0x10ec0269, 0x00f0, 0x0020, "ALC269VC" },
	{ 0x10ec0269, 0x00f0, 0x0030, "ALC269VD" },
	{ 0x10ec0662, 0xffff, 0x4020, "ALC656" },
	{ 0x10ec0887, 0x00f0, 0x0030, "ALC887-VD" },
	{ 0x10ec0888, 0x00f0, 0x0030, "ALC888-VD" },
	{ 0x10ec0888, 0xf0f0, 0x3020, "ALC886" },
	{ 0x10ec0899, 0x2000, 0x2000, "ALC899" },
	{ 0x10ec0892, 0xffff, 0x8020, "ALC661" },
	{ 0x10ec0892, 0xffff, 0x8011, "ALC661" },
	{ 0x10ec0892, 0xffff, 0x4011, "ALC656" },
	{ } /* terminator */
};

static struct alc_codec_rename_pci_table rename_pci_tbl[] = {
	{ 0x10ec0280, 0x1028, 0, "ALC3220" },
	{ 0x10ec0282, 0x1028, 0, "ALC3221" },
	{ 0x10ec0283, 0x1028, 0, "ALC3223" },
	{ 0x10ec0288, 0x1028, 0, "ALC3263" },
	{ 0x10ec0292, 0x1028, 0, "ALC3226" },
	{ 0x10ec0293, 0x1028, 0, "ALC3235" },
	{ 0x10ec0255, 0x1028, 0, "ALC3234" },
	{ 0x10ec0668, 0x1028, 0, "ALC3661" },
	{ 0x10ec0275, 0x1028, 0, "ALC3260" },
	{ 0x10ec0899, 0x1028, 0, "ALC3861" },
	{ 0x10ec0298, 0x1028, 0, "ALC3266" },
	{ 0x10ec0236, 0x1028, 0, "ALC3204" },
	{ 0x10ec0256, 0x1028, 0, "ALC3246" },
	{ 0x10ec0225, 0x1028, 0, "ALC3253" },
	{ 0x10ec0295, 0x1028, 0, "ALC3254" },
	{ 0x10ec0299, 0x1028, 0, "ALC3271" },
	{ 0x10ec0670, 0x1025, 0, "ALC669X" },
	{ 0x10ec0676, 0x1025, 0, "ALC679X" },
	{ 0x10ec0282, 0x1043, 0, "ALC3229" },
	{ 0x10ec0233, 0x1043, 0, "ALC3236" },
	{ 0x10ec0280, 0x103c, 0, "ALC3228" },
	{ 0x10ec0282, 0x103c, 0, "ALC3227" },
	{ 0x10ec0286, 0x103c, 0, "ALC3242" },
	{ 0x10ec0290, 0x103c, 0, "ALC3241" },
	{ 0x10ec0668, 0x103c, 0, "ALC3662" },
	{ 0x10ec0283, 0x17aa, 0, "ALC3239" },
	{ 0x10ec0292, 0x17aa, 0, "ALC3232" },
	{ } /* terminator */
};

static int alc_codec_rename_from_preset(struct hda_codec *codec)
{
	const struct alc_codec_rename_table *p;
	const struct alc_codec_rename_pci_table *q;

	for (p = rename_tbl; p->vendor_id; p++) {
		if (p->vendor_id != codec->core.vendor_id)
			continue;
		if ((alc_get_coef0(codec) & p->coef_mask) == p->coef_bits)
			return alc_codec_rename(codec, p->name);
	}

	if (!codec->bus->pci)
		return 0;
	for (q = rename_pci_tbl; q->codec_vendor_id; q++) {
		if (q->codec_vendor_id != codec->core.vendor_id)
			continue;
		if (q->pci_subvendor != codec->bus->pci->subsystem_vendor)
			continue;
		if (!q->pci_subdevice ||
		    q->pci_subdevice == codec->bus->pci->subsystem_device)
			return alc_codec_rename(codec, q->name);
	}

	return 0;
}


/*
 * Digital-beep handlers
 */
#ifdef CONFIG_SND_HDA_INPUT_BEEP

/* additional beep mixers; private_value will be overwritten */
static const struct snd_kcontrol_new alc_beep_mixer[] = {
	HDA_CODEC_VOLUME("Beep Playback Volume", 0, 0, HDA_INPUT),
	HDA_CODEC_MUTE_BEEP("Beep Playback Switch", 0, 0, HDA_INPUT),
};

/* set up and create beep controls */
static int set_beep_amp(struct alc_spec *spec, hda_nid_t nid,
			int idx, int dir)
{
	struct snd_kcontrol_new *knew;
	unsigned int beep_amp = HDA_COMPOSE_AMP_VAL(nid, 3, idx, dir);
	int i;

	for (i = 0; i < ARRAY_SIZE(alc_beep_mixer); i++) {
		knew = snd_hda_gen_add_kctl(&spec->gen, NULL,
					    &alc_beep_mixer[i]);
		if (!knew)
			return -ENOMEM;
		knew->private_value = beep_amp;
	}
	return 0;
}

static const struct snd_pci_quirk beep_white_list[] = {
	SND_PCI_QUIRK(0x1043, 0x103c, "ASUS", 1),
	SND_PCI_QUIRK(0x1043, 0x115d, "ASUS", 1),
	SND_PCI_QUIRK(0x1043, 0x829f, "ASUS", 1),
	SND_PCI_QUIRK(0x1043, 0x8376, "EeePC", 1),
	SND_PCI_QUIRK(0x1043, 0x83ce, "EeePC", 1),
	SND_PCI_QUIRK(0x1043, 0x831a, "EeePC", 1),
	SND_PCI_QUIRK(0x1043, 0x834a, "EeePC", 1),
	SND_PCI_QUIRK(0x1458, 0xa002, "GA-MA790X", 1),
	SND_PCI_QUIRK(0x8086, 0xd613, "Intel", 1),
	{}
};

static inline int has_cdefine_beep(struct hda_codec *codec)
{
	struct alc_spec *spec = codec->spec;
	const struct snd_pci_quirk *q;
	q = snd_pci_quirk_lookup(codec->bus->pci, beep_white_list);
	if (q)
		return q->value;
	return spec->cdefine.enable_pcbeep;
}
#else
#define set_beep_amp(spec, nid, idx, dir)	0
#define has_cdefine_beep(codec)		0
#endif

/* parse the BIOS configuration and set up the alc_spec */
/* return 1 if successful, 0 if the proper config is not found,
 * or a negative error code
 */
static int alc_parse_auto_config(struct hda_codec *codec,
				 const hda_nid_t *ignore_nids,
				 const hda_nid_t *ssid_nids)
{
	struct alc_spec *spec = codec->spec;
	struct auto_pin_cfg *cfg = &spec->gen.autocfg;
	int err;

	err = snd_hda_parse_pin_defcfg(codec, cfg, ignore_nids,
				       spec->parse_flags);
	if (err < 0)
		return err;

	if (ssid_nids)
		alc_ssid_check(codec, ssid_nids);

	err = snd_hda_gen_parse_auto_config(codec, cfg);
	if (err < 0)
		return err;

	return 1;
}

/* common preparation job for alc_spec */
static int alc_alloc_spec(struct hda_codec *codec, hda_nid_t mixer_nid)
{
	struct alc_spec *spec = kzalloc(sizeof(*spec), GFP_KERNEL);
	int err;

	if (!spec)
		return -ENOMEM;
	codec->spec = spec;
	snd_hda_gen_spec_init(&spec->gen);
	spec->gen.mixer_nid = mixer_nid;
	spec->gen.own_eapd_ctl = 1;
	codec->single_adc_amp = 1;
	/* FIXME: do we need this for all Realtek codec models? */
	codec->spdif_status_reset = 1;
	codec->patch_ops = alc_patch_ops;

	err = alc_codec_rename_from_preset(codec);
	if (err < 0) {
		kfree(spec);
		return err;
	}
	return 0;
}

static int alc880_parse_auto_config(struct hda_codec *codec)
{
	static const hda_nid_t alc880_ignore[] = { 0x1d, 0 };
	static const hda_nid_t alc880_ssids[] = { 0x15, 0x1b, 0x14, 0 };
	return alc_parse_auto_config(codec, alc880_ignore, alc880_ssids);
}

/*
 * ALC880 fix-ups
 */
enum {
	ALC880_FIXUP_GPIO1,
	ALC880_FIXUP_GPIO2,
	ALC880_FIXUP_MEDION_RIM,
	ALC880_FIXUP_LG,
	ALC880_FIXUP_LG_LW25,
	ALC880_FIXUP_W810,
	ALC880_FIXUP_EAPD_COEF,
	ALC880_FIXUP_TCL_S700,
	ALC880_FIXUP_VOL_KNOB,
	ALC880_FIXUP_FUJITSU,
	ALC880_FIXUP_F1734,
	ALC880_FIXUP_UNIWILL,
	ALC880_FIXUP_UNIWILL_DIG,
	ALC880_FIXUP_Z71V,
	ALC880_FIXUP_ASUS_W5A,
	ALC880_FIXUP_3ST_BASE,
	ALC880_FIXUP_3ST,
	ALC880_FIXUP_3ST_DIG,
	ALC880_FIXUP_5ST_BASE,
	ALC880_FIXUP_5ST,
	ALC880_FIXUP_5ST_DIG,
	ALC880_FIXUP_6ST_BASE,
	ALC880_FIXUP_6ST,
	ALC880_FIXUP_6ST_DIG,
	ALC880_FIXUP_6ST_AUTOMUTE,
};

/* enable the volume-knob widget support on NID 0x21 */
static void alc880_fixup_vol_knob(struct hda_codec *codec,
				  const struct hda_fixup *fix, int action)
{
	if (action == HDA_FIXUP_ACT_PROBE)
		snd_hda_jack_detect_enable_callback(codec, 0x21,
						    alc_update_knob_master);
}

static const struct hda_fixup alc880_fixups[] = {
	[ALC880_FIXUP_GPIO1] = {
		.type = HDA_FIXUP_FUNC,
		.v.func = alc_fixup_gpio1,
	},
	[ALC880_FIXUP_GPIO2] = {
		.type = HDA_FIXUP_FUNC,
		.v.func = alc_fixup_gpio2,
	},
	[ALC880_FIXUP_MEDION_RIM] = {
		.type = HDA_FIXUP_VERBS,
		.v.verbs = (const struct hda_verb[]) {
			{ 0x20, AC_VERB_SET_COEF_INDEX, 0x07 },
			{ 0x20, AC_VERB_SET_PROC_COEF,  0x3060 },
			{ }
		},
		.chained = true,
		.chain_id = ALC880_FIXUP_GPIO2,
	},
	[ALC880_FIXUP_LG] = {
		.type = HDA_FIXUP_PINS,
		.v.pins = (const struct hda_pintbl[]) {
			/* disable bogus unused pins */
			{ 0x16, 0x411111f0 },
			{ 0x18, 0x411111f0 },
			{ 0x1a, 0x411111f0 },
			{ }
		}
	},
	[ALC880_FIXUP_LG_LW25] = {
		.type = HDA_FIXUP_PINS,
		.v.pins = (const struct hda_pintbl[]) {
			{ 0x1a, 0x0181344f }, /* line-in */
			{ 0x1b, 0x0321403f }, /* headphone */
			{ }
		}
	},
	[ALC880_FIXUP_W810] = {
		.type = HDA_FIXUP_PINS,
		.v.pins = (const struct hda_pintbl[]) {
			/* disable bogus unused pins */
			{ 0x17, 0x411111f0 },
			{ }
		},
		.chained = true,
		.chain_id = ALC880_FIXUP_GPIO2,
	},
	[ALC880_FIXUP_EAPD_COEF] = {
		.type = HDA_FIXUP_VERBS,
		.v.verbs = (const struct hda_verb[]) {
			/* change to EAPD mode */
			{ 0x20, AC_VERB_SET_COEF_INDEX, 0x07 },
			{ 0x20, AC_VERB_SET_PROC_COEF,  0x3060 },
			{}
		},
	},
	[ALC880_FIXUP_TCL_S700] = {
		.type = HDA_FIXUP_VERBS,
		.v.verbs = (const struct hda_verb[]) {
			/* change to EAPD mode */
			{ 0x20, AC_VERB_SET_COEF_INDEX, 0x07 },
			{ 0x20, AC_VERB_SET_PROC_COEF,  0x3070 },
			{}
		},
		.chained = true,
		.chain_id = ALC880_FIXUP_GPIO2,
	},
	[ALC880_FIXUP_VOL_KNOB] = {
		.type = HDA_FIXUP_FUNC,
		.v.func = alc880_fixup_vol_knob,
	},
	[ALC880_FIXUP_FUJITSU] = {
		/* override all pins as BIOS on old Amilo is broken */
		.type = HDA_FIXUP_PINS,
		.v.pins = (const struct hda_pintbl[]) {
			{ 0x14, 0x0121401f }, /* HP */
			{ 0x15, 0x99030120 }, /* speaker */
			{ 0x16, 0x99030130 }, /* bass speaker */
			{ 0x17, 0x411111f0 }, /* N/A */
			{ 0x18, 0x411111f0 }, /* N/A */
			{ 0x19, 0x01a19950 }, /* mic-in */
			{ 0x1a, 0x411111f0 }, /* N/A */
			{ 0x1b, 0x411111f0 }, /* N/A */
			{ 0x1c, 0x411111f0 }, /* N/A */
			{ 0x1d, 0x411111f0 }, /* N/A */
			{ 0x1e, 0x01454140 }, /* SPDIF out */
			{ }
		},
		.chained = true,
		.chain_id = ALC880_FIXUP_VOL_KNOB,
	},
	[ALC880_FIXUP_F1734] = {
		/* almost compatible with FUJITSU, but no bass and SPDIF */
		.type = HDA_FIXUP_PINS,
		.v.pins = (const struct hda_pintbl[]) {
			{ 0x14, 0x0121401f }, /* HP */
			{ 0x15, 0x99030120 }, /* speaker */
			{ 0x16, 0x411111f0 }, /* N/A */
			{ 0x17, 0x411111f0 }, /* N/A */
			{ 0x18, 0x411111f0 }, /* N/A */
			{ 0x19, 0x01a19950 }, /* mic-in */
			{ 0x1a, 0x411111f0 }, /* N/A */
			{ 0x1b, 0x411111f0 }, /* N/A */
			{ 0x1c, 0x411111f0 }, /* N/A */
			{ 0x1d, 0x411111f0 }, /* N/A */
			{ 0x1e, 0x411111f0 }, /* N/A */
			{ }
		},
		.chained = true,
		.chain_id = ALC880_FIXUP_VOL_KNOB,
	},
	[ALC880_FIXUP_UNIWILL] = {
		/* need to fix HP and speaker pins to be parsed correctly */
		.type = HDA_FIXUP_PINS,
		.v.pins = (const struct hda_pintbl[]) {
			{ 0x14, 0x0121411f }, /* HP */
			{ 0x15, 0x99030120 }, /* speaker */
			{ 0x16, 0x99030130 }, /* bass speaker */
			{ }
		},
	},
	[ALC880_FIXUP_UNIWILL_DIG] = {
		.type = HDA_FIXUP_PINS,
		.v.pins = (const struct hda_pintbl[]) {
			/* disable bogus unused pins */
			{ 0x17, 0x411111f0 },
			{ 0x19, 0x411111f0 },
			{ 0x1b, 0x411111f0 },
			{ 0x1f, 0x411111f0 },
			{ }
		}
	},
	[ALC880_FIXUP_Z71V] = {
		.type = HDA_FIXUP_PINS,
		.v.pins = (const struct hda_pintbl[]) {
			/* set up the whole pins as BIOS is utterly broken */
			{ 0x14, 0x99030120 }, /* speaker */
			{ 0x15, 0x0121411f }, /* HP */
			{ 0x16, 0x411111f0 }, /* N/A */
			{ 0x17, 0x411111f0 }, /* N/A */
			{ 0x18, 0x01a19950 }, /* mic-in */
			{ 0x19, 0x411111f0 }, /* N/A */
			{ 0x1a, 0x01813031 }, /* line-in */
			{ 0x1b, 0x411111f0 }, /* N/A */
			{ 0x1c, 0x411111f0 }, /* N/A */
			{ 0x1d, 0x411111f0 }, /* N/A */
			{ 0x1e, 0x0144111e }, /* SPDIF */
			{ }
		}
	},
	[ALC880_FIXUP_ASUS_W5A] = {
		.type = HDA_FIXUP_PINS,
		.v.pins = (const struct hda_pintbl[]) {
			/* set up the whole pins as BIOS is utterly broken */
			{ 0x14, 0x0121411f }, /* HP */
			{ 0x15, 0x411111f0 }, /* N/A */
			{ 0x16, 0x411111f0 }, /* N/A */
			{ 0x17, 0x411111f0 }, /* N/A */
			{ 0x18, 0x90a60160 }, /* mic */
			{ 0x19, 0x411111f0 }, /* N/A */
			{ 0x1a, 0x411111f0 }, /* N/A */
			{ 0x1b, 0x411111f0 }, /* N/A */
			{ 0x1c, 0x411111f0 }, /* N/A */
			{ 0x1d, 0x411111f0 }, /* N/A */
			{ 0x1e, 0xb743111e }, /* SPDIF out */
			{ }
		},
		.chained = true,
		.chain_id = ALC880_FIXUP_GPIO1,
	},
	[ALC880_FIXUP_3ST_BASE] = {
		.type = HDA_FIXUP_PINS,
		.v.pins = (const struct hda_pintbl[]) {
			{ 0x14, 0x01014010 }, /* line-out */
			{ 0x15, 0x411111f0 }, /* N/A */
			{ 0x16, 0x411111f0 }, /* N/A */
			{ 0x17, 0x411111f0 }, /* N/A */
			{ 0x18, 0x01a19c30 }, /* mic-in */
			{ 0x19, 0x0121411f }, /* HP */
			{ 0x1a, 0x01813031 }, /* line-in */
			{ 0x1b, 0x02a19c40 }, /* front-mic */
			{ 0x1c, 0x411111f0 }, /* N/A */
			{ 0x1d, 0x411111f0 }, /* N/A */
			/* 0x1e is filled in below */
			{ 0x1f, 0x411111f0 }, /* N/A */
			{ }
		}
	},
	[ALC880_FIXUP_3ST] = {
		.type = HDA_FIXUP_PINS,
		.v.pins = (const struct hda_pintbl[]) {
			{ 0x1e, 0x411111f0 }, /* N/A */
			{ }
		},
		.chained = true,
		.chain_id = ALC880_FIXUP_3ST_BASE,
	},
	[ALC880_FIXUP_3ST_DIG] = {
		.type = HDA_FIXUP_PINS,
		.v.pins = (const struct hda_pintbl[]) {
			{ 0x1e, 0x0144111e }, /* SPDIF */
			{ }
		},
		.chained = true,
		.chain_id = ALC880_FIXUP_3ST_BASE,
	},
	[ALC880_FIXUP_5ST_BASE] = {
		.type = HDA_FIXUP_PINS,
		.v.pins = (const struct hda_pintbl[]) {
			{ 0x14, 0x01014010 }, /* front */
			{ 0x15, 0x411111f0 }, /* N/A */
			{ 0x16, 0x01011411 }, /* CLFE */
			{ 0x17, 0x01016412 }, /* surr */
			{ 0x18, 0x01a19c30 }, /* mic-in */
			{ 0x19, 0x0121411f }, /* HP */
			{ 0x1a, 0x01813031 }, /* line-in */
			{ 0x1b, 0x02a19c40 }, /* front-mic */
			{ 0x1c, 0x411111f0 }, /* N/A */
			{ 0x1d, 0x411111f0 }, /* N/A */
			/* 0x1e is filled in below */
			{ 0x1f, 0x411111f0 }, /* N/A */
			{ }
		}
	},
	[ALC880_FIXUP_5ST] = {
		.type = HDA_FIXUP_PINS,
		.v.pins = (const struct hda_pintbl[]) {
			{ 0x1e, 0x411111f0 }, /* N/A */
			{ }
		},
		.chained = true,
		.chain_id = ALC880_FIXUP_5ST_BASE,
	},
	[ALC880_FIXUP_5ST_DIG] = {
		.type = HDA_FIXUP_PINS,
		.v.pins = (const struct hda_pintbl[]) {
			{ 0x1e, 0x0144111e }, /* SPDIF */
			{ }
		},
		.chained = true,
		.chain_id = ALC880_FIXUP_5ST_BASE,
	},
	[ALC880_FIXUP_6ST_BASE] = {
		.type = HDA_FIXUP_PINS,
		.v.pins = (const struct hda_pintbl[]) {
			{ 0x14, 0x01014010 }, /* front */
			{ 0x15, 0x01016412 }, /* surr */
			{ 0x16, 0x01011411 }, /* CLFE */
			{ 0x17, 0x01012414 }, /* side */
			{ 0x18, 0x01a19c30 }, /* mic-in */
			{ 0x19, 0x02a19c40 }, /* front-mic */
			{ 0x1a, 0x01813031 }, /* line-in */
			{ 0x1b, 0x0121411f }, /* HP */
			{ 0x1c, 0x411111f0 }, /* N/A */
			{ 0x1d, 0x411111f0 }, /* N/A */
			/* 0x1e is filled in below */
			{ 0x1f, 0x411111f0 }, /* N/A */
			{ }
		}
	},
	[ALC880_FIXUP_6ST] = {
		.type = HDA_FIXUP_PINS,
		.v.pins = (const struct hda_pintbl[]) {
			{ 0x1e, 0x411111f0 }, /* N/A */
			{ }
		},
		.chained = true,
		.chain_id = ALC880_FIXUP_6ST_BASE,
	},
	[ALC880_FIXUP_6ST_DIG] = {
		.type = HDA_FIXUP_PINS,
		.v.pins = (const struct hda_pintbl[]) {
			{ 0x1e, 0x0144111e }, /* SPDIF */
			{ }
		},
		.chained = true,
		.chain_id = ALC880_FIXUP_6ST_BASE,
	},
	[ALC880_FIXUP_6ST_AUTOMUTE] = {
		.type = HDA_FIXUP_PINS,
		.v.pins = (const struct hda_pintbl[]) {
			{ 0x1b, 0x0121401f }, /* HP with jack detect */
			{ }
		},
		.chained_before = true,
		.chain_id = ALC880_FIXUP_6ST_BASE,
	},
};

static const struct snd_pci_quirk alc880_fixup_tbl[] = {
	SND_PCI_QUIRK(0x1019, 0x0f69, "Coeus G610P", ALC880_FIXUP_W810),
	SND_PCI_QUIRK(0x1043, 0x10c3, "ASUS W5A", ALC880_FIXUP_ASUS_W5A),
	SND_PCI_QUIRK(0x1043, 0x1964, "ASUS Z71V", ALC880_FIXUP_Z71V),
	SND_PCI_QUIRK_VENDOR(0x1043, "ASUS", ALC880_FIXUP_GPIO1),
	SND_PCI_QUIRK(0x147b, 0x1045, "ABit AA8XE", ALC880_FIXUP_6ST_AUTOMUTE),
	SND_PCI_QUIRK(0x1558, 0x5401, "Clevo GPIO2", ALC880_FIXUP_GPIO2),
	SND_PCI_QUIRK_VENDOR(0x1558, "Clevo", ALC880_FIXUP_EAPD_COEF),
	SND_PCI_QUIRK(0x1584, 0x9050, "Uniwill", ALC880_FIXUP_UNIWILL_DIG),
	SND_PCI_QUIRK(0x1584, 0x9054, "Uniwill", ALC880_FIXUP_F1734),
	SND_PCI_QUIRK(0x1584, 0x9070, "Uniwill", ALC880_FIXUP_UNIWILL),
	SND_PCI_QUIRK(0x1584, 0x9077, "Uniwill P53", ALC880_FIXUP_VOL_KNOB),
	SND_PCI_QUIRK(0x161f, 0x203d, "W810", ALC880_FIXUP_W810),
	SND_PCI_QUIRK(0x161f, 0x205d, "Medion Rim 2150", ALC880_FIXUP_MEDION_RIM),
	SND_PCI_QUIRK(0x1631, 0xe011, "PB 13201056", ALC880_FIXUP_6ST_AUTOMUTE),
	SND_PCI_QUIRK(0x1734, 0x107c, "FSC Amilo M1437", ALC880_FIXUP_FUJITSU),
	SND_PCI_QUIRK(0x1734, 0x1094, "FSC Amilo M1451G", ALC880_FIXUP_FUJITSU),
	SND_PCI_QUIRK(0x1734, 0x10ac, "FSC AMILO Xi 1526", ALC880_FIXUP_F1734),
	SND_PCI_QUIRK(0x1734, 0x10b0, "FSC Amilo Pi1556", ALC880_FIXUP_FUJITSU),
	SND_PCI_QUIRK(0x1854, 0x003b, "LG", ALC880_FIXUP_LG),
	SND_PCI_QUIRK(0x1854, 0x005f, "LG P1 Express", ALC880_FIXUP_LG),
	SND_PCI_QUIRK(0x1854, 0x0068, "LG w1", ALC880_FIXUP_LG),
	SND_PCI_QUIRK(0x1854, 0x0077, "LG LW25", ALC880_FIXUP_LG_LW25),
	SND_PCI_QUIRK(0x19db, 0x4188, "TCL S700", ALC880_FIXUP_TCL_S700),

	/* Below is the copied entries from alc880_quirks.c.
	 * It's not quite sure whether BIOS sets the correct pin-config table
	 * on these machines, thus they are kept to be compatible with
	 * the old static quirks.  Once when it's confirmed to work without
	 * these overrides, it'd be better to remove.
	 */
	SND_PCI_QUIRK(0x1019, 0xa880, "ECS", ALC880_FIXUP_5ST_DIG),
	SND_PCI_QUIRK(0x1019, 0xa884, "Acer APFV", ALC880_FIXUP_6ST),
	SND_PCI_QUIRK(0x1025, 0x0070, "ULI", ALC880_FIXUP_3ST_DIG),
	SND_PCI_QUIRK(0x1025, 0x0077, "ULI", ALC880_FIXUP_6ST_DIG),
	SND_PCI_QUIRK(0x1025, 0x0078, "ULI", ALC880_FIXUP_6ST_DIG),
	SND_PCI_QUIRK(0x1025, 0x0087, "ULI", ALC880_FIXUP_6ST_DIG),
	SND_PCI_QUIRK(0x1025, 0xe309, "ULI", ALC880_FIXUP_3ST_DIG),
	SND_PCI_QUIRK(0x1025, 0xe310, "ULI", ALC880_FIXUP_3ST),
	SND_PCI_QUIRK(0x1039, 0x1234, NULL, ALC880_FIXUP_6ST_DIG),
	SND_PCI_QUIRK(0x104d, 0x81a0, "Sony", ALC880_FIXUP_3ST),
	SND_PCI_QUIRK(0x104d, 0x81d6, "Sony", ALC880_FIXUP_3ST),
	SND_PCI_QUIRK(0x107b, 0x3032, "Gateway", ALC880_FIXUP_5ST),
	SND_PCI_QUIRK(0x107b, 0x3033, "Gateway", ALC880_FIXUP_5ST),
	SND_PCI_QUIRK(0x107b, 0x4039, "Gateway", ALC880_FIXUP_5ST),
	SND_PCI_QUIRK(0x1297, 0xc790, "Shuttle ST20G5", ALC880_FIXUP_6ST_DIG),
	SND_PCI_QUIRK(0x1458, 0xa102, "Gigabyte K8", ALC880_FIXUP_6ST_DIG),
	SND_PCI_QUIRK(0x1462, 0x1150, "MSI", ALC880_FIXUP_6ST_DIG),
	SND_PCI_QUIRK(0x1509, 0x925d, "FIC P4M", ALC880_FIXUP_6ST_DIG),
	SND_PCI_QUIRK(0x1565, 0x8202, "Biostar", ALC880_FIXUP_5ST_DIG),
	SND_PCI_QUIRK(0x1695, 0x400d, "EPoX", ALC880_FIXUP_5ST_DIG),
	SND_PCI_QUIRK(0x1695, 0x4012, "EPox EP-5LDA", ALC880_FIXUP_5ST_DIG),
	SND_PCI_QUIRK(0x2668, 0x8086, NULL, ALC880_FIXUP_6ST_DIG), /* broken BIOS */
	SND_PCI_QUIRK(0x8086, 0x2668, NULL, ALC880_FIXUP_6ST_DIG),
	SND_PCI_QUIRK(0x8086, 0xa100, "Intel mobo", ALC880_FIXUP_5ST_DIG),
	SND_PCI_QUIRK(0x8086, 0xd400, "Intel mobo", ALC880_FIXUP_5ST_DIG),
	SND_PCI_QUIRK(0x8086, 0xd401, "Intel mobo", ALC880_FIXUP_5ST_DIG),
	SND_PCI_QUIRK(0x8086, 0xd402, "Intel mobo", ALC880_FIXUP_3ST_DIG),
	SND_PCI_QUIRK(0x8086, 0xe224, "Intel mobo", ALC880_FIXUP_5ST_DIG),
	SND_PCI_QUIRK(0x8086, 0xe305, "Intel mobo", ALC880_FIXUP_3ST_DIG),
	SND_PCI_QUIRK(0x8086, 0xe308, "Intel mobo", ALC880_FIXUP_3ST_DIG),
	SND_PCI_QUIRK(0x8086, 0xe400, "Intel mobo", ALC880_FIXUP_5ST_DIG),
	SND_PCI_QUIRK(0x8086, 0xe401, "Intel mobo", ALC880_FIXUP_5ST_DIG),
	SND_PCI_QUIRK(0x8086, 0xe402, "Intel mobo", ALC880_FIXUP_5ST_DIG),
	/* default Intel */
	SND_PCI_QUIRK_VENDOR(0x8086, "Intel mobo", ALC880_FIXUP_3ST),
	SND_PCI_QUIRK(0xa0a0, 0x0560, "AOpen i915GMm-HFS", ALC880_FIXUP_5ST_DIG),
	SND_PCI_QUIRK(0xe803, 0x1019, NULL, ALC880_FIXUP_6ST_DIG),
	{}
};

static const struct hda_model_fixup alc880_fixup_models[] = {
	{.id = ALC880_FIXUP_3ST, .name = "3stack"},
	{.id = ALC880_FIXUP_3ST_DIG, .name = "3stack-digout"},
	{.id = ALC880_FIXUP_5ST, .name = "5stack"},
	{.id = ALC880_FIXUP_5ST_DIG, .name = "5stack-digout"},
	{.id = ALC880_FIXUP_6ST, .name = "6stack"},
	{.id = ALC880_FIXUP_6ST_DIG, .name = "6stack-digout"},
	{.id = ALC880_FIXUP_6ST_AUTOMUTE, .name = "6stack-automute"},
	{}
};


/*
 * OK, here we have finally the patch for ALC880
 */
static int patch_alc880(struct hda_codec *codec)
{
	struct alc_spec *spec;
	int err;

	err = alc_alloc_spec(codec, 0x0b);
	if (err < 0)
		return err;

	spec = codec->spec;
	spec->gen.need_dac_fix = 1;
	spec->gen.beep_nid = 0x01;

	codec->patch_ops.unsol_event = alc880_unsol_event;

	snd_hda_pick_fixup(codec, alc880_fixup_models, alc880_fixup_tbl,
		       alc880_fixups);
	snd_hda_apply_fixup(codec, HDA_FIXUP_ACT_PRE_PROBE);

	/* automatic parse from the BIOS config */
	err = alc880_parse_auto_config(codec);
	if (err < 0)
		goto error;

	if (!spec->gen.no_analog) {
		err = set_beep_amp(spec, 0x0b, 0x05, HDA_INPUT);
		if (err < 0)
			goto error;
	}

	snd_hda_apply_fixup(codec, HDA_FIXUP_ACT_PROBE);

	return 0;

 error:
	alc_free(codec);
	return err;
}


/*
 * ALC260 support
 */
static int alc260_parse_auto_config(struct hda_codec *codec)
{
	static const hda_nid_t alc260_ignore[] = { 0x17, 0 };
	static const hda_nid_t alc260_ssids[] = { 0x10, 0x15, 0x0f, 0 };
	return alc_parse_auto_config(codec, alc260_ignore, alc260_ssids);
}

/*
 * Pin config fixes
 */
enum {
	ALC260_FIXUP_HP_DC5750,
	ALC260_FIXUP_HP_PIN_0F,
	ALC260_FIXUP_COEF,
	ALC260_FIXUP_GPIO1,
	ALC260_FIXUP_GPIO1_TOGGLE,
	ALC260_FIXUP_REPLACER,
	ALC260_FIXUP_HP_B1900,
	ALC260_FIXUP_KN1,
	ALC260_FIXUP_FSC_S7020,
	ALC260_FIXUP_FSC_S7020_JWSE,
	ALC260_FIXUP_VAIO_PINS,
};

static void alc260_gpio1_automute(struct hda_codec *codec)
{
	struct alc_spec *spec = codec->spec;

	alc_update_gpio_data(codec, 0x01, spec->gen.hp_jack_present);
}

static void alc260_fixup_gpio1_toggle(struct hda_codec *codec,
				      const struct hda_fixup *fix, int action)
{
	struct alc_spec *spec = codec->spec;
	if (action == HDA_FIXUP_ACT_PROBE) {
		/* although the machine has only one output pin, we need to
		 * toggle GPIO1 according to the jack state
		 */
		spec->gen.automute_hook = alc260_gpio1_automute;
		spec->gen.detect_hp = 1;
		spec->gen.automute_speaker = 1;
		spec->gen.autocfg.hp_pins[0] = 0x0f; /* copy it for automute */
		snd_hda_jack_detect_enable_callback(codec, 0x0f,
						    snd_hda_gen_hp_automute);
		alc_setup_gpio(codec, 0x01);
	}
}

static void alc260_fixup_kn1(struct hda_codec *codec,
			     const struct hda_fixup *fix, int action)
{
	struct alc_spec *spec = codec->spec;
	static const struct hda_pintbl pincfgs[] = {
		{ 0x0f, 0x02214000 }, /* HP/speaker */
		{ 0x12, 0x90a60160 }, /* int mic */
		{ 0x13, 0x02a19000 }, /* ext mic */
		{ 0x18, 0x01446000 }, /* SPDIF out */
		/* disable bogus I/O pins */
		{ 0x10, 0x411111f0 },
		{ 0x11, 0x411111f0 },
		{ 0x14, 0x411111f0 },
		{ 0x15, 0x411111f0 },
		{ 0x16, 0x411111f0 },
		{ 0x17, 0x411111f0 },
		{ 0x19, 0x411111f0 },
		{ }
	};

	switch (action) {
	case HDA_FIXUP_ACT_PRE_PROBE:
		snd_hda_apply_pincfgs(codec, pincfgs);
		spec->init_amp = ALC_INIT_NONE;
		break;
	}
}

static void alc260_fixup_fsc_s7020(struct hda_codec *codec,
				   const struct hda_fixup *fix, int action)
{
	struct alc_spec *spec = codec->spec;
	if (action == HDA_FIXUP_ACT_PRE_PROBE)
		spec->init_amp = ALC_INIT_NONE;
}

static void alc260_fixup_fsc_s7020_jwse(struct hda_codec *codec,
				   const struct hda_fixup *fix, int action)
{
	struct alc_spec *spec = codec->spec;
	if (action == HDA_FIXUP_ACT_PRE_PROBE) {
		spec->gen.add_jack_modes = 1;
		spec->gen.hp_mic = 1;
	}
}

static const struct hda_fixup alc260_fixups[] = {
	[ALC260_FIXUP_HP_DC5750] = {
		.type = HDA_FIXUP_PINS,
		.v.pins = (const struct hda_pintbl[]) {
			{ 0x11, 0x90130110 }, /* speaker */
			{ }
		}
	},
	[ALC260_FIXUP_HP_PIN_0F] = {
		.type = HDA_FIXUP_PINS,
		.v.pins = (const struct hda_pintbl[]) {
			{ 0x0f, 0x01214000 }, /* HP */
			{ }
		}
	},
	[ALC260_FIXUP_COEF] = {
		.type = HDA_FIXUP_VERBS,
		.v.verbs = (const struct hda_verb[]) {
			{ 0x1a, AC_VERB_SET_COEF_INDEX, 0x07 },
			{ 0x1a, AC_VERB_SET_PROC_COEF,  0x3040 },
			{ }
		},
	},
	[ALC260_FIXUP_GPIO1] = {
		.type = HDA_FIXUP_FUNC,
		.v.func = alc_fixup_gpio1,
	},
	[ALC260_FIXUP_GPIO1_TOGGLE] = {
		.type = HDA_FIXUP_FUNC,
		.v.func = alc260_fixup_gpio1_toggle,
		.chained = true,
		.chain_id = ALC260_FIXUP_HP_PIN_0F,
	},
	[ALC260_FIXUP_REPLACER] = {
		.type = HDA_FIXUP_VERBS,
		.v.verbs = (const struct hda_verb[]) {
			{ 0x1a, AC_VERB_SET_COEF_INDEX, 0x07 },
			{ 0x1a, AC_VERB_SET_PROC_COEF,  0x3050 },
			{ }
		},
		.chained = true,
		.chain_id = ALC260_FIXUP_GPIO1_TOGGLE,
	},
	[ALC260_FIXUP_HP_B1900] = {
		.type = HDA_FIXUP_FUNC,
		.v.func = alc260_fixup_gpio1_toggle,
		.chained = true,
		.chain_id = ALC260_FIXUP_COEF,
	},
	[ALC260_FIXUP_KN1] = {
		.type = HDA_FIXUP_FUNC,
		.v.func = alc260_fixup_kn1,
	},
	[ALC260_FIXUP_FSC_S7020] = {
		.type = HDA_FIXUP_FUNC,
		.v.func = alc260_fixup_fsc_s7020,
	},
	[ALC260_FIXUP_FSC_S7020_JWSE] = {
		.type = HDA_FIXUP_FUNC,
		.v.func = alc260_fixup_fsc_s7020_jwse,
		.chained = true,
		.chain_id = ALC260_FIXUP_FSC_S7020,
	},
	[ALC260_FIXUP_VAIO_PINS] = {
		.type = HDA_FIXUP_PINS,
		.v.pins = (const struct hda_pintbl[]) {
			/* Pin configs are missing completely on some VAIOs */
			{ 0x0f, 0x01211020 },
			{ 0x10, 0x0001003f },
			{ 0x11, 0x411111f0 },
			{ 0x12, 0x01a15930 },
			{ 0x13, 0x411111f0 },
			{ 0x14, 0x411111f0 },
			{ 0x15, 0x411111f0 },
			{ 0x16, 0x411111f0 },
			{ 0x17, 0x411111f0 },
			{ 0x18, 0x411111f0 },
			{ 0x19, 0x411111f0 },
			{ }
		}
	},
};

static const struct snd_pci_quirk alc260_fixup_tbl[] = {
	SND_PCI_QUIRK(0x1025, 0x007b, "Acer C20x", ALC260_FIXUP_GPIO1),
	SND_PCI_QUIRK(0x1025, 0x007f, "Acer Aspire 9500", ALC260_FIXUP_COEF),
	SND_PCI_QUIRK(0x1025, 0x008f, "Acer", ALC260_FIXUP_GPIO1),
	SND_PCI_QUIRK(0x103c, 0x280a, "HP dc5750", ALC260_FIXUP_HP_DC5750),
	SND_PCI_QUIRK(0x103c, 0x30ba, "HP Presario B1900", ALC260_FIXUP_HP_B1900),
	SND_PCI_QUIRK(0x104d, 0x81bb, "Sony VAIO", ALC260_FIXUP_VAIO_PINS),
	SND_PCI_QUIRK(0x104d, 0x81e2, "Sony VAIO TX", ALC260_FIXUP_HP_PIN_0F),
	SND_PCI_QUIRK(0x10cf, 0x1326, "FSC LifeBook S7020", ALC260_FIXUP_FSC_S7020),
	SND_PCI_QUIRK(0x1509, 0x4540, "Favorit 100XS", ALC260_FIXUP_GPIO1),
	SND_PCI_QUIRK(0x152d, 0x0729, "Quanta KN1", ALC260_FIXUP_KN1),
	SND_PCI_QUIRK(0x161f, 0x2057, "Replacer 672V", ALC260_FIXUP_REPLACER),
	SND_PCI_QUIRK(0x1631, 0xc017, "PB V7900", ALC260_FIXUP_COEF),
	{}
};

static const struct hda_model_fixup alc260_fixup_models[] = {
	{.id = ALC260_FIXUP_GPIO1, .name = "gpio1"},
	{.id = ALC260_FIXUP_COEF, .name = "coef"},
	{.id = ALC260_FIXUP_FSC_S7020, .name = "fujitsu"},
	{.id = ALC260_FIXUP_FSC_S7020_JWSE, .name = "fujitsu-jwse"},
	{}
};

/*
 */
static int patch_alc260(struct hda_codec *codec)
{
	struct alc_spec *spec;
	int err;

	err = alc_alloc_spec(codec, 0x07);
	if (err < 0)
		return err;

	spec = codec->spec;
	/* as quite a few machines require HP amp for speaker outputs,
	 * it's easier to enable it unconditionally; even if it's unneeded,
	 * it's almost harmless.
	 */
	spec->gen.prefer_hp_amp = 1;
	spec->gen.beep_nid = 0x01;

	spec->shutup = alc_eapd_shutup;

	snd_hda_pick_fixup(codec, alc260_fixup_models, alc260_fixup_tbl,
			   alc260_fixups);
	snd_hda_apply_fixup(codec, HDA_FIXUP_ACT_PRE_PROBE);

	/* automatic parse from the BIOS config */
	err = alc260_parse_auto_config(codec);
	if (err < 0)
		goto error;

	if (!spec->gen.no_analog) {
		err = set_beep_amp(spec, 0x07, 0x05, HDA_INPUT);
		if (err < 0)
			goto error;
	}

	snd_hda_apply_fixup(codec, HDA_FIXUP_ACT_PROBE);

	return 0;

 error:
	alc_free(codec);
	return err;
}


/*
 * ALC882/883/885/888/889 support
 *
 * ALC882 is almost identical with ALC880 but has cleaner and more flexible
 * configuration.  Each pin widget can choose any input DACs and a mixer.
 * Each ADC is connected from a mixer of all inputs.  This makes possible
 * 6-channel independent captures.
 *
 * In addition, an independent DAC for the multi-playback (not used in this
 * driver yet).
 */

/*
 * Pin config fixes
 */
enum {
	ALC882_FIXUP_ABIT_AW9D_MAX,
	ALC882_FIXUP_LENOVO_Y530,
	ALC882_FIXUP_PB_M5210,
	ALC882_FIXUP_ACER_ASPIRE_7736,
	ALC882_FIXUP_ASUS_W90V,
	ALC889_FIXUP_CD,
	ALC889_FIXUP_FRONT_HP_NO_PRESENCE,
	ALC889_FIXUP_VAIO_TT,
	ALC888_FIXUP_EEE1601,
	ALC882_FIXUP_EAPD,
	ALC883_FIXUP_EAPD,
	ALC883_FIXUP_ACER_EAPD,
	ALC882_FIXUP_GPIO1,
	ALC882_FIXUP_GPIO2,
	ALC882_FIXUP_GPIO3,
	ALC889_FIXUP_COEF,
	ALC882_FIXUP_ASUS_W2JC,
	ALC882_FIXUP_ACER_ASPIRE_4930G,
	ALC882_FIXUP_ACER_ASPIRE_8930G,
	ALC882_FIXUP_ASPIRE_8930G_VERBS,
	ALC885_FIXUP_MACPRO_GPIO,
	ALC889_FIXUP_DAC_ROUTE,
	ALC889_FIXUP_MBP_VREF,
	ALC889_FIXUP_IMAC91_VREF,
	ALC889_FIXUP_MBA11_VREF,
	ALC889_FIXUP_MBA21_VREF,
	ALC889_FIXUP_MP11_VREF,
	ALC889_FIXUP_MP41_VREF,
	ALC882_FIXUP_INV_DMIC,
	ALC882_FIXUP_NO_PRIMARY_HP,
	ALC887_FIXUP_ASUS_BASS,
	ALC887_FIXUP_BASS_CHMAP,
	ALC1220_FIXUP_GB_DUAL_CODECS,
	ALC1220_FIXUP_CLEVO_P950,
};

static void alc889_fixup_coef(struct hda_codec *codec,
			      const struct hda_fixup *fix, int action)
{
	if (action != HDA_FIXUP_ACT_INIT)
		return;
	alc_update_coef_idx(codec, 7, 0, 0x2030);
}

/* set up GPIO at initialization */
static void alc885_fixup_macpro_gpio(struct hda_codec *codec,
				     const struct hda_fixup *fix, int action)
{
	struct alc_spec *spec = codec->spec;

	spec->gpio_write_delay = true;
	alc_fixup_gpio3(codec, fix, action);
}

/* Fix the connection of some pins for ALC889:
 * At least, Acer Aspire 5935 shows the connections to DAC3/4 don't
 * work correctly (bko#42740)
 */
static void alc889_fixup_dac_route(struct hda_codec *codec,
				   const struct hda_fixup *fix, int action)
{
	if (action == HDA_FIXUP_ACT_PRE_PROBE) {
		/* fake the connections during parsing the tree */
		hda_nid_t conn1[2] = { 0x0c, 0x0d };
		hda_nid_t conn2[2] = { 0x0e, 0x0f };
		snd_hda_override_conn_list(codec, 0x14, 2, conn1);
		snd_hda_override_conn_list(codec, 0x15, 2, conn1);
		snd_hda_override_conn_list(codec, 0x18, 2, conn2);
		snd_hda_override_conn_list(codec, 0x1a, 2, conn2);
	} else if (action == HDA_FIXUP_ACT_PROBE) {
		/* restore the connections */
		hda_nid_t conn[5] = { 0x0c, 0x0d, 0x0e, 0x0f, 0x26 };
		snd_hda_override_conn_list(codec, 0x14, 5, conn);
		snd_hda_override_conn_list(codec, 0x15, 5, conn);
		snd_hda_override_conn_list(codec, 0x18, 5, conn);
		snd_hda_override_conn_list(codec, 0x1a, 5, conn);
	}
}

/* Set VREF on HP pin */
static void alc889_fixup_mbp_vref(struct hda_codec *codec,
				  const struct hda_fixup *fix, int action)
{
	struct alc_spec *spec = codec->spec;
	static hda_nid_t nids[3] = { 0x14, 0x15, 0x19 };
	int i;

	if (action != HDA_FIXUP_ACT_INIT)
		return;
	for (i = 0; i < ARRAY_SIZE(nids); i++) {
		unsigned int val = snd_hda_codec_get_pincfg(codec, nids[i]);
		if (get_defcfg_device(val) != AC_JACK_HP_OUT)
			continue;
		val = snd_hda_codec_get_pin_target(codec, nids[i]);
		val |= AC_PINCTL_VREF_80;
		snd_hda_set_pin_ctl(codec, nids[i], val);
		spec->gen.keep_vref_in_automute = 1;
		break;
	}
}

static void alc889_fixup_mac_pins(struct hda_codec *codec,
				  const hda_nid_t *nids, int num_nids)
{
	struct alc_spec *spec = codec->spec;
	int i;

	for (i = 0; i < num_nids; i++) {
		unsigned int val;
		val = snd_hda_codec_get_pin_target(codec, nids[i]);
		val |= AC_PINCTL_VREF_50;
		snd_hda_set_pin_ctl(codec, nids[i], val);
	}
	spec->gen.keep_vref_in_automute = 1;
}

/* Set VREF on speaker pins on imac91 */
static void alc889_fixup_imac91_vref(struct hda_codec *codec,
				     const struct hda_fixup *fix, int action)
{
	static hda_nid_t nids[2] = { 0x18, 0x1a };

	if (action == HDA_FIXUP_ACT_INIT)
		alc889_fixup_mac_pins(codec, nids, ARRAY_SIZE(nids));
}

/* Set VREF on speaker pins on mba11 */
static void alc889_fixup_mba11_vref(struct hda_codec *codec,
				    const struct hda_fixup *fix, int action)
{
	static hda_nid_t nids[1] = { 0x18 };

	if (action == HDA_FIXUP_ACT_INIT)
		alc889_fixup_mac_pins(codec, nids, ARRAY_SIZE(nids));
}

/* Set VREF on speaker pins on mba21 */
static void alc889_fixup_mba21_vref(struct hda_codec *codec,
				    const struct hda_fixup *fix, int action)
{
	static hda_nid_t nids[2] = { 0x18, 0x19 };

	if (action == HDA_FIXUP_ACT_INIT)
		alc889_fixup_mac_pins(codec, nids, ARRAY_SIZE(nids));
}

/* Don't take HP output as primary
 * Strangely, the speaker output doesn't work on Vaio Z and some Vaio
 * all-in-one desktop PCs (for example VGC-LN51JGB) through DAC 0x05
 */
static void alc882_fixup_no_primary_hp(struct hda_codec *codec,
				       const struct hda_fixup *fix, int action)
{
	struct alc_spec *spec = codec->spec;
	if (action == HDA_FIXUP_ACT_PRE_PROBE) {
		spec->gen.no_primary_hp = 1;
		spec->gen.no_multi_io = 1;
	}
}

static void alc_fixup_bass_chmap(struct hda_codec *codec,
				 const struct hda_fixup *fix, int action);

/* For dual-codec configuration, we need to disable some features to avoid
 * conflicts of kctls and PCM streams
 */
static void alc_fixup_dual_codecs(struct hda_codec *codec,
				  const struct hda_fixup *fix, int action)
{
	struct alc_spec *spec = codec->spec;

	if (action != HDA_FIXUP_ACT_PRE_PROBE)
		return;
	/* disable vmaster */
	spec->gen.suppress_vmaster = 1;
	/* auto-mute and auto-mic switch don't work with multiple codecs */
	spec->gen.suppress_auto_mute = 1;
	spec->gen.suppress_auto_mic = 1;
	/* disable aamix as well */
	spec->gen.mixer_nid = 0;
	/* add location prefix to avoid conflicts */
	codec->force_pin_prefix = 1;
}

static void rename_ctl(struct hda_codec *codec, const char *oldname,
		       const char *newname)
{
	struct snd_kcontrol *kctl;

	kctl = snd_hda_find_mixer_ctl(codec, oldname);
	if (kctl)
		strcpy(kctl->id.name, newname);
}

static void alc1220_fixup_gb_dual_codecs(struct hda_codec *codec,
					 const struct hda_fixup *fix,
					 int action)
{
	alc_fixup_dual_codecs(codec, fix, action);
	switch (action) {
	case HDA_FIXUP_ACT_PRE_PROBE:
		/* override card longname to provide a unique UCM profile */
		strcpy(codec->card->longname, "HDAudio-Gigabyte-ALC1220DualCodecs");
		break;
	case HDA_FIXUP_ACT_BUILD:
		/* rename Capture controls depending on the codec */
		rename_ctl(codec, "Capture Volume",
			   codec->addr == 0 ?
			   "Rear-Panel Capture Volume" :
			   "Front-Panel Capture Volume");
		rename_ctl(codec, "Capture Switch",
			   codec->addr == 0 ?
			   "Rear-Panel Capture Switch" :
			   "Front-Panel Capture Switch");
		break;
	}
}

static void alc1220_fixup_clevo_p950(struct hda_codec *codec,
				     const struct hda_fixup *fix,
				     int action)
{
	hda_nid_t conn1[1] = { 0x0c };

	if (action != HDA_FIXUP_ACT_PRE_PROBE)
		return;

	alc_update_coef_idx(codec, 0x7, 0, 0x3c3);
	/* We therefore want to make sure 0x14 (front headphone) and
	 * 0x1b (speakers) use the stereo DAC 0x02
	 */
	snd_hda_override_conn_list(codec, 0x14, 1, conn1);
	snd_hda_override_conn_list(codec, 0x1b, 1, conn1);
}

static const struct hda_fixup alc882_fixups[] = {
	[ALC882_FIXUP_ABIT_AW9D_MAX] = {
		.type = HDA_FIXUP_PINS,
		.v.pins = (const struct hda_pintbl[]) {
			{ 0x15, 0x01080104 }, /* side */
			{ 0x16, 0x01011012 }, /* rear */
			{ 0x17, 0x01016011 }, /* clfe */
			{ }
		}
	},
	[ALC882_FIXUP_LENOVO_Y530] = {
		.type = HDA_FIXUP_PINS,
		.v.pins = (const struct hda_pintbl[]) {
			{ 0x15, 0x99130112 }, /* rear int speakers */
			{ 0x16, 0x99130111 }, /* subwoofer */
			{ }
		}
	},
	[ALC882_FIXUP_PB_M5210] = {
		.type = HDA_FIXUP_PINCTLS,
		.v.pins = (const struct hda_pintbl[]) {
			{ 0x19, PIN_VREF50 },
			{}
		}
	},
	[ALC882_FIXUP_ACER_ASPIRE_7736] = {
		.type = HDA_FIXUP_FUNC,
		.v.func = alc_fixup_sku_ignore,
	},
	[ALC882_FIXUP_ASUS_W90V] = {
		.type = HDA_FIXUP_PINS,
		.v.pins = (const struct hda_pintbl[]) {
			{ 0x16, 0x99130110 }, /* fix sequence for CLFE */
			{ }
		}
	},
	[ALC889_FIXUP_CD] = {
		.type = HDA_FIXUP_PINS,
		.v.pins = (const struct hda_pintbl[]) {
			{ 0x1c, 0x993301f0 }, /* CD */
			{ }
		}
	},
	[ALC889_FIXUP_FRONT_HP_NO_PRESENCE] = {
		.type = HDA_FIXUP_PINS,
		.v.pins = (const struct hda_pintbl[]) {
			{ 0x1b, 0x02214120 }, /* Front HP jack is flaky, disable jack detect */
			{ }
		},
		.chained = true,
		.chain_id = ALC889_FIXUP_CD,
	},
	[ALC889_FIXUP_VAIO_TT] = {
		.type = HDA_FIXUP_PINS,
		.v.pins = (const struct hda_pintbl[]) {
			{ 0x17, 0x90170111 }, /* hidden surround speaker */
			{ }
		}
	},
	[ALC888_FIXUP_EEE1601] = {
		.type = HDA_FIXUP_VERBS,
		.v.verbs = (const struct hda_verb[]) {
			{ 0x20, AC_VERB_SET_COEF_INDEX, 0x0b },
			{ 0x20, AC_VERB_SET_PROC_COEF,  0x0838 },
			{ }
		}
	},
	[ALC882_FIXUP_EAPD] = {
		.type = HDA_FIXUP_VERBS,
		.v.verbs = (const struct hda_verb[]) {
			/* change to EAPD mode */
			{ 0x20, AC_VERB_SET_COEF_INDEX, 0x07 },
			{ 0x20, AC_VERB_SET_PROC_COEF, 0x3060 },
			{ }
		}
	},
	[ALC883_FIXUP_EAPD] = {
		.type = HDA_FIXUP_VERBS,
		.v.verbs = (const struct hda_verb[]) {
			/* change to EAPD mode */
			{ 0x20, AC_VERB_SET_COEF_INDEX, 0x07 },
			{ 0x20, AC_VERB_SET_PROC_COEF, 0x3070 },
			{ }
		}
	},
	[ALC883_FIXUP_ACER_EAPD] = {
		.type = HDA_FIXUP_VERBS,
		.v.verbs = (const struct hda_verb[]) {
			/* eanable EAPD on Acer laptops */
			{ 0x20, AC_VERB_SET_COEF_INDEX, 0x07 },
			{ 0x20, AC_VERB_SET_PROC_COEF, 0x3050 },
			{ }
		}
	},
	[ALC882_FIXUP_GPIO1] = {
		.type = HDA_FIXUP_FUNC,
		.v.func = alc_fixup_gpio1,
	},
	[ALC882_FIXUP_GPIO2] = {
		.type = HDA_FIXUP_FUNC,
		.v.func = alc_fixup_gpio2,
	},
	[ALC882_FIXUP_GPIO3] = {
		.type = HDA_FIXUP_FUNC,
		.v.func = alc_fixup_gpio3,
	},
	[ALC882_FIXUP_ASUS_W2JC] = {
		.type = HDA_FIXUP_FUNC,
		.v.func = alc_fixup_gpio1,
		.chained = true,
		.chain_id = ALC882_FIXUP_EAPD,
	},
	[ALC889_FIXUP_COEF] = {
		.type = HDA_FIXUP_FUNC,
		.v.func = alc889_fixup_coef,
	},
	[ALC882_FIXUP_ACER_ASPIRE_4930G] = {
		.type = HDA_FIXUP_PINS,
		.v.pins = (const struct hda_pintbl[]) {
			{ 0x16, 0x99130111 }, /* CLFE speaker */
			{ 0x17, 0x99130112 }, /* surround speaker */
			{ }
		},
		.chained = true,
		.chain_id = ALC882_FIXUP_GPIO1,
	},
	[ALC882_FIXUP_ACER_ASPIRE_8930G] = {
		.type = HDA_FIXUP_PINS,
		.v.pins = (const struct hda_pintbl[]) {
			{ 0x16, 0x99130111 }, /* CLFE speaker */
			{ 0x1b, 0x99130112 }, /* surround speaker */
			{ }
		},
		.chained = true,
		.chain_id = ALC882_FIXUP_ASPIRE_8930G_VERBS,
	},
	[ALC882_FIXUP_ASPIRE_8930G_VERBS] = {
		/* additional init verbs for Acer Aspire 8930G */
		.type = HDA_FIXUP_VERBS,
		.v.verbs = (const struct hda_verb[]) {
			/* Enable all DACs */
			/* DAC DISABLE/MUTE 1? */
			/*  setting bits 1-5 disables DAC nids 0x02-0x06
			 *  apparently. Init=0x38 */
			{ 0x20, AC_VERB_SET_COEF_INDEX, 0x03 },
			{ 0x20, AC_VERB_SET_PROC_COEF, 0x0000 },
			/* DAC DISABLE/MUTE 2? */
			/*  some bit here disables the other DACs.
			 *  Init=0x4900 */
			{ 0x20, AC_VERB_SET_COEF_INDEX, 0x08 },
			{ 0x20, AC_VERB_SET_PROC_COEF, 0x0000 },
			/* DMIC fix
			 * This laptop has a stereo digital microphone.
			 * The mics are only 1cm apart which makes the stereo
			 * useless. However, either the mic or the ALC889
			 * makes the signal become a difference/sum signal
			 * instead of standard stereo, which is annoying.
			 * So instead we flip this bit which makes the
			 * codec replicate the sum signal to both channels,
			 * turning it into a normal mono mic.
			 */
			/* DMIC_CONTROL? Init value = 0x0001 */
			{ 0x20, AC_VERB_SET_COEF_INDEX, 0x0b },
			{ 0x20, AC_VERB_SET_PROC_COEF, 0x0003 },
			{ 0x20, AC_VERB_SET_COEF_INDEX, 0x07 },
			{ 0x20, AC_VERB_SET_PROC_COEF, 0x3050 },
			{ }
		},
		.chained = true,
		.chain_id = ALC882_FIXUP_GPIO1,
	},
	[ALC885_FIXUP_MACPRO_GPIO] = {
		.type = HDA_FIXUP_FUNC,
		.v.func = alc885_fixup_macpro_gpio,
	},
	[ALC889_FIXUP_DAC_ROUTE] = {
		.type = HDA_FIXUP_FUNC,
		.v.func = alc889_fixup_dac_route,
	},
	[ALC889_FIXUP_MBP_VREF] = {
		.type = HDA_FIXUP_FUNC,
		.v.func = alc889_fixup_mbp_vref,
		.chained = true,
		.chain_id = ALC882_FIXUP_GPIO1,
	},
	[ALC889_FIXUP_IMAC91_VREF] = {
		.type = HDA_FIXUP_FUNC,
		.v.func = alc889_fixup_imac91_vref,
		.chained = true,
		.chain_id = ALC882_FIXUP_GPIO1,
	},
	[ALC889_FIXUP_MBA11_VREF] = {
		.type = HDA_FIXUP_FUNC,
		.v.func = alc889_fixup_mba11_vref,
		.chained = true,
		.chain_id = ALC889_FIXUP_MBP_VREF,
	},
	[ALC889_FIXUP_MBA21_VREF] = {
		.type = HDA_FIXUP_FUNC,
		.v.func = alc889_fixup_mba21_vref,
		.chained = true,
		.chain_id = ALC889_FIXUP_MBP_VREF,
	},
	[ALC889_FIXUP_MP11_VREF] = {
		.type = HDA_FIXUP_FUNC,
		.v.func = alc889_fixup_mba11_vref,
		.chained = true,
		.chain_id = ALC885_FIXUP_MACPRO_GPIO,
	},
	[ALC889_FIXUP_MP41_VREF] = {
		.type = HDA_FIXUP_FUNC,
		.v.func = alc889_fixup_mbp_vref,
		.chained = true,
		.chain_id = ALC885_FIXUP_MACPRO_GPIO,
	},
	[ALC882_FIXUP_INV_DMIC] = {
		.type = HDA_FIXUP_FUNC,
		.v.func = alc_fixup_inv_dmic,
	},
	[ALC882_FIXUP_NO_PRIMARY_HP] = {
		.type = HDA_FIXUP_FUNC,
		.v.func = alc882_fixup_no_primary_hp,
	},
	[ALC887_FIXUP_ASUS_BASS] = {
		.type = HDA_FIXUP_PINS,
		.v.pins = (const struct hda_pintbl[]) {
			{0x16, 0x99130130}, /* bass speaker */
			{}
		},
		.chained = true,
		.chain_id = ALC887_FIXUP_BASS_CHMAP,
	},
	[ALC887_FIXUP_BASS_CHMAP] = {
		.type = HDA_FIXUP_FUNC,
		.v.func = alc_fixup_bass_chmap,
	},
	[ALC1220_FIXUP_GB_DUAL_CODECS] = {
		.type = HDA_FIXUP_FUNC,
		.v.func = alc1220_fixup_gb_dual_codecs,
	},
	[ALC1220_FIXUP_CLEVO_P950] = {
		.type = HDA_FIXUP_FUNC,
		.v.func = alc1220_fixup_clevo_p950,
	},
};

static const struct snd_pci_quirk alc882_fixup_tbl[] = {
	SND_PCI_QUIRK(0x1025, 0x006c, "Acer Aspire 9810", ALC883_FIXUP_ACER_EAPD),
	SND_PCI_QUIRK(0x1025, 0x0090, "Acer Aspire", ALC883_FIXUP_ACER_EAPD),
	SND_PCI_QUIRK(0x1025, 0x0107, "Acer Aspire", ALC883_FIXUP_ACER_EAPD),
	SND_PCI_QUIRK(0x1025, 0x010a, "Acer Ferrari 5000", ALC883_FIXUP_ACER_EAPD),
	SND_PCI_QUIRK(0x1025, 0x0110, "Acer Aspire", ALC883_FIXUP_ACER_EAPD),
	SND_PCI_QUIRK(0x1025, 0x0112, "Acer Aspire 9303", ALC883_FIXUP_ACER_EAPD),
	SND_PCI_QUIRK(0x1025, 0x0121, "Acer Aspire 5920G", ALC883_FIXUP_ACER_EAPD),
	SND_PCI_QUIRK(0x1025, 0x013e, "Acer Aspire 4930G",
		      ALC882_FIXUP_ACER_ASPIRE_4930G),
	SND_PCI_QUIRK(0x1025, 0x013f, "Acer Aspire 5930G",
		      ALC882_FIXUP_ACER_ASPIRE_4930G),
	SND_PCI_QUIRK(0x1025, 0x0145, "Acer Aspire 8930G",
		      ALC882_FIXUP_ACER_ASPIRE_8930G),
	SND_PCI_QUIRK(0x1025, 0x0146, "Acer Aspire 6935G",
		      ALC882_FIXUP_ACER_ASPIRE_8930G),
	SND_PCI_QUIRK(0x1025, 0x015e, "Acer Aspire 6930G",
		      ALC882_FIXUP_ACER_ASPIRE_4930G),
	SND_PCI_QUIRK(0x1025, 0x0166, "Acer Aspire 6530G",
		      ALC882_FIXUP_ACER_ASPIRE_4930G),
	SND_PCI_QUIRK(0x1025, 0x0142, "Acer Aspire 7730G",
		      ALC882_FIXUP_ACER_ASPIRE_4930G),
	SND_PCI_QUIRK(0x1025, 0x0155, "Packard-Bell M5120", ALC882_FIXUP_PB_M5210),
	SND_PCI_QUIRK(0x1025, 0x021e, "Acer Aspire 5739G",
		      ALC882_FIXUP_ACER_ASPIRE_4930G),
	SND_PCI_QUIRK(0x1025, 0x0259, "Acer Aspire 5935", ALC889_FIXUP_DAC_ROUTE),
	SND_PCI_QUIRK(0x1025, 0x026b, "Acer Aspire 8940G", ALC882_FIXUP_ACER_ASPIRE_8930G),
	SND_PCI_QUIRK(0x1025, 0x0296, "Acer Aspire 7736z", ALC882_FIXUP_ACER_ASPIRE_7736),
	SND_PCI_QUIRK(0x1043, 0x13c2, "Asus A7M", ALC882_FIXUP_EAPD),
	SND_PCI_QUIRK(0x1043, 0x1873, "ASUS W90V", ALC882_FIXUP_ASUS_W90V),
	SND_PCI_QUIRK(0x1043, 0x1971, "Asus W2JC", ALC882_FIXUP_ASUS_W2JC),
	SND_PCI_QUIRK(0x1043, 0x835f, "Asus Eee 1601", ALC888_FIXUP_EEE1601),
	SND_PCI_QUIRK(0x1043, 0x84bc, "ASUS ET2700", ALC887_FIXUP_ASUS_BASS),
	SND_PCI_QUIRK(0x1043, 0x8691, "ASUS ROG Ranger VIII", ALC882_FIXUP_GPIO3),
	SND_PCI_QUIRK(0x104d, 0x9047, "Sony Vaio TT", ALC889_FIXUP_VAIO_TT),
	SND_PCI_QUIRK(0x104d, 0x905a, "Sony Vaio Z", ALC882_FIXUP_NO_PRIMARY_HP),
	SND_PCI_QUIRK(0x104d, 0x9060, "Sony Vaio VPCL14M1R", ALC882_FIXUP_NO_PRIMARY_HP),
	SND_PCI_QUIRK(0x104d, 0x9043, "Sony Vaio VGC-LN51JGB", ALC882_FIXUP_NO_PRIMARY_HP),
	SND_PCI_QUIRK(0x104d, 0x9044, "Sony VAIO AiO", ALC882_FIXUP_NO_PRIMARY_HP),

	/* All Apple entries are in codec SSIDs */
	SND_PCI_QUIRK(0x106b, 0x00a0, "MacBookPro 3,1", ALC889_FIXUP_MBP_VREF),
	SND_PCI_QUIRK(0x106b, 0x00a1, "Macbook", ALC889_FIXUP_MBP_VREF),
	SND_PCI_QUIRK(0x106b, 0x00a4, "MacbookPro 4,1", ALC889_FIXUP_MBP_VREF),
	SND_PCI_QUIRK(0x106b, 0x0c00, "Mac Pro", ALC889_FIXUP_MP11_VREF),
	SND_PCI_QUIRK(0x106b, 0x1000, "iMac 24", ALC885_FIXUP_MACPRO_GPIO),
	SND_PCI_QUIRK(0x106b, 0x2800, "AppleTV", ALC885_FIXUP_MACPRO_GPIO),
	SND_PCI_QUIRK(0x106b, 0x2c00, "MacbookPro rev3", ALC889_FIXUP_MBP_VREF),
	SND_PCI_QUIRK(0x106b, 0x3000, "iMac", ALC889_FIXUP_MBP_VREF),
	SND_PCI_QUIRK(0x106b, 0x3200, "iMac 7,1 Aluminum", ALC882_FIXUP_EAPD),
	SND_PCI_QUIRK(0x106b, 0x3400, "MacBookAir 1,1", ALC889_FIXUP_MBA11_VREF),
	SND_PCI_QUIRK(0x106b, 0x3500, "MacBookAir 2,1", ALC889_FIXUP_MBA21_VREF),
	SND_PCI_QUIRK(0x106b, 0x3600, "Macbook 3,1", ALC889_FIXUP_MBP_VREF),
	SND_PCI_QUIRK(0x106b, 0x3800, "MacbookPro 4,1", ALC889_FIXUP_MBP_VREF),
	SND_PCI_QUIRK(0x106b, 0x3e00, "iMac 24 Aluminum", ALC885_FIXUP_MACPRO_GPIO),
	SND_PCI_QUIRK(0x106b, 0x3f00, "Macbook 5,1", ALC889_FIXUP_IMAC91_VREF),
	SND_PCI_QUIRK(0x106b, 0x4000, "MacbookPro 5,1", ALC889_FIXUP_IMAC91_VREF),
	SND_PCI_QUIRK(0x106b, 0x4100, "Macmini 3,1", ALC889_FIXUP_IMAC91_VREF),
	SND_PCI_QUIRK(0x106b, 0x4200, "Mac Pro 4,1/5,1", ALC889_FIXUP_MP41_VREF),
	SND_PCI_QUIRK(0x106b, 0x4300, "iMac 9,1", ALC889_FIXUP_IMAC91_VREF),
	SND_PCI_QUIRK(0x106b, 0x4600, "MacbookPro 5,2", ALC889_FIXUP_IMAC91_VREF),
	SND_PCI_QUIRK(0x106b, 0x4900, "iMac 9,1 Aluminum", ALC889_FIXUP_IMAC91_VREF),
	SND_PCI_QUIRK(0x106b, 0x4a00, "Macbook 5,2", ALC889_FIXUP_MBA11_VREF),

	SND_PCI_QUIRK(0x1071, 0x8258, "Evesham Voyaeger", ALC882_FIXUP_EAPD),
	SND_PCI_QUIRK(0x1458, 0xa002, "Gigabyte EP45-DS3/Z87X-UD3H", ALC889_FIXUP_FRONT_HP_NO_PRESENCE),
	SND_PCI_QUIRK(0x1458, 0xa0b8, "Gigabyte AZ370-Gaming", ALC1220_FIXUP_GB_DUAL_CODECS),
	SND_PCI_QUIRK(0x1462, 0x7350, "MSI-7350", ALC889_FIXUP_CD),
	SND_PCI_QUIRK(0x1462, 0xda57, "MSI Z270-Gaming", ALC1220_FIXUP_GB_DUAL_CODECS),
	SND_PCI_QUIRK_VENDOR(0x1462, "MSI", ALC882_FIXUP_GPIO3),
	SND_PCI_QUIRK(0x147b, 0x107a, "Abit AW9D-MAX", ALC882_FIXUP_ABIT_AW9D_MAX),
	SND_PCI_QUIRK(0x1558, 0x9501, "Clevo P950HR", ALC1220_FIXUP_CLEVO_P950),
	SND_PCI_QUIRK(0x1558, 0x95e1, "Clevo P95xER", ALC1220_FIXUP_CLEVO_P950),
	SND_PCI_QUIRK(0x1558, 0x95e2, "Clevo P950ER", ALC1220_FIXUP_CLEVO_P950),
	SND_PCI_QUIRK_VENDOR(0x1558, "Clevo laptop", ALC882_FIXUP_EAPD),
	SND_PCI_QUIRK(0x161f, 0x2054, "Medion laptop", ALC883_FIXUP_EAPD),
	SND_PCI_QUIRK(0x17aa, 0x3a0d, "Lenovo Y530", ALC882_FIXUP_LENOVO_Y530),
	SND_PCI_QUIRK(0x8086, 0x0022, "DX58SO", ALC889_FIXUP_COEF),
	{}
};

static const struct hda_model_fixup alc882_fixup_models[] = {
	{.id = ALC882_FIXUP_ABIT_AW9D_MAX, .name = "abit-aw9d"},
	{.id = ALC882_FIXUP_LENOVO_Y530, .name = "lenovo-y530"},
	{.id = ALC882_FIXUP_ACER_ASPIRE_7736, .name = "acer-aspire-7736"},
	{.id = ALC882_FIXUP_ASUS_W90V, .name = "asus-w90v"},
	{.id = ALC889_FIXUP_CD, .name = "cd"},
	{.id = ALC889_FIXUP_FRONT_HP_NO_PRESENCE, .name = "no-front-hp"},
	{.id = ALC889_FIXUP_VAIO_TT, .name = "vaio-tt"},
	{.id = ALC888_FIXUP_EEE1601, .name = "eee1601"},
	{.id = ALC882_FIXUP_EAPD, .name = "alc882-eapd"},
	{.id = ALC883_FIXUP_EAPD, .name = "alc883-eapd"},
	{.id = ALC882_FIXUP_GPIO1, .name = "gpio1"},
	{.id = ALC882_FIXUP_GPIO2, .name = "gpio2"},
	{.id = ALC882_FIXUP_GPIO3, .name = "gpio3"},
	{.id = ALC889_FIXUP_COEF, .name = "alc889-coef"},
	{.id = ALC882_FIXUP_ASUS_W2JC, .name = "asus-w2jc"},
	{.id = ALC882_FIXUP_ACER_ASPIRE_4930G, .name = "acer-aspire-4930g"},
	{.id = ALC882_FIXUP_ACER_ASPIRE_8930G, .name = "acer-aspire-8930g"},
	{.id = ALC883_FIXUP_ACER_EAPD, .name = "acer-aspire"},
	{.id = ALC885_FIXUP_MACPRO_GPIO, .name = "macpro-gpio"},
	{.id = ALC889_FIXUP_DAC_ROUTE, .name = "dac-route"},
	{.id = ALC889_FIXUP_MBP_VREF, .name = "mbp-vref"},
	{.id = ALC889_FIXUP_IMAC91_VREF, .name = "imac91-vref"},
	{.id = ALC889_FIXUP_MBA11_VREF, .name = "mba11-vref"},
	{.id = ALC889_FIXUP_MBA21_VREF, .name = "mba21-vref"},
	{.id = ALC889_FIXUP_MP11_VREF, .name = "mp11-vref"},
	{.id = ALC889_FIXUP_MP41_VREF, .name = "mp41-vref"},
	{.id = ALC882_FIXUP_INV_DMIC, .name = "inv-dmic"},
	{.id = ALC882_FIXUP_NO_PRIMARY_HP, .name = "no-primary-hp"},
	{.id = ALC887_FIXUP_ASUS_BASS, .name = "asus-bass"},
	{.id = ALC1220_FIXUP_GB_DUAL_CODECS, .name = "dual-codecs"},
	{.id = ALC1220_FIXUP_CLEVO_P950, .name = "clevo-p950"},
	{}
};

/*
 * BIOS auto configuration
 */
/* almost identical with ALC880 parser... */
static int alc882_parse_auto_config(struct hda_codec *codec)
{
	static const hda_nid_t alc882_ignore[] = { 0x1d, 0 };
	static const hda_nid_t alc882_ssids[] = { 0x15, 0x1b, 0x14, 0 };
	return alc_parse_auto_config(codec, alc882_ignore, alc882_ssids);
}

/*
 */
static int patch_alc882(struct hda_codec *codec)
{
	struct alc_spec *spec;
	int err;

	err = alc_alloc_spec(codec, 0x0b);
	if (err < 0)
		return err;

	spec = codec->spec;

	switch (codec->core.vendor_id) {
	case 0x10ec0882:
	case 0x10ec0885:
	case 0x10ec0900:
	case 0x10ec1220:
		break;
	default:
		/* ALC883 and variants */
		alc_fix_pll_init(codec, 0x20, 0x0a, 10);
		break;
	}

	snd_hda_pick_fixup(codec, alc882_fixup_models, alc882_fixup_tbl,
		       alc882_fixups);
	snd_hda_apply_fixup(codec, HDA_FIXUP_ACT_PRE_PROBE);

	alc_auto_parse_customize_define(codec);

	if (has_cdefine_beep(codec))
		spec->gen.beep_nid = 0x01;

	/* automatic parse from the BIOS config */
	err = alc882_parse_auto_config(codec);
	if (err < 0)
		goto error;

	if (!spec->gen.no_analog && spec->gen.beep_nid) {
		err = set_beep_amp(spec, 0x0b, 0x05, HDA_INPUT);
		if (err < 0)
			goto error;
	}

	snd_hda_apply_fixup(codec, HDA_FIXUP_ACT_PROBE);

	return 0;

 error:
	alc_free(codec);
	return err;
}


/*
 * ALC262 support
 */
static int alc262_parse_auto_config(struct hda_codec *codec)
{
	static const hda_nid_t alc262_ignore[] = { 0x1d, 0 };
	static const hda_nid_t alc262_ssids[] = { 0x15, 0x1b, 0x14, 0 };
	return alc_parse_auto_config(codec, alc262_ignore, alc262_ssids);
}

/*
 * Pin config fixes
 */
enum {
	ALC262_FIXUP_FSC_H270,
	ALC262_FIXUP_FSC_S7110,
	ALC262_FIXUP_HP_Z200,
	ALC262_FIXUP_TYAN,
	ALC262_FIXUP_LENOVO_3000,
	ALC262_FIXUP_BENQ,
	ALC262_FIXUP_BENQ_T31,
	ALC262_FIXUP_INV_DMIC,
	ALC262_FIXUP_INTEL_BAYLEYBAY,
};

static const struct hda_fixup alc262_fixups[] = {
	[ALC262_FIXUP_FSC_H270] = {
		.type = HDA_FIXUP_PINS,
		.v.pins = (const struct hda_pintbl[]) {
			{ 0x14, 0x99130110 }, /* speaker */
			{ 0x15, 0x0221142f }, /* front HP */
			{ 0x1b, 0x0121141f }, /* rear HP */
			{ }
		}
	},
	[ALC262_FIXUP_FSC_S7110] = {
		.type = HDA_FIXUP_PINS,
		.v.pins = (const struct hda_pintbl[]) {
			{ 0x15, 0x90170110 }, /* speaker */
			{ }
		},
		.chained = true,
		.chain_id = ALC262_FIXUP_BENQ,
	},
	[ALC262_FIXUP_HP_Z200] = {
		.type = HDA_FIXUP_PINS,
		.v.pins = (const struct hda_pintbl[]) {
			{ 0x16, 0x99130120 }, /* internal speaker */
			{ }
		}
	},
	[ALC262_FIXUP_TYAN] = {
		.type = HDA_FIXUP_PINS,
		.v.pins = (const struct hda_pintbl[]) {
			{ 0x14, 0x1993e1f0 }, /* int AUX */
			{ }
		}
	},
	[ALC262_FIXUP_LENOVO_3000] = {
		.type = HDA_FIXUP_PINCTLS,
		.v.pins = (const struct hda_pintbl[]) {
			{ 0x19, PIN_VREF50 },
			{}
		},
		.chained = true,
		.chain_id = ALC262_FIXUP_BENQ,
	},
	[ALC262_FIXUP_BENQ] = {
		.type = HDA_FIXUP_VERBS,
		.v.verbs = (const struct hda_verb[]) {
			{ 0x20, AC_VERB_SET_COEF_INDEX, 0x07 },
			{ 0x20, AC_VERB_SET_PROC_COEF, 0x3070 },
			{}
		}
	},
	[ALC262_FIXUP_BENQ_T31] = {
		.type = HDA_FIXUP_VERBS,
		.v.verbs = (const struct hda_verb[]) {
			{ 0x20, AC_VERB_SET_COEF_INDEX, 0x07 },
			{ 0x20, AC_VERB_SET_PROC_COEF, 0x3050 },
			{}
		}
	},
	[ALC262_FIXUP_INV_DMIC] = {
		.type = HDA_FIXUP_FUNC,
		.v.func = alc_fixup_inv_dmic,
	},
	[ALC262_FIXUP_INTEL_BAYLEYBAY] = {
		.type = HDA_FIXUP_FUNC,
		.v.func = alc_fixup_no_depop_delay,
	},
};

static const struct snd_pci_quirk alc262_fixup_tbl[] = {
	SND_PCI_QUIRK(0x103c, 0x170b, "HP Z200", ALC262_FIXUP_HP_Z200),
	SND_PCI_QUIRK(0x10cf, 0x1397, "Fujitsu Lifebook S7110", ALC262_FIXUP_FSC_S7110),
	SND_PCI_QUIRK(0x10cf, 0x142d, "Fujitsu Lifebook E8410", ALC262_FIXUP_BENQ),
	SND_PCI_QUIRK(0x10f1, 0x2915, "Tyan Thunder n6650W", ALC262_FIXUP_TYAN),
	SND_PCI_QUIRK(0x1734, 0x1141, "FSC ESPRIMO U9210", ALC262_FIXUP_FSC_H270),
	SND_PCI_QUIRK(0x1734, 0x1147, "FSC Celsius H270", ALC262_FIXUP_FSC_H270),
	SND_PCI_QUIRK(0x17aa, 0x384e, "Lenovo 3000", ALC262_FIXUP_LENOVO_3000),
	SND_PCI_QUIRK(0x17ff, 0x0560, "Benq ED8", ALC262_FIXUP_BENQ),
	SND_PCI_QUIRK(0x17ff, 0x058d, "Benq T31-16", ALC262_FIXUP_BENQ_T31),
	SND_PCI_QUIRK(0x8086, 0x7270, "BayleyBay", ALC262_FIXUP_INTEL_BAYLEYBAY),
	{}
};

static const struct hda_model_fixup alc262_fixup_models[] = {
	{.id = ALC262_FIXUP_INV_DMIC, .name = "inv-dmic"},
	{.id = ALC262_FIXUP_FSC_H270, .name = "fsc-h270"},
	{.id = ALC262_FIXUP_FSC_S7110, .name = "fsc-s7110"},
	{.id = ALC262_FIXUP_HP_Z200, .name = "hp-z200"},
	{.id = ALC262_FIXUP_TYAN, .name = "tyan"},
	{.id = ALC262_FIXUP_LENOVO_3000, .name = "lenovo-3000"},
	{.id = ALC262_FIXUP_BENQ, .name = "benq"},
	{.id = ALC262_FIXUP_BENQ_T31, .name = "benq-t31"},
	{.id = ALC262_FIXUP_INTEL_BAYLEYBAY, .name = "bayleybay"},
	{}
};

/*
 */
static int patch_alc262(struct hda_codec *codec)
{
	struct alc_spec *spec;
	int err;

	err = alc_alloc_spec(codec, 0x0b);
	if (err < 0)
		return err;

	spec = codec->spec;
	spec->gen.shared_mic_vref_pin = 0x18;

	spec->shutup = alc_eapd_shutup;

#if 0
	/* pshou 07/11/05  set a zero PCM sample to DAC when FIFO is
	 * under-run
	 */
	alc_update_coefex_idx(codec, 0x1a, 7, 0, 0x80);
#endif
	alc_fix_pll_init(codec, 0x20, 0x0a, 10);

	snd_hda_pick_fixup(codec, alc262_fixup_models, alc262_fixup_tbl,
		       alc262_fixups);
	snd_hda_apply_fixup(codec, HDA_FIXUP_ACT_PRE_PROBE);

	alc_auto_parse_customize_define(codec);

	if (has_cdefine_beep(codec))
		spec->gen.beep_nid = 0x01;

	/* automatic parse from the BIOS config */
	err = alc262_parse_auto_config(codec);
	if (err < 0)
		goto error;

	if (!spec->gen.no_analog && spec->gen.beep_nid) {
		err = set_beep_amp(spec, 0x0b, 0x05, HDA_INPUT);
		if (err < 0)
			goto error;
	}

	snd_hda_apply_fixup(codec, HDA_FIXUP_ACT_PROBE);

	return 0;

 error:
	alc_free(codec);
	return err;
}

/*
 *  ALC268
 */
/* bind Beep switches of both NID 0x0f and 0x10 */
static int alc268_beep_switch_put(struct snd_kcontrol *kcontrol,
				  struct snd_ctl_elem_value *ucontrol)
{
	struct hda_codec *codec = snd_kcontrol_chip(kcontrol);
	unsigned long pval;
	int err;

	mutex_lock(&codec->control_mutex);
	pval = kcontrol->private_value;
	kcontrol->private_value = (pval & ~0xff) | 0x0f;
	err = snd_hda_mixer_amp_switch_put(kcontrol, ucontrol);
	if (err >= 0) {
		kcontrol->private_value = (pval & ~0xff) | 0x10;
		err = snd_hda_mixer_amp_switch_put(kcontrol, ucontrol);
	}
	kcontrol->private_value = pval;
	mutex_unlock(&codec->control_mutex);
	return err;
}

static const struct snd_kcontrol_new alc268_beep_mixer[] = {
	HDA_CODEC_VOLUME("Beep Playback Volume", 0x1d, 0x0, HDA_INPUT),
	{
		.iface = SNDRV_CTL_ELEM_IFACE_MIXER,
		.name = "Beep Playback Switch",
		.subdevice = HDA_SUBDEV_AMP_FLAG,
		.info = snd_hda_mixer_amp_switch_info,
		.get = snd_hda_mixer_amp_switch_get,
		.put = alc268_beep_switch_put,
		.private_value = HDA_COMPOSE_AMP_VAL(0x0f, 3, 1, HDA_INPUT)
	},
};

/* set PCBEEP vol = 0, mute connections */
static const struct hda_verb alc268_beep_init_verbs[] = {
	{0x1d, AC_VERB_SET_AMP_GAIN_MUTE, AMP_IN_UNMUTE(0)},
	{0x0f, AC_VERB_SET_AMP_GAIN_MUTE, AMP_IN_MUTE(1)},
	{0x10, AC_VERB_SET_AMP_GAIN_MUTE, AMP_IN_MUTE(1)},
	{ }
};

enum {
	ALC268_FIXUP_INV_DMIC,
	ALC268_FIXUP_HP_EAPD,
	ALC268_FIXUP_SPDIF,
};

static const struct hda_fixup alc268_fixups[] = {
	[ALC268_FIXUP_INV_DMIC] = {
		.type = HDA_FIXUP_FUNC,
		.v.func = alc_fixup_inv_dmic,
	},
	[ALC268_FIXUP_HP_EAPD] = {
		.type = HDA_FIXUP_VERBS,
		.v.verbs = (const struct hda_verb[]) {
			{0x15, AC_VERB_SET_EAPD_BTLENABLE, 0},
			{}
		}
	},
	[ALC268_FIXUP_SPDIF] = {
		.type = HDA_FIXUP_PINS,
		.v.pins = (const struct hda_pintbl[]) {
			{ 0x1e, 0x014b1180 }, /* enable SPDIF out */
			{}
		}
	},
};

static const struct hda_model_fixup alc268_fixup_models[] = {
	{.id = ALC268_FIXUP_INV_DMIC, .name = "inv-dmic"},
	{.id = ALC268_FIXUP_HP_EAPD, .name = "hp-eapd"},
	{.id = ALC268_FIXUP_SPDIF, .name = "spdif"},
	{}
};

static const struct snd_pci_quirk alc268_fixup_tbl[] = {
	SND_PCI_QUIRK(0x1025, 0x0139, "Acer TravelMate 6293", ALC268_FIXUP_SPDIF),
	SND_PCI_QUIRK(0x1025, 0x015b, "Acer AOA 150 (ZG5)", ALC268_FIXUP_INV_DMIC),
	/* below is codec SSID since multiple Toshiba laptops have the
	 * same PCI SSID 1179:ff00
	 */
	SND_PCI_QUIRK(0x1179, 0xff06, "Toshiba P200", ALC268_FIXUP_HP_EAPD),
	{}
};

/*
 * BIOS auto configuration
 */
static int alc268_parse_auto_config(struct hda_codec *codec)
{
	static const hda_nid_t alc268_ssids[] = { 0x15, 0x1b, 0x14, 0 };
	return alc_parse_auto_config(codec, NULL, alc268_ssids);
}

/*
 */
static int patch_alc268(struct hda_codec *codec)
{
	struct alc_spec *spec;
	int i, err;

	/* ALC268 has no aa-loopback mixer */
	err = alc_alloc_spec(codec, 0);
	if (err < 0)
		return err;

	spec = codec->spec;
	spec->gen.beep_nid = 0x01;

	spec->shutup = alc_eapd_shutup;

	snd_hda_pick_fixup(codec, alc268_fixup_models, alc268_fixup_tbl, alc268_fixups);
	snd_hda_apply_fixup(codec, HDA_FIXUP_ACT_PRE_PROBE);

	/* automatic parse from the BIOS config */
	err = alc268_parse_auto_config(codec);
	if (err < 0)
		goto error;

	if (err > 0 && !spec->gen.no_analog &&
	    spec->gen.autocfg.speaker_pins[0] != 0x1d) {
		for (i = 0; i < ARRAY_SIZE(alc268_beep_mixer); i++) {
			if (!snd_hda_gen_add_kctl(&spec->gen, NULL,
						  &alc268_beep_mixer[i])) {
				err = -ENOMEM;
				goto error;
			}
		}
		snd_hda_add_verbs(codec, alc268_beep_init_verbs);
		if (!query_amp_caps(codec, 0x1d, HDA_INPUT))
			/* override the amp caps for beep generator */
			snd_hda_override_amp_caps(codec, 0x1d, HDA_INPUT,
					  (0x0c << AC_AMPCAP_OFFSET_SHIFT) |
					  (0x0c << AC_AMPCAP_NUM_STEPS_SHIFT) |
					  (0x07 << AC_AMPCAP_STEP_SIZE_SHIFT) |
					  (0 << AC_AMPCAP_MUTE_SHIFT));
	}

	snd_hda_apply_fixup(codec, HDA_FIXUP_ACT_PROBE);

	return 0;

 error:
	alc_free(codec);
	return err;
}

/*
 * ALC269
 */

static const struct hda_pcm_stream alc269_44k_pcm_analog_playback = {
	.rates = SNDRV_PCM_RATE_44100, /* fixed rate */
};

static const struct hda_pcm_stream alc269_44k_pcm_analog_capture = {
	.rates = SNDRV_PCM_RATE_44100, /* fixed rate */
};

/* different alc269-variants */
enum {
	ALC269_TYPE_ALC269VA,
	ALC269_TYPE_ALC269VB,
	ALC269_TYPE_ALC269VC,
	ALC269_TYPE_ALC269VD,
	ALC269_TYPE_ALC280,
	ALC269_TYPE_ALC282,
	ALC269_TYPE_ALC283,
	ALC269_TYPE_ALC284,
	ALC269_TYPE_ALC293,
	ALC269_TYPE_ALC286,
	ALC269_TYPE_ALC298,
	ALC269_TYPE_ALC255,
	ALC269_TYPE_ALC256,
	ALC269_TYPE_ALC257,
	ALC269_TYPE_ALC215,
	ALC269_TYPE_ALC225,
	ALC269_TYPE_ALC294,
	ALC269_TYPE_ALC300,
	ALC269_TYPE_ALC700,
};

/*
 * BIOS auto configuration
 */
static int alc269_parse_auto_config(struct hda_codec *codec)
{
	static const hda_nid_t alc269_ignore[] = { 0x1d, 0 };
	static const hda_nid_t alc269_ssids[] = { 0, 0x1b, 0x14, 0x21 };
	static const hda_nid_t alc269va_ssids[] = { 0x15, 0x1b, 0x14, 0 };
	struct alc_spec *spec = codec->spec;
	const hda_nid_t *ssids;

	switch (spec->codec_variant) {
	case ALC269_TYPE_ALC269VA:
	case ALC269_TYPE_ALC269VC:
	case ALC269_TYPE_ALC280:
	case ALC269_TYPE_ALC284:
	case ALC269_TYPE_ALC293:
		ssids = alc269va_ssids;
		break;
	case ALC269_TYPE_ALC269VB:
	case ALC269_TYPE_ALC269VD:
	case ALC269_TYPE_ALC282:
	case ALC269_TYPE_ALC283:
	case ALC269_TYPE_ALC286:
	case ALC269_TYPE_ALC298:
	case ALC269_TYPE_ALC255:
	case ALC269_TYPE_ALC256:
	case ALC269_TYPE_ALC257:
	case ALC269_TYPE_ALC215:
	case ALC269_TYPE_ALC225:
	case ALC269_TYPE_ALC294:
	case ALC269_TYPE_ALC300:
	case ALC269_TYPE_ALC700:
		ssids = alc269_ssids;
		break;
	default:
		ssids = alc269_ssids;
		break;
	}

	return alc_parse_auto_config(codec, alc269_ignore, ssids);
}

static int find_ext_mic_pin(struct hda_codec *codec);

static void alc286_shutup(struct hda_codec *codec)
{
	const struct hda_pincfg *pin;
	int i;
	int mic_pin = find_ext_mic_pin(codec);
	/* don't shut up pins when unloading the driver; otherwise it breaks
	 * the default pin setup at the next load of the driver
	 */
	if (codec->bus->shutdown)
		return;
	snd_array_for_each(&codec->init_pins, i, pin) {
		/* use read here for syncing after issuing each verb */
		if (pin->nid != mic_pin)
			snd_hda_codec_read(codec, pin->nid, 0,
					AC_VERB_SET_PIN_WIDGET_CONTROL, 0);
	}
	codec->pins_shutup = 1;
}

static void alc269vb_toggle_power_output(struct hda_codec *codec, int power_up)
{
	alc_update_coef_idx(codec, 0x04, 1 << 11, power_up ? (1 << 11) : 0);
}

static void alc269_shutup(struct hda_codec *codec)
{
	struct alc_spec *spec = codec->spec;

	if (spec->codec_variant == ALC269_TYPE_ALC269VB)
		alc269vb_toggle_power_output(codec, 0);
	if (spec->codec_variant == ALC269_TYPE_ALC269VB &&
			(alc_get_coef0(codec) & 0x00ff) == 0x018) {
		msleep(150);
	}
	snd_hda_shutup_pins(codec);
}

static struct coef_fw alc282_coefs[] = {
	WRITE_COEF(0x03, 0x0002), /* Power Down Control */
	UPDATE_COEF(0x05, 0xff3f, 0x0700), /* FIFO and filter clock */
	WRITE_COEF(0x07, 0x0200), /* DMIC control */
	UPDATE_COEF(0x06, 0x00f0, 0), /* Analog clock */
	UPDATE_COEF(0x08, 0xfffc, 0x0c2c), /* JD */
	WRITE_COEF(0x0a, 0xcccc), /* JD offset1 */
	WRITE_COEF(0x0b, 0xcccc), /* JD offset2 */
	WRITE_COEF(0x0e, 0x6e00), /* LDO1/2/3, DAC/ADC */
	UPDATE_COEF(0x0f, 0xf800, 0x1000), /* JD */
	UPDATE_COEF(0x10, 0xfc00, 0x0c00), /* Capless */
	WRITE_COEF(0x6f, 0x0), /* Class D test 4 */
	UPDATE_COEF(0x0c, 0xfe00, 0), /* IO power down directly */
	WRITE_COEF(0x34, 0xa0c0), /* ANC */
	UPDATE_COEF(0x16, 0x0008, 0), /* AGC MUX */
	UPDATE_COEF(0x1d, 0x00e0, 0), /* DAC simple content protection */
	UPDATE_COEF(0x1f, 0x00e0, 0), /* ADC simple content protection */
	WRITE_COEF(0x21, 0x8804), /* DAC ADC Zero Detection */
	WRITE_COEF(0x63, 0x2902), /* PLL */
	WRITE_COEF(0x68, 0xa080), /* capless control 2 */
	WRITE_COEF(0x69, 0x3400), /* capless control 3 */
	WRITE_COEF(0x6a, 0x2f3e), /* capless control 4 */
	WRITE_COEF(0x6b, 0x0), /* capless control 5 */
	UPDATE_COEF(0x6d, 0x0fff, 0x0900), /* class D test 2 */
	WRITE_COEF(0x6e, 0x110a), /* class D test 3 */
	UPDATE_COEF(0x70, 0x00f8, 0x00d8), /* class D test 5 */
	WRITE_COEF(0x71, 0x0014), /* class D test 6 */
	WRITE_COEF(0x72, 0xc2ba), /* classD OCP */
	UPDATE_COEF(0x77, 0x0f80, 0), /* classD pure DC test */
	WRITE_COEF(0x6c, 0xfc06), /* Class D amp control */
	{}
};

static void alc282_restore_default_value(struct hda_codec *codec)
{
	alc_process_coef_fw(codec, alc282_coefs);
}

static void alc282_init(struct hda_codec *codec)
{
	struct alc_spec *spec = codec->spec;
	hda_nid_t hp_pin = spec->gen.autocfg.hp_pins[0];
	bool hp_pin_sense;
	int coef78;

	alc282_restore_default_value(codec);

	if (!hp_pin)
		return;
	hp_pin_sense = snd_hda_jack_detect(codec, hp_pin);
	coef78 = alc_read_coef_idx(codec, 0x78);

	/* Index 0x78 Direct Drive HP AMP LPM Control 1 */
	/* Headphone capless set to high power mode */
	alc_write_coef_idx(codec, 0x78, 0x9004);

	if (hp_pin_sense)
		msleep(2);

	snd_hda_codec_write(codec, hp_pin, 0,
			    AC_VERB_SET_AMP_GAIN_MUTE, AMP_OUT_MUTE);

	if (hp_pin_sense)
		msleep(85);

	snd_hda_codec_write(codec, hp_pin, 0,
			    AC_VERB_SET_PIN_WIDGET_CONTROL, PIN_OUT);

	if (hp_pin_sense)
		msleep(100);

	/* Headphone capless set to normal mode */
	alc_write_coef_idx(codec, 0x78, coef78);
}

static void alc282_shutup(struct hda_codec *codec)
{
	struct alc_spec *spec = codec->spec;
	hda_nid_t hp_pin = spec->gen.autocfg.hp_pins[0];
	bool hp_pin_sense;
	int coef78;

	if (!hp_pin) {
		alc269_shutup(codec);
		return;
	}

	hp_pin_sense = snd_hda_jack_detect(codec, hp_pin);
	coef78 = alc_read_coef_idx(codec, 0x78);
	alc_write_coef_idx(codec, 0x78, 0x9004);

	if (hp_pin_sense)
		msleep(2);

	snd_hda_codec_write(codec, hp_pin, 0,
			    AC_VERB_SET_AMP_GAIN_MUTE, AMP_OUT_MUTE);

	if (hp_pin_sense)
		msleep(85);

	snd_hda_codec_write(codec, hp_pin, 0,
			    AC_VERB_SET_PIN_WIDGET_CONTROL, 0x0);

	if (hp_pin_sense)
		msleep(100);

	alc_auto_setup_eapd(codec, false);
	snd_hda_shutup_pins(codec);
	alc_write_coef_idx(codec, 0x78, coef78);
}

static struct coef_fw alc283_coefs[] = {
	WRITE_COEF(0x03, 0x0002), /* Power Down Control */
	UPDATE_COEF(0x05, 0xff3f, 0x0700), /* FIFO and filter clock */
	WRITE_COEF(0x07, 0x0200), /* DMIC control */
	UPDATE_COEF(0x06, 0x00f0, 0), /* Analog clock */
	UPDATE_COEF(0x08, 0xfffc, 0x0c2c), /* JD */
	WRITE_COEF(0x0a, 0xcccc), /* JD offset1 */
	WRITE_COEF(0x0b, 0xcccc), /* JD offset2 */
	WRITE_COEF(0x0e, 0x6fc0), /* LDO1/2/3, DAC/ADC */
	UPDATE_COEF(0x0f, 0xf800, 0x1000), /* JD */
	UPDATE_COEF(0x10, 0xfc00, 0x0c00), /* Capless */
	WRITE_COEF(0x3a, 0x0), /* Class D test 4 */
	UPDATE_COEF(0x0c, 0xfe00, 0x0), /* IO power down directly */
	WRITE_COEF(0x22, 0xa0c0), /* ANC */
	UPDATE_COEFEX(0x53, 0x01, 0x000f, 0x0008), /* AGC MUX */
	UPDATE_COEF(0x1d, 0x00e0, 0), /* DAC simple content protection */
	UPDATE_COEF(0x1f, 0x00e0, 0), /* ADC simple content protection */
	WRITE_COEF(0x21, 0x8804), /* DAC ADC Zero Detection */
	WRITE_COEF(0x2e, 0x2902), /* PLL */
	WRITE_COEF(0x33, 0xa080), /* capless control 2 */
	WRITE_COEF(0x34, 0x3400), /* capless control 3 */
	WRITE_COEF(0x35, 0x2f3e), /* capless control 4 */
	WRITE_COEF(0x36, 0x0), /* capless control 5 */
	UPDATE_COEF(0x38, 0x0fff, 0x0900), /* class D test 2 */
	WRITE_COEF(0x39, 0x110a), /* class D test 3 */
	UPDATE_COEF(0x3b, 0x00f8, 0x00d8), /* class D test 5 */
	WRITE_COEF(0x3c, 0x0014), /* class D test 6 */
	WRITE_COEF(0x3d, 0xc2ba), /* classD OCP */
	UPDATE_COEF(0x42, 0x0f80, 0x0), /* classD pure DC test */
	WRITE_COEF(0x49, 0x0), /* test mode */
	UPDATE_COEF(0x40, 0xf800, 0x9800), /* Class D DC enable */
	UPDATE_COEF(0x42, 0xf000, 0x2000), /* DC offset */
	WRITE_COEF(0x37, 0xfc06), /* Class D amp control */
	UPDATE_COEF(0x1b, 0x8000, 0), /* HP JD control */
	{}
};

static void alc283_restore_default_value(struct hda_codec *codec)
{
	alc_process_coef_fw(codec, alc283_coefs);
}

static void alc283_init(struct hda_codec *codec)
{
	struct alc_spec *spec = codec->spec;
	hda_nid_t hp_pin = spec->gen.autocfg.hp_pins[0];
	bool hp_pin_sense;

	if (!spec->gen.autocfg.hp_outs) {
		if (spec->gen.autocfg.line_out_type == AC_JACK_HP_OUT)
			hp_pin = spec->gen.autocfg.line_out_pins[0];
	}

	alc283_restore_default_value(codec);

	if (!hp_pin)
		return;

	msleep(30);
	hp_pin_sense = snd_hda_jack_detect(codec, hp_pin);

	/* Index 0x43 Direct Drive HP AMP LPM Control 1 */
	/* Headphone capless set to high power mode */
	alc_write_coef_idx(codec, 0x43, 0x9004);

	snd_hda_codec_write(codec, hp_pin, 0,
			    AC_VERB_SET_AMP_GAIN_MUTE, AMP_OUT_MUTE);

	if (hp_pin_sense)
		msleep(85);

	snd_hda_codec_write(codec, hp_pin, 0,
			    AC_VERB_SET_PIN_WIDGET_CONTROL, PIN_OUT);

	if (hp_pin_sense)
		msleep(85);
	/* Index 0x46 Combo jack auto switch control 2 */
	/* 3k pull low control for Headset jack. */
	alc_update_coef_idx(codec, 0x46, 3 << 12, 0);
	/* Headphone capless set to normal mode */
	alc_write_coef_idx(codec, 0x43, 0x9614);
}

static void alc283_shutup(struct hda_codec *codec)
{
	struct alc_spec *spec = codec->spec;
	hda_nid_t hp_pin = spec->gen.autocfg.hp_pins[0];
	bool hp_pin_sense;

	if (!spec->gen.autocfg.hp_outs) {
		if (spec->gen.autocfg.line_out_type == AC_JACK_HP_OUT)
			hp_pin = spec->gen.autocfg.line_out_pins[0];
	}

	if (!hp_pin) {
		alc269_shutup(codec);
		return;
	}

	hp_pin_sense = snd_hda_jack_detect(codec, hp_pin);

	alc_write_coef_idx(codec, 0x43, 0x9004);

	/*depop hp during suspend*/
	alc_write_coef_idx(codec, 0x06, 0x2100);

	snd_hda_codec_write(codec, hp_pin, 0,
			    AC_VERB_SET_AMP_GAIN_MUTE, AMP_OUT_MUTE);

	if (hp_pin_sense)
		msleep(100);

	snd_hda_codec_write(codec, hp_pin, 0,
			    AC_VERB_SET_PIN_WIDGET_CONTROL, 0x0);

	alc_update_coef_idx(codec, 0x46, 0, 3 << 12);

	if (hp_pin_sense)
		msleep(100);
	alc_auto_setup_eapd(codec, false);
	snd_hda_shutup_pins(codec);
	alc_write_coef_idx(codec, 0x43, 0x9614);
}

static void alc256_init(struct hda_codec *codec)
{
	struct alc_spec *spec = codec->spec;
	hda_nid_t hp_pin = spec->gen.autocfg.hp_pins[0];
	bool hp_pin_sense;

	if (!hp_pin)
		return;

	msleep(30);

	hp_pin_sense = snd_hda_jack_detect(codec, hp_pin);

	if (hp_pin_sense)
		msleep(2);

	alc_update_coefex_idx(codec, 0x57, 0x04, 0x0007, 0x1); /* Low power */

	snd_hda_codec_write(codec, hp_pin, 0,
			    AC_VERB_SET_AMP_GAIN_MUTE, AMP_OUT_MUTE);

	if (hp_pin_sense)
		msleep(85);

	snd_hda_codec_write(codec, hp_pin, 0,
			    AC_VERB_SET_PIN_WIDGET_CONTROL, PIN_OUT);

	if (hp_pin_sense)
		msleep(100);

	alc_update_coef_idx(codec, 0x46, 3 << 12, 0);
	alc_update_coefex_idx(codec, 0x57, 0x04, 0x0007, 0x4); /* Hight power */
	alc_update_coefex_idx(codec, 0x53, 0x02, 0x8000, 1 << 15); /* Clear bit */
	alc_update_coefex_idx(codec, 0x53, 0x02, 0x8000, 0 << 15);
}

static void alc256_shutup(struct hda_codec *codec)
{
	struct alc_spec *spec = codec->spec;
	hda_nid_t hp_pin = spec->gen.autocfg.hp_pins[0];
	bool hp_pin_sense;

	if (!hp_pin) {
		alc269_shutup(codec);
		return;
	}

	hp_pin_sense = snd_hda_jack_detect(codec, hp_pin);

	if (hp_pin_sense)
		msleep(2);

	snd_hda_codec_write(codec, hp_pin, 0,
			    AC_VERB_SET_AMP_GAIN_MUTE, AMP_OUT_MUTE);

	if (hp_pin_sense)
		msleep(85);

	/* 3k pull low control for Headset jack. */
	/* NOTE: call this before clearing the pin, otherwise codec stalls */
	alc_update_coef_idx(codec, 0x46, 0, 3 << 12);

	snd_hda_codec_write(codec, hp_pin, 0,
			    AC_VERB_SET_PIN_WIDGET_CONTROL, 0x0);

	if (hp_pin_sense)
		msleep(100);

	alc_auto_setup_eapd(codec, false);
	snd_hda_shutup_pins(codec);
}

static void alc225_init(struct hda_codec *codec)
{
	struct alc_spec *spec = codec->spec;
	hda_nid_t hp_pin = spec->gen.autocfg.hp_pins[0];
	bool hp1_pin_sense, hp2_pin_sense;

	if (!hp_pin)
		return;

	msleep(30);

	hp1_pin_sense = snd_hda_jack_detect(codec, hp_pin);
	hp2_pin_sense = snd_hda_jack_detect(codec, 0x16);

	if (hp1_pin_sense || hp2_pin_sense)
		msleep(2);

	alc_update_coefex_idx(codec, 0x57, 0x04, 0x0007, 0x1); /* Low power */

	if (hp1_pin_sense)
		snd_hda_codec_write(codec, hp_pin, 0,
			    AC_VERB_SET_AMP_GAIN_MUTE, AMP_OUT_MUTE);
	if (hp2_pin_sense)
		snd_hda_codec_write(codec, 0x16, 0,
			    AC_VERB_SET_AMP_GAIN_MUTE, AMP_OUT_MUTE);

	if (hp1_pin_sense || hp2_pin_sense)
		msleep(85);

	if (hp1_pin_sense)
		snd_hda_codec_write(codec, hp_pin, 0,
			    AC_VERB_SET_PIN_WIDGET_CONTROL, PIN_OUT);
	if (hp2_pin_sense)
		snd_hda_codec_write(codec, 0x16, 0,
			    AC_VERB_SET_PIN_WIDGET_CONTROL, PIN_OUT);

	if (hp1_pin_sense || hp2_pin_sense)
		msleep(100);

	alc_update_coef_idx(codec, 0x4a, 3 << 10, 0);
	alc_update_coefex_idx(codec, 0x57, 0x04, 0x0007, 0x4); /* Hight power */
}

static void alc225_shutup(struct hda_codec *codec)
{
	struct alc_spec *spec = codec->spec;
	hda_nid_t hp_pin = spec->gen.autocfg.hp_pins[0];
	bool hp1_pin_sense, hp2_pin_sense;

	if (!hp_pin) {
		alc269_shutup(codec);
		return;
	}

	/* 3k pull low control for Headset jack. */
	alc_update_coef_idx(codec, 0x4a, 0, 3 << 10);

	hp1_pin_sense = snd_hda_jack_detect(codec, hp_pin);
	hp2_pin_sense = snd_hda_jack_detect(codec, 0x16);

	if (hp1_pin_sense || hp2_pin_sense)
		msleep(2);

	if (hp1_pin_sense)
		snd_hda_codec_write(codec, hp_pin, 0,
			    AC_VERB_SET_AMP_GAIN_MUTE, AMP_OUT_MUTE);
	if (hp2_pin_sense)
		snd_hda_codec_write(codec, 0x16, 0,
			    AC_VERB_SET_AMP_GAIN_MUTE, AMP_OUT_MUTE);

	if (hp1_pin_sense || hp2_pin_sense)
		msleep(85);

	if (hp1_pin_sense)
		snd_hda_codec_write(codec, hp_pin, 0,
			    AC_VERB_SET_PIN_WIDGET_CONTROL, 0x0);
	if (hp2_pin_sense)
		snd_hda_codec_write(codec, 0x16, 0,
			    AC_VERB_SET_PIN_WIDGET_CONTROL, 0x0);

	if (hp1_pin_sense || hp2_pin_sense)
		msleep(100);

	alc_auto_setup_eapd(codec, false);
	snd_hda_shutup_pins(codec);
}

static void alc_default_init(struct hda_codec *codec)
{
	struct alc_spec *spec = codec->spec;
	hda_nid_t hp_pin = spec->gen.autocfg.hp_pins[0];
	bool hp_pin_sense;

	if (!hp_pin)
		return;

	msleep(30);

	hp_pin_sense = snd_hda_jack_detect(codec, hp_pin);

	if (hp_pin_sense)
		msleep(2);

	snd_hda_codec_write(codec, hp_pin, 0,
			    AC_VERB_SET_AMP_GAIN_MUTE, AMP_OUT_MUTE);

	if (hp_pin_sense)
		msleep(85);

	snd_hda_codec_write(codec, hp_pin, 0,
			    AC_VERB_SET_PIN_WIDGET_CONTROL, PIN_OUT);

	if (hp_pin_sense)
		msleep(100);
}

static void alc_default_shutup(struct hda_codec *codec)
{
	struct alc_spec *spec = codec->spec;
	hda_nid_t hp_pin = spec->gen.autocfg.hp_pins[0];
	bool hp_pin_sense;

	if (!hp_pin) {
		alc269_shutup(codec);
		return;
	}

	hp_pin_sense = snd_hda_jack_detect(codec, hp_pin);

	if (hp_pin_sense)
		msleep(2);

	snd_hda_codec_write(codec, hp_pin, 0,
			    AC_VERB_SET_AMP_GAIN_MUTE, AMP_OUT_MUTE);

	if (hp_pin_sense)
		msleep(85);

	snd_hda_codec_write(codec, hp_pin, 0,
			    AC_VERB_SET_PIN_WIDGET_CONTROL, 0x0);

	if (hp_pin_sense)
		msleep(100);

	alc_auto_setup_eapd(codec, false);
	snd_hda_shutup_pins(codec);
}

static void alc5505_coef_set(struct hda_codec *codec, unsigned int index_reg,
			     unsigned int val)
{
	snd_hda_codec_write(codec, 0x51, 0, AC_VERB_SET_COEF_INDEX, index_reg >> 1);
	snd_hda_codec_write(codec, 0x51, 0, AC_VERB_SET_PROC_COEF, val & 0xffff); /* LSB */
	snd_hda_codec_write(codec, 0x51, 0, AC_VERB_SET_PROC_COEF, val >> 16); /* MSB */
}

static int alc5505_coef_get(struct hda_codec *codec, unsigned int index_reg)
{
	unsigned int val;

	snd_hda_codec_write(codec, 0x51, 0, AC_VERB_SET_COEF_INDEX, index_reg >> 1);
	val = snd_hda_codec_read(codec, 0x51, 0, AC_VERB_GET_PROC_COEF, 0)
		& 0xffff;
	val |= snd_hda_codec_read(codec, 0x51, 0, AC_VERB_GET_PROC_COEF, 0)
		<< 16;
	return val;
}

static void alc5505_dsp_halt(struct hda_codec *codec)
{
	unsigned int val;

	alc5505_coef_set(codec, 0x3000, 0x000c); /* DSP CPU stop */
	alc5505_coef_set(codec, 0x880c, 0x0008); /* DDR enter self refresh */
	alc5505_coef_set(codec, 0x61c0, 0x11110080); /* Clock control for PLL and CPU */
	alc5505_coef_set(codec, 0x6230, 0xfc0d4011); /* Disable Input OP */
	alc5505_coef_set(codec, 0x61b4, 0x040a2b03); /* Stop PLL2 */
	alc5505_coef_set(codec, 0x61b0, 0x00005b17); /* Stop PLL1 */
	alc5505_coef_set(codec, 0x61b8, 0x04133303); /* Stop PLL3 */
	val = alc5505_coef_get(codec, 0x6220);
	alc5505_coef_set(codec, 0x6220, (val | 0x3000)); /* switch Ringbuffer clock to DBUS clock */
}

static void alc5505_dsp_back_from_halt(struct hda_codec *codec)
{
	alc5505_coef_set(codec, 0x61b8, 0x04133302);
	alc5505_coef_set(codec, 0x61b0, 0x00005b16);
	alc5505_coef_set(codec, 0x61b4, 0x040a2b02);
	alc5505_coef_set(codec, 0x6230, 0xf80d4011);
	alc5505_coef_set(codec, 0x6220, 0x2002010f);
	alc5505_coef_set(codec, 0x880c, 0x00000004);
}

static void alc5505_dsp_init(struct hda_codec *codec)
{
	unsigned int val;

	alc5505_dsp_halt(codec);
	alc5505_dsp_back_from_halt(codec);
	alc5505_coef_set(codec, 0x61b0, 0x5b14); /* PLL1 control */
	alc5505_coef_set(codec, 0x61b0, 0x5b16);
	alc5505_coef_set(codec, 0x61b4, 0x04132b00); /* PLL2 control */
	alc5505_coef_set(codec, 0x61b4, 0x04132b02);
	alc5505_coef_set(codec, 0x61b8, 0x041f3300); /* PLL3 control*/
	alc5505_coef_set(codec, 0x61b8, 0x041f3302);
	snd_hda_codec_write(codec, 0x51, 0, AC_VERB_SET_CODEC_RESET, 0); /* Function reset */
	alc5505_coef_set(codec, 0x61b8, 0x041b3302);
	alc5505_coef_set(codec, 0x61b8, 0x04173302);
	alc5505_coef_set(codec, 0x61b8, 0x04163302);
	alc5505_coef_set(codec, 0x8800, 0x348b328b); /* DRAM control */
	alc5505_coef_set(codec, 0x8808, 0x00020022); /* DRAM control */
	alc5505_coef_set(codec, 0x8818, 0x00000400); /* DRAM control */

	val = alc5505_coef_get(codec, 0x6200) >> 16; /* Read revision ID */
	if (val <= 3)
		alc5505_coef_set(codec, 0x6220, 0x2002010f); /* I/O PAD Configuration */
	else
		alc5505_coef_set(codec, 0x6220, 0x6002018f);

	alc5505_coef_set(codec, 0x61ac, 0x055525f0); /**/
	alc5505_coef_set(codec, 0x61c0, 0x12230080); /* Clock control */
	alc5505_coef_set(codec, 0x61b4, 0x040e2b02); /* PLL2 control */
	alc5505_coef_set(codec, 0x61bc, 0x010234f8); /* OSC Control */
	alc5505_coef_set(codec, 0x880c, 0x00000004); /* DRAM Function control */
	alc5505_coef_set(codec, 0x880c, 0x00000003);
	alc5505_coef_set(codec, 0x880c, 0x00000010);

#ifdef HALT_REALTEK_ALC5505
	alc5505_dsp_halt(codec);
#endif
}

#ifdef HALT_REALTEK_ALC5505
#define alc5505_dsp_suspend(codec)	/* NOP */
#define alc5505_dsp_resume(codec)	/* NOP */
#else
#define alc5505_dsp_suspend(codec)	alc5505_dsp_halt(codec)
#define alc5505_dsp_resume(codec)	alc5505_dsp_back_from_halt(codec)
#endif

#ifdef CONFIG_PM
static int alc269_suspend(struct hda_codec *codec)
{
	struct alc_spec *spec = codec->spec;

	if (spec->has_alc5505_dsp)
		alc5505_dsp_suspend(codec);
	return alc_suspend(codec);
}

static int alc269_resume(struct hda_codec *codec)
{
	struct alc_spec *spec = codec->spec;

	if (spec->codec_variant == ALC269_TYPE_ALC269VB)
		alc269vb_toggle_power_output(codec, 0);
	if (spec->codec_variant == ALC269_TYPE_ALC269VB &&
			(alc_get_coef0(codec) & 0x00ff) == 0x018) {
		msleep(150);
	}

	codec->patch_ops.init(codec);

	if (spec->codec_variant == ALC269_TYPE_ALC269VB)
		alc269vb_toggle_power_output(codec, 1);
	if (spec->codec_variant == ALC269_TYPE_ALC269VB &&
			(alc_get_coef0(codec) & 0x00ff) == 0x017) {
		msleep(200);
	}

	regcache_sync(codec->core.regmap);
	hda_call_check_power_status(codec, 0x01);

	/* on some machine, the BIOS will clear the codec gpio data when enter
	 * suspend, and won't restore the data after resume, so we restore it
	 * in the driver.
	 */
	if (spec->gpio_data)
		alc_write_gpio_data(codec);

	if (spec->has_alc5505_dsp)
		alc5505_dsp_resume(codec);

	return 0;
}
#endif /* CONFIG_PM */

static void alc269_fixup_pincfg_no_hp_to_lineout(struct hda_codec *codec,
						 const struct hda_fixup *fix, int action)
{
	struct alc_spec *spec = codec->spec;

	if (action == HDA_FIXUP_ACT_PRE_PROBE)
		spec->parse_flags = HDA_PINCFG_NO_HP_FIXUP;
}

static void alc269_fixup_pincfg_U7x7_headset_mic(struct hda_codec *codec,
						 const struct hda_fixup *fix,
						 int action)
{
	unsigned int cfg_headphone = snd_hda_codec_get_pincfg(codec, 0x21);
	unsigned int cfg_headset_mic = snd_hda_codec_get_pincfg(codec, 0x19);

	if (cfg_headphone && cfg_headset_mic == 0x411111f0)
		snd_hda_codec_set_pincfg(codec, 0x19,
			(cfg_headphone & ~AC_DEFCFG_DEVICE) |
			(AC_JACK_MIC_IN << AC_DEFCFG_DEVICE_SHIFT));
}

static void alc269_fixup_hweq(struct hda_codec *codec,
			       const struct hda_fixup *fix, int action)
{
	if (action == HDA_FIXUP_ACT_INIT)
		alc_update_coef_idx(codec, 0x1e, 0, 0x80);
}

static void alc269_fixup_headset_mic(struct hda_codec *codec,
				       const struct hda_fixup *fix, int action)
{
	struct alc_spec *spec = codec->spec;

	if (action == HDA_FIXUP_ACT_PRE_PROBE)
		spec->parse_flags |= HDA_PINCFG_HEADSET_MIC;
}

static void alc271_fixup_dmic(struct hda_codec *codec,
			      const struct hda_fixup *fix, int action)
{
	static const struct hda_verb verbs[] = {
		{0x20, AC_VERB_SET_COEF_INDEX, 0x0d},
		{0x20, AC_VERB_SET_PROC_COEF, 0x4000},
		{}
	};
	unsigned int cfg;

	if (strcmp(codec->core.chip_name, "ALC271X") &&
	    strcmp(codec->core.chip_name, "ALC269VB"))
		return;
	cfg = snd_hda_codec_get_pincfg(codec, 0x12);
	if (get_defcfg_connect(cfg) == AC_JACK_PORT_FIXED)
		snd_hda_sequence_write(codec, verbs);
}

static void alc269_fixup_pcm_44k(struct hda_codec *codec,
				 const struct hda_fixup *fix, int action)
{
	struct alc_spec *spec = codec->spec;

	if (action != HDA_FIXUP_ACT_PROBE)
		return;

	/* Due to a hardware problem on Lenovo Ideadpad, we need to
	 * fix the sample rate of analog I/O to 44.1kHz
	 */
	spec->gen.stream_analog_playback = &alc269_44k_pcm_analog_playback;
	spec->gen.stream_analog_capture = &alc269_44k_pcm_analog_capture;
}

static void alc269_fixup_stereo_dmic(struct hda_codec *codec,
				     const struct hda_fixup *fix, int action)
{
	/* The digital-mic unit sends PDM (differential signal) instead of
	 * the standard PCM, thus you can't record a valid mono stream as is.
	 * Below is a workaround specific to ALC269 to control the dmic
	 * signal source as mono.
	 */
	if (action == HDA_FIXUP_ACT_INIT)
		alc_update_coef_idx(codec, 0x07, 0, 0x80);
}

static void alc269_quanta_automute(struct hda_codec *codec)
{
	snd_hda_gen_update_outputs(codec);

	alc_write_coef_idx(codec, 0x0c, 0x680);
	alc_write_coef_idx(codec, 0x0c, 0x480);
}

static void alc269_fixup_quanta_mute(struct hda_codec *codec,
				     const struct hda_fixup *fix, int action)
{
	struct alc_spec *spec = codec->spec;
	if (action != HDA_FIXUP_ACT_PROBE)
		return;
	spec->gen.automute_hook = alc269_quanta_automute;
}

static void alc269_x101_hp_automute_hook(struct hda_codec *codec,
					 struct hda_jack_callback *jack)
{
	struct alc_spec *spec = codec->spec;
	int vref;
	msleep(200);
	snd_hda_gen_hp_automute(codec, jack);

	vref = spec->gen.hp_jack_present ? PIN_VREF80 : 0;
	msleep(100);
	snd_hda_codec_write(codec, 0x18, 0, AC_VERB_SET_PIN_WIDGET_CONTROL,
			    vref);
	msleep(500);
	snd_hda_codec_write(codec, 0x18, 0, AC_VERB_SET_PIN_WIDGET_CONTROL,
			    vref);
}

static void alc269_fixup_x101_headset_mic(struct hda_codec *codec,
				     const struct hda_fixup *fix, int action)
{
	struct alc_spec *spec = codec->spec;
	if (action == HDA_FIXUP_ACT_PRE_PROBE) {
		spec->parse_flags |= HDA_PINCFG_HEADSET_MIC;
		spec->gen.hp_automute_hook = alc269_x101_hp_automute_hook;
	}
}


/* update mute-LED according to the speaker mute state via mic VREF pin */
static void alc269_fixup_mic_mute_hook(void *private_data, int enabled)
{
	struct hda_codec *codec = private_data;
	struct alc_spec *spec = codec->spec;
	unsigned int pinval;

	if (spec->mute_led_polarity)
		enabled = !enabled;
	pinval = snd_hda_codec_get_pin_target(codec, spec->mute_led_nid);
	pinval &= ~AC_PINCTL_VREFEN;
	pinval |= enabled ? AC_PINCTL_VREF_HIZ : AC_PINCTL_VREF_80;
	if (spec->mute_led_nid) {
		/* temporarily power up/down for setting VREF */
		snd_hda_power_up_pm(codec);
		snd_hda_set_pin_ctl_cache(codec, spec->mute_led_nid, pinval);
		snd_hda_power_down_pm(codec);
	}
}

/* Make sure the led works even in runtime suspend */
static unsigned int led_power_filter(struct hda_codec *codec,
						  hda_nid_t nid,
						  unsigned int power_state)
{
	struct alc_spec *spec = codec->spec;

	if (power_state != AC_PWRST_D3 || nid == 0 ||
	    (nid != spec->mute_led_nid && nid != spec->cap_mute_led_nid))
		return power_state;

	/* Set pin ctl again, it might have just been set to 0 */
	snd_hda_set_pin_ctl(codec, nid,
			    snd_hda_codec_get_pin_target(codec, nid));

	return snd_hda_gen_path_power_filter(codec, nid, power_state);
}

static void alc269_fixup_hp_mute_led(struct hda_codec *codec,
				     const struct hda_fixup *fix, int action)
{
	struct alc_spec *spec = codec->spec;
	const struct dmi_device *dev = NULL;

	if (action != HDA_FIXUP_ACT_PRE_PROBE)
		return;

	while ((dev = dmi_find_device(DMI_DEV_TYPE_OEM_STRING, NULL, dev))) {
		int pol, pin;
		if (sscanf(dev->name, "HP_Mute_LED_%d_%x", &pol, &pin) != 2)
			continue;
		if (pin < 0x0a || pin >= 0x10)
			break;
		spec->mute_led_polarity = pol;
		spec->mute_led_nid = pin - 0x0a + 0x18;
		spec->gen.vmaster_mute.hook = alc269_fixup_mic_mute_hook;
		spec->gen.vmaster_mute_enum = 1;
		codec->power_filter = led_power_filter;
		codec_dbg(codec,
			  "Detected mute LED for %x:%d\n", spec->mute_led_nid,
			   spec->mute_led_polarity);
		break;
	}
}

static void alc269_fixup_hp_mute_led_micx(struct hda_codec *codec,
					  const struct hda_fixup *fix,
					  int action, hda_nid_t pin)
{
	struct alc_spec *spec = codec->spec;

	if (action == HDA_FIXUP_ACT_PRE_PROBE) {
		spec->mute_led_polarity = 0;
		spec->mute_led_nid = pin;
		spec->gen.vmaster_mute.hook = alc269_fixup_mic_mute_hook;
		spec->gen.vmaster_mute_enum = 1;
		codec->power_filter = led_power_filter;
	}
}

static void alc269_fixup_hp_mute_led_mic1(struct hda_codec *codec,
				const struct hda_fixup *fix, int action)
{
	alc269_fixup_hp_mute_led_micx(codec, fix, action, 0x18);
}

static void alc269_fixup_hp_mute_led_mic2(struct hda_codec *codec,
				const struct hda_fixup *fix, int action)
{
	alc269_fixup_hp_mute_led_micx(codec, fix, action, 0x19);
}

static void alc269_fixup_hp_mute_led_mic3(struct hda_codec *codec,
				const struct hda_fixup *fix, int action)
{
	alc269_fixup_hp_mute_led_micx(codec, fix, action, 0x1b);
}

/* update LED status via GPIO */
static void alc_update_gpio_led(struct hda_codec *codec, unsigned int mask,
				bool enabled)
{
	struct alc_spec *spec = codec->spec;

	if (spec->mute_led_polarity)
		enabled = !enabled;
	alc_update_gpio_data(codec, mask, !enabled); /* muted -> LED on */
}

/* turn on/off mute LED via GPIO per vmaster hook */
static void alc_fixup_gpio_mute_hook(void *private_data, int enabled)
{
	struct hda_codec *codec = private_data;
	struct alc_spec *spec = codec->spec;

	alc_update_gpio_led(codec, spec->gpio_mute_led_mask, enabled);
}

/* turn on/off mic-mute LED via GPIO per capture hook */
static void alc_gpio_micmute_update(struct hda_codec *codec)
{
	struct alc_spec *spec = codec->spec;

	alc_update_gpio_led(codec, spec->gpio_mic_led_mask,
			    spec->gen.micmute_led.led_value);
}

/* setup mute and mic-mute GPIO bits, add hooks appropriately */
static void alc_fixup_hp_gpio_led(struct hda_codec *codec,
				  int action,
				  unsigned int mute_mask,
				  unsigned int micmute_mask)
{
	struct alc_spec *spec = codec->spec;

	alc_fixup_gpio(codec, action, mute_mask | micmute_mask);

	if (action != HDA_FIXUP_ACT_PRE_PROBE)
		return;
	if (mute_mask) {
		spec->gpio_mute_led_mask = mute_mask;
		spec->gen.vmaster_mute.hook = alc_fixup_gpio_mute_hook;
	}
	if (micmute_mask) {
		spec->gpio_mic_led_mask = micmute_mask;
		snd_hda_gen_add_micmute_led(codec, alc_gpio_micmute_update);
	}
}

static void alc269_fixup_hp_gpio_led(struct hda_codec *codec,
				const struct hda_fixup *fix, int action)
{
	alc_fixup_hp_gpio_led(codec, action, 0x08, 0x10);
}

static void alc286_fixup_hp_gpio_led(struct hda_codec *codec,
				const struct hda_fixup *fix, int action)
{
	alc_fixup_hp_gpio_led(codec, action, 0x02, 0x20);
}

/* turn on/off mic-mute LED per capture hook */
static void alc_cap_micmute_update(struct hda_codec *codec)
{
	struct alc_spec *spec = codec->spec;
	unsigned int pinval;

	if (!spec->cap_mute_led_nid)
		return;
	pinval = snd_hda_codec_get_pin_target(codec, spec->cap_mute_led_nid);
	pinval &= ~AC_PINCTL_VREFEN;
	if (spec->gen.micmute_led.led_value)
		pinval |= AC_PINCTL_VREF_80;
	else
		pinval |= AC_PINCTL_VREF_HIZ;
	snd_hda_set_pin_ctl_cache(codec, spec->cap_mute_led_nid, pinval);
}

static void alc269_fixup_hp_gpio_mic1_led(struct hda_codec *codec,
				const struct hda_fixup *fix, int action)
{
	struct alc_spec *spec = codec->spec;

	alc_fixup_hp_gpio_led(codec, action, 0x08, 0);
	if (action == HDA_FIXUP_ACT_PRE_PROBE) {
		/* Like hp_gpio_mic1_led, but also needs GPIO4 low to
		 * enable headphone amp
		 */
		spec->gpio_mask |= 0x10;
		spec->gpio_dir |= 0x10;
		spec->cap_mute_led_nid = 0x18;
		snd_hda_gen_add_micmute_led(codec, alc_cap_micmute_update);
		codec->power_filter = led_power_filter;
	}
}

static void alc280_fixup_hp_gpio4(struct hda_codec *codec,
				   const struct hda_fixup *fix, int action)
{
	struct alc_spec *spec = codec->spec;

	alc_fixup_hp_gpio_led(codec, action, 0x08, 0);
	if (action == HDA_FIXUP_ACT_PRE_PROBE) {
		spec->cap_mute_led_nid = 0x18;
		snd_hda_gen_add_micmute_led(codec, alc_cap_micmute_update);
		codec->power_filter = led_power_filter;
	}
}

#if IS_REACHABLE(CONFIG_INPUT)
static void gpio2_mic_hotkey_event(struct hda_codec *codec,
				   struct hda_jack_callback *event)
{
	struct alc_spec *spec = codec->spec;

	/* GPIO2 just toggles on a keypress/keyrelease cycle. Therefore
	   send both key on and key off event for every interrupt. */
	input_report_key(spec->kb_dev, spec->alc_mute_keycode_map[ALC_KEY_MICMUTE_INDEX], 1);
	input_sync(spec->kb_dev);
	input_report_key(spec->kb_dev, spec->alc_mute_keycode_map[ALC_KEY_MICMUTE_INDEX], 0);
	input_sync(spec->kb_dev);
}

static int alc_register_micmute_input_device(struct hda_codec *codec)
{
	struct alc_spec *spec = codec->spec;
	int i;

	spec->kb_dev = input_allocate_device();
	if (!spec->kb_dev) {
		codec_err(codec, "Out of memory (input_allocate_device)\n");
		return -ENOMEM;
	}

	spec->alc_mute_keycode_map[ALC_KEY_MICMUTE_INDEX] = KEY_MICMUTE;

	spec->kb_dev->name = "Microphone Mute Button";
	spec->kb_dev->evbit[0] = BIT_MASK(EV_KEY);
	spec->kb_dev->keycodesize = sizeof(spec->alc_mute_keycode_map[0]);
	spec->kb_dev->keycodemax = ARRAY_SIZE(spec->alc_mute_keycode_map);
	spec->kb_dev->keycode = spec->alc_mute_keycode_map;
	for (i = 0; i < ARRAY_SIZE(spec->alc_mute_keycode_map); i++)
		set_bit(spec->alc_mute_keycode_map[i], spec->kb_dev->keybit);

	if (input_register_device(spec->kb_dev)) {
		codec_err(codec, "input_register_device failed\n");
		input_free_device(spec->kb_dev);
		spec->kb_dev = NULL;
		return -ENOMEM;
	}

	return 0;
}

/* GPIO1 = set according to SKU external amp
 * GPIO2 = mic mute hotkey
 * GPIO3 = mute LED
 * GPIO4 = mic mute LED
 */
static void alc280_fixup_hp_gpio2_mic_hotkey(struct hda_codec *codec,
					     const struct hda_fixup *fix, int action)
{
	struct alc_spec *spec = codec->spec;

	alc_fixup_hp_gpio_led(codec, action, 0x08, 0x10);
	if (action == HDA_FIXUP_ACT_PRE_PROBE) {
		spec->init_amp = ALC_INIT_DEFAULT;
		if (alc_register_micmute_input_device(codec) != 0)
			return;

		spec->gpio_mask |= 0x06;
		spec->gpio_dir |= 0x02;
		spec->gpio_data |= 0x02;
		snd_hda_codec_write_cache(codec, codec->core.afg, 0,
					  AC_VERB_SET_GPIO_UNSOLICITED_RSP_MASK, 0x04);
		snd_hda_jack_detect_enable_callback(codec, codec->core.afg,
						    gpio2_mic_hotkey_event);
		return;
	}

	if (!spec->kb_dev)
		return;

	switch (action) {
	case HDA_FIXUP_ACT_FREE:
		input_unregister_device(spec->kb_dev);
		spec->kb_dev = NULL;
	}
}

/* Line2 = mic mute hotkey
 * GPIO2 = mic mute LED
 */
static void alc233_fixup_lenovo_line2_mic_hotkey(struct hda_codec *codec,
					     const struct hda_fixup *fix, int action)
{
	struct alc_spec *spec = codec->spec;

	alc_fixup_hp_gpio_led(codec, action, 0, 0x04);
	if (action == HDA_FIXUP_ACT_PRE_PROBE) {
		spec->init_amp = ALC_INIT_DEFAULT;
		if (alc_register_micmute_input_device(codec) != 0)
			return;

		snd_hda_jack_detect_enable_callback(codec, 0x1b,
						    gpio2_mic_hotkey_event);
		return;
	}

	if (!spec->kb_dev)
		return;

	switch (action) {
	case HDA_FIXUP_ACT_FREE:
		input_unregister_device(spec->kb_dev);
		spec->kb_dev = NULL;
	}
}
#else /* INPUT */
#define alc280_fixup_hp_gpio2_mic_hotkey	NULL
#define alc233_fixup_lenovo_line2_mic_hotkey	NULL
#endif /* INPUT */

static void alc269_fixup_hp_line1_mic1_led(struct hda_codec *codec,
				const struct hda_fixup *fix, int action)
{
	struct alc_spec *spec = codec->spec;

	alc269_fixup_hp_mute_led_micx(codec, fix, action, 0x1a);
	if (action == HDA_FIXUP_ACT_PRE_PROBE) {
		spec->cap_mute_led_nid = 0x18;
		snd_hda_gen_add_micmute_led(codec, alc_cap_micmute_update);
	}
}

static struct coef_fw alc225_pre_hsmode[] = {
	UPDATE_COEF(0x4a, 1<<8, 0),
	UPDATE_COEFEX(0x57, 0x05, 1<<14, 0),
	UPDATE_COEF(0x63, 3<<14, 3<<14),
	UPDATE_COEF(0x4a, 3<<4, 2<<4),
	UPDATE_COEF(0x4a, 3<<10, 3<<10),
	UPDATE_COEF(0x45, 0x3f<<10, 0x34<<10),
	UPDATE_COEF(0x4a, 3<<10, 0),
	{}
};

static void alc_headset_mode_unplugged(struct hda_codec *codec)
{
	static struct coef_fw coef0255[] = {
		WRITE_COEF(0x45, 0xd089), /* UAJ function set to menual mode */
		UPDATE_COEFEX(0x57, 0x05, 1<<14, 0), /* Direct Drive HP Amp control(Set to verb control)*/
		WRITE_COEF(0x06, 0x6104), /* Set MIC2 Vref gate with HP */
		WRITE_COEFEX(0x57, 0x03, 0x8aa6), /* Direct Drive HP Amp control */
		{}
	};
	static struct coef_fw coef0255_1[] = {
		WRITE_COEF(0x1b, 0x0c0b), /* LDO and MISC control */
		{}
	};
	static struct coef_fw coef0256[] = {
		WRITE_COEF(0x1b, 0x0c4b), /* LDO and MISC control */
		{}
	};
	static struct coef_fw coef0233[] = {
		WRITE_COEF(0x1b, 0x0c0b),
		WRITE_COEF(0x45, 0xc429),
		UPDATE_COEF(0x35, 0x4000, 0),
		WRITE_COEF(0x06, 0x2104),
		WRITE_COEF(0x1a, 0x0001),
		WRITE_COEF(0x26, 0x0004),
		WRITE_COEF(0x32, 0x42a3),
		{}
	};
	static struct coef_fw coef0288[] = {
		UPDATE_COEF(0x4f, 0xfcc0, 0xc400),
		UPDATE_COEF(0x50, 0x2000, 0x2000),
		UPDATE_COEF(0x56, 0x0006, 0x0006),
		UPDATE_COEF(0x66, 0x0008, 0),
		UPDATE_COEF(0x67, 0x2000, 0),
		{}
	};
	static struct coef_fw coef0298[] = {
		UPDATE_COEF(0x19, 0x1300, 0x0300),
		{}
	};
	static struct coef_fw coef0292[] = {
		WRITE_COEF(0x76, 0x000e),
		WRITE_COEF(0x6c, 0x2400),
		WRITE_COEF(0x18, 0x7308),
		WRITE_COEF(0x6b, 0xc429),
		{}
	};
	static struct coef_fw coef0293[] = {
		UPDATE_COEF(0x10, 7<<8, 6<<8), /* SET Line1 JD to 0 */
		UPDATE_COEFEX(0x57, 0x05, 1<<15|1<<13, 0x0), /* SET charge pump by verb */
		UPDATE_COEFEX(0x57, 0x03, 1<<10, 1<<10), /* SET EN_OSW to 1 */
		UPDATE_COEF(0x1a, 1<<3, 1<<3), /* Combo JD gating with LINE1-VREFO */
		WRITE_COEF(0x45, 0xc429), /* Set to TRS type */
		UPDATE_COEF(0x4a, 0x000f, 0x000e), /* Combo Jack auto detect */
		{}
	};
	static struct coef_fw coef0668[] = {
		WRITE_COEF(0x15, 0x0d40),
		WRITE_COEF(0xb7, 0x802b),
		{}
	};
	static struct coef_fw coef0225[] = {
		UPDATE_COEF(0x63, 3<<14, 0),
		{}
	};
	static struct coef_fw coef0274[] = {
		UPDATE_COEF(0x4a, 0x0100, 0),
		UPDATE_COEFEX(0x57, 0x05, 0x4000, 0),
		UPDATE_COEF(0x6b, 0xf000, 0x5000),
		UPDATE_COEF(0x4a, 0x0010, 0),
		UPDATE_COEF(0x4a, 0x0c00, 0x0c00),
		WRITE_COEF(0x45, 0x5289),
		UPDATE_COEF(0x4a, 0x0c00, 0),
		{}
	};

	switch (codec->core.vendor_id) {
	case 0x10ec0255:
		alc_process_coef_fw(codec, coef0255_1);
		alc_process_coef_fw(codec, coef0255);
		break;
	case 0x10ec0236:
	case 0x10ec0256:
		alc_process_coef_fw(codec, coef0256);
		alc_process_coef_fw(codec, coef0255);
		break;
	case 0x10ec0234:
	case 0x10ec0274:
	case 0x10ec0294:
		alc_process_coef_fw(codec, coef0274);
		break;
	case 0x10ec0233:
	case 0x10ec0283:
		alc_process_coef_fw(codec, coef0233);
		break;
	case 0x10ec0286:
	case 0x10ec0288:
		alc_process_coef_fw(codec, coef0288);
		break;
	case 0x10ec0298:
		alc_process_coef_fw(codec, coef0298);
		alc_process_coef_fw(codec, coef0288);
		break;
	case 0x10ec0292:
		alc_process_coef_fw(codec, coef0292);
		break;
	case 0x10ec0293:
		alc_process_coef_fw(codec, coef0293);
		break;
	case 0x10ec0668:
		alc_process_coef_fw(codec, coef0668);
		break;
	case 0x10ec0215:
	case 0x10ec0225:
	case 0x10ec0285:
	case 0x10ec0295:
	case 0x10ec0289:
	case 0x10ec0299:
		alc_process_coef_fw(codec, alc225_pre_hsmode);
		alc_process_coef_fw(codec, coef0225);
		break;
	case 0x10ec0867:
		alc_update_coefex_idx(codec, 0x57, 0x5, 1<<14, 0);
		break;
	}
	codec_dbg(codec, "Headset jack set to unplugged mode.\n");
}


static void alc_headset_mode_mic_in(struct hda_codec *codec, hda_nid_t hp_pin,
				    hda_nid_t mic_pin)
{
	static struct coef_fw coef0255[] = {
		WRITE_COEFEX(0x57, 0x03, 0x8aa6),
		WRITE_COEF(0x06, 0x6100), /* Set MIC2 Vref gate to normal */
		{}
	};
	static struct coef_fw coef0233[] = {
		UPDATE_COEF(0x35, 0, 1<<14),
		WRITE_COEF(0x06, 0x2100),
		WRITE_COEF(0x1a, 0x0021),
		WRITE_COEF(0x26, 0x008c),
		{}
	};
	static struct coef_fw coef0288[] = {
		UPDATE_COEF(0x4f, 0x00c0, 0),
		UPDATE_COEF(0x50, 0x2000, 0),
		UPDATE_COEF(0x56, 0x0006, 0),
		UPDATE_COEF(0x4f, 0xfcc0, 0xc400),
		UPDATE_COEF(0x66, 0x0008, 0x0008),
		UPDATE_COEF(0x67, 0x2000, 0x2000),
		{}
	};
	static struct coef_fw coef0292[] = {
		WRITE_COEF(0x19, 0xa208),
		WRITE_COEF(0x2e, 0xacf0),
		{}
	};
	static struct coef_fw coef0293[] = {
		UPDATE_COEFEX(0x57, 0x05, 0, 1<<15|1<<13), /* SET charge pump by verb */
		UPDATE_COEFEX(0x57, 0x03, 1<<10, 0), /* SET EN_OSW to 0 */
		UPDATE_COEF(0x1a, 1<<3, 0), /* Combo JD gating without LINE1-VREFO */
		{}
	};
	static struct coef_fw coef0688[] = {
		WRITE_COEF(0xb7, 0x802b),
		WRITE_COEF(0xb5, 0x1040),
		UPDATE_COEF(0xc3, 0, 1<<12),
		{}
	};
	static struct coef_fw coef0225[] = {
		UPDATE_COEFEX(0x57, 0x05, 1<<14, 1<<14),
		UPDATE_COEF(0x4a, 3<<4, 2<<4),
		UPDATE_COEF(0x63, 3<<14, 0),
		{}
	};
	static struct coef_fw coef0274[] = {
		UPDATE_COEFEX(0x57, 0x05, 0x4000, 0x4000),
		UPDATE_COEF(0x4a, 0x0010, 0),
		UPDATE_COEF(0x6b, 0xf000, 0),
		{}
	};

	switch (codec->core.vendor_id) {
	case 0x10ec0236:
	case 0x10ec0255:
	case 0x10ec0256:
		alc_write_coef_idx(codec, 0x45, 0xc489);
		snd_hda_set_pin_ctl_cache(codec, hp_pin, 0);
		alc_process_coef_fw(codec, coef0255);
		snd_hda_set_pin_ctl_cache(codec, mic_pin, PIN_VREF50);
		break;
	case 0x10ec0234:
	case 0x10ec0274:
	case 0x10ec0294:
		alc_write_coef_idx(codec, 0x45, 0x4689);
		snd_hda_set_pin_ctl_cache(codec, hp_pin, 0);
		alc_process_coef_fw(codec, coef0274);
		snd_hda_set_pin_ctl_cache(codec, mic_pin, PIN_VREF50);
		break;
	case 0x10ec0233:
	case 0x10ec0283:
		alc_write_coef_idx(codec, 0x45, 0xc429);
		snd_hda_set_pin_ctl_cache(codec, hp_pin, 0);
		alc_process_coef_fw(codec, coef0233);
		snd_hda_set_pin_ctl_cache(codec, mic_pin, PIN_VREF50);
		break;
	case 0x10ec0286:
	case 0x10ec0288:
	case 0x10ec0298:
		snd_hda_set_pin_ctl_cache(codec, hp_pin, 0);
		alc_process_coef_fw(codec, coef0288);
		snd_hda_set_pin_ctl_cache(codec, mic_pin, PIN_VREF50);
		break;
	case 0x10ec0292:
		snd_hda_set_pin_ctl_cache(codec, hp_pin, 0);
		alc_process_coef_fw(codec, coef0292);
		break;
	case 0x10ec0293:
		/* Set to TRS mode */
		alc_write_coef_idx(codec, 0x45, 0xc429);
		snd_hda_set_pin_ctl_cache(codec, hp_pin, 0);
		alc_process_coef_fw(codec, coef0293);
		snd_hda_set_pin_ctl_cache(codec, mic_pin, PIN_VREF50);
		break;
	case 0x10ec0867:
		alc_update_coefex_idx(codec, 0x57, 0x5, 0, 1<<14);
		/* fallthru */
	case 0x10ec0221:
	case 0x10ec0662:
		snd_hda_set_pin_ctl_cache(codec, hp_pin, 0);
		snd_hda_set_pin_ctl_cache(codec, mic_pin, PIN_VREF50);
		break;
	case 0x10ec0668:
		alc_write_coef_idx(codec, 0x11, 0x0001);
		snd_hda_set_pin_ctl_cache(codec, hp_pin, 0);
		alc_process_coef_fw(codec, coef0688);
		snd_hda_set_pin_ctl_cache(codec, mic_pin, PIN_VREF50);
		break;
	case 0x10ec0215:
	case 0x10ec0225:
	case 0x10ec0285:
	case 0x10ec0295:
	case 0x10ec0289:
	case 0x10ec0299:
		alc_process_coef_fw(codec, alc225_pre_hsmode);
		alc_update_coef_idx(codec, 0x45, 0x3f<<10, 0x31<<10);
		snd_hda_set_pin_ctl_cache(codec, hp_pin, 0);
		alc_process_coef_fw(codec, coef0225);
		snd_hda_set_pin_ctl_cache(codec, mic_pin, PIN_VREF50);
		break;
	}
	codec_dbg(codec, "Headset jack set to mic-in mode.\n");
}

static void alc_headset_mode_default(struct hda_codec *codec)
{
	static struct coef_fw coef0225[] = {
		UPDATE_COEF(0x45, 0x3f<<10, 0x30<<10),
		UPDATE_COEF(0x45, 0x3f<<10, 0x31<<10),
		UPDATE_COEF(0x49, 3<<8, 0<<8),
		UPDATE_COEF(0x4a, 3<<4, 3<<4),
		UPDATE_COEF(0x63, 3<<14, 0),
		UPDATE_COEF(0x67, 0xf000, 0x3000),
		{}
	};
	static struct coef_fw coef0255[] = {
		WRITE_COEF(0x45, 0xc089),
		WRITE_COEF(0x45, 0xc489),
		WRITE_COEFEX(0x57, 0x03, 0x8ea6),
		WRITE_COEF(0x49, 0x0049),
		{}
	};
	static struct coef_fw coef0233[] = {
		WRITE_COEF(0x06, 0x2100),
		WRITE_COEF(0x32, 0x4ea3),
		{}
	};
	static struct coef_fw coef0288[] = {
		UPDATE_COEF(0x4f, 0xfcc0, 0xc400), /* Set to TRS type */
		UPDATE_COEF(0x50, 0x2000, 0x2000),
		UPDATE_COEF(0x56, 0x0006, 0x0006),
		UPDATE_COEF(0x66, 0x0008, 0),
		UPDATE_COEF(0x67, 0x2000, 0),
		{}
	};
	static struct coef_fw coef0292[] = {
		WRITE_COEF(0x76, 0x000e),
		WRITE_COEF(0x6c, 0x2400),
		WRITE_COEF(0x6b, 0xc429),
		WRITE_COEF(0x18, 0x7308),
		{}
	};
	static struct coef_fw coef0293[] = {
		UPDATE_COEF(0x4a, 0x000f, 0x000e), /* Combo Jack auto detect */
		WRITE_COEF(0x45, 0xC429), /* Set to TRS type */
		UPDATE_COEF(0x1a, 1<<3, 0), /* Combo JD gating without LINE1-VREFO */
		{}
	};
	static struct coef_fw coef0688[] = {
		WRITE_COEF(0x11, 0x0041),
		WRITE_COEF(0x15, 0x0d40),
		WRITE_COEF(0xb7, 0x802b),
		{}
	};
	static struct coef_fw coef0274[] = {
		WRITE_COEF(0x45, 0x4289),
		UPDATE_COEF(0x4a, 0x0010, 0x0010),
		UPDATE_COEF(0x6b, 0x0f00, 0),
		UPDATE_COEF(0x49, 0x0300, 0x0300),
		{}
	};

	switch (codec->core.vendor_id) {
	case 0x10ec0215:
	case 0x10ec0225:
	case 0x10ec0285:
	case 0x10ec0295:
	case 0x10ec0289:
	case 0x10ec0299:
		alc_process_coef_fw(codec, alc225_pre_hsmode);
		alc_process_coef_fw(codec, coef0225);
		break;
	case 0x10ec0236:
	case 0x10ec0255:
	case 0x10ec0256:
		alc_process_coef_fw(codec, coef0255);
		break;
	case 0x10ec0234:
	case 0x10ec0274:
	case 0x10ec0294:
		alc_process_coef_fw(codec, coef0274);
		break;
	case 0x10ec0233:
	case 0x10ec0283:
		alc_process_coef_fw(codec, coef0233);
		break;
	case 0x10ec0286:
	case 0x10ec0288:
	case 0x10ec0298:
		alc_process_coef_fw(codec, coef0288);
		break;
	case 0x10ec0292:
		alc_process_coef_fw(codec, coef0292);
		break;
	case 0x10ec0293:
		alc_process_coef_fw(codec, coef0293);
		break;
	case 0x10ec0668:
		alc_process_coef_fw(codec, coef0688);
		break;
	case 0x10ec0867:
		alc_update_coefex_idx(codec, 0x57, 0x5, 1<<14, 0);
		break;
	}
	codec_dbg(codec, "Headset jack set to headphone (default) mode.\n");
}

/* Iphone type */
static void alc_headset_mode_ctia(struct hda_codec *codec)
{
	int val;

	static struct coef_fw coef0255[] = {
		WRITE_COEF(0x45, 0xd489), /* Set to CTIA type */
		WRITE_COEF(0x1b, 0x0c2b),
		WRITE_COEFEX(0x57, 0x03, 0x8ea6),
		{}
	};
	static struct coef_fw coef0256[] = {
		WRITE_COEF(0x45, 0xd489), /* Set to CTIA type */
		WRITE_COEF(0x1b, 0x0c6b),
		WRITE_COEFEX(0x57, 0x03, 0x8ea6),
		{}
	};
	static struct coef_fw coef0233[] = {
		WRITE_COEF(0x45, 0xd429),
		WRITE_COEF(0x1b, 0x0c2b),
		WRITE_COEF(0x32, 0x4ea3),
		{}
	};
	static struct coef_fw coef0288[] = {
		UPDATE_COEF(0x50, 0x2000, 0x2000),
		UPDATE_COEF(0x56, 0x0006, 0x0006),
		UPDATE_COEF(0x66, 0x0008, 0),
		UPDATE_COEF(0x67, 0x2000, 0),
		{}
	};
	static struct coef_fw coef0292[] = {
		WRITE_COEF(0x6b, 0xd429),
		WRITE_COEF(0x76, 0x0008),
		WRITE_COEF(0x18, 0x7388),
		{}
	};
	static struct coef_fw coef0293[] = {
		WRITE_COEF(0x45, 0xd429), /* Set to ctia type */
		UPDATE_COEF(0x10, 7<<8, 7<<8), /* SET Line1 JD to 1 */
		{}
	};
	static struct coef_fw coef0688[] = {
		WRITE_COEF(0x11, 0x0001),
		WRITE_COEF(0x15, 0x0d60),
		WRITE_COEF(0xc3, 0x0000),
		{}
	};
	static struct coef_fw coef0225_1[] = {
		UPDATE_COEF(0x45, 0x3f<<10, 0x35<<10),
		UPDATE_COEF(0x63, 3<<14, 2<<14),
		{}
	};
	static struct coef_fw coef0225_2[] = {
		UPDATE_COEF(0x45, 0x3f<<10, 0x35<<10),
		UPDATE_COEF(0x63, 3<<14, 1<<14),
		{}
	};

	switch (codec->core.vendor_id) {
	case 0x10ec0255:
		alc_process_coef_fw(codec, coef0255);
		break;
	case 0x10ec0236:
	case 0x10ec0256:
		alc_process_coef_fw(codec, coef0256);
		break;
	case 0x10ec0234:
	case 0x10ec0274:
	case 0x10ec0294:
		alc_write_coef_idx(codec, 0x45, 0xd689);
		break;
	case 0x10ec0233:
	case 0x10ec0283:
		alc_process_coef_fw(codec, coef0233);
		break;
	case 0x10ec0298:
		val = alc_read_coef_idx(codec, 0x50);
		if (val & (1 << 12)) {
			alc_update_coef_idx(codec, 0x8e, 0x0070, 0x0020);
			alc_update_coef_idx(codec, 0x4f, 0xfcc0, 0xd400);
			msleep(300);
		} else {
			alc_update_coef_idx(codec, 0x8e, 0x0070, 0x0010);
			alc_update_coef_idx(codec, 0x4f, 0xfcc0, 0xd400);
			msleep(300);
		}
		break;
	case 0x10ec0286:
	case 0x10ec0288:
		alc_update_coef_idx(codec, 0x4f, 0xfcc0, 0xd400);
		msleep(300);
		alc_process_coef_fw(codec, coef0288);
		break;
	case 0x10ec0292:
		alc_process_coef_fw(codec, coef0292);
		break;
	case 0x10ec0293:
		alc_process_coef_fw(codec, coef0293);
		break;
	case 0x10ec0668:
		alc_process_coef_fw(codec, coef0688);
		break;
	case 0x10ec0215:
	case 0x10ec0225:
	case 0x10ec0285:
	case 0x10ec0295:
	case 0x10ec0289:
	case 0x10ec0299:
		val = alc_read_coef_idx(codec, 0x45);
		if (val & (1 << 9))
			alc_process_coef_fw(codec, coef0225_2);
		else
			alc_process_coef_fw(codec, coef0225_1);
		break;
	case 0x10ec0867:
		alc_update_coefex_idx(codec, 0x57, 0x5, 1<<14, 0);
		break;
	}
	codec_dbg(codec, "Headset jack set to iPhone-style headset mode.\n");
}

/* Nokia type */
static void alc_headset_mode_omtp(struct hda_codec *codec)
{
	static struct coef_fw coef0255[] = {
		WRITE_COEF(0x45, 0xe489), /* Set to OMTP Type */
		WRITE_COEF(0x1b, 0x0c2b),
		WRITE_COEFEX(0x57, 0x03, 0x8ea6),
		{}
	};
	static struct coef_fw coef0256[] = {
		WRITE_COEF(0x45, 0xe489), /* Set to OMTP Type */
		WRITE_COEF(0x1b, 0x0c6b),
		WRITE_COEFEX(0x57, 0x03, 0x8ea6),
		{}
	};
	static struct coef_fw coef0233[] = {
		WRITE_COEF(0x45, 0xe429),
		WRITE_COEF(0x1b, 0x0c2b),
		WRITE_COEF(0x32, 0x4ea3),
		{}
	};
	static struct coef_fw coef0288[] = {
		UPDATE_COEF(0x50, 0x2000, 0x2000),
		UPDATE_COEF(0x56, 0x0006, 0x0006),
		UPDATE_COEF(0x66, 0x0008, 0),
		UPDATE_COEF(0x67, 0x2000, 0),
		{}
	};
	static struct coef_fw coef0292[] = {
		WRITE_COEF(0x6b, 0xe429),
		WRITE_COEF(0x76, 0x0008),
		WRITE_COEF(0x18, 0x7388),
		{}
	};
	static struct coef_fw coef0293[] = {
		WRITE_COEF(0x45, 0xe429), /* Set to omtp type */
		UPDATE_COEF(0x10, 7<<8, 7<<8), /* SET Line1 JD to 1 */
		{}
	};
	static struct coef_fw coef0688[] = {
		WRITE_COEF(0x11, 0x0001),
		WRITE_COEF(0x15, 0x0d50),
		WRITE_COEF(0xc3, 0x0000),
		{}
	};
	static struct coef_fw coef0225[] = {
		UPDATE_COEF(0x45, 0x3f<<10, 0x39<<10),
		UPDATE_COEF(0x63, 3<<14, 2<<14),
		{}
	};

	switch (codec->core.vendor_id) {
	case 0x10ec0255:
		alc_process_coef_fw(codec, coef0255);
		break;
	case 0x10ec0236:
	case 0x10ec0256:
		alc_process_coef_fw(codec, coef0256);
		break;
	case 0x10ec0234:
	case 0x10ec0274:
	case 0x10ec0294:
		alc_write_coef_idx(codec, 0x45, 0xe689);
		break;
	case 0x10ec0233:
	case 0x10ec0283:
		alc_process_coef_fw(codec, coef0233);
		break;
	case 0x10ec0298:
		alc_update_coef_idx(codec, 0x8e, 0x0070, 0x0010);/* Headset output enable */
		alc_update_coef_idx(codec, 0x4f, 0xfcc0, 0xe400);
		msleep(300);
		break;
	case 0x10ec0286:
	case 0x10ec0288:
		alc_update_coef_idx(codec, 0x4f, 0xfcc0, 0xe400);
		msleep(300);
		alc_process_coef_fw(codec, coef0288);
		break;
	case 0x10ec0292:
		alc_process_coef_fw(codec, coef0292);
		break;
	case 0x10ec0293:
		alc_process_coef_fw(codec, coef0293);
		break;
	case 0x10ec0668:
		alc_process_coef_fw(codec, coef0688);
		break;
	case 0x10ec0215:
	case 0x10ec0225:
	case 0x10ec0285:
	case 0x10ec0295:
	case 0x10ec0289:
	case 0x10ec0299:
		alc_process_coef_fw(codec, coef0225);
		break;
	}
	codec_dbg(codec, "Headset jack set to Nokia-style headset mode.\n");
}

static void alc_determine_headset_type(struct hda_codec *codec)
{
	int val;
	bool is_ctia = false;
	struct alc_spec *spec = codec->spec;
	static struct coef_fw coef0255[] = {
		WRITE_COEF(0x45, 0xd089), /* combo jack auto switch control(Check type)*/
		WRITE_COEF(0x49, 0x0149), /* combo jack auto switch control(Vref
 conteol) */
		{}
	};
	static struct coef_fw coef0288[] = {
		UPDATE_COEF(0x4f, 0xfcc0, 0xd400), /* Check Type */
		{}
	};
	static struct coef_fw coef0298[] = {
		UPDATE_COEF(0x50, 0x2000, 0x2000),
		UPDATE_COEF(0x56, 0x0006, 0x0006),
		UPDATE_COEF(0x66, 0x0008, 0),
		UPDATE_COEF(0x67, 0x2000, 0),
		UPDATE_COEF(0x19, 0x1300, 0x1300),
		{}
	};
	static struct coef_fw coef0293[] = {
		UPDATE_COEF(0x4a, 0x000f, 0x0008), /* Combo Jack auto detect */
		WRITE_COEF(0x45, 0xD429), /* Set to ctia type */
		{}
	};
	static struct coef_fw coef0688[] = {
		WRITE_COEF(0x11, 0x0001),
		WRITE_COEF(0xb7, 0x802b),
		WRITE_COEF(0x15, 0x0d60),
		WRITE_COEF(0xc3, 0x0c00),
		{}
	};
	static struct coef_fw coef0274[] = {
		UPDATE_COEF(0x4a, 0x0010, 0),
		UPDATE_COEF(0x4a, 0x8000, 0),
		WRITE_COEF(0x45, 0xd289),
		UPDATE_COEF(0x49, 0x0300, 0x0300),
		{}
	};

	switch (codec->core.vendor_id) {
	case 0x10ec0236:
	case 0x10ec0255:
	case 0x10ec0256:
		alc_process_coef_fw(codec, coef0255);
		msleep(300);
		val = alc_read_coef_idx(codec, 0x46);
		is_ctia = (val & 0x0070) == 0x0070;
		break;
	case 0x10ec0234:
	case 0x10ec0274:
	case 0x10ec0294:
		alc_process_coef_fw(codec, coef0274);
		msleep(80);
		val = alc_read_coef_idx(codec, 0x46);
		is_ctia = (val & 0x00f0) == 0x00f0;
		break;
	case 0x10ec0233:
	case 0x10ec0283:
		alc_write_coef_idx(codec, 0x45, 0xd029);
		msleep(300);
		val = alc_read_coef_idx(codec, 0x46);
		is_ctia = (val & 0x0070) == 0x0070;
		break;
	case 0x10ec0298:
		snd_hda_codec_write(codec, 0x21, 0,
			    AC_VERB_SET_AMP_GAIN_MUTE, AMP_OUT_MUTE);
		msleep(100);
		snd_hda_codec_write(codec, 0x21, 0,
			    AC_VERB_SET_PIN_WIDGET_CONTROL, 0x0);
		msleep(200);

		val = alc_read_coef_idx(codec, 0x50);
		if (val & (1 << 12)) {
			alc_update_coef_idx(codec, 0x8e, 0x0070, 0x0020);
			alc_process_coef_fw(codec, coef0288);
			msleep(350);
			val = alc_read_coef_idx(codec, 0x50);
			is_ctia = (val & 0x0070) == 0x0070;
		} else {
			alc_update_coef_idx(codec, 0x8e, 0x0070, 0x0010);
			alc_process_coef_fw(codec, coef0288);
			msleep(350);
			val = alc_read_coef_idx(codec, 0x50);
			is_ctia = (val & 0x0070) == 0x0070;
		}
		alc_process_coef_fw(codec, coef0298);
		snd_hda_codec_write(codec, 0x21, 0,
			    AC_VERB_SET_PIN_WIDGET_CONTROL, PIN_HP);
		msleep(75);
		snd_hda_codec_write(codec, 0x21, 0,
			    AC_VERB_SET_AMP_GAIN_MUTE, AMP_OUT_UNMUTE);
		break;
	case 0x10ec0286:
	case 0x10ec0288:
		alc_process_coef_fw(codec, coef0288);
		msleep(350);
		val = alc_read_coef_idx(codec, 0x50);
		is_ctia = (val & 0x0070) == 0x0070;
		break;
	case 0x10ec0292:
		alc_write_coef_idx(codec, 0x6b, 0xd429);
		msleep(300);
		val = alc_read_coef_idx(codec, 0x6c);
		is_ctia = (val & 0x001c) == 0x001c;
		break;
	case 0x10ec0293:
		alc_process_coef_fw(codec, coef0293);
		msleep(300);
		val = alc_read_coef_idx(codec, 0x46);
		is_ctia = (val & 0x0070) == 0x0070;
		break;
	case 0x10ec0668:
		alc_process_coef_fw(codec, coef0688);
		msleep(300);
		val = alc_read_coef_idx(codec, 0xbe);
		is_ctia = (val & 0x1c02) == 0x1c02;
		break;
	case 0x10ec0215:
	case 0x10ec0225:
	case 0x10ec0285:
	case 0x10ec0295:
	case 0x10ec0289:
	case 0x10ec0299:
		snd_hda_codec_write(codec, 0x21, 0,
			    AC_VERB_SET_AMP_GAIN_MUTE, AMP_OUT_MUTE);
		msleep(80);
		snd_hda_codec_write(codec, 0x21, 0,
			    AC_VERB_SET_PIN_WIDGET_CONTROL, 0x0);

		alc_process_coef_fw(codec, alc225_pre_hsmode);
		alc_update_coef_idx(codec, 0x67, 0xf000, 0x1000);
		val = alc_read_coef_idx(codec, 0x45);
		if (val & (1 << 9)) {
			alc_update_coef_idx(codec, 0x45, 0x3f<<10, 0x34<<10);
			alc_update_coef_idx(codec, 0x49, 3<<8, 2<<8);
			msleep(800);
			val = alc_read_coef_idx(codec, 0x46);
			is_ctia = (val & 0x00f0) == 0x00f0;
		} else {
			alc_update_coef_idx(codec, 0x45, 0x3f<<10, 0x34<<10);
			alc_update_coef_idx(codec, 0x49, 3<<8, 1<<8);
			msleep(800);
			val = alc_read_coef_idx(codec, 0x46);
			is_ctia = (val & 0x00f0) == 0x00f0;
		}
		alc_update_coef_idx(codec, 0x4a, 7<<6, 7<<6);
		alc_update_coef_idx(codec, 0x4a, 3<<4, 3<<4);
		alc_update_coef_idx(codec, 0x67, 0xf000, 0x3000);

		snd_hda_codec_write(codec, 0x21, 0,
			    AC_VERB_SET_PIN_WIDGET_CONTROL, PIN_OUT);
		msleep(80);
		snd_hda_codec_write(codec, 0x21, 0,
			    AC_VERB_SET_AMP_GAIN_MUTE, AMP_OUT_UNMUTE);
		break;
	case 0x10ec0867:
		is_ctia = true;
		break;
	}

	codec_dbg(codec, "Headset jack detected iPhone-style headset: %s\n",
		    is_ctia ? "yes" : "no");
	spec->current_headset_type = is_ctia ? ALC_HEADSET_TYPE_CTIA : ALC_HEADSET_TYPE_OMTP;
}

static void alc_update_headset_mode(struct hda_codec *codec)
{
	struct alc_spec *spec = codec->spec;

	hda_nid_t mux_pin = spec->gen.imux_pins[spec->gen.cur_mux[0]];
	hda_nid_t hp_pin = spec->gen.autocfg.hp_pins[0];

	int new_headset_mode;

	if (!snd_hda_jack_detect(codec, hp_pin))
		new_headset_mode = ALC_HEADSET_MODE_UNPLUGGED;
	else if (mux_pin == spec->headset_mic_pin)
		new_headset_mode = ALC_HEADSET_MODE_HEADSET;
	else if (mux_pin == spec->headphone_mic_pin)
		new_headset_mode = ALC_HEADSET_MODE_MIC;
	else
		new_headset_mode = ALC_HEADSET_MODE_HEADPHONE;

	if (new_headset_mode == spec->current_headset_mode) {
		snd_hda_gen_update_outputs(codec);
		return;
	}

	switch (new_headset_mode) {
	case ALC_HEADSET_MODE_UNPLUGGED:
		alc_headset_mode_unplugged(codec);
		spec->gen.hp_jack_present = false;
		break;
	case ALC_HEADSET_MODE_HEADSET:
		if (spec->current_headset_type == ALC_HEADSET_TYPE_UNKNOWN)
			alc_determine_headset_type(codec);
		if (spec->current_headset_type == ALC_HEADSET_TYPE_CTIA)
			alc_headset_mode_ctia(codec);
		else if (spec->current_headset_type == ALC_HEADSET_TYPE_OMTP)
			alc_headset_mode_omtp(codec);
		spec->gen.hp_jack_present = true;
		break;
	case ALC_HEADSET_MODE_MIC:
		alc_headset_mode_mic_in(codec, hp_pin, spec->headphone_mic_pin);
		spec->gen.hp_jack_present = false;
		break;
	case ALC_HEADSET_MODE_HEADPHONE:
		alc_headset_mode_default(codec);
		spec->gen.hp_jack_present = true;
		break;
	}
	if (new_headset_mode != ALC_HEADSET_MODE_MIC) {
		snd_hda_set_pin_ctl_cache(codec, hp_pin,
					  AC_PINCTL_OUT_EN | AC_PINCTL_HP_EN);
		if (spec->headphone_mic_pin && spec->headphone_mic_pin != hp_pin)
			snd_hda_set_pin_ctl_cache(codec, spec->headphone_mic_pin,
						  PIN_VREFHIZ);
	}
	spec->current_headset_mode = new_headset_mode;

	snd_hda_gen_update_outputs(codec);
}

static void alc_update_headset_mode_hook(struct hda_codec *codec,
					 struct snd_kcontrol *kcontrol,
					 struct snd_ctl_elem_value *ucontrol)
{
	alc_update_headset_mode(codec);
}

static void alc_update_headset_jack_cb(struct hda_codec *codec,
				       struct hda_jack_callback *jack)
{
	struct alc_spec *spec = codec->spec;
	spec->current_headset_type = ALC_HEADSET_TYPE_UNKNOWN;
	snd_hda_gen_hp_automute(codec, jack);
}

static void alc_probe_headset_mode(struct hda_codec *codec)
{
	int i;
	struct alc_spec *spec = codec->spec;
	struct auto_pin_cfg *cfg = &spec->gen.autocfg;

	/* Find mic pins */
	for (i = 0; i < cfg->num_inputs; i++) {
		if (cfg->inputs[i].is_headset_mic && !spec->headset_mic_pin)
			spec->headset_mic_pin = cfg->inputs[i].pin;
		if (cfg->inputs[i].is_headphone_mic && !spec->headphone_mic_pin)
			spec->headphone_mic_pin = cfg->inputs[i].pin;
	}

	WARN_ON(spec->gen.cap_sync_hook);
	spec->gen.cap_sync_hook = alc_update_headset_mode_hook;
	spec->gen.automute_hook = alc_update_headset_mode;
	spec->gen.hp_automute_hook = alc_update_headset_jack_cb;
}

static void alc_fixup_headset_mode(struct hda_codec *codec,
				const struct hda_fixup *fix, int action)
{
	struct alc_spec *spec = codec->spec;

	switch (action) {
	case HDA_FIXUP_ACT_PRE_PROBE:
		spec->parse_flags |= HDA_PINCFG_HEADSET_MIC | HDA_PINCFG_HEADPHONE_MIC;
		break;
	case HDA_FIXUP_ACT_PROBE:
		alc_probe_headset_mode(codec);
		break;
	case HDA_FIXUP_ACT_INIT:
		spec->current_headset_mode = 0;
		alc_update_headset_mode(codec);
		break;
	}
}

static void alc_fixup_headset_mode_no_hp_mic(struct hda_codec *codec,
				const struct hda_fixup *fix, int action)
{
	if (action == HDA_FIXUP_ACT_PRE_PROBE) {
		struct alc_spec *spec = codec->spec;
		spec->parse_flags |= HDA_PINCFG_HEADSET_MIC;
	}
	else
		alc_fixup_headset_mode(codec, fix, action);
}

static void alc255_set_default_jack_type(struct hda_codec *codec)
{
	/* Set to iphone type */
	static struct coef_fw alc255fw[] = {
		WRITE_COEF(0x1b, 0x880b),
		WRITE_COEF(0x45, 0xd089),
		WRITE_COEF(0x1b, 0x080b),
		WRITE_COEF(0x46, 0x0004),
		WRITE_COEF(0x1b, 0x0c0b),
		{}
	};
	static struct coef_fw alc256fw[] = {
		WRITE_COEF(0x1b, 0x884b),
		WRITE_COEF(0x45, 0xd089),
		WRITE_COEF(0x1b, 0x084b),
		WRITE_COEF(0x46, 0x0004),
		WRITE_COEF(0x1b, 0x0c4b),
		{}
	};
	switch (codec->core.vendor_id) {
	case 0x10ec0255:
		alc_process_coef_fw(codec, alc255fw);
		break;
	case 0x10ec0236:
	case 0x10ec0256:
		alc_process_coef_fw(codec, alc256fw);
		break;
	}
	msleep(30);
}

static void alc_fixup_headset_mode_alc255(struct hda_codec *codec,
				const struct hda_fixup *fix, int action)
{
	if (action == HDA_FIXUP_ACT_PRE_PROBE) {
		alc255_set_default_jack_type(codec);
	}
	alc_fixup_headset_mode(codec, fix, action);
}

static void alc_fixup_headset_mode_alc255_no_hp_mic(struct hda_codec *codec,
				const struct hda_fixup *fix, int action)
{
	if (action == HDA_FIXUP_ACT_PRE_PROBE) {
		struct alc_spec *spec = codec->spec;
		spec->parse_flags |= HDA_PINCFG_HEADSET_MIC;
		alc255_set_default_jack_type(codec);
	} 
	else
		alc_fixup_headset_mode(codec, fix, action);
}

static void alc288_update_headset_jack_cb(struct hda_codec *codec,
				       struct hda_jack_callback *jack)
{
	struct alc_spec *spec = codec->spec;

	alc_update_headset_jack_cb(codec, jack);
	/* Headset Mic enable or disable, only for Dell Dino */
	alc_update_gpio_data(codec, 0x40, spec->gen.hp_jack_present);
}

static void alc_fixup_headset_mode_dell_alc288(struct hda_codec *codec,
				const struct hda_fixup *fix, int action)
{
	alc_fixup_headset_mode(codec, fix, action);
	if (action == HDA_FIXUP_ACT_PROBE) {
		struct alc_spec *spec = codec->spec;
		/* toggled via hp_automute_hook */
		spec->gpio_mask |= 0x40;
		spec->gpio_dir |= 0x40;
		spec->gen.hp_automute_hook = alc288_update_headset_jack_cb;
	}
}

static void alc_fixup_auto_mute_via_amp(struct hda_codec *codec,
					const struct hda_fixup *fix, int action)
{
	if (action == HDA_FIXUP_ACT_PRE_PROBE) {
		struct alc_spec *spec = codec->spec;
		spec->gen.auto_mute_via_amp = 1;
	}
}

static void alc_no_shutup(struct hda_codec *codec)
{
}

static void alc_fixup_no_shutup(struct hda_codec *codec,
				const struct hda_fixup *fix, int action)
{
	if (action == HDA_FIXUP_ACT_PRE_PROBE) {
		struct alc_spec *spec = codec->spec;
		spec->shutup = alc_no_shutup;
	}
}

static void alc_fixup_disable_aamix(struct hda_codec *codec,
				    const struct hda_fixup *fix, int action)
{
	if (action == HDA_FIXUP_ACT_PRE_PROBE) {
		struct alc_spec *spec = codec->spec;
		/* Disable AA-loopback as it causes white noise */
		spec->gen.mixer_nid = 0;
	}
}

/* fixup for Thinkpad docks: add dock pins, avoid HP parser fixup */
static void alc_fixup_tpt440_dock(struct hda_codec *codec,
				  const struct hda_fixup *fix, int action)
{
	static const struct hda_pintbl pincfgs[] = {
		{ 0x16, 0x21211010 }, /* dock headphone */
		{ 0x19, 0x21a11010 }, /* dock mic */
		{ }
	};
	struct alc_spec *spec = codec->spec;

	if (action == HDA_FIXUP_ACT_PRE_PROBE) {
		spec->reboot_notify = alc_d3_at_reboot; /* reduce noise */
		spec->parse_flags = HDA_PINCFG_NO_HP_FIXUP;
		codec->power_save_node = 0; /* avoid click noises */
		snd_hda_apply_pincfgs(codec, pincfgs);
	}
}

static void alc_fixup_tpt470_dock(struct hda_codec *codec,
				  const struct hda_fixup *fix, int action)
{
	static const struct hda_pintbl pincfgs[] = {
		{ 0x17, 0x21211010 }, /* dock headphone */
		{ 0x19, 0x21a11010 }, /* dock mic */
		{ }
	};
	/* Assure the speaker pin to be coupled with DAC NID 0x03; otherwise
	 * the speaker output becomes too low by some reason on Thinkpads with
	 * ALC298 codec
	 */
	static hda_nid_t preferred_pairs[] = {
		0x14, 0x03, 0x17, 0x02, 0x21, 0x02,
		0
	};
	struct alc_spec *spec = codec->spec;

	if (action == HDA_FIXUP_ACT_PRE_PROBE) {
		spec->gen.preferred_dacs = preferred_pairs;
		spec->parse_flags = HDA_PINCFG_NO_HP_FIXUP;
		snd_hda_apply_pincfgs(codec, pincfgs);
	} else if (action == HDA_FIXUP_ACT_INIT) {
		/* Enable DOCK device */
		snd_hda_codec_write(codec, 0x17, 0,
			    AC_VERB_SET_CONFIG_DEFAULT_BYTES_3, 0);
		/* Enable DOCK device */
		snd_hda_codec_write(codec, 0x19, 0,
			    AC_VERB_SET_CONFIG_DEFAULT_BYTES_3, 0);
	}
}

static void alc_shutup_dell_xps13(struct hda_codec *codec)
{
	struct alc_spec *spec = codec->spec;
	int hp_pin = spec->gen.autocfg.hp_pins[0];

	/* Prevent pop noises when headphones are plugged in */
	snd_hda_codec_write(codec, hp_pin, 0,
			    AC_VERB_SET_AMP_GAIN_MUTE, AMP_OUT_MUTE);
	msleep(20);
}

static void alc_fixup_dell_xps13(struct hda_codec *codec,
				const struct hda_fixup *fix, int action)
{
	struct alc_spec *spec = codec->spec;
	struct hda_input_mux *imux = &spec->gen.input_mux;
	int i;

	switch (action) {
	case HDA_FIXUP_ACT_PRE_PROBE:
		/* mic pin 0x19 must be initialized with Vref Hi-Z, otherwise
		 * it causes a click noise at start up
		 */
		snd_hda_codec_set_pin_target(codec, 0x19, PIN_VREFHIZ);
		spec->shutup = alc_shutup_dell_xps13;
		break;
	case HDA_FIXUP_ACT_PROBE:
		/* Make the internal mic the default input source. */
		for (i = 0; i < imux->num_items; i++) {
			if (spec->gen.imux_pins[i] == 0x12) {
				spec->gen.cur_mux[0] = i;
				break;
			}
		}
		break;
	}
}

static void alc_fixup_headset_mode_alc662(struct hda_codec *codec,
				const struct hda_fixup *fix, int action)
{
	struct alc_spec *spec = codec->spec;

	if (action == HDA_FIXUP_ACT_PRE_PROBE) {
		spec->parse_flags |= HDA_PINCFG_HEADSET_MIC;
		spec->gen.hp_mic = 1; /* Mic-in is same pin as headphone */

		/* Disable boost for mic-in permanently. (This code is only called
		   from quirks that guarantee that the headphone is at NID 0x1b.) */
		snd_hda_codec_write(codec, 0x1b, 0, AC_VERB_SET_AMP_GAIN_MUTE, 0x7000);
		snd_hda_override_wcaps(codec, 0x1b, get_wcaps(codec, 0x1b) & ~AC_WCAP_IN_AMP);
	} else
		alc_fixup_headset_mode(codec, fix, action);
}

static void alc_fixup_headset_mode_alc668(struct hda_codec *codec,
				const struct hda_fixup *fix, int action)
{
	if (action == HDA_FIXUP_ACT_PRE_PROBE) {
		alc_write_coef_idx(codec, 0xc4, 0x8000);
		alc_update_coef_idx(codec, 0xc2, ~0xfe, 0);
		snd_hda_set_pin_ctl_cache(codec, 0x18, 0);
	}
	alc_fixup_headset_mode(codec, fix, action);
}

/* Returns the nid of the external mic input pin, or 0 if it cannot be found. */
static int find_ext_mic_pin(struct hda_codec *codec)
{
	struct alc_spec *spec = codec->spec;
	struct auto_pin_cfg *cfg = &spec->gen.autocfg;
	hda_nid_t nid;
	unsigned int defcfg;
	int i;

	for (i = 0; i < cfg->num_inputs; i++) {
		if (cfg->inputs[i].type != AUTO_PIN_MIC)
			continue;
		nid = cfg->inputs[i].pin;
		defcfg = snd_hda_codec_get_pincfg(codec, nid);
		if (snd_hda_get_input_pin_attr(defcfg) == INPUT_PIN_ATTR_INT)
			continue;
		return nid;
	}

	return 0;
}

static void alc271_hp_gate_mic_jack(struct hda_codec *codec,
				    const struct hda_fixup *fix,
				    int action)
{
	struct alc_spec *spec = codec->spec;

	if (action == HDA_FIXUP_ACT_PROBE) {
		int mic_pin = find_ext_mic_pin(codec);
		int hp_pin = spec->gen.autocfg.hp_pins[0];

		if (snd_BUG_ON(!mic_pin || !hp_pin))
			return;
		snd_hda_jack_set_gating_jack(codec, mic_pin, hp_pin);
	}
}

static void alc269_fixup_limit_int_mic_boost(struct hda_codec *codec,
					     const struct hda_fixup *fix,
					     int action)
{
	struct alc_spec *spec = codec->spec;
	struct auto_pin_cfg *cfg = &spec->gen.autocfg;
	int i;

	/* The mic boosts on level 2 and 3 are too noisy
	   on the internal mic input.
	   Therefore limit the boost to 0 or 1. */

	if (action != HDA_FIXUP_ACT_PROBE)
		return;

	for (i = 0; i < cfg->num_inputs; i++) {
		hda_nid_t nid = cfg->inputs[i].pin;
		unsigned int defcfg;
		if (cfg->inputs[i].type != AUTO_PIN_MIC)
			continue;
		defcfg = snd_hda_codec_get_pincfg(codec, nid);
		if (snd_hda_get_input_pin_attr(defcfg) != INPUT_PIN_ATTR_INT)
			continue;

		snd_hda_override_amp_caps(codec, nid, HDA_INPUT,
					  (0x00 << AC_AMPCAP_OFFSET_SHIFT) |
					  (0x01 << AC_AMPCAP_NUM_STEPS_SHIFT) |
					  (0x2f << AC_AMPCAP_STEP_SIZE_SHIFT) |
					  (0 << AC_AMPCAP_MUTE_SHIFT));
	}
}

static void alc283_hp_automute_hook(struct hda_codec *codec,
				    struct hda_jack_callback *jack)
{
	struct alc_spec *spec = codec->spec;
	int vref;

	msleep(200);
	snd_hda_gen_hp_automute(codec, jack);

	vref = spec->gen.hp_jack_present ? PIN_VREF80 : 0;

	msleep(600);
	snd_hda_codec_write(codec, 0x19, 0, AC_VERB_SET_PIN_WIDGET_CONTROL,
			    vref);
}

static void alc283_fixup_chromebook(struct hda_codec *codec,
				    const struct hda_fixup *fix, int action)
{
	struct alc_spec *spec = codec->spec;

	switch (action) {
	case HDA_FIXUP_ACT_PRE_PROBE:
		snd_hda_override_wcaps(codec, 0x03, 0);
		/* Disable AA-loopback as it causes white noise */
		spec->gen.mixer_nid = 0;
		break;
	case HDA_FIXUP_ACT_INIT:
		/* MIC2-VREF control */
		/* Set to manual mode */
		alc_update_coef_idx(codec, 0x06, 0x000c, 0);
		/* Enable Line1 input control by verb */
		alc_update_coef_idx(codec, 0x1a, 0, 1 << 4);
		break;
	}
}

static void alc283_fixup_sense_combo_jack(struct hda_codec *codec,
				    const struct hda_fixup *fix, int action)
{
	struct alc_spec *spec = codec->spec;

	switch (action) {
	case HDA_FIXUP_ACT_PRE_PROBE:
		spec->gen.hp_automute_hook = alc283_hp_automute_hook;
		break;
	case HDA_FIXUP_ACT_INIT:
		/* MIC2-VREF control */
		/* Set to manual mode */
		alc_update_coef_idx(codec, 0x06, 0x000c, 0);
		break;
	}
}

/* mute tablet speaker pin (0x14) via dock plugging in addition */
static void asus_tx300_automute(struct hda_codec *codec)
{
	struct alc_spec *spec = codec->spec;
	snd_hda_gen_update_outputs(codec);
	if (snd_hda_jack_detect(codec, 0x1b))
		spec->gen.mute_bits |= (1ULL << 0x14);
}

static void alc282_fixup_asus_tx300(struct hda_codec *codec,
				    const struct hda_fixup *fix, int action)
{
	struct alc_spec *spec = codec->spec;
	static const struct hda_pintbl dock_pins[] = {
		{ 0x1b, 0x21114000 }, /* dock speaker pin */
		{}
	};

	switch (action) {
	case HDA_FIXUP_ACT_PRE_PROBE:
		spec->init_amp = ALC_INIT_DEFAULT;
		/* TX300 needs to set up GPIO2 for the speaker amp */
		alc_setup_gpio(codec, 0x04);
		snd_hda_apply_pincfgs(codec, dock_pins);
		spec->gen.auto_mute_via_amp = 1;
		spec->gen.automute_hook = asus_tx300_automute;
		snd_hda_jack_detect_enable_callback(codec, 0x1b,
						    snd_hda_gen_hp_automute);
		break;
	case HDA_FIXUP_ACT_PROBE:
		spec->init_amp = ALC_INIT_DEFAULT;
		break;
	case HDA_FIXUP_ACT_BUILD:
		/* this is a bit tricky; give more sane names for the main
		 * (tablet) speaker and the dock speaker, respectively
		 */
		rename_ctl(codec, "Speaker Playback Switch",
			   "Dock Speaker Playback Switch");
		rename_ctl(codec, "Bass Speaker Playback Switch",
			   "Speaker Playback Switch");
		break;
	}
}

static void alc290_fixup_mono_speakers(struct hda_codec *codec,
				       const struct hda_fixup *fix, int action)
{
	if (action == HDA_FIXUP_ACT_PRE_PROBE) {
		/* DAC node 0x03 is giving mono output. We therefore want to
		   make sure 0x14 (front speaker) and 0x15 (headphones) use the
		   stereo DAC, while leaving 0x17 (bass speaker) for node 0x03. */
		hda_nid_t conn1[2] = { 0x0c };
		snd_hda_override_conn_list(codec, 0x14, 1, conn1);
		snd_hda_override_conn_list(codec, 0x15, 1, conn1);
	}
}

static void alc298_fixup_speaker_volume(struct hda_codec *codec,
					const struct hda_fixup *fix, int action)
{
	if (action == HDA_FIXUP_ACT_PRE_PROBE) {
		/* The speaker is routed to the Node 0x06 by a mistake, as a result
		   we can't adjust the speaker's volume since this node does not has
		   Amp-out capability. we change the speaker's route to:
		   Node 0x02 (Audio Output) -> Node 0x0c (Audio Mixer) -> Node 0x17 (
		   Pin Complex), since Node 0x02 has Amp-out caps, we can adjust
		   speaker's volume now. */

		hda_nid_t conn1[1] = { 0x0c };
		snd_hda_override_conn_list(codec, 0x17, 1, conn1);
	}
}

/* disable DAC3 (0x06) selection on NID 0x17 as it has no volume amp control */
static void alc295_fixup_disable_dac3(struct hda_codec *codec,
				      const struct hda_fixup *fix, int action)
{
	if (action == HDA_FIXUP_ACT_PRE_PROBE) {
		hda_nid_t conn[2] = { 0x02, 0x03 };
		snd_hda_override_conn_list(codec, 0x17, 2, conn);
	}
}

/* Hook to update amp GPIO4 for automute */
static void alc280_hp_gpio4_automute_hook(struct hda_codec *codec,
					  struct hda_jack_callback *jack)
{
	struct alc_spec *spec = codec->spec;

	snd_hda_gen_hp_automute(codec, jack);
	/* mute_led_polarity is set to 0, so we pass inverted value here */
	alc_update_gpio_led(codec, 0x10, !spec->gen.hp_jack_present);
}

/* Manage GPIOs for HP EliteBook Folio 9480m.
 *
 * GPIO4 is the headphone amplifier power control
 * GPIO3 is the audio output mute indicator LED
 */

static void alc280_fixup_hp_9480m(struct hda_codec *codec,
				  const struct hda_fixup *fix,
				  int action)
{
	struct alc_spec *spec = codec->spec;

	alc_fixup_hp_gpio_led(codec, action, 0x08, 0);
	if (action == HDA_FIXUP_ACT_PRE_PROBE) {
		/* amp at GPIO4; toggled via alc280_hp_gpio4_automute_hook() */
		spec->gpio_mask |= 0x10;
		spec->gpio_dir |= 0x10;
		spec->gen.hp_automute_hook = alc280_hp_gpio4_automute_hook;
	}
}

static void alc275_fixup_gpio4_off(struct hda_codec *codec,
				   const struct hda_fixup *fix,
				   int action)
{
	struct alc_spec *spec = codec->spec;

	if (action == HDA_FIXUP_ACT_PRE_PROBE) {
		spec->gpio_mask |= 0x04;
		spec->gpio_dir |= 0x04;
		/* set data bit low */
	}
}

static void alc233_alc662_fixup_lenovo_dual_codecs(struct hda_codec *codec,
					 const struct hda_fixup *fix,
					 int action)
{
	alc_fixup_dual_codecs(codec, fix, action);
	switch (action) {
	case HDA_FIXUP_ACT_PRE_PROBE:
		/* override card longname to provide a unique UCM profile */
		strcpy(codec->card->longname, "HDAudio-Lenovo-DualCodecs");
		break;
	case HDA_FIXUP_ACT_BUILD:
		/* rename Capture controls depending on the codec */
		rename_ctl(codec, "Capture Volume",
			   codec->addr == 0 ?
			   "Rear-Panel Capture Volume" :
			   "Front-Panel Capture Volume");
		rename_ctl(codec, "Capture Switch",
			   codec->addr == 0 ?
			   "Rear-Panel Capture Switch" :
			   "Front-Panel Capture Switch");
		break;
	}
}

/* Forcibly assign NID 0x03 to HP/LO while NID 0x02 to SPK for EQ */
static void alc274_fixup_bind_dacs(struct hda_codec *codec,
				    const struct hda_fixup *fix, int action)
{
	struct alc_spec *spec = codec->spec;
	static hda_nid_t preferred_pairs[] = {
		0x21, 0x03, 0x1b, 0x03, 0x16, 0x02,
		0
	};

	if (action != HDA_FIXUP_ACT_PRE_PROBE)
		return;

	spec->gen.preferred_dacs = preferred_pairs;
}

/* The DAC of NID 0x3 will introduce click/pop noise on headphones, so invalidate it */
static void alc285_fixup_invalidate_dacs(struct hda_codec *codec,
			      const struct hda_fixup *fix, int action)
{
	if (action != HDA_FIXUP_ACT_PRE_PROBE)
		return;

	snd_hda_override_wcaps(codec, 0x03, 0);
}

<<<<<<< HEAD
static const struct hda_jack_keymap alc_headset_btn_keymap[] = {
	{ SND_JACK_BTN_0, KEY_PLAYPAUSE },
	{ SND_JACK_BTN_1, KEY_VOICECOMMAND },
	{ SND_JACK_BTN_2, KEY_VOLUMEUP },
	{ SND_JACK_BTN_3, KEY_VOLUMEDOWN },
	{}
};

static void alc_headset_btn_callback(struct hda_codec *codec,
				     struct hda_jack_callback *jack)
{
	int report = 0;

	if (jack->unsol_res & (7 << 13))
		report |= SND_JACK_BTN_0;

	if (jack->unsol_res  & (1 << 16 | 3 << 8))
		report |= SND_JACK_BTN_1;

	/* Volume up key */
	if (jack->unsol_res & (7 << 23))
		report |= SND_JACK_BTN_2;

	/* Volume down key */
	if (jack->unsol_res & (7 << 10))
		report |= SND_JACK_BTN_3;

	jack->jack->button_state = report;
}

static void alc_fixup_headset_jack(struct hda_codec *codec,
				    const struct hda_fixup *fix, int action)
{

	switch (action) {
	case HDA_FIXUP_ACT_PRE_PROBE:
		snd_hda_jack_detect_enable_callback(codec, 0x55,
						    alc_headset_btn_callback);
		snd_hda_jack_add_kctl(codec, 0x55, "Headset Jack", false,
				      SND_JACK_HEADSET, alc_headset_btn_keymap);
		break;
	case HDA_FIXUP_ACT_INIT:
		switch (codec->core.vendor_id) {
		case 0x10ec0225:
		case 0x10ec0295:
		case 0x10ec0299:
			alc_write_coef_idx(codec, 0x48, 0xd011);
			alc_update_coef_idx(codec, 0x49, 0x007f, 0x0045);
			alc_update_coef_idx(codec, 0x44, 0x007f << 8, 0x0045 << 8);
			break;
		case 0x10ec0236:
		case 0x10ec0256:
			alc_write_coef_idx(codec, 0x48, 0xd011);
			alc_update_coef_idx(codec, 0x49, 0x007f, 0x0045);
			break;
		}
		break;
	}
=======
static void alc_fixup_disable_mic_vref(struct hda_codec *codec,
				  const struct hda_fixup *fix, int action)
{
	if (action == HDA_FIXUP_ACT_PRE_PROBE)
		snd_hda_codec_set_pin_target(codec, 0x19, PIN_VREFHIZ);
>>>>>>> 9c5931b6
}

/* for hda_fixup_thinkpad_acpi() */
#include "thinkpad_helper.c"

static void alc_fixup_thinkpad_acpi(struct hda_codec *codec,
				    const struct hda_fixup *fix, int action)
{
	alc_fixup_no_shutup(codec, fix, action); /* reduce click noise */
	hda_fixup_thinkpad_acpi(codec, fix, action);
}

/* for dell wmi mic mute led */
#include "dell_wmi_helper.c"

/* for alc295_fixup_hp_top_speakers */
#include "hp_x360_helper.c"

enum {
	ALC269_FIXUP_SONY_VAIO,
	ALC275_FIXUP_SONY_VAIO_GPIO2,
	ALC269_FIXUP_DELL_M101Z,
	ALC269_FIXUP_SKU_IGNORE,
	ALC269_FIXUP_ASUS_G73JW,
	ALC269_FIXUP_LENOVO_EAPD,
	ALC275_FIXUP_SONY_HWEQ,
	ALC275_FIXUP_SONY_DISABLE_AAMIX,
	ALC271_FIXUP_DMIC,
	ALC269_FIXUP_PCM_44K,
	ALC269_FIXUP_STEREO_DMIC,
	ALC269_FIXUP_HEADSET_MIC,
	ALC269_FIXUP_QUANTA_MUTE,
	ALC269_FIXUP_LIFEBOOK,
	ALC269_FIXUP_LIFEBOOK_EXTMIC,
	ALC269_FIXUP_LIFEBOOK_HP_PIN,
	ALC269_FIXUP_LIFEBOOK_NO_HP_TO_LINEOUT,
	ALC255_FIXUP_LIFEBOOK_U7x7_HEADSET_MIC,
	ALC269_FIXUP_AMIC,
	ALC269_FIXUP_DMIC,
	ALC269VB_FIXUP_AMIC,
	ALC269VB_FIXUP_DMIC,
	ALC269_FIXUP_HP_MUTE_LED,
	ALC269_FIXUP_HP_MUTE_LED_MIC1,
	ALC269_FIXUP_HP_MUTE_LED_MIC2,
	ALC269_FIXUP_HP_MUTE_LED_MIC3,
	ALC269_FIXUP_HP_GPIO_LED,
	ALC269_FIXUP_HP_GPIO_MIC1_LED,
	ALC269_FIXUP_HP_LINE1_MIC1_LED,
	ALC269_FIXUP_INV_DMIC,
	ALC269_FIXUP_LENOVO_DOCK,
	ALC269_FIXUP_NO_SHUTUP,
	ALC286_FIXUP_SONY_MIC_NO_PRESENCE,
	ALC269_FIXUP_PINCFG_NO_HP_TO_LINEOUT,
	ALC269_FIXUP_DELL1_MIC_NO_PRESENCE,
	ALC269_FIXUP_DELL2_MIC_NO_PRESENCE,
	ALC269_FIXUP_DELL3_MIC_NO_PRESENCE,
	ALC269_FIXUP_DELL4_MIC_NO_PRESENCE,
	ALC269_FIXUP_HEADSET_MODE,
	ALC269_FIXUP_HEADSET_MODE_NO_HP_MIC,
	ALC269_FIXUP_ASPIRE_HEADSET_MIC,
	ALC269_FIXUP_ASUS_X101_FUNC,
	ALC269_FIXUP_ASUS_X101_VERB,
	ALC269_FIXUP_ASUS_X101,
	ALC271_FIXUP_AMIC_MIC2,
	ALC271_FIXUP_HP_GATE_MIC_JACK,
	ALC271_FIXUP_HP_GATE_MIC_JACK_E1_572,
	ALC269_FIXUP_ACER_AC700,
	ALC269_FIXUP_LIMIT_INT_MIC_BOOST,
	ALC269VB_FIXUP_ASUS_ZENBOOK,
	ALC269VB_FIXUP_ASUS_ZENBOOK_UX31A,
	ALC269_FIXUP_LIMIT_INT_MIC_BOOST_MUTE_LED,
	ALC269VB_FIXUP_ORDISSIMO_EVE2,
	ALC283_FIXUP_CHROME_BOOK,
	ALC283_FIXUP_SENSE_COMBO_JACK,
	ALC282_FIXUP_ASUS_TX300,
	ALC283_FIXUP_INT_MIC,
	ALC290_FIXUP_MONO_SPEAKERS,
	ALC290_FIXUP_MONO_SPEAKERS_HSJACK,
	ALC290_FIXUP_SUBWOOFER,
	ALC290_FIXUP_SUBWOOFER_HSJACK,
	ALC269_FIXUP_THINKPAD_ACPI,
	ALC269_FIXUP_DMIC_THINKPAD_ACPI,
	ALC255_FIXUP_ACER_MIC_NO_PRESENCE,
	ALC255_FIXUP_ASUS_MIC_NO_PRESENCE,
	ALC255_FIXUP_DELL1_MIC_NO_PRESENCE,
	ALC255_FIXUP_DELL2_MIC_NO_PRESENCE,
	ALC255_FIXUP_HEADSET_MODE,
	ALC255_FIXUP_HEADSET_MODE_NO_HP_MIC,
	ALC293_FIXUP_DELL1_MIC_NO_PRESENCE,
	ALC292_FIXUP_TPT440_DOCK,
	ALC292_FIXUP_TPT440,
	ALC283_FIXUP_HEADSET_MIC,
	ALC255_FIXUP_DELL_WMI_MIC_MUTE_LED,
	ALC282_FIXUP_ASPIRE_V5_PINS,
	ALC280_FIXUP_HP_GPIO4,
	ALC286_FIXUP_HP_GPIO_LED,
	ALC280_FIXUP_HP_GPIO2_MIC_HOTKEY,
	ALC280_FIXUP_HP_DOCK_PINS,
	ALC269_FIXUP_HP_DOCK_GPIO_MIC1_LED,
	ALC280_FIXUP_HP_9480M,
	ALC288_FIXUP_DELL_HEADSET_MODE,
	ALC288_FIXUP_DELL1_MIC_NO_PRESENCE,
	ALC288_FIXUP_DELL_XPS_13,
	ALC288_FIXUP_DISABLE_AAMIX,
	ALC292_FIXUP_DELL_E7X,
	ALC292_FIXUP_DISABLE_AAMIX,
	ALC293_FIXUP_DISABLE_AAMIX_MULTIJACK,
	ALC298_FIXUP_DELL1_MIC_NO_PRESENCE,
	ALC298_FIXUP_DELL_AIO_MIC_NO_PRESENCE,
	ALC275_FIXUP_DELL_XPS,
	ALC256_FIXUP_DELL_XPS_13_HEADPHONE_NOISE,
	ALC293_FIXUP_LENOVO_SPK_NOISE,
	ALC233_FIXUP_LENOVO_LINE2_MIC_HOTKEY,
	ALC255_FIXUP_DELL_SPK_NOISE,
	ALC225_FIXUP_DISABLE_MIC_VREF,
	ALC225_FIXUP_DELL1_MIC_NO_PRESENCE,
	ALC295_FIXUP_DISABLE_DAC3,
	ALC280_FIXUP_HP_HEADSET_MIC,
	ALC221_FIXUP_HP_FRONT_MIC,
	ALC292_FIXUP_TPT460,
	ALC298_FIXUP_SPK_VOLUME,
	ALC256_FIXUP_DELL_INSPIRON_7559_SUBWOOFER,
	ALC269_FIXUP_ATIV_BOOK_8,
	ALC221_FIXUP_HP_MIC_NO_PRESENCE,
	ALC256_FIXUP_ASUS_HEADSET_MODE,
	ALC256_FIXUP_ASUS_MIC,
	ALC256_FIXUP_ASUS_AIO_GPIO2,
	ALC233_FIXUP_ASUS_MIC_NO_PRESENCE,
	ALC233_FIXUP_EAPD_COEF_AND_MIC_NO_PRESENCE,
	ALC233_FIXUP_LENOVO_MULTI_CODECS,
	ALC294_FIXUP_LENOVO_MIC_LOCATION,
	ALC225_FIXUP_DELL_WYSE_MIC_NO_PRESENCE,
	ALC700_FIXUP_INTEL_REFERENCE,
	ALC274_FIXUP_DELL_BIND_DACS,
	ALC274_FIXUP_DELL_AIO_LINEOUT_VERB,
	ALC298_FIXUP_TPT470_DOCK,
	ALC255_FIXUP_DUMMY_LINEOUT_VERB,
	ALC255_FIXUP_DELL_HEADSET_MIC,
	ALC295_FIXUP_HP_X360,
	ALC221_FIXUP_HP_HEADSET_MIC,
	ALC285_FIXUP_LENOVO_HEADPHONE_NOISE,
	ALC295_FIXUP_HP_AUTO_MUTE,
	ALC225_FIXUP_HEADSET_JACK,
	ALC286_FIXUP_ACER_AIO_MIC_NO_PRESENCE,
	ALC294_FIXUP_ASUS_MIC,
	ALC294_FIXUP_ASUS_HEADSET_MIC,
	ALC294_FIXUP_ASUS_SPK,
};

static const struct hda_fixup alc269_fixups[] = {
	[ALC269_FIXUP_SONY_VAIO] = {
		.type = HDA_FIXUP_PINCTLS,
		.v.pins = (const struct hda_pintbl[]) {
			{0x19, PIN_VREFGRD},
			{}
		}
	},
	[ALC275_FIXUP_SONY_VAIO_GPIO2] = {
		.type = HDA_FIXUP_FUNC,
		.v.func = alc275_fixup_gpio4_off,
		.chained = true,
		.chain_id = ALC269_FIXUP_SONY_VAIO
	},
	[ALC269_FIXUP_DELL_M101Z] = {
		.type = HDA_FIXUP_VERBS,
		.v.verbs = (const struct hda_verb[]) {
			/* Enables internal speaker */
			{0x20, AC_VERB_SET_COEF_INDEX, 13},
			{0x20, AC_VERB_SET_PROC_COEF, 0x4040},
			{}
		}
	},
	[ALC269_FIXUP_SKU_IGNORE] = {
		.type = HDA_FIXUP_FUNC,
		.v.func = alc_fixup_sku_ignore,
	},
	[ALC269_FIXUP_ASUS_G73JW] = {
		.type = HDA_FIXUP_PINS,
		.v.pins = (const struct hda_pintbl[]) {
			{ 0x17, 0x99130111 }, /* subwoofer */
			{ }
		}
	},
	[ALC269_FIXUP_LENOVO_EAPD] = {
		.type = HDA_FIXUP_VERBS,
		.v.verbs = (const struct hda_verb[]) {
			{0x14, AC_VERB_SET_EAPD_BTLENABLE, 0},
			{}
		}
	},
	[ALC275_FIXUP_SONY_HWEQ] = {
		.type = HDA_FIXUP_FUNC,
		.v.func = alc269_fixup_hweq,
		.chained = true,
		.chain_id = ALC275_FIXUP_SONY_VAIO_GPIO2
	},
	[ALC275_FIXUP_SONY_DISABLE_AAMIX] = {
		.type = HDA_FIXUP_FUNC,
		.v.func = alc_fixup_disable_aamix,
		.chained = true,
		.chain_id = ALC269_FIXUP_SONY_VAIO
	},
	[ALC271_FIXUP_DMIC] = {
		.type = HDA_FIXUP_FUNC,
		.v.func = alc271_fixup_dmic,
	},
	[ALC269_FIXUP_PCM_44K] = {
		.type = HDA_FIXUP_FUNC,
		.v.func = alc269_fixup_pcm_44k,
		.chained = true,
		.chain_id = ALC269_FIXUP_QUANTA_MUTE
	},
	[ALC269_FIXUP_STEREO_DMIC] = {
		.type = HDA_FIXUP_FUNC,
		.v.func = alc269_fixup_stereo_dmic,
	},
	[ALC269_FIXUP_HEADSET_MIC] = {
		.type = HDA_FIXUP_FUNC,
		.v.func = alc269_fixup_headset_mic,
	},
	[ALC269_FIXUP_QUANTA_MUTE] = {
		.type = HDA_FIXUP_FUNC,
		.v.func = alc269_fixup_quanta_mute,
	},
	[ALC269_FIXUP_LIFEBOOK] = {
		.type = HDA_FIXUP_PINS,
		.v.pins = (const struct hda_pintbl[]) {
			{ 0x1a, 0x2101103f }, /* dock line-out */
			{ 0x1b, 0x23a11040 }, /* dock mic-in */
			{ }
		},
		.chained = true,
		.chain_id = ALC269_FIXUP_QUANTA_MUTE
	},
	[ALC269_FIXUP_LIFEBOOK_EXTMIC] = {
		.type = HDA_FIXUP_PINS,
		.v.pins = (const struct hda_pintbl[]) {
			{ 0x19, 0x01a1903c }, /* headset mic, with jack detect */
			{ }
		},
	},
	[ALC269_FIXUP_LIFEBOOK_HP_PIN] = {
		.type = HDA_FIXUP_PINS,
		.v.pins = (const struct hda_pintbl[]) {
			{ 0x21, 0x0221102f }, /* HP out */
			{ }
		},
	},
	[ALC269_FIXUP_LIFEBOOK_NO_HP_TO_LINEOUT] = {
		.type = HDA_FIXUP_FUNC,
		.v.func = alc269_fixup_pincfg_no_hp_to_lineout,
	},
	[ALC255_FIXUP_LIFEBOOK_U7x7_HEADSET_MIC] = {
		.type = HDA_FIXUP_FUNC,
		.v.func = alc269_fixup_pincfg_U7x7_headset_mic,
	},
	[ALC269_FIXUP_AMIC] = {
		.type = HDA_FIXUP_PINS,
		.v.pins = (const struct hda_pintbl[]) {
			{ 0x14, 0x99130110 }, /* speaker */
			{ 0x15, 0x0121401f }, /* HP out */
			{ 0x18, 0x01a19c20 }, /* mic */
			{ 0x19, 0x99a3092f }, /* int-mic */
			{ }
		},
	},
	[ALC269_FIXUP_DMIC] = {
		.type = HDA_FIXUP_PINS,
		.v.pins = (const struct hda_pintbl[]) {
			{ 0x12, 0x99a3092f }, /* int-mic */
			{ 0x14, 0x99130110 }, /* speaker */
			{ 0x15, 0x0121401f }, /* HP out */
			{ 0x18, 0x01a19c20 }, /* mic */
			{ }
		},
	},
	[ALC269VB_FIXUP_AMIC] = {
		.type = HDA_FIXUP_PINS,
		.v.pins = (const struct hda_pintbl[]) {
			{ 0x14, 0x99130110 }, /* speaker */
			{ 0x18, 0x01a19c20 }, /* mic */
			{ 0x19, 0x99a3092f }, /* int-mic */
			{ 0x21, 0x0121401f }, /* HP out */
			{ }
		},
	},
	[ALC269VB_FIXUP_DMIC] = {
		.type = HDA_FIXUP_PINS,
		.v.pins = (const struct hda_pintbl[]) {
			{ 0x12, 0x99a3092f }, /* int-mic */
			{ 0x14, 0x99130110 }, /* speaker */
			{ 0x18, 0x01a19c20 }, /* mic */
			{ 0x21, 0x0121401f }, /* HP out */
			{ }
		},
	},
	[ALC269_FIXUP_HP_MUTE_LED] = {
		.type = HDA_FIXUP_FUNC,
		.v.func = alc269_fixup_hp_mute_led,
	},
	[ALC269_FIXUP_HP_MUTE_LED_MIC1] = {
		.type = HDA_FIXUP_FUNC,
		.v.func = alc269_fixup_hp_mute_led_mic1,
	},
	[ALC269_FIXUP_HP_MUTE_LED_MIC2] = {
		.type = HDA_FIXUP_FUNC,
		.v.func = alc269_fixup_hp_mute_led_mic2,
	},
	[ALC269_FIXUP_HP_MUTE_LED_MIC3] = {
		.type = HDA_FIXUP_FUNC,
		.v.func = alc269_fixup_hp_mute_led_mic3,
		.chained = true,
		.chain_id = ALC295_FIXUP_HP_AUTO_MUTE
	},
	[ALC269_FIXUP_HP_GPIO_LED] = {
		.type = HDA_FIXUP_FUNC,
		.v.func = alc269_fixup_hp_gpio_led,
	},
	[ALC269_FIXUP_HP_GPIO_MIC1_LED] = {
		.type = HDA_FIXUP_FUNC,
		.v.func = alc269_fixup_hp_gpio_mic1_led,
	},
	[ALC269_FIXUP_HP_LINE1_MIC1_LED] = {
		.type = HDA_FIXUP_FUNC,
		.v.func = alc269_fixup_hp_line1_mic1_led,
	},
	[ALC269_FIXUP_INV_DMIC] = {
		.type = HDA_FIXUP_FUNC,
		.v.func = alc_fixup_inv_dmic,
	},
	[ALC269_FIXUP_NO_SHUTUP] = {
		.type = HDA_FIXUP_FUNC,
		.v.func = alc_fixup_no_shutup,
	},
	[ALC269_FIXUP_LENOVO_DOCK] = {
		.type = HDA_FIXUP_PINS,
		.v.pins = (const struct hda_pintbl[]) {
			{ 0x19, 0x23a11040 }, /* dock mic */
			{ 0x1b, 0x2121103f }, /* dock headphone */
			{ }
		},
		.chained = true,
		.chain_id = ALC269_FIXUP_PINCFG_NO_HP_TO_LINEOUT
	},
	[ALC269_FIXUP_PINCFG_NO_HP_TO_LINEOUT] = {
		.type = HDA_FIXUP_FUNC,
		.v.func = alc269_fixup_pincfg_no_hp_to_lineout,
		.chained = true,
		.chain_id = ALC269_FIXUP_THINKPAD_ACPI,
	},
	[ALC269_FIXUP_DELL1_MIC_NO_PRESENCE] = {
		.type = HDA_FIXUP_PINS,
		.v.pins = (const struct hda_pintbl[]) {
			{ 0x19, 0x01a1913c }, /* use as headset mic, without its own jack detect */
			{ 0x1a, 0x01a1913d }, /* use as headphone mic, without its own jack detect */
			{ }
		},
		.chained = true,
		.chain_id = ALC269_FIXUP_HEADSET_MODE
	},
	[ALC269_FIXUP_DELL2_MIC_NO_PRESENCE] = {
		.type = HDA_FIXUP_PINS,
		.v.pins = (const struct hda_pintbl[]) {
			{ 0x16, 0x21014020 }, /* dock line out */
			{ 0x19, 0x21a19030 }, /* dock mic */
			{ 0x1a, 0x01a1913c }, /* use as headset mic, without its own jack detect */
			{ }
		},
		.chained = true,
		.chain_id = ALC269_FIXUP_HEADSET_MODE_NO_HP_MIC
	},
	[ALC269_FIXUP_DELL3_MIC_NO_PRESENCE] = {
		.type = HDA_FIXUP_PINS,
		.v.pins = (const struct hda_pintbl[]) {
			{ 0x1a, 0x01a1913c }, /* use as headset mic, without its own jack detect */
			{ }
		},
		.chained = true,
		.chain_id = ALC269_FIXUP_HEADSET_MODE_NO_HP_MIC
	},
	[ALC269_FIXUP_DELL4_MIC_NO_PRESENCE] = {
		.type = HDA_FIXUP_PINS,
		.v.pins = (const struct hda_pintbl[]) {
			{ 0x19, 0x01a1913c }, /* use as headset mic, without its own jack detect */
			{ 0x1b, 0x01a1913d }, /* use as headphone mic, without its own jack detect */
			{ }
		},
		.chained = true,
		.chain_id = ALC269_FIXUP_HEADSET_MODE
	},
	[ALC269_FIXUP_HEADSET_MODE] = {
		.type = HDA_FIXUP_FUNC,
		.v.func = alc_fixup_headset_mode,
		.chained = true,
		.chain_id = ALC255_FIXUP_DELL_WMI_MIC_MUTE_LED
	},
	[ALC269_FIXUP_HEADSET_MODE_NO_HP_MIC] = {
		.type = HDA_FIXUP_FUNC,
		.v.func = alc_fixup_headset_mode_no_hp_mic,
	},
	[ALC269_FIXUP_ASPIRE_HEADSET_MIC] = {
		.type = HDA_FIXUP_PINS,
		.v.pins = (const struct hda_pintbl[]) {
			{ 0x19, 0x01a1913c }, /* headset mic w/o jack detect */
			{ }
		},
		.chained = true,
		.chain_id = ALC269_FIXUP_HEADSET_MODE,
	},
	[ALC286_FIXUP_SONY_MIC_NO_PRESENCE] = {
		.type = HDA_FIXUP_PINS,
		.v.pins = (const struct hda_pintbl[]) {
			{ 0x18, 0x01a1913c }, /* use as headset mic, without its own jack detect */
			{ }
		},
		.chained = true,
		.chain_id = ALC269_FIXUP_HEADSET_MIC
	},
	[ALC269_FIXUP_ASUS_X101_FUNC] = {
		.type = HDA_FIXUP_FUNC,
		.v.func = alc269_fixup_x101_headset_mic,
	},
	[ALC269_FIXUP_ASUS_X101_VERB] = {
		.type = HDA_FIXUP_VERBS,
		.v.verbs = (const struct hda_verb[]) {
			{0x18, AC_VERB_SET_PIN_WIDGET_CONTROL, 0},
			{0x20, AC_VERB_SET_COEF_INDEX, 0x08},
			{0x20, AC_VERB_SET_PROC_COEF,  0x0310},
			{ }
		},
		.chained = true,
		.chain_id = ALC269_FIXUP_ASUS_X101_FUNC
	},
	[ALC269_FIXUP_ASUS_X101] = {
		.type = HDA_FIXUP_PINS,
		.v.pins = (const struct hda_pintbl[]) {
			{ 0x18, 0x04a1182c }, /* Headset mic */
			{ }
		},
		.chained = true,
		.chain_id = ALC269_FIXUP_ASUS_X101_VERB
	},
	[ALC271_FIXUP_AMIC_MIC2] = {
		.type = HDA_FIXUP_PINS,
		.v.pins = (const struct hda_pintbl[]) {
			{ 0x14, 0x99130110 }, /* speaker */
			{ 0x19, 0x01a19c20 }, /* mic */
			{ 0x1b, 0x99a7012f }, /* int-mic */
			{ 0x21, 0x0121401f }, /* HP out */
			{ }
		},
	},
	[ALC271_FIXUP_HP_GATE_MIC_JACK] = {
		.type = HDA_FIXUP_FUNC,
		.v.func = alc271_hp_gate_mic_jack,
		.chained = true,
		.chain_id = ALC271_FIXUP_AMIC_MIC2,
	},
	[ALC271_FIXUP_HP_GATE_MIC_JACK_E1_572] = {
		.type = HDA_FIXUP_FUNC,
		.v.func = alc269_fixup_limit_int_mic_boost,
		.chained = true,
		.chain_id = ALC271_FIXUP_HP_GATE_MIC_JACK,
	},
	[ALC269_FIXUP_ACER_AC700] = {
		.type = HDA_FIXUP_PINS,
		.v.pins = (const struct hda_pintbl[]) {
			{ 0x12, 0x99a3092f }, /* int-mic */
			{ 0x14, 0x99130110 }, /* speaker */
			{ 0x18, 0x03a11c20 }, /* mic */
			{ 0x1e, 0x0346101e }, /* SPDIF1 */
			{ 0x21, 0x0321101f }, /* HP out */
			{ }
		},
		.chained = true,
		.chain_id = ALC271_FIXUP_DMIC,
	},
	[ALC269_FIXUP_LIMIT_INT_MIC_BOOST] = {
		.type = HDA_FIXUP_FUNC,
		.v.func = alc269_fixup_limit_int_mic_boost,
		.chained = true,
		.chain_id = ALC269_FIXUP_THINKPAD_ACPI,
	},
	[ALC269VB_FIXUP_ASUS_ZENBOOK] = {
		.type = HDA_FIXUP_FUNC,
		.v.func = alc269_fixup_limit_int_mic_boost,
		.chained = true,
		.chain_id = ALC269VB_FIXUP_DMIC,
	},
	[ALC269VB_FIXUP_ASUS_ZENBOOK_UX31A] = {
		.type = HDA_FIXUP_VERBS,
		.v.verbs = (const struct hda_verb[]) {
			/* class-D output amp +5dB */
			{ 0x20, AC_VERB_SET_COEF_INDEX, 0x12 },
			{ 0x20, AC_VERB_SET_PROC_COEF, 0x2800 },
			{}
		},
		.chained = true,
		.chain_id = ALC269VB_FIXUP_ASUS_ZENBOOK,
	},
	[ALC269_FIXUP_LIMIT_INT_MIC_BOOST_MUTE_LED] = {
		.type = HDA_FIXUP_FUNC,
		.v.func = alc269_fixup_limit_int_mic_boost,
		.chained = true,
		.chain_id = ALC269_FIXUP_HP_MUTE_LED_MIC1,
	},
	[ALC269VB_FIXUP_ORDISSIMO_EVE2] = {
		.type = HDA_FIXUP_PINS,
		.v.pins = (const struct hda_pintbl[]) {
			{ 0x12, 0x99a3092f }, /* int-mic */
			{ 0x18, 0x03a11d20 }, /* mic */
			{ 0x19, 0x411111f0 }, /* Unused bogus pin */
			{ }
		},
	},
	[ALC283_FIXUP_CHROME_BOOK] = {
		.type = HDA_FIXUP_FUNC,
		.v.func = alc283_fixup_chromebook,
	},
	[ALC283_FIXUP_SENSE_COMBO_JACK] = {
		.type = HDA_FIXUP_FUNC,
		.v.func = alc283_fixup_sense_combo_jack,
		.chained = true,
		.chain_id = ALC283_FIXUP_CHROME_BOOK,
	},
	[ALC282_FIXUP_ASUS_TX300] = {
		.type = HDA_FIXUP_FUNC,
		.v.func = alc282_fixup_asus_tx300,
	},
	[ALC283_FIXUP_INT_MIC] = {
		.type = HDA_FIXUP_VERBS,
		.v.verbs = (const struct hda_verb[]) {
			{0x20, AC_VERB_SET_COEF_INDEX, 0x1a},
			{0x20, AC_VERB_SET_PROC_COEF, 0x0011},
			{ }
		},
		.chained = true,
		.chain_id = ALC269_FIXUP_LIMIT_INT_MIC_BOOST
	},
	[ALC290_FIXUP_SUBWOOFER_HSJACK] = {
		.type = HDA_FIXUP_PINS,
		.v.pins = (const struct hda_pintbl[]) {
			{ 0x17, 0x90170112 }, /* subwoofer */
			{ }
		},
		.chained = true,
		.chain_id = ALC290_FIXUP_MONO_SPEAKERS_HSJACK,
	},
	[ALC290_FIXUP_SUBWOOFER] = {
		.type = HDA_FIXUP_PINS,
		.v.pins = (const struct hda_pintbl[]) {
			{ 0x17, 0x90170112 }, /* subwoofer */
			{ }
		},
		.chained = true,
		.chain_id = ALC290_FIXUP_MONO_SPEAKERS,
	},
	[ALC290_FIXUP_MONO_SPEAKERS] = {
		.type = HDA_FIXUP_FUNC,
		.v.func = alc290_fixup_mono_speakers,
	},
	[ALC290_FIXUP_MONO_SPEAKERS_HSJACK] = {
		.type = HDA_FIXUP_FUNC,
		.v.func = alc290_fixup_mono_speakers,
		.chained = true,
		.chain_id = ALC269_FIXUP_DELL3_MIC_NO_PRESENCE,
	},
	[ALC269_FIXUP_THINKPAD_ACPI] = {
		.type = HDA_FIXUP_FUNC,
		.v.func = alc_fixup_thinkpad_acpi,
		.chained = true,
		.chain_id = ALC269_FIXUP_SKU_IGNORE,
	},
	[ALC269_FIXUP_DMIC_THINKPAD_ACPI] = {
		.type = HDA_FIXUP_FUNC,
		.v.func = alc_fixup_inv_dmic,
		.chained = true,
		.chain_id = ALC269_FIXUP_THINKPAD_ACPI,
	},
	[ALC255_FIXUP_ACER_MIC_NO_PRESENCE] = {
		.type = HDA_FIXUP_PINS,
		.v.pins = (const struct hda_pintbl[]) {
			{ 0x19, 0x01a1913c }, /* use as headset mic, without its own jack detect */
			{ }
		},
		.chained = true,
		.chain_id = ALC255_FIXUP_HEADSET_MODE
	},
	[ALC255_FIXUP_ASUS_MIC_NO_PRESENCE] = {
		.type = HDA_FIXUP_PINS,
		.v.pins = (const struct hda_pintbl[]) {
			{ 0x19, 0x01a1913c }, /* use as headset mic, without its own jack detect */
			{ }
		},
		.chained = true,
		.chain_id = ALC255_FIXUP_HEADSET_MODE
	},
	[ALC255_FIXUP_DELL1_MIC_NO_PRESENCE] = {
		.type = HDA_FIXUP_PINS,
		.v.pins = (const struct hda_pintbl[]) {
			{ 0x19, 0x01a1913c }, /* use as headset mic, without its own jack detect */
			{ 0x1a, 0x01a1913d }, /* use as headphone mic, without its own jack detect */
			{ }
		},
		.chained = true,
		.chain_id = ALC255_FIXUP_HEADSET_MODE
	},
	[ALC255_FIXUP_DELL2_MIC_NO_PRESENCE] = {
		.type = HDA_FIXUP_PINS,
		.v.pins = (const struct hda_pintbl[]) {
			{ 0x19, 0x01a1913c }, /* use as headset mic, without its own jack detect */
			{ }
		},
		.chained = true,
		.chain_id = ALC255_FIXUP_HEADSET_MODE_NO_HP_MIC
	},
	[ALC255_FIXUP_HEADSET_MODE] = {
		.type = HDA_FIXUP_FUNC,
		.v.func = alc_fixup_headset_mode_alc255,
		.chained = true,
		.chain_id = ALC255_FIXUP_DELL_WMI_MIC_MUTE_LED
	},
	[ALC255_FIXUP_HEADSET_MODE_NO_HP_MIC] = {
		.type = HDA_FIXUP_FUNC,
		.v.func = alc_fixup_headset_mode_alc255_no_hp_mic,
	},
	[ALC293_FIXUP_DELL1_MIC_NO_PRESENCE] = {
		.type = HDA_FIXUP_PINS,
		.v.pins = (const struct hda_pintbl[]) {
			{ 0x18, 0x01a1913d }, /* use as headphone mic, without its own jack detect */
			{ 0x1a, 0x01a1913c }, /* use as headset mic, without its own jack detect */
			{ }
		},
		.chained = true,
		.chain_id = ALC269_FIXUP_HEADSET_MODE
	},
	[ALC292_FIXUP_TPT440_DOCK] = {
		.type = HDA_FIXUP_FUNC,
		.v.func = alc_fixup_tpt440_dock,
		.chained = true,
		.chain_id = ALC269_FIXUP_LIMIT_INT_MIC_BOOST
	},
	[ALC292_FIXUP_TPT440] = {
		.type = HDA_FIXUP_FUNC,
		.v.func = alc_fixup_disable_aamix,
		.chained = true,
		.chain_id = ALC292_FIXUP_TPT440_DOCK,
	},
	[ALC283_FIXUP_HEADSET_MIC] = {
		.type = HDA_FIXUP_PINS,
		.v.pins = (const struct hda_pintbl[]) {
			{ 0x19, 0x04a110f0 },
			{ },
		},
	},
	[ALC255_FIXUP_DELL_WMI_MIC_MUTE_LED] = {
		.type = HDA_FIXUP_FUNC,
		.v.func = alc_fixup_dell_wmi,
	},
	[ALC282_FIXUP_ASPIRE_V5_PINS] = {
		.type = HDA_FIXUP_PINS,
		.v.pins = (const struct hda_pintbl[]) {
			{ 0x12, 0x90a60130 },
			{ 0x14, 0x90170110 },
			{ 0x17, 0x40000008 },
			{ 0x18, 0x411111f0 },
			{ 0x19, 0x01a1913c },
			{ 0x1a, 0x411111f0 },
			{ 0x1b, 0x411111f0 },
			{ 0x1d, 0x40f89b2d },
			{ 0x1e, 0x411111f0 },
			{ 0x21, 0x0321101f },
			{ },
		},
	},
	[ALC280_FIXUP_HP_GPIO4] = {
		.type = HDA_FIXUP_FUNC,
		.v.func = alc280_fixup_hp_gpio4,
	},
	[ALC286_FIXUP_HP_GPIO_LED] = {
		.type = HDA_FIXUP_FUNC,
		.v.func = alc286_fixup_hp_gpio_led,
	},
	[ALC280_FIXUP_HP_GPIO2_MIC_HOTKEY] = {
		.type = HDA_FIXUP_FUNC,
		.v.func = alc280_fixup_hp_gpio2_mic_hotkey,
	},
	[ALC280_FIXUP_HP_DOCK_PINS] = {
		.type = HDA_FIXUP_PINS,
		.v.pins = (const struct hda_pintbl[]) {
			{ 0x1b, 0x21011020 }, /* line-out */
			{ 0x1a, 0x01a1903c }, /* headset mic */
			{ 0x18, 0x2181103f }, /* line-in */
			{ },
		},
		.chained = true,
		.chain_id = ALC280_FIXUP_HP_GPIO4
	},
	[ALC269_FIXUP_HP_DOCK_GPIO_MIC1_LED] = {
		.type = HDA_FIXUP_PINS,
		.v.pins = (const struct hda_pintbl[]) {
			{ 0x1b, 0x21011020 }, /* line-out */
			{ 0x18, 0x2181103f }, /* line-in */
			{ },
		},
		.chained = true,
		.chain_id = ALC269_FIXUP_HP_GPIO_MIC1_LED
	},
	[ALC280_FIXUP_HP_9480M] = {
		.type = HDA_FIXUP_FUNC,
		.v.func = alc280_fixup_hp_9480m,
	},
	[ALC288_FIXUP_DELL_HEADSET_MODE] = {
		.type = HDA_FIXUP_FUNC,
		.v.func = alc_fixup_headset_mode_dell_alc288,
		.chained = true,
		.chain_id = ALC255_FIXUP_DELL_WMI_MIC_MUTE_LED
	},
	[ALC288_FIXUP_DELL1_MIC_NO_PRESENCE] = {
		.type = HDA_FIXUP_PINS,
		.v.pins = (const struct hda_pintbl[]) {
			{ 0x18, 0x01a1913c }, /* use as headset mic, without its own jack detect */
			{ 0x1a, 0x01a1913d }, /* use as headphone mic, without its own jack detect */
			{ }
		},
		.chained = true,
		.chain_id = ALC288_FIXUP_DELL_HEADSET_MODE
	},
	[ALC288_FIXUP_DISABLE_AAMIX] = {
		.type = HDA_FIXUP_FUNC,
		.v.func = alc_fixup_disable_aamix,
		.chained = true,
		.chain_id = ALC288_FIXUP_DELL1_MIC_NO_PRESENCE
	},
	[ALC288_FIXUP_DELL_XPS_13] = {
		.type = HDA_FIXUP_FUNC,
		.v.func = alc_fixup_dell_xps13,
		.chained = true,
		.chain_id = ALC288_FIXUP_DISABLE_AAMIX
	},
	[ALC292_FIXUP_DISABLE_AAMIX] = {
		.type = HDA_FIXUP_FUNC,
		.v.func = alc_fixup_disable_aamix,
		.chained = true,
		.chain_id = ALC269_FIXUP_DELL2_MIC_NO_PRESENCE
	},
	[ALC293_FIXUP_DISABLE_AAMIX_MULTIJACK] = {
		.type = HDA_FIXUP_FUNC,
		.v.func = alc_fixup_disable_aamix,
		.chained = true,
		.chain_id = ALC293_FIXUP_DELL1_MIC_NO_PRESENCE
	},
	[ALC292_FIXUP_DELL_E7X] = {
		.type = HDA_FIXUP_FUNC,
		.v.func = alc_fixup_dell_xps13,
		.chained = true,
		.chain_id = ALC292_FIXUP_DISABLE_AAMIX
	},
	[ALC298_FIXUP_DELL1_MIC_NO_PRESENCE] = {
		.type = HDA_FIXUP_PINS,
		.v.pins = (const struct hda_pintbl[]) {
			{ 0x18, 0x01a1913c }, /* use as headset mic, without its own jack detect */
			{ 0x1a, 0x01a1913d }, /* use as headphone mic, without its own jack detect */
			{ }
		},
		.chained = true,
		.chain_id = ALC269_FIXUP_HEADSET_MODE
	},
	[ALC298_FIXUP_DELL_AIO_MIC_NO_PRESENCE] = {
		.type = HDA_FIXUP_PINS,
		.v.pins = (const struct hda_pintbl[]) {
			{ 0x18, 0x01a1913c }, /* use as headset mic, without its own jack detect */
			{ }
		},
		.chained = true,
		.chain_id = ALC269_FIXUP_HEADSET_MODE
	},
	[ALC275_FIXUP_DELL_XPS] = {
		.type = HDA_FIXUP_VERBS,
		.v.verbs = (const struct hda_verb[]) {
			/* Enables internal speaker */
			{0x20, AC_VERB_SET_COEF_INDEX, 0x1f},
			{0x20, AC_VERB_SET_PROC_COEF, 0x00c0},
			{0x20, AC_VERB_SET_COEF_INDEX, 0x30},
			{0x20, AC_VERB_SET_PROC_COEF, 0x00b1},
			{}
		}
	},
	[ALC256_FIXUP_DELL_XPS_13_HEADPHONE_NOISE] = {
		.type = HDA_FIXUP_VERBS,
		.v.verbs = (const struct hda_verb[]) {
			/* Disable pass-through path for FRONT 14h */
			{0x20, AC_VERB_SET_COEF_INDEX, 0x36},
			{0x20, AC_VERB_SET_PROC_COEF, 0x1737},
			{}
		},
		.chained = true,
		.chain_id = ALC255_FIXUP_DELL1_MIC_NO_PRESENCE
	},
	[ALC293_FIXUP_LENOVO_SPK_NOISE] = {
		.type = HDA_FIXUP_FUNC,
		.v.func = alc_fixup_disable_aamix,
		.chained = true,
		.chain_id = ALC269_FIXUP_THINKPAD_ACPI
	},
	[ALC233_FIXUP_LENOVO_LINE2_MIC_HOTKEY] = {
		.type = HDA_FIXUP_FUNC,
		.v.func = alc233_fixup_lenovo_line2_mic_hotkey,
	},
	[ALC255_FIXUP_DELL_SPK_NOISE] = {
		.type = HDA_FIXUP_FUNC,
		.v.func = alc_fixup_disable_aamix,
		.chained = true,
		.chain_id = ALC255_FIXUP_DELL1_MIC_NO_PRESENCE
	},
	[ALC225_FIXUP_DISABLE_MIC_VREF] = {
		.type = HDA_FIXUP_FUNC,
		.v.func = alc_fixup_disable_mic_vref,
		.chained = true,
		.chain_id = ALC269_FIXUP_DELL1_MIC_NO_PRESENCE
	},
	[ALC225_FIXUP_DELL1_MIC_NO_PRESENCE] = {
		.type = HDA_FIXUP_VERBS,
		.v.verbs = (const struct hda_verb[]) {
			/* Disable pass-through path for FRONT 14h */
			{ 0x20, AC_VERB_SET_COEF_INDEX, 0x36 },
			{ 0x20, AC_VERB_SET_PROC_COEF, 0x57d7 },
			{}
		},
		.chained = true,
		.chain_id = ALC225_FIXUP_DISABLE_MIC_VREF
	},
	[ALC280_FIXUP_HP_HEADSET_MIC] = {
		.type = HDA_FIXUP_FUNC,
		.v.func = alc_fixup_disable_aamix,
		.chained = true,
		.chain_id = ALC269_FIXUP_HEADSET_MIC,
	},
	[ALC221_FIXUP_HP_FRONT_MIC] = {
		.type = HDA_FIXUP_PINS,
		.v.pins = (const struct hda_pintbl[]) {
			{ 0x19, 0x02a19020 }, /* Front Mic */
			{ }
		},
	},
	[ALC292_FIXUP_TPT460] = {
		.type = HDA_FIXUP_FUNC,
		.v.func = alc_fixup_tpt440_dock,
		.chained = true,
		.chain_id = ALC293_FIXUP_LENOVO_SPK_NOISE,
	},
	[ALC298_FIXUP_SPK_VOLUME] = {
		.type = HDA_FIXUP_FUNC,
		.v.func = alc298_fixup_speaker_volume,
		.chained = true,
		.chain_id = ALC298_FIXUP_DELL_AIO_MIC_NO_PRESENCE,
	},
	[ALC295_FIXUP_DISABLE_DAC3] = {
		.type = HDA_FIXUP_FUNC,
		.v.func = alc295_fixup_disable_dac3,
	},
	[ALC256_FIXUP_DELL_INSPIRON_7559_SUBWOOFER] = {
		.type = HDA_FIXUP_PINS,
		.v.pins = (const struct hda_pintbl[]) {
			{ 0x1b, 0x90170151 },
			{ }
		},
		.chained = true,
		.chain_id = ALC255_FIXUP_DELL1_MIC_NO_PRESENCE
	},
	[ALC269_FIXUP_ATIV_BOOK_8] = {
		.type = HDA_FIXUP_FUNC,
		.v.func = alc_fixup_auto_mute_via_amp,
		.chained = true,
		.chain_id = ALC269_FIXUP_NO_SHUTUP
	},
	[ALC221_FIXUP_HP_MIC_NO_PRESENCE] = {
		.type = HDA_FIXUP_PINS,
		.v.pins = (const struct hda_pintbl[]) {
			{ 0x18, 0x01a1913c }, /* use as headset mic, without its own jack detect */
			{ 0x1a, 0x01a1913d }, /* use as headphone mic, without its own jack detect */
			{ }
		},
		.chained = true,
		.chain_id = ALC269_FIXUP_HEADSET_MODE
	},
	[ALC256_FIXUP_ASUS_HEADSET_MODE] = {
		.type = HDA_FIXUP_FUNC,
		.v.func = alc_fixup_headset_mode,
	},
	[ALC256_FIXUP_ASUS_MIC] = {
		.type = HDA_FIXUP_PINS,
		.v.pins = (const struct hda_pintbl[]) {
			{ 0x13, 0x90a60160 }, /* use as internal mic */
			{ 0x19, 0x04a11120 }, /* use as headset mic, without its own jack detect */
			{ }
		},
		.chained = true,
		.chain_id = ALC256_FIXUP_ASUS_HEADSET_MODE
	},
	[ALC256_FIXUP_ASUS_AIO_GPIO2] = {
		.type = HDA_FIXUP_FUNC,
		/* Set up GPIO2 for the speaker amp */
		.v.func = alc_fixup_gpio4,
	},
	[ALC233_FIXUP_ASUS_MIC_NO_PRESENCE] = {
		.type = HDA_FIXUP_PINS,
		.v.pins = (const struct hda_pintbl[]) {
			{ 0x19, 0x01a1913c }, /* use as headset mic, without its own jack detect */
			{ }
		},
		.chained = true,
		.chain_id = ALC269_FIXUP_HEADSET_MIC
	},
	[ALC233_FIXUP_EAPD_COEF_AND_MIC_NO_PRESENCE] = {
		.type = HDA_FIXUP_VERBS,
		.v.verbs = (const struct hda_verb[]) {
			/* Enables internal speaker */
			{0x20, AC_VERB_SET_COEF_INDEX, 0x40},
			{0x20, AC_VERB_SET_PROC_COEF, 0x8800},
			{}
		},
		.chained = true,
		.chain_id = ALC233_FIXUP_ASUS_MIC_NO_PRESENCE
	},
	[ALC233_FIXUP_LENOVO_MULTI_CODECS] = {
		.type = HDA_FIXUP_FUNC,
		.v.func = alc233_alc662_fixup_lenovo_dual_codecs,
	},
	[ALC294_FIXUP_LENOVO_MIC_LOCATION] = {
		.type = HDA_FIXUP_PINS,
		.v.pins = (const struct hda_pintbl[]) {
			/* Change the mic location from front to right, otherwise there are
			   two front mics with the same name, pulseaudio can't handle them.
			   This is just a temporary workaround, after applying this fixup,
			   there will be one "Front Mic" and one "Mic" in this machine.
			 */
			{ 0x1a, 0x04a19040 },
			{ }
		},
	},
	[ALC225_FIXUP_DELL_WYSE_MIC_NO_PRESENCE] = {
		.type = HDA_FIXUP_PINS,
		.v.pins = (const struct hda_pintbl[]) {
			{ 0x16, 0x0101102f }, /* Rear Headset HP */
			{ 0x19, 0x02a1913c }, /* use as Front headset mic, without its own jack detect */
			{ 0x1a, 0x01a19030 }, /* Rear Headset MIC */
			{ 0x1b, 0x02011020 },
			{ }
		},
		.chained = true,
		.chain_id = ALC269_FIXUP_HEADSET_MODE_NO_HP_MIC
	},
	[ALC700_FIXUP_INTEL_REFERENCE] = {
		.type = HDA_FIXUP_VERBS,
		.v.verbs = (const struct hda_verb[]) {
			/* Enables internal speaker */
			{0x20, AC_VERB_SET_COEF_INDEX, 0x45},
			{0x20, AC_VERB_SET_PROC_COEF, 0x5289},
			{0x20, AC_VERB_SET_COEF_INDEX, 0x4A},
			{0x20, AC_VERB_SET_PROC_COEF, 0x001b},
			{0x58, AC_VERB_SET_COEF_INDEX, 0x00},
			{0x58, AC_VERB_SET_PROC_COEF, 0x3888},
			{0x20, AC_VERB_SET_COEF_INDEX, 0x6f},
			{0x20, AC_VERB_SET_PROC_COEF, 0x2c0b},
			{}
		}
	},
	[ALC274_FIXUP_DELL_BIND_DACS] = {
		.type = HDA_FIXUP_FUNC,
		.v.func = alc274_fixup_bind_dacs,
		.chained = true,
		.chain_id = ALC269_FIXUP_DELL1_MIC_NO_PRESENCE
	},
	[ALC274_FIXUP_DELL_AIO_LINEOUT_VERB] = {
		.type = HDA_FIXUP_PINS,
		.v.pins = (const struct hda_pintbl[]) {
			{ 0x1b, 0x0401102f },
			{ }
		},
		.chained = true,
		.chain_id = ALC274_FIXUP_DELL_BIND_DACS
	},
	[ALC298_FIXUP_TPT470_DOCK] = {
		.type = HDA_FIXUP_FUNC,
		.v.func = alc_fixup_tpt470_dock,
		.chained = true,
		.chain_id = ALC293_FIXUP_LENOVO_SPK_NOISE
	},
	[ALC255_FIXUP_DUMMY_LINEOUT_VERB] = {
		.type = HDA_FIXUP_PINS,
		.v.pins = (const struct hda_pintbl[]) {
			{ 0x14, 0x0201101f },
			{ }
		},
		.chained = true,
		.chain_id = ALC255_FIXUP_DELL1_MIC_NO_PRESENCE
	},
	[ALC255_FIXUP_DELL_HEADSET_MIC] = {
		.type = HDA_FIXUP_PINS,
		.v.pins = (const struct hda_pintbl[]) {
			{ 0x19, 0x01a1913c }, /* use as headset mic, without its own jack detect */
			{ }
		},
		.chained = true,
		.chain_id = ALC269_FIXUP_HEADSET_MIC
	},
	[ALC295_FIXUP_HP_X360] = {
		.type = HDA_FIXUP_FUNC,
		.v.func = alc295_fixup_hp_top_speakers,
		.chained = true,
		.chain_id = ALC269_FIXUP_HP_MUTE_LED_MIC3
	},
	[ALC221_FIXUP_HP_HEADSET_MIC] = {
		.type = HDA_FIXUP_PINS,
		.v.pins = (const struct hda_pintbl[]) {
			{ 0x19, 0x0181313f},
			{ }
		},
		.chained = true,
		.chain_id = ALC269_FIXUP_HEADSET_MIC
	},
	[ALC285_FIXUP_LENOVO_HEADPHONE_NOISE] = {
		.type = HDA_FIXUP_FUNC,
		.v.func = alc285_fixup_invalidate_dacs,
		.chained = true,
		.chain_id = ALC269_FIXUP_THINKPAD_ACPI
	},
	[ALC295_FIXUP_HP_AUTO_MUTE] = {
		.type = HDA_FIXUP_FUNC,
		.v.func = alc_fixup_auto_mute_via_amp,
	},
	[ALC225_FIXUP_HEADSET_JACK] = {
		.type = HDA_FIXUP_FUNC,
		.v.func = alc_fixup_headset_jack,
	},
	[ALC286_FIXUP_ACER_AIO_MIC_NO_PRESENCE] = {
		.type = HDA_FIXUP_PINS,
		.v.pins = (const struct hda_pintbl[]) {
			{ 0x18, 0x01a1913c }, /* use as headset mic, without its own jack detect */
			{ }
		},
		.chained = true,
		.chain_id = ALC269_FIXUP_HEADSET_MIC
	},
	[ALC294_FIXUP_ASUS_MIC] = {
		.type = HDA_FIXUP_PINS,
		.v.pins = (const struct hda_pintbl[]) {
			{ 0x13, 0x90a60160 }, /* use as internal mic */
			{ 0x19, 0x04a11120 }, /* use as headset mic, without its own jack detect */
			{ }
		},
		.chained = true,
		.chain_id = ALC269_FIXUP_HEADSET_MODE_NO_HP_MIC
	},
	[ALC294_FIXUP_ASUS_HEADSET_MIC] = {
		.type = HDA_FIXUP_PINS,
		.v.pins = (const struct hda_pintbl[]) {
			{ 0x19, 0x01a1103c }, /* use as headset mic */
			{ }
		},
		.chained = true,
		.chain_id = ALC269_FIXUP_HEADSET_MODE_NO_HP_MIC
	},
	[ALC294_FIXUP_ASUS_SPK] = {
		.type = HDA_FIXUP_VERBS,
		.v.verbs = (const struct hda_verb[]) {
			/* Set EAPD high */
			{ 0x20, AC_VERB_SET_COEF_INDEX, 0x40 },
			{ 0x20, AC_VERB_SET_PROC_COEF, 0x8800 },
			{ }
		},
		.chained = true,
		.chain_id = ALC294_FIXUP_ASUS_HEADSET_MIC
	},
};

static const struct snd_pci_quirk alc269_fixup_tbl[] = {
	SND_PCI_QUIRK(0x1025, 0x0283, "Acer TravelMate 8371", ALC269_FIXUP_INV_DMIC),
	SND_PCI_QUIRK(0x1025, 0x029b, "Acer 1810TZ", ALC269_FIXUP_INV_DMIC),
	SND_PCI_QUIRK(0x1025, 0x0349, "Acer AOD260", ALC269_FIXUP_INV_DMIC),
	SND_PCI_QUIRK(0x1025, 0x047c, "Acer AC700", ALC269_FIXUP_ACER_AC700),
	SND_PCI_QUIRK(0x1025, 0x072d, "Acer Aspire V5-571G", ALC269_FIXUP_ASPIRE_HEADSET_MIC),
	SND_PCI_QUIRK(0x1025, 0x080d, "Acer Aspire V5-122P", ALC269_FIXUP_ASPIRE_HEADSET_MIC),
	SND_PCI_QUIRK(0x1025, 0x0740, "Acer AO725", ALC271_FIXUP_HP_GATE_MIC_JACK),
	SND_PCI_QUIRK(0x1025, 0x0742, "Acer AO756", ALC271_FIXUP_HP_GATE_MIC_JACK),
	SND_PCI_QUIRK(0x1025, 0x0762, "Acer Aspire E1-472", ALC271_FIXUP_HP_GATE_MIC_JACK_E1_572),
	SND_PCI_QUIRK(0x1025, 0x0775, "Acer Aspire E1-572", ALC271_FIXUP_HP_GATE_MIC_JACK_E1_572),
	SND_PCI_QUIRK(0x1025, 0x079b, "Acer Aspire V5-573G", ALC282_FIXUP_ASPIRE_V5_PINS),
	SND_PCI_QUIRK(0x1025, 0x102b, "Acer Aspire C24-860", ALC286_FIXUP_ACER_AIO_MIC_NO_PRESENCE),
	SND_PCI_QUIRK(0x1025, 0x106d, "Acer Cloudbook 14", ALC283_FIXUP_CHROME_BOOK),
	SND_PCI_QUIRK(0x1025, 0x128f, "Acer Veriton Z6860G", ALC286_FIXUP_ACER_AIO_MIC_NO_PRESENCE),
	SND_PCI_QUIRK(0x1025, 0x1290, "Acer Veriton Z4860G", ALC286_FIXUP_ACER_AIO_MIC_NO_PRESENCE),
	SND_PCI_QUIRK(0x1025, 0x1291, "Acer Veriton Z4660G", ALC286_FIXUP_ACER_AIO_MIC_NO_PRESENCE),
	SND_PCI_QUIRK(0x1028, 0x0470, "Dell M101z", ALC269_FIXUP_DELL_M101Z),
	SND_PCI_QUIRK(0x1028, 0x054b, "Dell XPS one 2710", ALC275_FIXUP_DELL_XPS),
	SND_PCI_QUIRK(0x1028, 0x05bd, "Dell Latitude E6440", ALC292_FIXUP_DELL_E7X),
	SND_PCI_QUIRK(0x1028, 0x05be, "Dell Latitude E6540", ALC292_FIXUP_DELL_E7X),
	SND_PCI_QUIRK(0x1028, 0x05ca, "Dell Latitude E7240", ALC292_FIXUP_DELL_E7X),
	SND_PCI_QUIRK(0x1028, 0x05cb, "Dell Latitude E7440", ALC292_FIXUP_DELL_E7X),
	SND_PCI_QUIRK(0x1028, 0x05da, "Dell Vostro 5460", ALC290_FIXUP_SUBWOOFER),
	SND_PCI_QUIRK(0x1028, 0x05f4, "Dell", ALC269_FIXUP_DELL1_MIC_NO_PRESENCE),
	SND_PCI_QUIRK(0x1028, 0x05f5, "Dell", ALC269_FIXUP_DELL1_MIC_NO_PRESENCE),
	SND_PCI_QUIRK(0x1028, 0x05f6, "Dell", ALC269_FIXUP_DELL1_MIC_NO_PRESENCE),
	SND_PCI_QUIRK(0x1028, 0x0615, "Dell Vostro 5470", ALC290_FIXUP_SUBWOOFER_HSJACK),
	SND_PCI_QUIRK(0x1028, 0x0616, "Dell Vostro 5470", ALC290_FIXUP_SUBWOOFER_HSJACK),
	SND_PCI_QUIRK(0x1028, 0x062c, "Dell Latitude E5550", ALC292_FIXUP_DELL_E7X),
	SND_PCI_QUIRK(0x1028, 0x062e, "Dell Latitude E7450", ALC292_FIXUP_DELL_E7X),
	SND_PCI_QUIRK(0x1028, 0x0638, "Dell Inspiron 5439", ALC290_FIXUP_MONO_SPEAKERS_HSJACK),
	SND_PCI_QUIRK(0x1028, 0x064a, "Dell", ALC293_FIXUP_DELL1_MIC_NO_PRESENCE),
	SND_PCI_QUIRK(0x1028, 0x064b, "Dell", ALC293_FIXUP_DELL1_MIC_NO_PRESENCE),
	SND_PCI_QUIRK(0x1028, 0x0665, "Dell XPS 13", ALC288_FIXUP_DELL_XPS_13),
	SND_PCI_QUIRK(0x1028, 0x0669, "Dell Optiplex 9020m", ALC255_FIXUP_DELL1_MIC_NO_PRESENCE),
	SND_PCI_QUIRK(0x1028, 0x069a, "Dell Vostro 5480", ALC290_FIXUP_SUBWOOFER_HSJACK),
	SND_PCI_QUIRK(0x1028, 0x06c7, "Dell", ALC255_FIXUP_DELL1_MIC_NO_PRESENCE),
	SND_PCI_QUIRK(0x1028, 0x06d9, "Dell", ALC293_FIXUP_DELL1_MIC_NO_PRESENCE),
	SND_PCI_QUIRK(0x1028, 0x06da, "Dell", ALC293_FIXUP_DELL1_MIC_NO_PRESENCE),
	SND_PCI_QUIRK(0x1028, 0x06db, "Dell", ALC293_FIXUP_DISABLE_AAMIX_MULTIJACK),
	SND_PCI_QUIRK(0x1028, 0x06dd, "Dell", ALC293_FIXUP_DISABLE_AAMIX_MULTIJACK),
	SND_PCI_QUIRK(0x1028, 0x06de, "Dell", ALC293_FIXUP_DISABLE_AAMIX_MULTIJACK),
	SND_PCI_QUIRK(0x1028, 0x06df, "Dell", ALC293_FIXUP_DISABLE_AAMIX_MULTIJACK),
	SND_PCI_QUIRK(0x1028, 0x06e0, "Dell", ALC293_FIXUP_DISABLE_AAMIX_MULTIJACK),
	SND_PCI_QUIRK(0x1028, 0x0704, "Dell XPS 13 9350", ALC256_FIXUP_DELL_XPS_13_HEADPHONE_NOISE),
	SND_PCI_QUIRK(0x1028, 0x0706, "Dell Inspiron 7559", ALC256_FIXUP_DELL_INSPIRON_7559_SUBWOOFER),
	SND_PCI_QUIRK(0x1028, 0x0725, "Dell Inspiron 3162", ALC255_FIXUP_DELL_SPK_NOISE),
	SND_PCI_QUIRK(0x1028, 0x075b, "Dell XPS 13 9360", ALC256_FIXUP_DELL_XPS_13_HEADPHONE_NOISE),
	SND_PCI_QUIRK(0x1028, 0x075c, "Dell XPS 27 7760", ALC298_FIXUP_SPK_VOLUME),
	SND_PCI_QUIRK(0x1028, 0x075d, "Dell AIO", ALC298_FIXUP_SPK_VOLUME),
	SND_PCI_QUIRK(0x1028, 0x07b0, "Dell Precision 7520", ALC295_FIXUP_DISABLE_DAC3),
	SND_PCI_QUIRK(0x1028, 0x0798, "Dell Inspiron 17 7000 Gaming", ALC256_FIXUP_DELL_INSPIRON_7559_SUBWOOFER),
	SND_PCI_QUIRK(0x1028, 0x080c, "Dell WYSE", ALC225_FIXUP_DELL_WYSE_MIC_NO_PRESENCE),
	SND_PCI_QUIRK(0x1028, 0x082a, "Dell XPS 13 9360", ALC256_FIXUP_DELL_XPS_13_HEADPHONE_NOISE),
	SND_PCI_QUIRK(0x1028, 0x084b, "Dell", ALC274_FIXUP_DELL_AIO_LINEOUT_VERB),
	SND_PCI_QUIRK(0x1028, 0x084e, "Dell", ALC274_FIXUP_DELL_AIO_LINEOUT_VERB),
	SND_PCI_QUIRK(0x1028, 0x0871, "Dell Precision 3630", ALC255_FIXUP_DELL_HEADSET_MIC),
	SND_PCI_QUIRK(0x1028, 0x0872, "Dell Precision 3630", ALC255_FIXUP_DELL_HEADSET_MIC),
	SND_PCI_QUIRK(0x1028, 0x0873, "Dell Precision 3930", ALC255_FIXUP_DUMMY_LINEOUT_VERB),
	SND_PCI_QUIRK(0x1028, 0x0935, "Dell", ALC274_FIXUP_DELL_AIO_LINEOUT_VERB),
	SND_PCI_QUIRK(0x1028, 0x164a, "Dell", ALC293_FIXUP_DELL1_MIC_NO_PRESENCE),
	SND_PCI_QUIRK(0x1028, 0x164b, "Dell", ALC293_FIXUP_DELL1_MIC_NO_PRESENCE),
	SND_PCI_QUIRK(0x103c, 0x1586, "HP", ALC269_FIXUP_HP_MUTE_LED_MIC2),
	SND_PCI_QUIRK(0x103c, 0x18e6, "HP", ALC269_FIXUP_HP_GPIO_LED),
	SND_PCI_QUIRK(0x103c, 0x218b, "HP", ALC269_FIXUP_LIMIT_INT_MIC_BOOST_MUTE_LED),
	SND_PCI_QUIRK(0x103c, 0x225f, "HP", ALC280_FIXUP_HP_GPIO2_MIC_HOTKEY),
	/* ALC282 */
	SND_PCI_QUIRK(0x103c, 0x21f9, "HP", ALC269_FIXUP_HP_MUTE_LED_MIC1),
	SND_PCI_QUIRK(0x103c, 0x2210, "HP", ALC269_FIXUP_HP_MUTE_LED_MIC1),
	SND_PCI_QUIRK(0x103c, 0x2214, "HP", ALC269_FIXUP_HP_MUTE_LED_MIC1),
	SND_PCI_QUIRK(0x103c, 0x2236, "HP", ALC269_FIXUP_HP_LINE1_MIC1_LED),
	SND_PCI_QUIRK(0x103c, 0x2237, "HP", ALC269_FIXUP_HP_LINE1_MIC1_LED),
	SND_PCI_QUIRK(0x103c, 0x2238, "HP", ALC269_FIXUP_HP_LINE1_MIC1_LED),
	SND_PCI_QUIRK(0x103c, 0x2239, "HP", ALC269_FIXUP_HP_LINE1_MIC1_LED),
	SND_PCI_QUIRK(0x103c, 0x224b, "HP", ALC269_FIXUP_HP_LINE1_MIC1_LED),
	SND_PCI_QUIRK(0x103c, 0x2268, "HP", ALC269_FIXUP_HP_MUTE_LED_MIC1),
	SND_PCI_QUIRK(0x103c, 0x226a, "HP", ALC269_FIXUP_HP_MUTE_LED_MIC1),
	SND_PCI_QUIRK(0x103c, 0x226b, "HP", ALC269_FIXUP_HP_MUTE_LED_MIC1),
	SND_PCI_QUIRK(0x103c, 0x226e, "HP", ALC269_FIXUP_HP_MUTE_LED_MIC1),
	SND_PCI_QUIRK(0x103c, 0x2271, "HP", ALC286_FIXUP_HP_GPIO_LED),
	SND_PCI_QUIRK(0x103c, 0x2272, "HP", ALC280_FIXUP_HP_DOCK_PINS),
	SND_PCI_QUIRK(0x103c, 0x2273, "HP", ALC280_FIXUP_HP_DOCK_PINS),
	SND_PCI_QUIRK(0x103c, 0x229e, "HP", ALC269_FIXUP_HP_MUTE_LED_MIC1),
	SND_PCI_QUIRK(0x103c, 0x22b2, "HP", ALC269_FIXUP_HP_MUTE_LED_MIC1),
	SND_PCI_QUIRK(0x103c, 0x22b7, "HP", ALC269_FIXUP_HP_MUTE_LED_MIC1),
	SND_PCI_QUIRK(0x103c, 0x22bf, "HP", ALC269_FIXUP_HP_MUTE_LED_MIC1),
	SND_PCI_QUIRK(0x103c, 0x22cf, "HP", ALC269_FIXUP_HP_MUTE_LED_MIC1),
	SND_PCI_QUIRK(0x103c, 0x22db, "HP", ALC280_FIXUP_HP_9480M),
	SND_PCI_QUIRK(0x103c, 0x22dc, "HP", ALC269_FIXUP_HP_GPIO_MIC1_LED),
	SND_PCI_QUIRK(0x103c, 0x22fb, "HP", ALC269_FIXUP_HP_GPIO_MIC1_LED),
	/* ALC290 */
	SND_PCI_QUIRK(0x103c, 0x221b, "HP", ALC269_FIXUP_HP_GPIO_MIC1_LED),
	SND_PCI_QUIRK(0x103c, 0x2221, "HP", ALC269_FIXUP_HP_GPIO_MIC1_LED),
	SND_PCI_QUIRK(0x103c, 0x2225, "HP", ALC269_FIXUP_HP_GPIO_MIC1_LED),
	SND_PCI_QUIRK(0x103c, 0x2253, "HP", ALC269_FIXUP_HP_GPIO_MIC1_LED),
	SND_PCI_QUIRK(0x103c, 0x2254, "HP", ALC269_FIXUP_HP_GPIO_MIC1_LED),
	SND_PCI_QUIRK(0x103c, 0x2255, "HP", ALC269_FIXUP_HP_GPIO_MIC1_LED),
	SND_PCI_QUIRK(0x103c, 0x2256, "HP", ALC269_FIXUP_HP_GPIO_MIC1_LED),
	SND_PCI_QUIRK(0x103c, 0x2257, "HP", ALC269_FIXUP_HP_GPIO_MIC1_LED),
	SND_PCI_QUIRK(0x103c, 0x2259, "HP", ALC269_FIXUP_HP_GPIO_MIC1_LED),
	SND_PCI_QUIRK(0x103c, 0x225a, "HP", ALC269_FIXUP_HP_DOCK_GPIO_MIC1_LED),
	SND_PCI_QUIRK(0x103c, 0x2260, "HP", ALC269_FIXUP_HP_MUTE_LED_MIC1),
	SND_PCI_QUIRK(0x103c, 0x2263, "HP", ALC269_FIXUP_HP_MUTE_LED_MIC1),
	SND_PCI_QUIRK(0x103c, 0x2264, "HP", ALC269_FIXUP_HP_MUTE_LED_MIC1),
	SND_PCI_QUIRK(0x103c, 0x2265, "HP", ALC269_FIXUP_HP_MUTE_LED_MIC1),
	SND_PCI_QUIRK(0x103c, 0x2272, "HP", ALC269_FIXUP_HP_GPIO_MIC1_LED),
	SND_PCI_QUIRK(0x103c, 0x2273, "HP", ALC269_FIXUP_HP_GPIO_MIC1_LED),
	SND_PCI_QUIRK(0x103c, 0x2278, "HP", ALC269_FIXUP_HP_GPIO_MIC1_LED),
	SND_PCI_QUIRK(0x103c, 0x227f, "HP", ALC269_FIXUP_HP_MUTE_LED_MIC1),
	SND_PCI_QUIRK(0x103c, 0x2282, "HP", ALC269_FIXUP_HP_MUTE_LED_MIC1),
	SND_PCI_QUIRK(0x103c, 0x228b, "HP", ALC269_FIXUP_HP_MUTE_LED_MIC1),
	SND_PCI_QUIRK(0x103c, 0x228e, "HP", ALC269_FIXUP_HP_MUTE_LED_MIC1),
	SND_PCI_QUIRK(0x103c, 0x22c5, "HP", ALC269_FIXUP_HP_MUTE_LED_MIC1),
	SND_PCI_QUIRK(0x103c, 0x22c7, "HP", ALC269_FIXUP_HP_MUTE_LED_MIC1),
	SND_PCI_QUIRK(0x103c, 0x22c8, "HP", ALC269_FIXUP_HP_MUTE_LED_MIC1),
	SND_PCI_QUIRK(0x103c, 0x22c4, "HP", ALC269_FIXUP_HP_MUTE_LED_MIC1),
	SND_PCI_QUIRK(0x103c, 0x2334, "HP", ALC269_FIXUP_HP_MUTE_LED_MIC1),
	SND_PCI_QUIRK(0x103c, 0x2335, "HP", ALC269_FIXUP_HP_MUTE_LED_MIC1),
	SND_PCI_QUIRK(0x103c, 0x2336, "HP", ALC269_FIXUP_HP_MUTE_LED_MIC1),
	SND_PCI_QUIRK(0x103c, 0x2337, "HP", ALC269_FIXUP_HP_MUTE_LED_MIC1),
	SND_PCI_QUIRK(0x103c, 0x221c, "HP EliteBook 755 G2", ALC280_FIXUP_HP_HEADSET_MIC),
	SND_PCI_QUIRK(0x103c, 0x820d, "HP Pavilion 15", ALC269_FIXUP_HP_MUTE_LED_MIC3),
	SND_PCI_QUIRK(0x103c, 0x8256, "HP", ALC221_FIXUP_HP_FRONT_MIC),
	SND_PCI_QUIRK(0x103c, 0x827e, "HP x360", ALC295_FIXUP_HP_X360),
	SND_PCI_QUIRK(0x103c, 0x82bf, "HP", ALC221_FIXUP_HP_MIC_NO_PRESENCE),
	SND_PCI_QUIRK(0x103c, 0x82c0, "HP", ALC221_FIXUP_HP_MIC_NO_PRESENCE),
	SND_PCI_QUIRK(0x103c, 0x83b9, "HP Spectre x360", ALC269_FIXUP_HP_MUTE_LED_MIC3),
	SND_PCI_QUIRK(0x1043, 0x103e, "ASUS X540SA", ALC256_FIXUP_ASUS_MIC),
	SND_PCI_QUIRK(0x1043, 0x103f, "ASUS TX300", ALC282_FIXUP_ASUS_TX300),
	SND_PCI_QUIRK(0x1043, 0x106d, "Asus K53BE", ALC269_FIXUP_LIMIT_INT_MIC_BOOST),
	SND_PCI_QUIRK(0x1043, 0x10a1, "ASUS UX391UA", ALC294_FIXUP_ASUS_SPK),
	SND_PCI_QUIRK(0x1043, 0x10c0, "ASUS X540SA", ALC256_FIXUP_ASUS_MIC),
	SND_PCI_QUIRK(0x1043, 0x10d0, "ASUS X540LA/X540LJ", ALC255_FIXUP_ASUS_MIC_NO_PRESENCE),
	SND_PCI_QUIRK(0x1043, 0x115d, "Asus 1015E", ALC269_FIXUP_LIMIT_INT_MIC_BOOST),
	SND_PCI_QUIRK(0x1043, 0x11c0, "ASUS X556UR", ALC255_FIXUP_ASUS_MIC_NO_PRESENCE),
	SND_PCI_QUIRK(0x1043, 0x1290, "ASUS X441SA", ALC233_FIXUP_EAPD_COEF_AND_MIC_NO_PRESENCE),
	SND_PCI_QUIRK(0x1043, 0x12a0, "ASUS X441UV", ALC233_FIXUP_EAPD_COEF_AND_MIC_NO_PRESENCE),
	SND_PCI_QUIRK(0x1043, 0x12f0, "ASUS X541UV", ALC256_FIXUP_ASUS_MIC),
	SND_PCI_QUIRK(0x1043, 0x12e0, "ASUS X541SA", ALC256_FIXUP_ASUS_MIC),
	SND_PCI_QUIRK(0x1043, 0x13b0, "ASUS Z550SA", ALC256_FIXUP_ASUS_MIC),
	SND_PCI_QUIRK(0x1043, 0x1427, "Asus Zenbook UX31E", ALC269VB_FIXUP_ASUS_ZENBOOK),
	SND_PCI_QUIRK(0x1043, 0x14a1, "ASUS UX533FD", ALC294_FIXUP_ASUS_SPK),
	SND_PCI_QUIRK(0x1043, 0x1517, "Asus Zenbook UX31A", ALC269VB_FIXUP_ASUS_ZENBOOK_UX31A),
	SND_PCI_QUIRK(0x1043, 0x16e3, "ASUS UX50", ALC269_FIXUP_STEREO_DMIC),
	SND_PCI_QUIRK(0x1043, 0x1a13, "Asus G73Jw", ALC269_FIXUP_ASUS_G73JW),
	SND_PCI_QUIRK(0x1043, 0x1a30, "ASUS X705UD", ALC256_FIXUP_ASUS_MIC),
	SND_PCI_QUIRK(0x1043, 0x1b13, "Asus U41SV", ALC269_FIXUP_INV_DMIC),
	SND_PCI_QUIRK(0x1043, 0x1bbd, "ASUS Z550MA", ALC255_FIXUP_ASUS_MIC_NO_PRESENCE),
	SND_PCI_QUIRK(0x1043, 0x1c23, "Asus X55U", ALC269_FIXUP_LIMIT_INT_MIC_BOOST),
	SND_PCI_QUIRK(0x1043, 0x1ccd, "ASUS X555UB", ALC256_FIXUP_ASUS_MIC),
	SND_PCI_QUIRK(0x1043, 0x3030, "ASUS ZN270IE", ALC256_FIXUP_ASUS_AIO_GPIO2),
	SND_PCI_QUIRK(0x1043, 0x831a, "ASUS P901", ALC269_FIXUP_STEREO_DMIC),
	SND_PCI_QUIRK(0x1043, 0x834a, "ASUS S101", ALC269_FIXUP_STEREO_DMIC),
	SND_PCI_QUIRK(0x1043, 0x8398, "ASUS P1005", ALC269_FIXUP_STEREO_DMIC),
	SND_PCI_QUIRK(0x1043, 0x83ce, "ASUS P1005", ALC269_FIXUP_STEREO_DMIC),
	SND_PCI_QUIRK(0x1043, 0x8516, "ASUS X101CH", ALC269_FIXUP_ASUS_X101),
	SND_PCI_QUIRK(0x104d, 0x90b5, "Sony VAIO Pro 11", ALC286_FIXUP_SONY_MIC_NO_PRESENCE),
	SND_PCI_QUIRK(0x104d, 0x90b6, "Sony VAIO Pro 13", ALC286_FIXUP_SONY_MIC_NO_PRESENCE),
	SND_PCI_QUIRK(0x104d, 0x9073, "Sony VAIO", ALC275_FIXUP_SONY_VAIO_GPIO2),
	SND_PCI_QUIRK(0x104d, 0x907b, "Sony VAIO", ALC275_FIXUP_SONY_HWEQ),
	SND_PCI_QUIRK(0x104d, 0x9084, "Sony VAIO", ALC275_FIXUP_SONY_HWEQ),
	SND_PCI_QUIRK(0x104d, 0x9099, "Sony VAIO S13", ALC275_FIXUP_SONY_DISABLE_AAMIX),
	SND_PCI_QUIRK(0x10cf, 0x1475, "Lifebook", ALC269_FIXUP_LIFEBOOK),
	SND_PCI_QUIRK(0x10cf, 0x159f, "Lifebook E780", ALC269_FIXUP_LIFEBOOK_NO_HP_TO_LINEOUT),
	SND_PCI_QUIRK(0x10cf, 0x15dc, "Lifebook T731", ALC269_FIXUP_LIFEBOOK_HP_PIN),
	SND_PCI_QUIRK(0x10cf, 0x1757, "Lifebook E752", ALC269_FIXUP_LIFEBOOK_HP_PIN),
	SND_PCI_QUIRK(0x10cf, 0x1629, "Lifebook U7x7", ALC255_FIXUP_LIFEBOOK_U7x7_HEADSET_MIC),
	SND_PCI_QUIRK(0x10cf, 0x1845, "Lifebook U904", ALC269_FIXUP_LIFEBOOK_EXTMIC),
	SND_PCI_QUIRK(0x10ec, 0x10f2, "Intel Reference board", ALC700_FIXUP_INTEL_REFERENCE),
	SND_PCI_QUIRK(0x10f7, 0x8338, "Panasonic CF-SZ6", ALC269_FIXUP_HEADSET_MODE),
	SND_PCI_QUIRK(0x144d, 0xc109, "Samsung Ativ book 9 (NP900X3G)", ALC269_FIXUP_INV_DMIC),
	SND_PCI_QUIRK(0x144d, 0xc740, "Samsung Ativ book 8 (NP870Z5G)", ALC269_FIXUP_ATIV_BOOK_8),
	SND_PCI_QUIRK(0x1458, 0xfa53, "Gigabyte BXBT-2807", ALC283_FIXUP_HEADSET_MIC),
	SND_PCI_QUIRK(0x1462, 0xb120, "MSI Cubi MS-B120", ALC283_FIXUP_HEADSET_MIC),
	SND_PCI_QUIRK(0x1462, 0xb171, "Cubi N 8GL (MS-B171)", ALC283_FIXUP_HEADSET_MIC),
	SND_PCI_QUIRK(0x17aa, 0x1036, "Lenovo P520", ALC233_FIXUP_LENOVO_MULTI_CODECS),
	SND_PCI_QUIRK(0x17aa, 0x20f2, "Thinkpad SL410/510", ALC269_FIXUP_SKU_IGNORE),
	SND_PCI_QUIRK(0x17aa, 0x215e, "Thinkpad L512", ALC269_FIXUP_SKU_IGNORE),
	SND_PCI_QUIRK(0x17aa, 0x21b8, "Thinkpad Edge 14", ALC269_FIXUP_SKU_IGNORE),
	SND_PCI_QUIRK(0x17aa, 0x21ca, "Thinkpad L412", ALC269_FIXUP_SKU_IGNORE),
	SND_PCI_QUIRK(0x17aa, 0x21e9, "Thinkpad Edge 15", ALC269_FIXUP_SKU_IGNORE),
	SND_PCI_QUIRK(0x17aa, 0x21f6, "Thinkpad T530", ALC269_FIXUP_LENOVO_DOCK),
	SND_PCI_QUIRK(0x17aa, 0x21fa, "Thinkpad X230", ALC269_FIXUP_LENOVO_DOCK),
	SND_PCI_QUIRK(0x17aa, 0x21f3, "Thinkpad T430", ALC269_FIXUP_LENOVO_DOCK),
	SND_PCI_QUIRK(0x17aa, 0x21fb, "Thinkpad T430s", ALC269_FIXUP_LENOVO_DOCK),
	SND_PCI_QUIRK(0x17aa, 0x2203, "Thinkpad X230 Tablet", ALC269_FIXUP_LENOVO_DOCK),
	SND_PCI_QUIRK(0x17aa, 0x2208, "Thinkpad T431s", ALC269_FIXUP_LENOVO_DOCK),
	SND_PCI_QUIRK(0x17aa, 0x220c, "Thinkpad T440s", ALC292_FIXUP_TPT440),
	SND_PCI_QUIRK(0x17aa, 0x220e, "Thinkpad T440p", ALC292_FIXUP_TPT440_DOCK),
	SND_PCI_QUIRK(0x17aa, 0x2210, "Thinkpad T540p", ALC292_FIXUP_TPT440_DOCK),
	SND_PCI_QUIRK(0x17aa, 0x2211, "Thinkpad W541", ALC292_FIXUP_TPT440_DOCK),
	SND_PCI_QUIRK(0x17aa, 0x2212, "Thinkpad T440", ALC292_FIXUP_TPT440_DOCK),
	SND_PCI_QUIRK(0x17aa, 0x2214, "Thinkpad X240", ALC292_FIXUP_TPT440_DOCK),
	SND_PCI_QUIRK(0x17aa, 0x2215, "Thinkpad", ALC269_FIXUP_LIMIT_INT_MIC_BOOST),
	SND_PCI_QUIRK(0x17aa, 0x2218, "Thinkpad X1 Carbon 2nd", ALC292_FIXUP_TPT440_DOCK),
	SND_PCI_QUIRK(0x17aa, 0x2223, "ThinkPad T550", ALC292_FIXUP_TPT440_DOCK),
	SND_PCI_QUIRK(0x17aa, 0x2226, "ThinkPad X250", ALC292_FIXUP_TPT440_DOCK),
	SND_PCI_QUIRK(0x17aa, 0x222d, "Thinkpad", ALC298_FIXUP_TPT470_DOCK),
	SND_PCI_QUIRK(0x17aa, 0x222e, "Thinkpad", ALC298_FIXUP_TPT470_DOCK),
	SND_PCI_QUIRK(0x17aa, 0x2231, "Thinkpad T560", ALC292_FIXUP_TPT460),
	SND_PCI_QUIRK(0x17aa, 0x2233, "Thinkpad", ALC292_FIXUP_TPT460),
	SND_PCI_QUIRK(0x17aa, 0x2245, "Thinkpad T470", ALC298_FIXUP_TPT470_DOCK),
	SND_PCI_QUIRK(0x17aa, 0x2246, "Thinkpad", ALC298_FIXUP_TPT470_DOCK),
	SND_PCI_QUIRK(0x17aa, 0x2247, "Thinkpad", ALC298_FIXUP_TPT470_DOCK),
	SND_PCI_QUIRK(0x17aa, 0x2249, "Thinkpad", ALC292_FIXUP_TPT460),
	SND_PCI_QUIRK(0x17aa, 0x224b, "Thinkpad", ALC298_FIXUP_TPT470_DOCK),
	SND_PCI_QUIRK(0x17aa, 0x224c, "Thinkpad", ALC298_FIXUP_TPT470_DOCK),
	SND_PCI_QUIRK(0x17aa, 0x224d, "Thinkpad", ALC298_FIXUP_TPT470_DOCK),
	SND_PCI_QUIRK(0x17aa, 0x225d, "Thinkpad T480", ALC269_FIXUP_LIMIT_INT_MIC_BOOST),
	SND_PCI_QUIRK(0x17aa, 0x30bb, "ThinkCentre AIO", ALC233_FIXUP_LENOVO_LINE2_MIC_HOTKEY),
	SND_PCI_QUIRK(0x17aa, 0x30e2, "ThinkCentre AIO", ALC233_FIXUP_LENOVO_LINE2_MIC_HOTKEY),
	SND_PCI_QUIRK(0x17aa, 0x310c, "ThinkCentre Station", ALC294_FIXUP_LENOVO_MIC_LOCATION),
	SND_PCI_QUIRK(0x17aa, 0x312a, "ThinkCentre Station", ALC294_FIXUP_LENOVO_MIC_LOCATION),
	SND_PCI_QUIRK(0x17aa, 0x312f, "ThinkCentre Station", ALC294_FIXUP_LENOVO_MIC_LOCATION),
	SND_PCI_QUIRK(0x17aa, 0x313c, "ThinkCentre Station", ALC294_FIXUP_LENOVO_MIC_LOCATION),
	SND_PCI_QUIRK(0x17aa, 0x3902, "Lenovo E50-80", ALC269_FIXUP_DMIC_THINKPAD_ACPI),
	SND_PCI_QUIRK(0x17aa, 0x3977, "IdeaPad S210", ALC283_FIXUP_INT_MIC),
	SND_PCI_QUIRK(0x17aa, 0x3978, "IdeaPad Y410P", ALC269_FIXUP_NO_SHUTUP),
	SND_PCI_QUIRK(0x17aa, 0x5013, "Thinkpad", ALC269_FIXUP_LIMIT_INT_MIC_BOOST),
	SND_PCI_QUIRK(0x17aa, 0x501a, "Thinkpad", ALC283_FIXUP_INT_MIC),
	SND_PCI_QUIRK(0x17aa, 0x501e, "Thinkpad L440", ALC292_FIXUP_TPT440_DOCK),
	SND_PCI_QUIRK(0x17aa, 0x5026, "Thinkpad", ALC269_FIXUP_LIMIT_INT_MIC_BOOST),
	SND_PCI_QUIRK(0x17aa, 0x5034, "Thinkpad T450", ALC292_FIXUP_TPT440_DOCK),
	SND_PCI_QUIRK(0x17aa, 0x5036, "Thinkpad T450s", ALC292_FIXUP_TPT440_DOCK),
	SND_PCI_QUIRK(0x17aa, 0x503c, "Thinkpad L450", ALC292_FIXUP_TPT440_DOCK),
	SND_PCI_QUIRK(0x17aa, 0x504a, "ThinkPad X260", ALC292_FIXUP_TPT440_DOCK),
	SND_PCI_QUIRK(0x17aa, 0x504b, "Thinkpad", ALC293_FIXUP_LENOVO_SPK_NOISE),
	SND_PCI_QUIRK(0x17aa, 0x5050, "Thinkpad T560p", ALC292_FIXUP_TPT460),
	SND_PCI_QUIRK(0x17aa, 0x5051, "Thinkpad L460", ALC292_FIXUP_TPT460),
	SND_PCI_QUIRK(0x17aa, 0x5053, "Thinkpad T460", ALC292_FIXUP_TPT460),
	SND_PCI_QUIRK(0x17aa, 0x505d, "Thinkpad", ALC298_FIXUP_TPT470_DOCK),
	SND_PCI_QUIRK(0x17aa, 0x505f, "Thinkpad", ALC298_FIXUP_TPT470_DOCK),
	SND_PCI_QUIRK(0x17aa, 0x5062, "Thinkpad", ALC298_FIXUP_TPT470_DOCK),
	SND_PCI_QUIRK(0x17aa, 0x5109, "Thinkpad", ALC269_FIXUP_LIMIT_INT_MIC_BOOST),
	SND_PCI_QUIRK(0x17aa, 0x511e, "Thinkpad", ALC298_FIXUP_TPT470_DOCK),
	SND_PCI_QUIRK(0x17aa, 0x511f, "Thinkpad", ALC298_FIXUP_TPT470_DOCK),
	SND_PCI_QUIRK(0x17aa, 0x3bf8, "Quanta FL1", ALC269_FIXUP_PCM_44K),
	SND_PCI_QUIRK(0x17aa, 0x9e54, "LENOVO NB", ALC269_FIXUP_LENOVO_EAPD),
	SND_PCI_QUIRK(0x1b7d, 0xa831, "Ordissimo EVE2 ", ALC269VB_FIXUP_ORDISSIMO_EVE2), /* Also known as Malata PC-B1303 */

#if 0
	/* Below is a quirk table taken from the old code.
	 * Basically the device should work as is without the fixup table.
	 * If BIOS doesn't give a proper info, enable the corresponding
	 * fixup entry.
	 */
	SND_PCI_QUIRK(0x1043, 0x8330, "ASUS Eeepc P703 P900A",
		      ALC269_FIXUP_AMIC),
	SND_PCI_QUIRK(0x1043, 0x1013, "ASUS N61Da", ALC269_FIXUP_AMIC),
	SND_PCI_QUIRK(0x1043, 0x1143, "ASUS B53f", ALC269_FIXUP_AMIC),
	SND_PCI_QUIRK(0x1043, 0x1133, "ASUS UJ20ft", ALC269_FIXUP_AMIC),
	SND_PCI_QUIRK(0x1043, 0x1183, "ASUS K72DR", ALC269_FIXUP_AMIC),
	SND_PCI_QUIRK(0x1043, 0x11b3, "ASUS K52DR", ALC269_FIXUP_AMIC),
	SND_PCI_QUIRK(0x1043, 0x11e3, "ASUS U33Jc", ALC269_FIXUP_AMIC),
	SND_PCI_QUIRK(0x1043, 0x1273, "ASUS UL80Jt", ALC269_FIXUP_AMIC),
	SND_PCI_QUIRK(0x1043, 0x1283, "ASUS U53Jc", ALC269_FIXUP_AMIC),
	SND_PCI_QUIRK(0x1043, 0x12b3, "ASUS N82JV", ALC269_FIXUP_AMIC),
	SND_PCI_QUIRK(0x1043, 0x12d3, "ASUS N61Jv", ALC269_FIXUP_AMIC),
	SND_PCI_QUIRK(0x1043, 0x13a3, "ASUS UL30Vt", ALC269_FIXUP_AMIC),
	SND_PCI_QUIRK(0x1043, 0x1373, "ASUS G73JX", ALC269_FIXUP_AMIC),
	SND_PCI_QUIRK(0x1043, 0x1383, "ASUS UJ30Jc", ALC269_FIXUP_AMIC),
	SND_PCI_QUIRK(0x1043, 0x13d3, "ASUS N61JA", ALC269_FIXUP_AMIC),
	SND_PCI_QUIRK(0x1043, 0x1413, "ASUS UL50", ALC269_FIXUP_AMIC),
	SND_PCI_QUIRK(0x1043, 0x1443, "ASUS UL30", ALC269_FIXUP_AMIC),
	SND_PCI_QUIRK(0x1043, 0x1453, "ASUS M60Jv", ALC269_FIXUP_AMIC),
	SND_PCI_QUIRK(0x1043, 0x1483, "ASUS UL80", ALC269_FIXUP_AMIC),
	SND_PCI_QUIRK(0x1043, 0x14f3, "ASUS F83Vf", ALC269_FIXUP_AMIC),
	SND_PCI_QUIRK(0x1043, 0x14e3, "ASUS UL20", ALC269_FIXUP_AMIC),
	SND_PCI_QUIRK(0x1043, 0x1513, "ASUS UX30", ALC269_FIXUP_AMIC),
	SND_PCI_QUIRK(0x1043, 0x1593, "ASUS N51Vn", ALC269_FIXUP_AMIC),
	SND_PCI_QUIRK(0x1043, 0x15a3, "ASUS N60Jv", ALC269_FIXUP_AMIC),
	SND_PCI_QUIRK(0x1043, 0x15b3, "ASUS N60Dp", ALC269_FIXUP_AMIC),
	SND_PCI_QUIRK(0x1043, 0x15c3, "ASUS N70De", ALC269_FIXUP_AMIC),
	SND_PCI_QUIRK(0x1043, 0x15e3, "ASUS F83T", ALC269_FIXUP_AMIC),
	SND_PCI_QUIRK(0x1043, 0x1643, "ASUS M60J", ALC269_FIXUP_AMIC),
	SND_PCI_QUIRK(0x1043, 0x1653, "ASUS U50", ALC269_FIXUP_AMIC),
	SND_PCI_QUIRK(0x1043, 0x1693, "ASUS F50N", ALC269_FIXUP_AMIC),
	SND_PCI_QUIRK(0x1043, 0x16a3, "ASUS F5Q", ALC269_FIXUP_AMIC),
	SND_PCI_QUIRK(0x1043, 0x1723, "ASUS P80", ALC269_FIXUP_AMIC),
	SND_PCI_QUIRK(0x1043, 0x1743, "ASUS U80", ALC269_FIXUP_AMIC),
	SND_PCI_QUIRK(0x1043, 0x1773, "ASUS U20A", ALC269_FIXUP_AMIC),
	SND_PCI_QUIRK(0x1043, 0x1883, "ASUS F81Se", ALC269_FIXUP_AMIC),
	SND_PCI_QUIRK(0x152d, 0x1778, "Quanta ON1", ALC269_FIXUP_DMIC),
	SND_PCI_QUIRK(0x17aa, 0x3be9, "Quanta Wistron", ALC269_FIXUP_AMIC),
	SND_PCI_QUIRK(0x17aa, 0x3bf8, "Quanta FL1", ALC269_FIXUP_AMIC),
	SND_PCI_QUIRK(0x17ff, 0x059a, "Quanta EL3", ALC269_FIXUP_DMIC),
	SND_PCI_QUIRK(0x17ff, 0x059b, "Quanta JR1", ALC269_FIXUP_DMIC),
#endif
	{}
};

static const struct snd_pci_quirk alc269_fixup_vendor_tbl[] = {
	SND_PCI_QUIRK_VENDOR(0x1025, "Acer Aspire", ALC271_FIXUP_DMIC),
	SND_PCI_QUIRK_VENDOR(0x103c, "HP", ALC269_FIXUP_HP_MUTE_LED),
	SND_PCI_QUIRK_VENDOR(0x104d, "Sony VAIO", ALC269_FIXUP_SONY_VAIO),
	SND_PCI_QUIRK_VENDOR(0x17aa, "Thinkpad", ALC269_FIXUP_THINKPAD_ACPI),
	{}
};

static const struct hda_model_fixup alc269_fixup_models[] = {
	{.id = ALC269_FIXUP_AMIC, .name = "laptop-amic"},
	{.id = ALC269_FIXUP_DMIC, .name = "laptop-dmic"},
	{.id = ALC269_FIXUP_STEREO_DMIC, .name = "alc269-dmic"},
	{.id = ALC271_FIXUP_DMIC, .name = "alc271-dmic"},
	{.id = ALC269_FIXUP_INV_DMIC, .name = "inv-dmic"},
	{.id = ALC269_FIXUP_HEADSET_MIC, .name = "headset-mic"},
	{.id = ALC269_FIXUP_HEADSET_MODE, .name = "headset-mode"},
	{.id = ALC269_FIXUP_HEADSET_MODE_NO_HP_MIC, .name = "headset-mode-no-hp-mic"},
	{.id = ALC269_FIXUP_LENOVO_DOCK, .name = "lenovo-dock"},
	{.id = ALC269_FIXUP_HP_GPIO_LED, .name = "hp-gpio-led"},
	{.id = ALC269_FIXUP_HP_DOCK_GPIO_MIC1_LED, .name = "hp-dock-gpio-mic1-led"},
	{.id = ALC269_FIXUP_DELL1_MIC_NO_PRESENCE, .name = "dell-headset-multi"},
	{.id = ALC269_FIXUP_DELL2_MIC_NO_PRESENCE, .name = "dell-headset-dock"},
	{.id = ALC269_FIXUP_DELL3_MIC_NO_PRESENCE, .name = "dell-headset3"},
	{.id = ALC269_FIXUP_DELL4_MIC_NO_PRESENCE, .name = "dell-headset4"},
	{.id = ALC283_FIXUP_CHROME_BOOK, .name = "alc283-dac-wcaps"},
	{.id = ALC283_FIXUP_SENSE_COMBO_JACK, .name = "alc283-sense-combo"},
	{.id = ALC292_FIXUP_TPT440_DOCK, .name = "tpt440-dock"},
	{.id = ALC292_FIXUP_TPT440, .name = "tpt440"},
	{.id = ALC292_FIXUP_TPT460, .name = "tpt460"},
	{.id = ALC298_FIXUP_TPT470_DOCK, .name = "tpt470-dock"},
	{.id = ALC233_FIXUP_LENOVO_MULTI_CODECS, .name = "dual-codecs"},
	{.id = ALC700_FIXUP_INTEL_REFERENCE, .name = "alc700-ref"},
	{.id = ALC269_FIXUP_SONY_VAIO, .name = "vaio"},
	{.id = ALC269_FIXUP_DELL_M101Z, .name = "dell-m101z"},
	{.id = ALC269_FIXUP_ASUS_G73JW, .name = "asus-g73jw"},
	{.id = ALC269_FIXUP_LENOVO_EAPD, .name = "lenovo-eapd"},
	{.id = ALC275_FIXUP_SONY_HWEQ, .name = "sony-hweq"},
	{.id = ALC269_FIXUP_PCM_44K, .name = "pcm44k"},
	{.id = ALC269_FIXUP_LIFEBOOK, .name = "lifebook"},
	{.id = ALC269_FIXUP_LIFEBOOK_EXTMIC, .name = "lifebook-extmic"},
	{.id = ALC269_FIXUP_LIFEBOOK_HP_PIN, .name = "lifebook-hp-pin"},
	{.id = ALC255_FIXUP_LIFEBOOK_U7x7_HEADSET_MIC, .name = "lifebook-u7x7"},
	{.id = ALC269VB_FIXUP_AMIC, .name = "alc269vb-amic"},
	{.id = ALC269VB_FIXUP_DMIC, .name = "alc269vb-dmic"},
	{.id = ALC269_FIXUP_HP_MUTE_LED_MIC1, .name = "hp-mute-led-mic1"},
	{.id = ALC269_FIXUP_HP_MUTE_LED_MIC2, .name = "hp-mute-led-mic2"},
	{.id = ALC269_FIXUP_HP_MUTE_LED_MIC3, .name = "hp-mute-led-mic3"},
	{.id = ALC269_FIXUP_HP_GPIO_MIC1_LED, .name = "hp-gpio-mic1"},
	{.id = ALC269_FIXUP_HP_LINE1_MIC1_LED, .name = "hp-line1-mic1"},
	{.id = ALC269_FIXUP_NO_SHUTUP, .name = "noshutup"},
	{.id = ALC286_FIXUP_SONY_MIC_NO_PRESENCE, .name = "sony-nomic"},
	{.id = ALC269_FIXUP_ASPIRE_HEADSET_MIC, .name = "aspire-headset-mic"},
	{.id = ALC269_FIXUP_ASUS_X101, .name = "asus-x101"},
	{.id = ALC271_FIXUP_HP_GATE_MIC_JACK, .name = "acer-ao7xx"},
	{.id = ALC271_FIXUP_HP_GATE_MIC_JACK_E1_572, .name = "acer-aspire-e1"},
	{.id = ALC269_FIXUP_ACER_AC700, .name = "acer-ac700"},
	{.id = ALC269_FIXUP_LIMIT_INT_MIC_BOOST, .name = "limit-mic-boost"},
	{.id = ALC269VB_FIXUP_ASUS_ZENBOOK, .name = "asus-zenbook"},
	{.id = ALC269VB_FIXUP_ASUS_ZENBOOK_UX31A, .name = "asus-zenbook-ux31a"},
	{.id = ALC269VB_FIXUP_ORDISSIMO_EVE2, .name = "ordissimo"},
	{.id = ALC282_FIXUP_ASUS_TX300, .name = "asus-tx300"},
	{.id = ALC283_FIXUP_INT_MIC, .name = "alc283-int-mic"},
	{.id = ALC290_FIXUP_MONO_SPEAKERS_HSJACK, .name = "mono-speakers"},
	{.id = ALC290_FIXUP_SUBWOOFER_HSJACK, .name = "alc290-subwoofer"},
	{.id = ALC269_FIXUP_THINKPAD_ACPI, .name = "thinkpad"},
	{.id = ALC269_FIXUP_DMIC_THINKPAD_ACPI, .name = "dmic-thinkpad"},
	{.id = ALC255_FIXUP_ACER_MIC_NO_PRESENCE, .name = "alc255-acer"},
	{.id = ALC255_FIXUP_ASUS_MIC_NO_PRESENCE, .name = "alc255-asus"},
	{.id = ALC255_FIXUP_DELL1_MIC_NO_PRESENCE, .name = "alc255-dell1"},
	{.id = ALC255_FIXUP_DELL2_MIC_NO_PRESENCE, .name = "alc255-dell2"},
	{.id = ALC293_FIXUP_DELL1_MIC_NO_PRESENCE, .name = "alc293-dell1"},
	{.id = ALC283_FIXUP_HEADSET_MIC, .name = "alc283-headset"},
	{.id = ALC255_FIXUP_DELL_WMI_MIC_MUTE_LED, .name = "alc255-dell-mute"},
	{.id = ALC282_FIXUP_ASPIRE_V5_PINS, .name = "aspire-v5"},
	{.id = ALC280_FIXUP_HP_GPIO4, .name = "hp-gpio4"},
	{.id = ALC286_FIXUP_HP_GPIO_LED, .name = "hp-gpio-led"},
	{.id = ALC280_FIXUP_HP_GPIO2_MIC_HOTKEY, .name = "hp-gpio2-hotkey"},
	{.id = ALC280_FIXUP_HP_DOCK_PINS, .name = "hp-dock-pins"},
	{.id = ALC269_FIXUP_HP_DOCK_GPIO_MIC1_LED, .name = "hp-dock-gpio-mic"},
	{.id = ALC280_FIXUP_HP_9480M, .name = "hp-9480m"},
	{.id = ALC288_FIXUP_DELL_HEADSET_MODE, .name = "alc288-dell-headset"},
	{.id = ALC288_FIXUP_DELL1_MIC_NO_PRESENCE, .name = "alc288-dell1"},
	{.id = ALC288_FIXUP_DELL_XPS_13, .name = "alc288-dell-xps13"},
	{.id = ALC292_FIXUP_DELL_E7X, .name = "dell-e7x"},
	{.id = ALC293_FIXUP_DISABLE_AAMIX_MULTIJACK, .name = "alc293-dell"},
	{.id = ALC298_FIXUP_DELL1_MIC_NO_PRESENCE, .name = "alc298-dell1"},
	{.id = ALC298_FIXUP_DELL_AIO_MIC_NO_PRESENCE, .name = "alc298-dell-aio"},
	{.id = ALC275_FIXUP_DELL_XPS, .name = "alc275-dell-xps"},
	{.id = ALC256_FIXUP_DELL_XPS_13_HEADPHONE_NOISE, .name = "alc256-dell-xps13"},
	{.id = ALC293_FIXUP_LENOVO_SPK_NOISE, .name = "lenovo-spk-noise"},
	{.id = ALC233_FIXUP_LENOVO_LINE2_MIC_HOTKEY, .name = "lenovo-hotkey"},
	{.id = ALC255_FIXUP_DELL_SPK_NOISE, .name = "dell-spk-noise"},
	{.id = ALC225_FIXUP_DELL1_MIC_NO_PRESENCE, .name = "alc255-dell1"},
	{.id = ALC295_FIXUP_DISABLE_DAC3, .name = "alc295-disable-dac3"},
	{.id = ALC280_FIXUP_HP_HEADSET_MIC, .name = "alc280-hp-headset"},
	{.id = ALC221_FIXUP_HP_FRONT_MIC, .name = "alc221-hp-mic"},
	{.id = ALC298_FIXUP_SPK_VOLUME, .name = "alc298-spk-volume"},
	{.id = ALC256_FIXUP_DELL_INSPIRON_7559_SUBWOOFER, .name = "dell-inspiron-7559"},
	{.id = ALC269_FIXUP_ATIV_BOOK_8, .name = "ativ-book"},
	{.id = ALC221_FIXUP_HP_MIC_NO_PRESENCE, .name = "alc221-hp-mic"},
	{.id = ALC256_FIXUP_ASUS_HEADSET_MODE, .name = "alc256-asus-headset"},
	{.id = ALC256_FIXUP_ASUS_MIC, .name = "alc256-asus-mic"},
	{.id = ALC256_FIXUP_ASUS_AIO_GPIO2, .name = "alc256-asus-aio"},
	{.id = ALC233_FIXUP_ASUS_MIC_NO_PRESENCE, .name = "alc233-asus"},
	{.id = ALC233_FIXUP_EAPD_COEF_AND_MIC_NO_PRESENCE, .name = "alc233-eapd"},
	{.id = ALC294_FIXUP_LENOVO_MIC_LOCATION, .name = "alc294-lenovo-mic"},
	{.id = ALC225_FIXUP_DELL_WYSE_MIC_NO_PRESENCE, .name = "alc225-wyse"},
	{.id = ALC274_FIXUP_DELL_AIO_LINEOUT_VERB, .name = "alc274-dell-aio"},
	{.id = ALC255_FIXUP_DUMMY_LINEOUT_VERB, .name = "alc255-dummy-lineout"},
	{.id = ALC255_FIXUP_DELL_HEADSET_MIC, .name = "alc255-dell-headset"},
	{.id = ALC295_FIXUP_HP_X360, .name = "alc295-hp-x360"},
	{.id = ALC225_FIXUP_HEADSET_JACK, .name = "alc-sense-combo"},
	{}
};
#define ALC225_STANDARD_PINS \
	{0x21, 0x04211020}

#define ALC256_STANDARD_PINS \
	{0x12, 0x90a60140}, \
	{0x14, 0x90170110}, \
	{0x21, 0x02211020}

#define ALC282_STANDARD_PINS \
	{0x14, 0x90170110}

#define ALC290_STANDARD_PINS \
	{0x12, 0x99a30130}

#define ALC292_STANDARD_PINS \
	{0x14, 0x90170110}, \
	{0x15, 0x0221401f}

#define ALC295_STANDARD_PINS \
	{0x12, 0xb7a60130}, \
	{0x14, 0x90170110}, \
	{0x21, 0x04211020}

#define ALC298_STANDARD_PINS \
	{0x12, 0x90a60130}, \
	{0x21, 0x03211020}

static const struct snd_hda_pin_quirk alc269_pin_fixup_tbl[] = {
	SND_HDA_PIN_QUIRK(0x10ec0221, 0x103c, "HP Workstation", ALC221_FIXUP_HP_HEADSET_MIC,
		{0x14, 0x01014020},
		{0x17, 0x90170110},
		{0x18, 0x02a11030},
		{0x19, 0x0181303F},
		{0x21, 0x0221102f}),
	SND_HDA_PIN_QUIRK(0x10ec0255, 0x1025, "Acer", ALC255_FIXUP_ACER_MIC_NO_PRESENCE,
		{0x12, 0x90a601c0},
		{0x14, 0x90171120},
		{0x21, 0x02211030}),
	SND_HDA_PIN_QUIRK(0x10ec0255, 0x1043, "ASUS", ALC255_FIXUP_ASUS_MIC_NO_PRESENCE,
		{0x14, 0x90170110},
		{0x1b, 0x90a70130},
		{0x21, 0x03211020}),
	SND_HDA_PIN_QUIRK(0x10ec0255, 0x1043, "ASUS", ALC255_FIXUP_ASUS_MIC_NO_PRESENCE,
		{0x1a, 0x90a70130},
		{0x1b, 0x90170110},
		{0x21, 0x03211020}),
	SND_HDA_PIN_QUIRK(0x10ec0225, 0x1028, "Dell", ALC225_FIXUP_DELL1_MIC_NO_PRESENCE,
		ALC225_STANDARD_PINS,
		{0x12, 0xb7a60130},
		{0x14, 0x901701a0}),
	SND_HDA_PIN_QUIRK(0x10ec0225, 0x1028, "Dell", ALC225_FIXUP_DELL1_MIC_NO_PRESENCE,
		ALC225_STANDARD_PINS,
		{0x12, 0xb7a60130},
		{0x14, 0x901701b0}),
	SND_HDA_PIN_QUIRK(0x10ec0225, 0x1028, "Dell", ALC225_FIXUP_DELL1_MIC_NO_PRESENCE,
		ALC225_STANDARD_PINS,
		{0x12, 0xb7a60150},
		{0x14, 0x901701a0}),
	SND_HDA_PIN_QUIRK(0x10ec0225, 0x1028, "Dell", ALC225_FIXUP_DELL1_MIC_NO_PRESENCE,
		ALC225_STANDARD_PINS,
		{0x12, 0xb7a60150},
		{0x14, 0x901701b0}),
	SND_HDA_PIN_QUIRK(0x10ec0225, 0x1028, "Dell", ALC225_FIXUP_DELL1_MIC_NO_PRESENCE,
		ALC225_STANDARD_PINS,
		{0x12, 0xb7a60130},
		{0x1b, 0x90170110}),
	SND_HDA_PIN_QUIRK(0x10ec0233, 0x8086, "Intel NUC Skull Canyon", ALC269_FIXUP_DELL1_MIC_NO_PRESENCE,
		{0x1b, 0x01111010},
		{0x1e, 0x01451130},
		{0x21, 0x02211020}),
	SND_HDA_PIN_QUIRK(0x10ec0235, 0x17aa, "Lenovo", ALC233_FIXUP_LENOVO_LINE2_MIC_HOTKEY,
		{0x12, 0x90a60140},
		{0x14, 0x90170110},
		{0x19, 0x02a11030},
		{0x21, 0x02211020}),
	SND_HDA_PIN_QUIRK(0x10ec0235, 0x17aa, "Lenovo", ALC294_FIXUP_LENOVO_MIC_LOCATION,
		{0x14, 0x90170110},
		{0x19, 0x02a11030},
		{0x1a, 0x02a11040},
		{0x1b, 0x01014020},
		{0x21, 0x0221101f}),
	SND_HDA_PIN_QUIRK(0x10ec0235, 0x17aa, "Lenovo", ALC294_FIXUP_LENOVO_MIC_LOCATION,
		{0x14, 0x90170110},
		{0x19, 0x02a11030},
		{0x1a, 0x02a11040},
		{0x1b, 0x01011020},
		{0x21, 0x0221101f}),
	SND_HDA_PIN_QUIRK(0x10ec0235, 0x17aa, "Lenovo", ALC294_FIXUP_LENOVO_MIC_LOCATION,
		{0x14, 0x90170110},
		{0x19, 0x02a11020},
		{0x1a, 0x02a11030},
		{0x21, 0x0221101f}),
	SND_HDA_PIN_QUIRK(0x10ec0236, 0x1028, "Dell", ALC255_FIXUP_DELL1_MIC_NO_PRESENCE,
		{0x12, 0x90a60140},
		{0x14, 0x90170110},
		{0x21, 0x02211020}),
	SND_HDA_PIN_QUIRK(0x10ec0236, 0x1028, "Dell", ALC255_FIXUP_DELL1_MIC_NO_PRESENCE,
		{0x12, 0x90a60140},
		{0x14, 0x90170150},
		{0x21, 0x02211020}),
	SND_HDA_PIN_QUIRK(0x10ec0255, 0x1028, "Dell", ALC255_FIXUP_DELL2_MIC_NO_PRESENCE,
		{0x14, 0x90170110},
		{0x21, 0x02211020}),
	SND_HDA_PIN_QUIRK(0x10ec0255, 0x1028, "Dell", ALC255_FIXUP_DELL1_MIC_NO_PRESENCE,
		{0x14, 0x90170130},
		{0x21, 0x02211040}),
	SND_HDA_PIN_QUIRK(0x10ec0255, 0x1028, "Dell", ALC255_FIXUP_DELL1_MIC_NO_PRESENCE,
		{0x12, 0x90a60140},
		{0x14, 0x90170110},
		{0x21, 0x02211020}),
	SND_HDA_PIN_QUIRK(0x10ec0255, 0x1028, "Dell", ALC255_FIXUP_DELL1_MIC_NO_PRESENCE,
		{0x12, 0x90a60160},
		{0x14, 0x90170120},
		{0x21, 0x02211030}),
	SND_HDA_PIN_QUIRK(0x10ec0255, 0x1028, "Dell", ALC255_FIXUP_DELL1_MIC_NO_PRESENCE,
		{0x14, 0x90170110},
		{0x1b, 0x02011020},
		{0x21, 0x0221101f}),
	SND_HDA_PIN_QUIRK(0x10ec0255, 0x1028, "Dell", ALC255_FIXUP_DELL1_MIC_NO_PRESENCE,
		{0x14, 0x90170110},
		{0x1b, 0x01011020},
		{0x21, 0x0221101f}),
	SND_HDA_PIN_QUIRK(0x10ec0255, 0x1028, "Dell", ALC255_FIXUP_DELL1_MIC_NO_PRESENCE,
		{0x14, 0x90170130},
		{0x1b, 0x01014020},
		{0x21, 0x0221103f}),
	SND_HDA_PIN_QUIRK(0x10ec0255, 0x1028, "Dell", ALC255_FIXUP_DELL1_MIC_NO_PRESENCE,
		{0x14, 0x90170130},
		{0x1b, 0x01011020},
		{0x21, 0x0221103f}),
	SND_HDA_PIN_QUIRK(0x10ec0255, 0x1028, "Dell", ALC255_FIXUP_DELL1_MIC_NO_PRESENCE,
		{0x14, 0x90170130},
		{0x1b, 0x02011020},
		{0x21, 0x0221103f}),
	SND_HDA_PIN_QUIRK(0x10ec0255, 0x1028, "Dell", ALC255_FIXUP_DELL1_MIC_NO_PRESENCE,
		{0x14, 0x90170150},
		{0x1b, 0x02011020},
		{0x21, 0x0221105f}),
	SND_HDA_PIN_QUIRK(0x10ec0255, 0x1028, "Dell", ALC255_FIXUP_DELL1_MIC_NO_PRESENCE,
		{0x14, 0x90170110},
		{0x1b, 0x01014020},
		{0x21, 0x0221101f}),
	SND_HDA_PIN_QUIRK(0x10ec0255, 0x1028, "Dell", ALC255_FIXUP_DELL1_MIC_NO_PRESENCE,
		{0x12, 0x90a60160},
		{0x14, 0x90170120},
		{0x17, 0x90170140},
		{0x21, 0x0321102f}),
	SND_HDA_PIN_QUIRK(0x10ec0255, 0x1028, "Dell", ALC255_FIXUP_DELL1_MIC_NO_PRESENCE,
		{0x12, 0x90a60160},
		{0x14, 0x90170130},
		{0x21, 0x02211040}),
	SND_HDA_PIN_QUIRK(0x10ec0255, 0x1028, "Dell", ALC255_FIXUP_DELL1_MIC_NO_PRESENCE,
		{0x12, 0x90a60160},
		{0x14, 0x90170140},
		{0x21, 0x02211050}),
	SND_HDA_PIN_QUIRK(0x10ec0255, 0x1028, "Dell", ALC255_FIXUP_DELL1_MIC_NO_PRESENCE,
		{0x12, 0x90a60170},
		{0x14, 0x90170120},
		{0x21, 0x02211030}),
	SND_HDA_PIN_QUIRK(0x10ec0255, 0x1028, "Dell", ALC255_FIXUP_DELL1_MIC_NO_PRESENCE,
		{0x12, 0x90a60170},
		{0x14, 0x90170130},
		{0x21, 0x02211040}),
	SND_HDA_PIN_QUIRK(0x10ec0255, 0x1028, "Dell", ALC255_FIXUP_DELL1_MIC_NO_PRESENCE,
		{0x12, 0x90a60170},
		{0x14, 0x90171130},
		{0x21, 0x02211040}),
	SND_HDA_PIN_QUIRK(0x10ec0255, 0x1028, "Dell", ALC255_FIXUP_DELL1_MIC_NO_PRESENCE,
		{0x12, 0x90a60170},
		{0x14, 0x90170140},
		{0x21, 0x02211050}),
	SND_HDA_PIN_QUIRK(0x10ec0255, 0x1028, "Dell Inspiron 5548", ALC255_FIXUP_DELL1_MIC_NO_PRESENCE,
		{0x12, 0x90a60180},
		{0x14, 0x90170130},
		{0x21, 0x02211040}),
	SND_HDA_PIN_QUIRK(0x10ec0255, 0x1028, "Dell Inspiron 5565", ALC255_FIXUP_DELL1_MIC_NO_PRESENCE,
		{0x12, 0x90a60180},
		{0x14, 0x90170120},
		{0x21, 0x02211030}),
	SND_HDA_PIN_QUIRK(0x10ec0255, 0x1028, "Dell", ALC255_FIXUP_DELL1_MIC_NO_PRESENCE,
		{0x1b, 0x01011020},
		{0x21, 0x02211010}),
	SND_HDA_PIN_QUIRK(0x10ec0256, 0x1028, "Dell", ALC255_FIXUP_DELL1_MIC_NO_PRESENCE,
		{0x12, 0x90a60130},
		{0x14, 0x90170110},
		{0x1b, 0x01011020},
		{0x21, 0x0221101f}),
	SND_HDA_PIN_QUIRK(0x10ec0256, 0x1028, "Dell", ALC255_FIXUP_DELL1_MIC_NO_PRESENCE,
		{0x12, 0x90a60160},
		{0x14, 0x90170120},
		{0x21, 0x02211030}),
	SND_HDA_PIN_QUIRK(0x10ec0256, 0x1028, "Dell", ALC255_FIXUP_DELL1_MIC_NO_PRESENCE,
		{0x12, 0x90a60170},
		{0x14, 0x90170120},
		{0x21, 0x02211030}),
	SND_HDA_PIN_QUIRK(0x10ec0256, 0x1028, "Dell Inspiron 5468", ALC255_FIXUP_DELL1_MIC_NO_PRESENCE,
		{0x12, 0x90a60180},
		{0x14, 0x90170120},
		{0x21, 0x02211030}),
	SND_HDA_PIN_QUIRK(0x10ec0256, 0x1028, "Dell", ALC255_FIXUP_DELL1_MIC_NO_PRESENCE,
		{0x12, 0xb7a60130},
		{0x14, 0x90170110},
		{0x21, 0x02211020}),
	SND_HDA_PIN_QUIRK(0x10ec0256, 0x1028, "Dell", ALC255_FIXUP_DELL1_MIC_NO_PRESENCE,
		{0x12, 0x90a60130},
		{0x14, 0x90170110},
		{0x14, 0x01011020},
		{0x21, 0x0221101f}),
	SND_HDA_PIN_QUIRK(0x10ec0256, 0x1028, "Dell", ALC255_FIXUP_DELL1_MIC_NO_PRESENCE,
		ALC256_STANDARD_PINS),
	SND_HDA_PIN_QUIRK(0x10ec0256, 0x1043, "ASUS", ALC256_FIXUP_ASUS_MIC,
		{0x14, 0x90170110},
		{0x1b, 0x90a70130},
		{0x21, 0x04211020}),
	SND_HDA_PIN_QUIRK(0x10ec0256, 0x1043, "ASUS", ALC256_FIXUP_ASUS_MIC,
		{0x14, 0x90170110},
		{0x1b, 0x90a70130},
		{0x21, 0x03211020}),
	SND_HDA_PIN_QUIRK(0x10ec0274, 0x1028, "Dell", ALC274_FIXUP_DELL_AIO_LINEOUT_VERB,
		{0x12, 0xb7a60130},
		{0x13, 0xb8a61140},
		{0x16, 0x90170110},
		{0x21, 0x04211020}),
	SND_HDA_PIN_QUIRK(0x10ec0280, 0x103c, "HP", ALC280_FIXUP_HP_GPIO4,
		{0x12, 0x90a60130},
		{0x14, 0x90170110},
		{0x15, 0x0421101f},
		{0x1a, 0x04a11020}),
	SND_HDA_PIN_QUIRK(0x10ec0280, 0x103c, "HP", ALC269_FIXUP_HP_GPIO_MIC1_LED,
		{0x12, 0x90a60140},
		{0x14, 0x90170110},
		{0x15, 0x0421101f},
		{0x18, 0x02811030},
		{0x1a, 0x04a1103f},
		{0x1b, 0x02011020}),
	SND_HDA_PIN_QUIRK(0x10ec0282, 0x103c, "HP 15 Touchsmart", ALC269_FIXUP_HP_MUTE_LED_MIC1,
		ALC282_STANDARD_PINS,
		{0x12, 0x99a30130},
		{0x19, 0x03a11020},
		{0x21, 0x0321101f}),
	SND_HDA_PIN_QUIRK(0x10ec0282, 0x103c, "HP", ALC269_FIXUP_HP_MUTE_LED_MIC1,
		ALC282_STANDARD_PINS,
		{0x12, 0x99a30130},
		{0x19, 0x03a11020},
		{0x21, 0x03211040}),
	SND_HDA_PIN_QUIRK(0x10ec0282, 0x103c, "HP", ALC269_FIXUP_HP_MUTE_LED_MIC1,
		ALC282_STANDARD_PINS,
		{0x12, 0x99a30130},
		{0x19, 0x03a11030},
		{0x21, 0x03211020}),
	SND_HDA_PIN_QUIRK(0x10ec0282, 0x103c, "HP", ALC269_FIXUP_HP_MUTE_LED_MIC1,
		ALC282_STANDARD_PINS,
		{0x12, 0x99a30130},
		{0x19, 0x04a11020},
		{0x21, 0x0421101f}),
	SND_HDA_PIN_QUIRK(0x10ec0282, 0x103c, "HP", ALC269_FIXUP_HP_LINE1_MIC1_LED,
		ALC282_STANDARD_PINS,
		{0x12, 0x90a60140},
		{0x19, 0x04a11030},
		{0x21, 0x04211020}),
	SND_HDA_PIN_QUIRK(0x10ec0283, 0x1028, "Dell", ALC269_FIXUP_DELL1_MIC_NO_PRESENCE,
		ALC282_STANDARD_PINS,
		{0x12, 0x90a60130},
		{0x21, 0x0321101f}),
	SND_HDA_PIN_QUIRK(0x10ec0283, 0x1028, "Dell", ALC269_FIXUP_DELL1_MIC_NO_PRESENCE,
		{0x12, 0x90a60160},
		{0x14, 0x90170120},
		{0x21, 0x02211030}),
	SND_HDA_PIN_QUIRK(0x10ec0283, 0x1028, "Dell", ALC269_FIXUP_DELL1_MIC_NO_PRESENCE,
		ALC282_STANDARD_PINS,
		{0x12, 0x90a60130},
		{0x19, 0x03a11020},
		{0x21, 0x0321101f}),
	SND_HDA_PIN_QUIRK(0x10ec0285, 0x17aa, "Lenovo", ALC285_FIXUP_LENOVO_HEADPHONE_NOISE,
		{0x12, 0x90a60130},
		{0x14, 0x90170110},
		{0x19, 0x04a11040},
		{0x21, 0x04211020}),
	SND_HDA_PIN_QUIRK(0x10ec0286, 0x1025, "Acer", ALC286_FIXUP_ACER_AIO_MIC_NO_PRESENCE,
		{0x12, 0x90a60130},
		{0x17, 0x90170110},
		{0x21, 0x02211020}),
	SND_HDA_PIN_QUIRK(0x10ec0288, 0x1028, "Dell", ALC288_FIXUP_DELL1_MIC_NO_PRESENCE,
		{0x12, 0x90a60120},
		{0x14, 0x90170110},
		{0x21, 0x0321101f}),
	SND_HDA_PIN_QUIRK(0x10ec0289, 0x1028, "Dell", ALC269_FIXUP_DELL4_MIC_NO_PRESENCE,
		{0x12, 0xb7a60130},
		{0x14, 0x90170110},
		{0x21, 0x04211020}),
	SND_HDA_PIN_QUIRK(0x10ec0290, 0x103c, "HP", ALC269_FIXUP_HP_MUTE_LED_MIC1,
		ALC290_STANDARD_PINS,
		{0x15, 0x04211040},
		{0x18, 0x90170112},
		{0x1a, 0x04a11020}),
	SND_HDA_PIN_QUIRK(0x10ec0290, 0x103c, "HP", ALC269_FIXUP_HP_MUTE_LED_MIC1,
		ALC290_STANDARD_PINS,
		{0x15, 0x04211040},
		{0x18, 0x90170110},
		{0x1a, 0x04a11020}),
	SND_HDA_PIN_QUIRK(0x10ec0290, 0x103c, "HP", ALC269_FIXUP_HP_MUTE_LED_MIC1,
		ALC290_STANDARD_PINS,
		{0x15, 0x0421101f},
		{0x1a, 0x04a11020}),
	SND_HDA_PIN_QUIRK(0x10ec0290, 0x103c, "HP", ALC269_FIXUP_HP_MUTE_LED_MIC1,
		ALC290_STANDARD_PINS,
		{0x15, 0x04211020},
		{0x1a, 0x04a11040}),
	SND_HDA_PIN_QUIRK(0x10ec0290, 0x103c, "HP", ALC269_FIXUP_HP_MUTE_LED_MIC1,
		ALC290_STANDARD_PINS,
		{0x14, 0x90170110},
		{0x15, 0x04211020},
		{0x1a, 0x04a11040}),
	SND_HDA_PIN_QUIRK(0x10ec0290, 0x103c, "HP", ALC269_FIXUP_HP_MUTE_LED_MIC1,
		ALC290_STANDARD_PINS,
		{0x14, 0x90170110},
		{0x15, 0x04211020},
		{0x1a, 0x04a11020}),
	SND_HDA_PIN_QUIRK(0x10ec0290, 0x103c, "HP", ALC269_FIXUP_HP_MUTE_LED_MIC1,
		ALC290_STANDARD_PINS,
		{0x14, 0x90170110},
		{0x15, 0x0421101f},
		{0x1a, 0x04a11020}),
	SND_HDA_PIN_QUIRK(0x10ec0292, 0x1028, "Dell", ALC269_FIXUP_DELL2_MIC_NO_PRESENCE,
		ALC292_STANDARD_PINS,
		{0x12, 0x90a60140},
		{0x16, 0x01014020},
		{0x19, 0x01a19030}),
	SND_HDA_PIN_QUIRK(0x10ec0292, 0x1028, "Dell", ALC269_FIXUP_DELL2_MIC_NO_PRESENCE,
		ALC292_STANDARD_PINS,
		{0x12, 0x90a60140},
		{0x16, 0x01014020},
		{0x18, 0x02a19031},
		{0x19, 0x01a1903e}),
	SND_HDA_PIN_QUIRK(0x10ec0292, 0x1028, "Dell", ALC269_FIXUP_DELL3_MIC_NO_PRESENCE,
		ALC292_STANDARD_PINS,
		{0x12, 0x90a60140}),
	SND_HDA_PIN_QUIRK(0x10ec0293, 0x1028, "Dell", ALC293_FIXUP_DELL1_MIC_NO_PRESENCE,
		ALC292_STANDARD_PINS,
		{0x13, 0x90a60140},
		{0x16, 0x21014020},
		{0x19, 0x21a19030}),
	SND_HDA_PIN_QUIRK(0x10ec0293, 0x1028, "Dell", ALC293_FIXUP_DELL1_MIC_NO_PRESENCE,
		ALC292_STANDARD_PINS,
		{0x13, 0x90a60140}),
	SND_HDA_PIN_QUIRK(0x10ec0294, 0x1043, "ASUS", ALC294_FIXUP_ASUS_MIC,
		{0x14, 0x90170110},
		{0x1b, 0x90a70130},
		{0x21, 0x04211020}),
	SND_HDA_PIN_QUIRK(0x10ec0294, 0x1043, "ASUS", ALC294_FIXUP_ASUS_SPK,
		{0x12, 0x90a60130},
		{0x17, 0x90170110},
		{0x21, 0x04211020}),
	SND_HDA_PIN_QUIRK(0x10ec0295, 0x1028, "Dell", ALC269_FIXUP_DELL1_MIC_NO_PRESENCE,
		ALC295_STANDARD_PINS,
		{0x17, 0x21014020},
		{0x18, 0x21a19030}),
	SND_HDA_PIN_QUIRK(0x10ec0295, 0x1028, "Dell", ALC269_FIXUP_DELL1_MIC_NO_PRESENCE,
		ALC295_STANDARD_PINS,
		{0x17, 0x21014040},
		{0x18, 0x21a19050}),
	SND_HDA_PIN_QUIRK(0x10ec0295, 0x1028, "Dell", ALC269_FIXUP_DELL1_MIC_NO_PRESENCE,
		ALC295_STANDARD_PINS),
	SND_HDA_PIN_QUIRK(0x10ec0298, 0x1028, "Dell", ALC298_FIXUP_DELL1_MIC_NO_PRESENCE,
		ALC298_STANDARD_PINS,
		{0x17, 0x90170110}),
	SND_HDA_PIN_QUIRK(0x10ec0298, 0x1028, "Dell", ALC298_FIXUP_DELL1_MIC_NO_PRESENCE,
		ALC298_STANDARD_PINS,
		{0x17, 0x90170140}),
	SND_HDA_PIN_QUIRK(0x10ec0298, 0x1028, "Dell", ALC298_FIXUP_DELL1_MIC_NO_PRESENCE,
		ALC298_STANDARD_PINS,
		{0x17, 0x90170150}),
	SND_HDA_PIN_QUIRK(0x10ec0298, 0x1028, "Dell", ALC298_FIXUP_SPK_VOLUME,
		{0x12, 0xb7a60140},
		{0x13, 0xb7a60150},
		{0x17, 0x90170110},
		{0x1a, 0x03011020},
		{0x21, 0x03211030}),
	SND_HDA_PIN_QUIRK(0x10ec0299, 0x1028, "Dell", ALC269_FIXUP_DELL4_MIC_NO_PRESENCE,
		ALC225_STANDARD_PINS,
		{0x12, 0xb7a60130},
		{0x17, 0x90170110}),
	{}
};

static void alc269_fill_coef(struct hda_codec *codec)
{
	struct alc_spec *spec = codec->spec;
	int val;

	if (spec->codec_variant != ALC269_TYPE_ALC269VB)
		return;

	if ((alc_get_coef0(codec) & 0x00ff) < 0x015) {
		alc_write_coef_idx(codec, 0xf, 0x960b);
		alc_write_coef_idx(codec, 0xe, 0x8817);
	}

	if ((alc_get_coef0(codec) & 0x00ff) == 0x016) {
		alc_write_coef_idx(codec, 0xf, 0x960b);
		alc_write_coef_idx(codec, 0xe, 0x8814);
	}

	if ((alc_get_coef0(codec) & 0x00ff) == 0x017) {
		/* Power up output pin */
		alc_update_coef_idx(codec, 0x04, 0, 1<<11);
	}

	if ((alc_get_coef0(codec) & 0x00ff) == 0x018) {
		val = alc_read_coef_idx(codec, 0xd);
		if (val != -1 && (val & 0x0c00) >> 10 != 0x1) {
			/* Capless ramp up clock control */
			alc_write_coef_idx(codec, 0xd, val | (1<<10));
		}
		val = alc_read_coef_idx(codec, 0x17);
		if (val != -1 && (val & 0x01c0) >> 6 != 0x4) {
			/* Class D power on reset */
			alc_write_coef_idx(codec, 0x17, val | (1<<7));
		}
	}

	/* HP */
	alc_update_coef_idx(codec, 0x4, 0, 1<<11);
}

static void alc294_hp_init(struct hda_codec *codec)
{
	struct alc_spec *spec = codec->spec;
	hda_nid_t hp_pin = spec->gen.autocfg.hp_pins[0];
	int i, val;

	if (!hp_pin)
		return;

	snd_hda_codec_write(codec, hp_pin, 0,
			    AC_VERB_SET_AMP_GAIN_MUTE, AMP_OUT_MUTE);

	msleep(100);

	snd_hda_codec_write(codec, hp_pin, 0,
			    AC_VERB_SET_PIN_WIDGET_CONTROL, 0x0);

	alc_update_coef_idx(codec, 0x6f, 0x000f, 0);/* Set HP depop to manual mode */
	alc_update_coefex_idx(codec, 0x58, 0x00, 0x8000, 0x8000); /* HP depop procedure start */

	/* Wait for depop procedure finish  */
	val = alc_read_coefex_idx(codec, 0x58, 0x01);
	for (i = 0; i < 20 && val & 0x0080; i++) {
		msleep(50);
		val = alc_read_coefex_idx(codec, 0x58, 0x01);
	}
	/* Set HP depop to auto mode */
	alc_update_coef_idx(codec, 0x6f, 0x000f, 0x000b);
	msleep(50);
}

/*
 */
static int patch_alc269(struct hda_codec *codec)
{
	struct alc_spec *spec;
	int err;

	err = alc_alloc_spec(codec, 0x0b);
	if (err < 0)
		return err;

	spec = codec->spec;
	spec->gen.shared_mic_vref_pin = 0x18;
	codec->power_save_node = 1;

#ifdef CONFIG_PM
	codec->patch_ops.suspend = alc269_suspend;
	codec->patch_ops.resume = alc269_resume;
#endif
	spec->shutup = alc_default_shutup;
	spec->init_hook = alc_default_init;

	switch (codec->core.vendor_id) {
	case 0x10ec0269:
		spec->codec_variant = ALC269_TYPE_ALC269VA;
		switch (alc_get_coef0(codec) & 0x00f0) {
		case 0x0010:
			if (codec->bus->pci &&
			    codec->bus->pci->subsystem_vendor == 0x1025 &&
			    spec->cdefine.platform_type == 1)
				err = alc_codec_rename(codec, "ALC271X");
			spec->codec_variant = ALC269_TYPE_ALC269VB;
			break;
		case 0x0020:
			if (codec->bus->pci &&
			    codec->bus->pci->subsystem_vendor == 0x17aa &&
			    codec->bus->pci->subsystem_device == 0x21f3)
				err = alc_codec_rename(codec, "ALC3202");
			spec->codec_variant = ALC269_TYPE_ALC269VC;
			break;
		case 0x0030:
			spec->codec_variant = ALC269_TYPE_ALC269VD;
			break;
		default:
			alc_fix_pll_init(codec, 0x20, 0x04, 15);
		}
		if (err < 0)
			goto error;
		spec->shutup = alc269_shutup;
		spec->init_hook = alc269_fill_coef;
		alc269_fill_coef(codec);
		break;

	case 0x10ec0280:
	case 0x10ec0290:
		spec->codec_variant = ALC269_TYPE_ALC280;
		break;
	case 0x10ec0282:
		spec->codec_variant = ALC269_TYPE_ALC282;
		spec->shutup = alc282_shutup;
		spec->init_hook = alc282_init;
		break;
	case 0x10ec0233:
	case 0x10ec0283:
		spec->codec_variant = ALC269_TYPE_ALC283;
		spec->shutup = alc283_shutup;
		spec->init_hook = alc283_init;
		break;
	case 0x10ec0284:
	case 0x10ec0292:
		spec->codec_variant = ALC269_TYPE_ALC284;
		break;
	case 0x10ec0293:
		spec->codec_variant = ALC269_TYPE_ALC293;
		break;
	case 0x10ec0286:
	case 0x10ec0288:
		spec->codec_variant = ALC269_TYPE_ALC286;
		spec->shutup = alc286_shutup;
		break;
	case 0x10ec0298:
		spec->codec_variant = ALC269_TYPE_ALC298;
		break;
	case 0x10ec0235:
	case 0x10ec0255:
		spec->codec_variant = ALC269_TYPE_ALC255;
		spec->shutup = alc256_shutup;
		spec->init_hook = alc256_init;
		break;
	case 0x10ec0236:
	case 0x10ec0256:
		spec->codec_variant = ALC269_TYPE_ALC256;
		spec->shutup = alc256_shutup;
		spec->init_hook = alc256_init;
		spec->gen.mixer_nid = 0; /* ALC256 does not have any loopback mixer path */
		alc_update_coef_idx(codec, 0x36, 1 << 13, 1 << 5); /* Switch pcbeep path to Line in path*/
		break;
	case 0x10ec0257:
		spec->codec_variant = ALC269_TYPE_ALC257;
		spec->shutup = alc256_shutup;
		spec->init_hook = alc256_init;
		spec->gen.mixer_nid = 0;
		break;
	case 0x10ec0215:
	case 0x10ec0285:
	case 0x10ec0289:
		spec->codec_variant = ALC269_TYPE_ALC215;
		spec->shutup = alc225_shutup;
		spec->init_hook = alc225_init;
		spec->gen.mixer_nid = 0;
		break;
	case 0x10ec0225:
	case 0x10ec0295:
	case 0x10ec0299:
		spec->codec_variant = ALC269_TYPE_ALC225;
		spec->shutup = alc225_shutup;
		spec->init_hook = alc225_init;
		spec->gen.mixer_nid = 0; /* no loopback on ALC225, ALC295 and ALC299 */
		break;
	case 0x10ec0234:
	case 0x10ec0274:
	case 0x10ec0294:
		spec->codec_variant = ALC269_TYPE_ALC294;
		spec->gen.mixer_nid = 0; /* ALC2x4 does not have any loopback mixer path */
		alc_update_coef_idx(codec, 0x6b, 0x0018, (1<<4) | (1<<3)); /* UAJ MIC Vref control by verb */
		alc294_hp_init(codec);
		break;
	case 0x10ec0300:
		spec->codec_variant = ALC269_TYPE_ALC300;
		spec->gen.mixer_nid = 0; /* no loopback on ALC300 */
		break;
	case 0x10ec0700:
	case 0x10ec0701:
	case 0x10ec0703:
		spec->codec_variant = ALC269_TYPE_ALC700;
		spec->gen.mixer_nid = 0; /* ALC700 does not have any loopback mixer path */
		alc_update_coef_idx(codec, 0x4a, 1 << 15, 0); /* Combo jack auto trigger control */
		alc294_hp_init(codec);
		break;

	}

	if (snd_hda_codec_read(codec, 0x51, 0, AC_VERB_PARAMETERS, 0) == 0x10ec5505) {
		spec->has_alc5505_dsp = 1;
		spec->init_hook = alc5505_dsp_init;
	}

	snd_hda_pick_fixup(codec, alc269_fixup_models,
		       alc269_fixup_tbl, alc269_fixups);
	snd_hda_pick_pin_fixup(codec, alc269_pin_fixup_tbl, alc269_fixups);
	snd_hda_pick_fixup(codec, NULL,	alc269_fixup_vendor_tbl,
			   alc269_fixups);
	snd_hda_apply_fixup(codec, HDA_FIXUP_ACT_PRE_PROBE);

	alc_auto_parse_customize_define(codec);

	if (has_cdefine_beep(codec))
		spec->gen.beep_nid = 0x01;

	/* automatic parse from the BIOS config */
	err = alc269_parse_auto_config(codec);
	if (err < 0)
		goto error;

	if (!spec->gen.no_analog && spec->gen.beep_nid && spec->gen.mixer_nid) {
		err = set_beep_amp(spec, spec->gen.mixer_nid, 0x04, HDA_INPUT);
		if (err < 0)
			goto error;
	}

	snd_hda_apply_fixup(codec, HDA_FIXUP_ACT_PROBE);

	return 0;

 error:
	alc_free(codec);
	return err;
}

/*
 * ALC861
 */

static int alc861_parse_auto_config(struct hda_codec *codec)
{
	static const hda_nid_t alc861_ignore[] = { 0x1d, 0 };
	static const hda_nid_t alc861_ssids[] = { 0x0e, 0x0f, 0x0b, 0 };
	return alc_parse_auto_config(codec, alc861_ignore, alc861_ssids);
}

/* Pin config fixes */
enum {
	ALC861_FIXUP_FSC_AMILO_PI1505,
	ALC861_FIXUP_AMP_VREF_0F,
	ALC861_FIXUP_NO_JACK_DETECT,
	ALC861_FIXUP_ASUS_A6RP,
	ALC660_FIXUP_ASUS_W7J,
};

/* On some laptops, VREF of pin 0x0f is abused for controlling the main amp */
static void alc861_fixup_asus_amp_vref_0f(struct hda_codec *codec,
			const struct hda_fixup *fix, int action)
{
	struct alc_spec *spec = codec->spec;
	unsigned int val;

	if (action != HDA_FIXUP_ACT_INIT)
		return;
	val = snd_hda_codec_get_pin_target(codec, 0x0f);
	if (!(val & (AC_PINCTL_IN_EN | AC_PINCTL_OUT_EN)))
		val |= AC_PINCTL_IN_EN;
	val |= AC_PINCTL_VREF_50;
	snd_hda_set_pin_ctl(codec, 0x0f, val);
	spec->gen.keep_vref_in_automute = 1;
}

/* suppress the jack-detection */
static void alc_fixup_no_jack_detect(struct hda_codec *codec,
				     const struct hda_fixup *fix, int action)
{
	if (action == HDA_FIXUP_ACT_PRE_PROBE)
		codec->no_jack_detect = 1;
}

static const struct hda_fixup alc861_fixups[] = {
	[ALC861_FIXUP_FSC_AMILO_PI1505] = {
		.type = HDA_FIXUP_PINS,
		.v.pins = (const struct hda_pintbl[]) {
			{ 0x0b, 0x0221101f }, /* HP */
			{ 0x0f, 0x90170310 }, /* speaker */
			{ }
		}
	},
	[ALC861_FIXUP_AMP_VREF_0F] = {
		.type = HDA_FIXUP_FUNC,
		.v.func = alc861_fixup_asus_amp_vref_0f,
	},
	[ALC861_FIXUP_NO_JACK_DETECT] = {
		.type = HDA_FIXUP_FUNC,
		.v.func = alc_fixup_no_jack_detect,
	},
	[ALC861_FIXUP_ASUS_A6RP] = {
		.type = HDA_FIXUP_FUNC,
		.v.func = alc861_fixup_asus_amp_vref_0f,
		.chained = true,
		.chain_id = ALC861_FIXUP_NO_JACK_DETECT,
	},
	[ALC660_FIXUP_ASUS_W7J] = {
		.type = HDA_FIXUP_VERBS,
		.v.verbs = (const struct hda_verb[]) {
			/* ASUS W7J needs a magic pin setup on unused NID 0x10
			 * for enabling outputs
			 */
			{0x10, AC_VERB_SET_PIN_WIDGET_CONTROL, 0x24},
			{ }
		},
	}
};

static const struct snd_pci_quirk alc861_fixup_tbl[] = {
	SND_PCI_QUIRK(0x1043, 0x1253, "ASUS W7J", ALC660_FIXUP_ASUS_W7J),
	SND_PCI_QUIRK(0x1043, 0x1263, "ASUS Z35HL", ALC660_FIXUP_ASUS_W7J),
	SND_PCI_QUIRK(0x1043, 0x1393, "ASUS A6Rp", ALC861_FIXUP_ASUS_A6RP),
	SND_PCI_QUIRK_VENDOR(0x1043, "ASUS laptop", ALC861_FIXUP_AMP_VREF_0F),
	SND_PCI_QUIRK(0x1462, 0x7254, "HP DX2200", ALC861_FIXUP_NO_JACK_DETECT),
	SND_PCI_QUIRK(0x1584, 0x2b01, "Haier W18", ALC861_FIXUP_AMP_VREF_0F),
	SND_PCI_QUIRK(0x1584, 0x0000, "Uniwill ECS M31EI", ALC861_FIXUP_AMP_VREF_0F),
	SND_PCI_QUIRK(0x1734, 0x10c7, "FSC Amilo Pi1505", ALC861_FIXUP_FSC_AMILO_PI1505),
	{}
};

/*
 */
static int patch_alc861(struct hda_codec *codec)
{
	struct alc_spec *spec;
	int err;

	err = alc_alloc_spec(codec, 0x15);
	if (err < 0)
		return err;

	spec = codec->spec;
	spec->gen.beep_nid = 0x23;

#ifdef CONFIG_PM
	spec->power_hook = alc_power_eapd;
#endif

	snd_hda_pick_fixup(codec, NULL, alc861_fixup_tbl, alc861_fixups);
	snd_hda_apply_fixup(codec, HDA_FIXUP_ACT_PRE_PROBE);

	/* automatic parse from the BIOS config */
	err = alc861_parse_auto_config(codec);
	if (err < 0)
		goto error;

	if (!spec->gen.no_analog) {
		err = set_beep_amp(spec, 0x23, 0, HDA_OUTPUT);
		if (err < 0)
			goto error;
	}

	snd_hda_apply_fixup(codec, HDA_FIXUP_ACT_PROBE);

	return 0;

 error:
	alc_free(codec);
	return err;
}

/*
 * ALC861-VD support
 *
 * Based on ALC882
 *
 * In addition, an independent DAC
 */
static int alc861vd_parse_auto_config(struct hda_codec *codec)
{
	static const hda_nid_t alc861vd_ignore[] = { 0x1d, 0 };
	static const hda_nid_t alc861vd_ssids[] = { 0x15, 0x1b, 0x14, 0 };
	return alc_parse_auto_config(codec, alc861vd_ignore, alc861vd_ssids);
}

enum {
	ALC660VD_FIX_ASUS_GPIO1,
	ALC861VD_FIX_DALLAS,
};

/* exclude VREF80 */
static void alc861vd_fixup_dallas(struct hda_codec *codec,
				  const struct hda_fixup *fix, int action)
{
	if (action == HDA_FIXUP_ACT_PRE_PROBE) {
		snd_hda_override_pin_caps(codec, 0x18, 0x00000734);
		snd_hda_override_pin_caps(codec, 0x19, 0x0000073c);
	}
}

/* reset GPIO1 */
static void alc660vd_fixup_asus_gpio1(struct hda_codec *codec,
				      const struct hda_fixup *fix, int action)
{
	struct alc_spec *spec = codec->spec;

	if (action == HDA_FIXUP_ACT_PRE_PROBE)
		spec->gpio_mask |= 0x02;
	alc_fixup_gpio(codec, action, 0x01);
}

static const struct hda_fixup alc861vd_fixups[] = {
	[ALC660VD_FIX_ASUS_GPIO1] = {
		.type = HDA_FIXUP_FUNC,
		.v.func = alc660vd_fixup_asus_gpio1,
	},
	[ALC861VD_FIX_DALLAS] = {
		.type = HDA_FIXUP_FUNC,
		.v.func = alc861vd_fixup_dallas,
	},
};

static const struct snd_pci_quirk alc861vd_fixup_tbl[] = {
	SND_PCI_QUIRK(0x103c, 0x30bf, "HP TX1000", ALC861VD_FIX_DALLAS),
	SND_PCI_QUIRK(0x1043, 0x1339, "ASUS A7-K", ALC660VD_FIX_ASUS_GPIO1),
	SND_PCI_QUIRK(0x1179, 0xff31, "Toshiba L30-149", ALC861VD_FIX_DALLAS),
	{}
};

/*
 */
static int patch_alc861vd(struct hda_codec *codec)
{
	struct alc_spec *spec;
	int err;

	err = alc_alloc_spec(codec, 0x0b);
	if (err < 0)
		return err;

	spec = codec->spec;
	spec->gen.beep_nid = 0x23;

	spec->shutup = alc_eapd_shutup;

	snd_hda_pick_fixup(codec, NULL, alc861vd_fixup_tbl, alc861vd_fixups);
	snd_hda_apply_fixup(codec, HDA_FIXUP_ACT_PRE_PROBE);

	/* automatic parse from the BIOS config */
	err = alc861vd_parse_auto_config(codec);
	if (err < 0)
		goto error;

	if (!spec->gen.no_analog) {
		err = set_beep_amp(spec, 0x0b, 0x05, HDA_INPUT);
		if (err < 0)
			goto error;
	}

	snd_hda_apply_fixup(codec, HDA_FIXUP_ACT_PROBE);

	return 0;

 error:
	alc_free(codec);
	return err;
}

/*
 * ALC662 support
 *
 * ALC662 is almost identical with ALC880 but has cleaner and more flexible
 * configuration.  Each pin widget can choose any input DACs and a mixer.
 * Each ADC is connected from a mixer of all inputs.  This makes possible
 * 6-channel independent captures.
 *
 * In addition, an independent DAC for the multi-playback (not used in this
 * driver yet).
 */

/*
 * BIOS auto configuration
 */

static int alc662_parse_auto_config(struct hda_codec *codec)
{
	static const hda_nid_t alc662_ignore[] = { 0x1d, 0 };
	static const hda_nid_t alc663_ssids[] = { 0x15, 0x1b, 0x14, 0x21 };
	static const hda_nid_t alc662_ssids[] = { 0x15, 0x1b, 0x14, 0 };
	const hda_nid_t *ssids;

	if (codec->core.vendor_id == 0x10ec0272 || codec->core.vendor_id == 0x10ec0663 ||
	    codec->core.vendor_id == 0x10ec0665 || codec->core.vendor_id == 0x10ec0670 ||
	    codec->core.vendor_id == 0x10ec0671)
		ssids = alc663_ssids;
	else
		ssids = alc662_ssids;
	return alc_parse_auto_config(codec, alc662_ignore, ssids);
}

static void alc272_fixup_mario(struct hda_codec *codec,
			       const struct hda_fixup *fix, int action)
{
	if (action != HDA_FIXUP_ACT_PRE_PROBE)
		return;
	if (snd_hda_override_amp_caps(codec, 0x2, HDA_OUTPUT,
				      (0x3b << AC_AMPCAP_OFFSET_SHIFT) |
				      (0x3b << AC_AMPCAP_NUM_STEPS_SHIFT) |
				      (0x03 << AC_AMPCAP_STEP_SIZE_SHIFT) |
				      (0 << AC_AMPCAP_MUTE_SHIFT)))
		codec_warn(codec, "failed to override amp caps for NID 0x2\n");
}

static const struct snd_pcm_chmap_elem asus_pcm_2_1_chmaps[] = {
	{ .channels = 2,
	  .map = { SNDRV_CHMAP_FL, SNDRV_CHMAP_FR } },
	{ .channels = 4,
	  .map = { SNDRV_CHMAP_FL, SNDRV_CHMAP_FR,
		   SNDRV_CHMAP_NA, SNDRV_CHMAP_LFE } }, /* LFE only on right */
	{ }
};

/* override the 2.1 chmap */
static void alc_fixup_bass_chmap(struct hda_codec *codec,
				    const struct hda_fixup *fix, int action)
{
	if (action == HDA_FIXUP_ACT_BUILD) {
		struct alc_spec *spec = codec->spec;
		spec->gen.pcm_rec[0]->stream[0].chmap = asus_pcm_2_1_chmaps;
	}
}

/* avoid D3 for keeping GPIO up */
static unsigned int gpio_led_power_filter(struct hda_codec *codec,
					  hda_nid_t nid,
					  unsigned int power_state)
{
	struct alc_spec *spec = codec->spec;
	if (nid == codec->core.afg && power_state == AC_PWRST_D3 && spec->gpio_data)
		return AC_PWRST_D0;
	return power_state;
}

static void alc662_fixup_led_gpio1(struct hda_codec *codec,
				   const struct hda_fixup *fix, int action)
{
	struct alc_spec *spec = codec->spec;

	alc_fixup_hp_gpio_led(codec, action, 0x01, 0);
	if (action == HDA_FIXUP_ACT_PRE_PROBE) {
		spec->mute_led_polarity = 1;
		codec->power_filter = gpio_led_power_filter;
	}
}

static void alc662_usi_automute_hook(struct hda_codec *codec,
					 struct hda_jack_callback *jack)
{
	struct alc_spec *spec = codec->spec;
	int vref;
	msleep(200);
	snd_hda_gen_hp_automute(codec, jack);

	vref = spec->gen.hp_jack_present ? PIN_VREF80 : 0;
	msleep(100);
	snd_hda_codec_write(codec, 0x19, 0, AC_VERB_SET_PIN_WIDGET_CONTROL,
			    vref);
}

static void alc662_fixup_usi_headset_mic(struct hda_codec *codec,
				     const struct hda_fixup *fix, int action)
{
	struct alc_spec *spec = codec->spec;
	if (action == HDA_FIXUP_ACT_PRE_PROBE) {
		spec->parse_flags |= HDA_PINCFG_HEADSET_MIC;
		spec->gen.hp_automute_hook = alc662_usi_automute_hook;
	}
}

static struct coef_fw alc668_coefs[] = {
	WRITE_COEF(0x01, 0xbebe), WRITE_COEF(0x02, 0xaaaa), WRITE_COEF(0x03,    0x0),
	WRITE_COEF(0x04, 0x0180), WRITE_COEF(0x06,    0x0), WRITE_COEF(0x07, 0x0f80),
	WRITE_COEF(0x08, 0x0031), WRITE_COEF(0x0a, 0x0060), WRITE_COEF(0x0b,    0x0),
	WRITE_COEF(0x0c, 0x7cf7), WRITE_COEF(0x0d, 0x1080), WRITE_COEF(0x0e, 0x7f7f),
	WRITE_COEF(0x0f, 0xcccc), WRITE_COEF(0x10, 0xddcc), WRITE_COEF(0x11, 0x0001),
	WRITE_COEF(0x13,    0x0), WRITE_COEF(0x14, 0x2aa0), WRITE_COEF(0x17, 0xa940),
	WRITE_COEF(0x19,    0x0), WRITE_COEF(0x1a,    0x0), WRITE_COEF(0x1b,    0x0),
	WRITE_COEF(0x1c,    0x0), WRITE_COEF(0x1d,    0x0), WRITE_COEF(0x1e, 0x7418),
	WRITE_COEF(0x1f, 0x0804), WRITE_COEF(0x20, 0x4200), WRITE_COEF(0x21, 0x0468),
	WRITE_COEF(0x22, 0x8ccc), WRITE_COEF(0x23, 0x0250), WRITE_COEF(0x24, 0x7418),
	WRITE_COEF(0x27,    0x0), WRITE_COEF(0x28, 0x8ccc), WRITE_COEF(0x2a, 0xff00),
	WRITE_COEF(0x2b, 0x8000), WRITE_COEF(0xa7, 0xff00), WRITE_COEF(0xa8, 0x8000),
	WRITE_COEF(0xaa, 0x2e17), WRITE_COEF(0xab, 0xa0c0), WRITE_COEF(0xac,    0x0),
	WRITE_COEF(0xad,    0x0), WRITE_COEF(0xae, 0x2ac6), WRITE_COEF(0xaf, 0xa480),
	WRITE_COEF(0xb0,    0x0), WRITE_COEF(0xb1,    0x0), WRITE_COEF(0xb2,    0x0),
	WRITE_COEF(0xb3,    0x0), WRITE_COEF(0xb4,    0x0), WRITE_COEF(0xb5, 0x1040),
	WRITE_COEF(0xb6, 0xd697), WRITE_COEF(0xb7, 0x902b), WRITE_COEF(0xb8, 0xd697),
	WRITE_COEF(0xb9, 0x902b), WRITE_COEF(0xba, 0xb8ba), WRITE_COEF(0xbb, 0xaaab),
	WRITE_COEF(0xbc, 0xaaaf), WRITE_COEF(0xbd, 0x6aaa), WRITE_COEF(0xbe, 0x1c02),
	WRITE_COEF(0xc0, 0x00ff), WRITE_COEF(0xc1, 0x0fa6),
	{}
};

static void alc668_restore_default_value(struct hda_codec *codec)
{
	alc_process_coef_fw(codec, alc668_coefs);
}

enum {
	ALC662_FIXUP_ASPIRE,
	ALC662_FIXUP_LED_GPIO1,
	ALC662_FIXUP_IDEAPAD,
	ALC272_FIXUP_MARIO,
	ALC662_FIXUP_CZC_P10T,
	ALC662_FIXUP_SKU_IGNORE,
	ALC662_FIXUP_HP_RP5800,
	ALC662_FIXUP_ASUS_MODE1,
	ALC662_FIXUP_ASUS_MODE2,
	ALC662_FIXUP_ASUS_MODE3,
	ALC662_FIXUP_ASUS_MODE4,
	ALC662_FIXUP_ASUS_MODE5,
	ALC662_FIXUP_ASUS_MODE6,
	ALC662_FIXUP_ASUS_MODE7,
	ALC662_FIXUP_ASUS_MODE8,
	ALC662_FIXUP_NO_JACK_DETECT,
	ALC662_FIXUP_ZOTAC_Z68,
	ALC662_FIXUP_INV_DMIC,
	ALC662_FIXUP_DELL_MIC_NO_PRESENCE,
	ALC668_FIXUP_DELL_MIC_NO_PRESENCE,
	ALC662_FIXUP_HEADSET_MODE,
	ALC668_FIXUP_HEADSET_MODE,
	ALC662_FIXUP_BASS_MODE4_CHMAP,
	ALC662_FIXUP_BASS_16,
	ALC662_FIXUP_BASS_1A,
	ALC662_FIXUP_BASS_CHMAP,
	ALC668_FIXUP_AUTO_MUTE,
	ALC668_FIXUP_DELL_DISABLE_AAMIX,
	ALC668_FIXUP_DELL_XPS13,
	ALC662_FIXUP_ASUS_Nx50,
	ALC668_FIXUP_ASUS_Nx51_HEADSET_MODE,
	ALC668_FIXUP_ASUS_Nx51,
	ALC668_FIXUP_MIC_COEF,
	ALC668_FIXUP_ASUS_G751,
	ALC891_FIXUP_HEADSET_MODE,
	ALC891_FIXUP_DELL_MIC_NO_PRESENCE,
	ALC662_FIXUP_ACER_VERITON,
	ALC892_FIXUP_ASROCK_MOBO,
	ALC662_FIXUP_USI_FUNC,
	ALC662_FIXUP_USI_HEADSET_MODE,
	ALC662_FIXUP_LENOVO_MULTI_CODECS,
};

static const struct hda_fixup alc662_fixups[] = {
	[ALC662_FIXUP_ASPIRE] = {
		.type = HDA_FIXUP_PINS,
		.v.pins = (const struct hda_pintbl[]) {
			{ 0x15, 0x99130112 }, /* subwoofer */
			{ }
		}
	},
	[ALC662_FIXUP_LED_GPIO1] = {
		.type = HDA_FIXUP_FUNC,
		.v.func = alc662_fixup_led_gpio1,
	},
	[ALC662_FIXUP_IDEAPAD] = {
		.type = HDA_FIXUP_PINS,
		.v.pins = (const struct hda_pintbl[]) {
			{ 0x17, 0x99130112 }, /* subwoofer */
			{ }
		},
		.chained = true,
		.chain_id = ALC662_FIXUP_LED_GPIO1,
	},
	[ALC272_FIXUP_MARIO] = {
		.type = HDA_FIXUP_FUNC,
		.v.func = alc272_fixup_mario,
	},
	[ALC662_FIXUP_CZC_P10T] = {
		.type = HDA_FIXUP_VERBS,
		.v.verbs = (const struct hda_verb[]) {
			{0x14, AC_VERB_SET_EAPD_BTLENABLE, 0},
			{}
		}
	},
	[ALC662_FIXUP_SKU_IGNORE] = {
		.type = HDA_FIXUP_FUNC,
		.v.func = alc_fixup_sku_ignore,
	},
	[ALC662_FIXUP_HP_RP5800] = {
		.type = HDA_FIXUP_PINS,
		.v.pins = (const struct hda_pintbl[]) {
			{ 0x14, 0x0221201f }, /* HP out */
			{ }
		},
		.chained = true,
		.chain_id = ALC662_FIXUP_SKU_IGNORE
	},
	[ALC662_FIXUP_ASUS_MODE1] = {
		.type = HDA_FIXUP_PINS,
		.v.pins = (const struct hda_pintbl[]) {
			{ 0x14, 0x99130110 }, /* speaker */
			{ 0x18, 0x01a19c20 }, /* mic */
			{ 0x19, 0x99a3092f }, /* int-mic */
			{ 0x21, 0x0121401f }, /* HP out */
			{ }
		},
		.chained = true,
		.chain_id = ALC662_FIXUP_SKU_IGNORE
	},
	[ALC662_FIXUP_ASUS_MODE2] = {
		.type = HDA_FIXUP_PINS,
		.v.pins = (const struct hda_pintbl[]) {
			{ 0x14, 0x99130110 }, /* speaker */
			{ 0x18, 0x01a19820 }, /* mic */
			{ 0x19, 0x99a3092f }, /* int-mic */
			{ 0x1b, 0x0121401f }, /* HP out */
			{ }
		},
		.chained = true,
		.chain_id = ALC662_FIXUP_SKU_IGNORE
	},
	[ALC662_FIXUP_ASUS_MODE3] = {
		.type = HDA_FIXUP_PINS,
		.v.pins = (const struct hda_pintbl[]) {
			{ 0x14, 0x99130110 }, /* speaker */
			{ 0x15, 0x0121441f }, /* HP */
			{ 0x18, 0x01a19840 }, /* mic */
			{ 0x19, 0x99a3094f }, /* int-mic */
			{ 0x21, 0x01211420 }, /* HP2 */
			{ }
		},
		.chained = true,
		.chain_id = ALC662_FIXUP_SKU_IGNORE
	},
	[ALC662_FIXUP_ASUS_MODE4] = {
		.type = HDA_FIXUP_PINS,
		.v.pins = (const struct hda_pintbl[]) {
			{ 0x14, 0x99130110 }, /* speaker */
			{ 0x16, 0x99130111 }, /* speaker */
			{ 0x18, 0x01a19840 }, /* mic */
			{ 0x19, 0x99a3094f }, /* int-mic */
			{ 0x21, 0x0121441f }, /* HP */
			{ }
		},
		.chained = true,
		.chain_id = ALC662_FIXUP_SKU_IGNORE
	},
	[ALC662_FIXUP_ASUS_MODE5] = {
		.type = HDA_FIXUP_PINS,
		.v.pins = (const struct hda_pintbl[]) {
			{ 0x14, 0x99130110 }, /* speaker */
			{ 0x15, 0x0121441f }, /* HP */
			{ 0x16, 0x99130111 }, /* speaker */
			{ 0x18, 0x01a19840 }, /* mic */
			{ 0x19, 0x99a3094f }, /* int-mic */
			{ }
		},
		.chained = true,
		.chain_id = ALC662_FIXUP_SKU_IGNORE
	},
	[ALC662_FIXUP_ASUS_MODE6] = {
		.type = HDA_FIXUP_PINS,
		.v.pins = (const struct hda_pintbl[]) {
			{ 0x14, 0x99130110 }, /* speaker */
			{ 0x15, 0x01211420 }, /* HP2 */
			{ 0x18, 0x01a19840 }, /* mic */
			{ 0x19, 0x99a3094f }, /* int-mic */
			{ 0x1b, 0x0121441f }, /* HP */
			{ }
		},
		.chained = true,
		.chain_id = ALC662_FIXUP_SKU_IGNORE
	},
	[ALC662_FIXUP_ASUS_MODE7] = {
		.type = HDA_FIXUP_PINS,
		.v.pins = (const struct hda_pintbl[]) {
			{ 0x14, 0x99130110 }, /* speaker */
			{ 0x17, 0x99130111 }, /* speaker */
			{ 0x18, 0x01a19840 }, /* mic */
			{ 0x19, 0x99a3094f }, /* int-mic */
			{ 0x1b, 0x01214020 }, /* HP */
			{ 0x21, 0x0121401f }, /* HP */
			{ }
		},
		.chained = true,
		.chain_id = ALC662_FIXUP_SKU_IGNORE
	},
	[ALC662_FIXUP_ASUS_MODE8] = {
		.type = HDA_FIXUP_PINS,
		.v.pins = (const struct hda_pintbl[]) {
			{ 0x14, 0x99130110 }, /* speaker */
			{ 0x12, 0x99a30970 }, /* int-mic */
			{ 0x15, 0x01214020 }, /* HP */
			{ 0x17, 0x99130111 }, /* speaker */
			{ 0x18, 0x01a19840 }, /* mic */
			{ 0x21, 0x0121401f }, /* HP */
			{ }
		},
		.chained = true,
		.chain_id = ALC662_FIXUP_SKU_IGNORE
	},
	[ALC662_FIXUP_NO_JACK_DETECT] = {
		.type = HDA_FIXUP_FUNC,
		.v.func = alc_fixup_no_jack_detect,
	},
	[ALC662_FIXUP_ZOTAC_Z68] = {
		.type = HDA_FIXUP_PINS,
		.v.pins = (const struct hda_pintbl[]) {
			{ 0x1b, 0x02214020 }, /* Front HP */
			{ }
		}
	},
	[ALC662_FIXUP_INV_DMIC] = {
		.type = HDA_FIXUP_FUNC,
		.v.func = alc_fixup_inv_dmic,
	},
	[ALC668_FIXUP_DELL_XPS13] = {
		.type = HDA_FIXUP_FUNC,
		.v.func = alc_fixup_dell_xps13,
		.chained = true,
		.chain_id = ALC668_FIXUP_DELL_DISABLE_AAMIX
	},
	[ALC668_FIXUP_DELL_DISABLE_AAMIX] = {
		.type = HDA_FIXUP_FUNC,
		.v.func = alc_fixup_disable_aamix,
		.chained = true,
		.chain_id = ALC668_FIXUP_DELL_MIC_NO_PRESENCE
	},
	[ALC668_FIXUP_AUTO_MUTE] = {
		.type = HDA_FIXUP_FUNC,
		.v.func = alc_fixup_auto_mute_via_amp,
		.chained = true,
		.chain_id = ALC668_FIXUP_DELL_MIC_NO_PRESENCE
	},
	[ALC662_FIXUP_DELL_MIC_NO_PRESENCE] = {
		.type = HDA_FIXUP_PINS,
		.v.pins = (const struct hda_pintbl[]) {
			{ 0x19, 0x03a1113c }, /* use as headset mic, without its own jack detect */
			/* headphone mic by setting pin control of 0x1b (headphone out) to in + vref_50 */
			{ }
		},
		.chained = true,
		.chain_id = ALC662_FIXUP_HEADSET_MODE
	},
	[ALC662_FIXUP_HEADSET_MODE] = {
		.type = HDA_FIXUP_FUNC,
		.v.func = alc_fixup_headset_mode_alc662,
	},
	[ALC668_FIXUP_DELL_MIC_NO_PRESENCE] = {
		.type = HDA_FIXUP_PINS,
		.v.pins = (const struct hda_pintbl[]) {
			{ 0x19, 0x03a1913d }, /* use as headphone mic, without its own jack detect */
			{ 0x1b, 0x03a1113c }, /* use as headset mic, without its own jack detect */
			{ }
		},
		.chained = true,
		.chain_id = ALC668_FIXUP_HEADSET_MODE
	},
	[ALC668_FIXUP_HEADSET_MODE] = {
		.type = HDA_FIXUP_FUNC,
		.v.func = alc_fixup_headset_mode_alc668,
	},
	[ALC662_FIXUP_BASS_MODE4_CHMAP] = {
		.type = HDA_FIXUP_FUNC,
		.v.func = alc_fixup_bass_chmap,
		.chained = true,
		.chain_id = ALC662_FIXUP_ASUS_MODE4
	},
	[ALC662_FIXUP_BASS_16] = {
		.type = HDA_FIXUP_PINS,
		.v.pins = (const struct hda_pintbl[]) {
			{0x16, 0x80106111}, /* bass speaker */
			{}
		},
		.chained = true,
		.chain_id = ALC662_FIXUP_BASS_CHMAP,
	},
	[ALC662_FIXUP_BASS_1A] = {
		.type = HDA_FIXUP_PINS,
		.v.pins = (const struct hda_pintbl[]) {
			{0x1a, 0x80106111}, /* bass speaker */
			{}
		},
		.chained = true,
		.chain_id = ALC662_FIXUP_BASS_CHMAP,
	},
	[ALC662_FIXUP_BASS_CHMAP] = {
		.type = HDA_FIXUP_FUNC,
		.v.func = alc_fixup_bass_chmap,
	},
	[ALC662_FIXUP_ASUS_Nx50] = {
		.type = HDA_FIXUP_FUNC,
		.v.func = alc_fixup_auto_mute_via_amp,
		.chained = true,
		.chain_id = ALC662_FIXUP_BASS_1A
	},
	[ALC668_FIXUP_ASUS_Nx51_HEADSET_MODE] = {
		.type = HDA_FIXUP_FUNC,
		.v.func = alc_fixup_headset_mode_alc668,
		.chain_id = ALC662_FIXUP_BASS_CHMAP
	},
	[ALC668_FIXUP_ASUS_Nx51] = {
		.type = HDA_FIXUP_PINS,
		.v.pins = (const struct hda_pintbl[]) {
			{ 0x19, 0x03a1913d }, /* use as headphone mic, without its own jack detect */
			{ 0x1a, 0x90170151 }, /* bass speaker */
			{ 0x1b, 0x03a1113c }, /* use as headset mic, without its own jack detect */
			{}
		},
		.chained = true,
		.chain_id = ALC668_FIXUP_ASUS_Nx51_HEADSET_MODE,
	},
	[ALC668_FIXUP_MIC_COEF] = {
		.type = HDA_FIXUP_VERBS,
		.v.verbs = (const struct hda_verb[]) {
			{ 0x20, AC_VERB_SET_COEF_INDEX, 0xc3 },
			{ 0x20, AC_VERB_SET_PROC_COEF, 0x4000 },
			{}
		},
	},
	[ALC668_FIXUP_ASUS_G751] = {
		.type = HDA_FIXUP_PINS,
		.v.pins = (const struct hda_pintbl[]) {
			{ 0x16, 0x0421101f }, /* HP */
			{}
		},
		.chained = true,
		.chain_id = ALC668_FIXUP_MIC_COEF
	},
	[ALC891_FIXUP_HEADSET_MODE] = {
		.type = HDA_FIXUP_FUNC,
		.v.func = alc_fixup_headset_mode,
	},
	[ALC891_FIXUP_DELL_MIC_NO_PRESENCE] = {
		.type = HDA_FIXUP_PINS,
		.v.pins = (const struct hda_pintbl[]) {
			{ 0x19, 0x03a1913d }, /* use as headphone mic, without its own jack detect */
			{ 0x1b, 0x03a1113c }, /* use as headset mic, without its own jack detect */
			{ }
		},
		.chained = true,
		.chain_id = ALC891_FIXUP_HEADSET_MODE
	},
	[ALC662_FIXUP_ACER_VERITON] = {
		.type = HDA_FIXUP_PINS,
		.v.pins = (const struct hda_pintbl[]) {
			{ 0x15, 0x50170120 }, /* no internal speaker */
			{ }
		}
	},
	[ALC892_FIXUP_ASROCK_MOBO] = {
		.type = HDA_FIXUP_PINS,
		.v.pins = (const struct hda_pintbl[]) {
			{ 0x15, 0x40f000f0 }, /* disabled */
			{ 0x16, 0x40f000f0 }, /* disabled */
			{ }
		}
	},
	[ALC662_FIXUP_USI_FUNC] = {
		.type = HDA_FIXUP_FUNC,
		.v.func = alc662_fixup_usi_headset_mic,
	},
	[ALC662_FIXUP_USI_HEADSET_MODE] = {
		.type = HDA_FIXUP_PINS,
		.v.pins = (const struct hda_pintbl[]) {
			{ 0x19, 0x02a1913c }, /* use as headset mic, without its own jack detect */
			{ 0x18, 0x01a1903d },
			{ }
		},
		.chained = true,
		.chain_id = ALC662_FIXUP_USI_FUNC
	},
	[ALC662_FIXUP_LENOVO_MULTI_CODECS] = {
		.type = HDA_FIXUP_FUNC,
		.v.func = alc233_alc662_fixup_lenovo_dual_codecs,
	},
};

static const struct snd_pci_quirk alc662_fixup_tbl[] = {
	SND_PCI_QUIRK(0x1019, 0x9087, "ECS", ALC662_FIXUP_ASUS_MODE2),
	SND_PCI_QUIRK(0x1025, 0x022f, "Acer Aspire One", ALC662_FIXUP_INV_DMIC),
	SND_PCI_QUIRK(0x1025, 0x0241, "Packard Bell DOTS", ALC662_FIXUP_INV_DMIC),
	SND_PCI_QUIRK(0x1025, 0x0308, "Acer Aspire 8942G", ALC662_FIXUP_ASPIRE),
	SND_PCI_QUIRK(0x1025, 0x031c, "Gateway NV79", ALC662_FIXUP_SKU_IGNORE),
	SND_PCI_QUIRK(0x1025, 0x0349, "eMachines eM250", ALC662_FIXUP_INV_DMIC),
	SND_PCI_QUIRK(0x1025, 0x034a, "Gateway LT27", ALC662_FIXUP_INV_DMIC),
	SND_PCI_QUIRK(0x1025, 0x038b, "Acer Aspire 8943G", ALC662_FIXUP_ASPIRE),
	SND_PCI_QUIRK(0x1028, 0x05d8, "Dell", ALC668_FIXUP_DELL_MIC_NO_PRESENCE),
	SND_PCI_QUIRK(0x1028, 0x05db, "Dell", ALC668_FIXUP_DELL_MIC_NO_PRESENCE),
	SND_PCI_QUIRK(0x1028, 0x05fe, "Dell XPS 15", ALC668_FIXUP_DELL_XPS13),
	SND_PCI_QUIRK(0x1028, 0x060a, "Dell XPS 13", ALC668_FIXUP_DELL_XPS13),
	SND_PCI_QUIRK(0x1028, 0x060d, "Dell M3800", ALC668_FIXUP_DELL_XPS13),
	SND_PCI_QUIRK(0x1028, 0x0625, "Dell", ALC668_FIXUP_DELL_MIC_NO_PRESENCE),
	SND_PCI_QUIRK(0x1028, 0x0626, "Dell", ALC668_FIXUP_DELL_MIC_NO_PRESENCE),
	SND_PCI_QUIRK(0x1028, 0x0696, "Dell", ALC668_FIXUP_DELL_MIC_NO_PRESENCE),
	SND_PCI_QUIRK(0x1028, 0x0698, "Dell", ALC668_FIXUP_DELL_MIC_NO_PRESENCE),
	SND_PCI_QUIRK(0x1028, 0x069f, "Dell", ALC668_FIXUP_DELL_MIC_NO_PRESENCE),
	SND_PCI_QUIRK(0x103c, 0x1632, "HP RP5800", ALC662_FIXUP_HP_RP5800),
	SND_PCI_QUIRK(0x1043, 0x1080, "Asus UX501VW", ALC668_FIXUP_HEADSET_MODE),
	SND_PCI_QUIRK(0x1043, 0x11cd, "Asus N550", ALC662_FIXUP_ASUS_Nx50),
	SND_PCI_QUIRK(0x1043, 0x13df, "Asus N550JX", ALC662_FIXUP_BASS_1A),
	SND_PCI_QUIRK(0x1043, 0x129d, "Asus N750", ALC662_FIXUP_ASUS_Nx50),
	SND_PCI_QUIRK(0x1043, 0x12ff, "ASUS G751", ALC668_FIXUP_ASUS_G751),
	SND_PCI_QUIRK(0x1043, 0x1477, "ASUS N56VZ", ALC662_FIXUP_BASS_MODE4_CHMAP),
	SND_PCI_QUIRK(0x1043, 0x15a7, "ASUS UX51VZH", ALC662_FIXUP_BASS_16),
	SND_PCI_QUIRK(0x1043, 0x177d, "ASUS N551", ALC668_FIXUP_ASUS_Nx51),
	SND_PCI_QUIRK(0x1043, 0x17bd, "ASUS N751", ALC668_FIXUP_ASUS_Nx51),
	SND_PCI_QUIRK(0x1043, 0x1963, "ASUS X71SL", ALC662_FIXUP_ASUS_MODE8),
	SND_PCI_QUIRK(0x1043, 0x1b73, "ASUS N55SF", ALC662_FIXUP_BASS_16),
	SND_PCI_QUIRK(0x1043, 0x1bf3, "ASUS N76VZ", ALC662_FIXUP_BASS_MODE4_CHMAP),
	SND_PCI_QUIRK(0x1043, 0x8469, "ASUS mobo", ALC662_FIXUP_NO_JACK_DETECT),
	SND_PCI_QUIRK(0x105b, 0x0cd6, "Foxconn", ALC662_FIXUP_ASUS_MODE2),
	SND_PCI_QUIRK(0x144d, 0xc051, "Samsung R720", ALC662_FIXUP_IDEAPAD),
	SND_PCI_QUIRK(0x14cd, 0x5003, "USI", ALC662_FIXUP_USI_HEADSET_MODE),
	SND_PCI_QUIRK(0x17aa, 0x1036, "Lenovo P520", ALC662_FIXUP_LENOVO_MULTI_CODECS),
	SND_PCI_QUIRK(0x17aa, 0x38af, "Lenovo Ideapad Y550P", ALC662_FIXUP_IDEAPAD),
	SND_PCI_QUIRK(0x17aa, 0x3a0d, "Lenovo Ideapad Y550", ALC662_FIXUP_IDEAPAD),
	SND_PCI_QUIRK(0x1849, 0x5892, "ASRock B150M", ALC892_FIXUP_ASROCK_MOBO),
	SND_PCI_QUIRK(0x19da, 0xa130, "Zotac Z68", ALC662_FIXUP_ZOTAC_Z68),
	SND_PCI_QUIRK(0x1b0a, 0x01b8, "ACER Veriton", ALC662_FIXUP_ACER_VERITON),
	SND_PCI_QUIRK(0x1b35, 0x2206, "CZC P10T", ALC662_FIXUP_CZC_P10T),

#if 0
	/* Below is a quirk table taken from the old code.
	 * Basically the device should work as is without the fixup table.
	 * If BIOS doesn't give a proper info, enable the corresponding
	 * fixup entry.
	 */
	SND_PCI_QUIRK(0x1043, 0x1000, "ASUS N50Vm", ALC662_FIXUP_ASUS_MODE1),
	SND_PCI_QUIRK(0x1043, 0x1092, "ASUS NB", ALC662_FIXUP_ASUS_MODE3),
	SND_PCI_QUIRK(0x1043, 0x1173, "ASUS K73Jn", ALC662_FIXUP_ASUS_MODE1),
	SND_PCI_QUIRK(0x1043, 0x11c3, "ASUS M70V", ALC662_FIXUP_ASUS_MODE3),
	SND_PCI_QUIRK(0x1043, 0x11d3, "ASUS NB", ALC662_FIXUP_ASUS_MODE1),
	SND_PCI_QUIRK(0x1043, 0x11f3, "ASUS NB", ALC662_FIXUP_ASUS_MODE2),
	SND_PCI_QUIRK(0x1043, 0x1203, "ASUS NB", ALC662_FIXUP_ASUS_MODE1),
	SND_PCI_QUIRK(0x1043, 0x1303, "ASUS G60J", ALC662_FIXUP_ASUS_MODE1),
	SND_PCI_QUIRK(0x1043, 0x1333, "ASUS G60Jx", ALC662_FIXUP_ASUS_MODE1),
	SND_PCI_QUIRK(0x1043, 0x1339, "ASUS NB", ALC662_FIXUP_ASUS_MODE2),
	SND_PCI_QUIRK(0x1043, 0x13e3, "ASUS N71JA", ALC662_FIXUP_ASUS_MODE7),
	SND_PCI_QUIRK(0x1043, 0x1463, "ASUS N71", ALC662_FIXUP_ASUS_MODE7),
	SND_PCI_QUIRK(0x1043, 0x14d3, "ASUS G72", ALC662_FIXUP_ASUS_MODE8),
	SND_PCI_QUIRK(0x1043, 0x1563, "ASUS N90", ALC662_FIXUP_ASUS_MODE3),
	SND_PCI_QUIRK(0x1043, 0x15d3, "ASUS N50SF F50SF", ALC662_FIXUP_ASUS_MODE1),
	SND_PCI_QUIRK(0x1043, 0x16c3, "ASUS NB", ALC662_FIXUP_ASUS_MODE2),
	SND_PCI_QUIRK(0x1043, 0x16f3, "ASUS K40C K50C", ALC662_FIXUP_ASUS_MODE2),
	SND_PCI_QUIRK(0x1043, 0x1733, "ASUS N81De", ALC662_FIXUP_ASUS_MODE1),
	SND_PCI_QUIRK(0x1043, 0x1753, "ASUS NB", ALC662_FIXUP_ASUS_MODE2),
	SND_PCI_QUIRK(0x1043, 0x1763, "ASUS NB", ALC662_FIXUP_ASUS_MODE6),
	SND_PCI_QUIRK(0x1043, 0x1765, "ASUS NB", ALC662_FIXUP_ASUS_MODE6),
	SND_PCI_QUIRK(0x1043, 0x1783, "ASUS NB", ALC662_FIXUP_ASUS_MODE2),
	SND_PCI_QUIRK(0x1043, 0x1793, "ASUS F50GX", ALC662_FIXUP_ASUS_MODE1),
	SND_PCI_QUIRK(0x1043, 0x17b3, "ASUS F70SL", ALC662_FIXUP_ASUS_MODE3),
	SND_PCI_QUIRK(0x1043, 0x17f3, "ASUS X58LE", ALC662_FIXUP_ASUS_MODE2),
	SND_PCI_QUIRK(0x1043, 0x1813, "ASUS NB", ALC662_FIXUP_ASUS_MODE2),
	SND_PCI_QUIRK(0x1043, 0x1823, "ASUS NB", ALC662_FIXUP_ASUS_MODE5),
	SND_PCI_QUIRK(0x1043, 0x1833, "ASUS NB", ALC662_FIXUP_ASUS_MODE6),
	SND_PCI_QUIRK(0x1043, 0x1843, "ASUS NB", ALC662_FIXUP_ASUS_MODE2),
	SND_PCI_QUIRK(0x1043, 0x1853, "ASUS F50Z", ALC662_FIXUP_ASUS_MODE1),
	SND_PCI_QUIRK(0x1043, 0x1864, "ASUS NB", ALC662_FIXUP_ASUS_MODE2),
	SND_PCI_QUIRK(0x1043, 0x1876, "ASUS NB", ALC662_FIXUP_ASUS_MODE2),
	SND_PCI_QUIRK(0x1043, 0x1893, "ASUS M50Vm", ALC662_FIXUP_ASUS_MODE3),
	SND_PCI_QUIRK(0x1043, 0x1894, "ASUS X55", ALC662_FIXUP_ASUS_MODE3),
	SND_PCI_QUIRK(0x1043, 0x18b3, "ASUS N80Vc", ALC662_FIXUP_ASUS_MODE1),
	SND_PCI_QUIRK(0x1043, 0x18c3, "ASUS VX5", ALC662_FIXUP_ASUS_MODE1),
	SND_PCI_QUIRK(0x1043, 0x18d3, "ASUS N81Te", ALC662_FIXUP_ASUS_MODE1),
	SND_PCI_QUIRK(0x1043, 0x18f3, "ASUS N505Tp", ALC662_FIXUP_ASUS_MODE1),
	SND_PCI_QUIRK(0x1043, 0x1903, "ASUS F5GL", ALC662_FIXUP_ASUS_MODE1),
	SND_PCI_QUIRK(0x1043, 0x1913, "ASUS NB", ALC662_FIXUP_ASUS_MODE2),
	SND_PCI_QUIRK(0x1043, 0x1933, "ASUS F80Q", ALC662_FIXUP_ASUS_MODE2),
	SND_PCI_QUIRK(0x1043, 0x1943, "ASUS Vx3V", ALC662_FIXUP_ASUS_MODE1),
	SND_PCI_QUIRK(0x1043, 0x1953, "ASUS NB", ALC662_FIXUP_ASUS_MODE1),
	SND_PCI_QUIRK(0x1043, 0x1963, "ASUS X71C", ALC662_FIXUP_ASUS_MODE3),
	SND_PCI_QUIRK(0x1043, 0x1983, "ASUS N5051A", ALC662_FIXUP_ASUS_MODE1),
	SND_PCI_QUIRK(0x1043, 0x1993, "ASUS N20", ALC662_FIXUP_ASUS_MODE1),
	SND_PCI_QUIRK(0x1043, 0x19b3, "ASUS F7Z", ALC662_FIXUP_ASUS_MODE1),
	SND_PCI_QUIRK(0x1043, 0x19c3, "ASUS F5Z/F6x", ALC662_FIXUP_ASUS_MODE2),
	SND_PCI_QUIRK(0x1043, 0x19e3, "ASUS NB", ALC662_FIXUP_ASUS_MODE1),
	SND_PCI_QUIRK(0x1043, 0x19f3, "ASUS NB", ALC662_FIXUP_ASUS_MODE4),
#endif
	{}
};

static const struct hda_model_fixup alc662_fixup_models[] = {
	{.id = ALC662_FIXUP_ASPIRE, .name = "aspire"},
	{.id = ALC662_FIXUP_IDEAPAD, .name = "ideapad"},
	{.id = ALC272_FIXUP_MARIO, .name = "mario"},
	{.id = ALC662_FIXUP_HP_RP5800, .name = "hp-rp5800"},
	{.id = ALC662_FIXUP_ASUS_MODE1, .name = "asus-mode1"},
	{.id = ALC662_FIXUP_ASUS_MODE2, .name = "asus-mode2"},
	{.id = ALC662_FIXUP_ASUS_MODE3, .name = "asus-mode3"},
	{.id = ALC662_FIXUP_ASUS_MODE4, .name = "asus-mode4"},
	{.id = ALC662_FIXUP_ASUS_MODE5, .name = "asus-mode5"},
	{.id = ALC662_FIXUP_ASUS_MODE6, .name = "asus-mode6"},
	{.id = ALC662_FIXUP_ASUS_MODE7, .name = "asus-mode7"},
	{.id = ALC662_FIXUP_ASUS_MODE8, .name = "asus-mode8"},
	{.id = ALC662_FIXUP_ZOTAC_Z68, .name = "zotac-z68"},
	{.id = ALC662_FIXUP_INV_DMIC, .name = "inv-dmic"},
	{.id = ALC662_FIXUP_DELL_MIC_NO_PRESENCE, .name = "alc662-headset-multi"},
	{.id = ALC668_FIXUP_DELL_MIC_NO_PRESENCE, .name = "dell-headset-multi"},
	{.id = ALC662_FIXUP_HEADSET_MODE, .name = "alc662-headset"},
	{.id = ALC668_FIXUP_HEADSET_MODE, .name = "alc668-headset"},
	{.id = ALC662_FIXUP_BASS_16, .name = "bass16"},
	{.id = ALC662_FIXUP_BASS_1A, .name = "bass1a"},
	{.id = ALC668_FIXUP_AUTO_MUTE, .name = "automute"},
	{.id = ALC668_FIXUP_DELL_XPS13, .name = "dell-xps13"},
	{.id = ALC662_FIXUP_ASUS_Nx50, .name = "asus-nx50"},
	{.id = ALC668_FIXUP_ASUS_Nx51, .name = "asus-nx51"},
	{.id = ALC891_FIXUP_HEADSET_MODE, .name = "alc891-headset"},
	{.id = ALC891_FIXUP_DELL_MIC_NO_PRESENCE, .name = "alc891-headset-multi"},
	{.id = ALC662_FIXUP_ACER_VERITON, .name = "acer-veriton"},
	{.id = ALC892_FIXUP_ASROCK_MOBO, .name = "asrock-mobo"},
	{.id = ALC662_FIXUP_USI_HEADSET_MODE, .name = "usi-headset"},
	{.id = ALC662_FIXUP_LENOVO_MULTI_CODECS, .name = "dual-codecs"},
	{}
};

static const struct snd_hda_pin_quirk alc662_pin_fixup_tbl[] = {
	SND_HDA_PIN_QUIRK(0x10ec0867, 0x1028, "Dell", ALC891_FIXUP_DELL_MIC_NO_PRESENCE,
		{0x17, 0x02211010},
		{0x18, 0x01a19030},
		{0x1a, 0x01813040},
		{0x21, 0x01014020}),
	SND_HDA_PIN_QUIRK(0x10ec0662, 0x1028, "Dell", ALC662_FIXUP_DELL_MIC_NO_PRESENCE,
		{0x14, 0x01014010},
		{0x18, 0x01a19020},
		{0x1a, 0x0181302f},
		{0x1b, 0x0221401f}),
	SND_HDA_PIN_QUIRK(0x10ec0668, 0x1028, "Dell", ALC668_FIXUP_AUTO_MUTE,
		{0x12, 0x99a30130},
		{0x14, 0x90170110},
		{0x15, 0x0321101f},
		{0x16, 0x03011020}),
	SND_HDA_PIN_QUIRK(0x10ec0668, 0x1028, "Dell", ALC668_FIXUP_AUTO_MUTE,
		{0x12, 0x99a30140},
		{0x14, 0x90170110},
		{0x15, 0x0321101f},
		{0x16, 0x03011020}),
	SND_HDA_PIN_QUIRK(0x10ec0668, 0x1028, "Dell", ALC668_FIXUP_AUTO_MUTE,
		{0x12, 0x99a30150},
		{0x14, 0x90170110},
		{0x15, 0x0321101f},
		{0x16, 0x03011020}),
	SND_HDA_PIN_QUIRK(0x10ec0668, 0x1028, "Dell", ALC668_FIXUP_AUTO_MUTE,
		{0x14, 0x90170110},
		{0x15, 0x0321101f},
		{0x16, 0x03011020}),
	SND_HDA_PIN_QUIRK(0x10ec0668, 0x1028, "Dell XPS 15", ALC668_FIXUP_AUTO_MUTE,
		{0x12, 0x90a60130},
		{0x14, 0x90170110},
		{0x15, 0x0321101f}),
	{}
};

/*
 */
static int patch_alc662(struct hda_codec *codec)
{
	struct alc_spec *spec;
	int err;

	err = alc_alloc_spec(codec, 0x0b);
	if (err < 0)
		return err;

	spec = codec->spec;

	spec->shutup = alc_eapd_shutup;

	/* handle multiple HPs as is */
	spec->parse_flags = HDA_PINCFG_NO_HP_FIXUP;

	alc_fix_pll_init(codec, 0x20, 0x04, 15);

	switch (codec->core.vendor_id) {
	case 0x10ec0668:
		spec->init_hook = alc668_restore_default_value;
		break;
	}

	snd_hda_pick_fixup(codec, alc662_fixup_models,
		       alc662_fixup_tbl, alc662_fixups);
	snd_hda_pick_pin_fixup(codec, alc662_pin_fixup_tbl, alc662_fixups);
	snd_hda_apply_fixup(codec, HDA_FIXUP_ACT_PRE_PROBE);

	alc_auto_parse_customize_define(codec);

	if (has_cdefine_beep(codec))
		spec->gen.beep_nid = 0x01;

	if ((alc_get_coef0(codec) & (1 << 14)) &&
	    codec->bus->pci && codec->bus->pci->subsystem_vendor == 0x1025 &&
	    spec->cdefine.platform_type == 1) {
		err = alc_codec_rename(codec, "ALC272X");
		if (err < 0)
			goto error;
	}

	/* automatic parse from the BIOS config */
	err = alc662_parse_auto_config(codec);
	if (err < 0)
		goto error;

	if (!spec->gen.no_analog && spec->gen.beep_nid) {
		switch (codec->core.vendor_id) {
		case 0x10ec0662:
			err = set_beep_amp(spec, 0x0b, 0x05, HDA_INPUT);
			break;
		case 0x10ec0272:
		case 0x10ec0663:
		case 0x10ec0665:
		case 0x10ec0668:
			err = set_beep_amp(spec, 0x0b, 0x04, HDA_INPUT);
			break;
		case 0x10ec0273:
			err = set_beep_amp(spec, 0x0b, 0x03, HDA_INPUT);
			break;
		}
		if (err < 0)
			goto error;
	}

	snd_hda_apply_fixup(codec, HDA_FIXUP_ACT_PROBE);

	return 0;

 error:
	alc_free(codec);
	return err;
}

/*
 * ALC680 support
 */

static int alc680_parse_auto_config(struct hda_codec *codec)
{
	return alc_parse_auto_config(codec, NULL, NULL);
}

/*
 */
static int patch_alc680(struct hda_codec *codec)
{
	int err;

	/* ALC680 has no aa-loopback mixer */
	err = alc_alloc_spec(codec, 0);
	if (err < 0)
		return err;

	/* automatic parse from the BIOS config */
	err = alc680_parse_auto_config(codec);
	if (err < 0) {
		alc_free(codec);
		return err;
	}

	return 0;
}

/*
 * patch entries
 */
static const struct hda_device_id snd_hda_id_realtek[] = {
	HDA_CODEC_ENTRY(0x10ec0215, "ALC215", patch_alc269),
	HDA_CODEC_ENTRY(0x10ec0221, "ALC221", patch_alc269),
	HDA_CODEC_ENTRY(0x10ec0225, "ALC225", patch_alc269),
	HDA_CODEC_ENTRY(0x10ec0231, "ALC231", patch_alc269),
	HDA_CODEC_ENTRY(0x10ec0233, "ALC233", patch_alc269),
	HDA_CODEC_ENTRY(0x10ec0234, "ALC234", patch_alc269),
	HDA_CODEC_ENTRY(0x10ec0235, "ALC233", patch_alc269),
	HDA_CODEC_ENTRY(0x10ec0236, "ALC236", patch_alc269),
	HDA_CODEC_ENTRY(0x10ec0255, "ALC255", patch_alc269),
	HDA_CODEC_ENTRY(0x10ec0256, "ALC256", patch_alc269),
	HDA_CODEC_ENTRY(0x10ec0257, "ALC257", patch_alc269),
	HDA_CODEC_ENTRY(0x10ec0260, "ALC260", patch_alc260),
	HDA_CODEC_ENTRY(0x10ec0262, "ALC262", patch_alc262),
	HDA_CODEC_ENTRY(0x10ec0267, "ALC267", patch_alc268),
	HDA_CODEC_ENTRY(0x10ec0268, "ALC268", patch_alc268),
	HDA_CODEC_ENTRY(0x10ec0269, "ALC269", patch_alc269),
	HDA_CODEC_ENTRY(0x10ec0270, "ALC270", patch_alc269),
	HDA_CODEC_ENTRY(0x10ec0272, "ALC272", patch_alc662),
	HDA_CODEC_ENTRY(0x10ec0274, "ALC274", patch_alc269),
	HDA_CODEC_ENTRY(0x10ec0275, "ALC275", patch_alc269),
	HDA_CODEC_ENTRY(0x10ec0276, "ALC276", patch_alc269),
	HDA_CODEC_ENTRY(0x10ec0280, "ALC280", patch_alc269),
	HDA_CODEC_ENTRY(0x10ec0282, "ALC282", patch_alc269),
	HDA_CODEC_ENTRY(0x10ec0283, "ALC283", patch_alc269),
	HDA_CODEC_ENTRY(0x10ec0284, "ALC284", patch_alc269),
	HDA_CODEC_ENTRY(0x10ec0285, "ALC285", patch_alc269),
	HDA_CODEC_ENTRY(0x10ec0286, "ALC286", patch_alc269),
	HDA_CODEC_ENTRY(0x10ec0288, "ALC288", patch_alc269),
	HDA_CODEC_ENTRY(0x10ec0289, "ALC289", patch_alc269),
	HDA_CODEC_ENTRY(0x10ec0290, "ALC290", patch_alc269),
	HDA_CODEC_ENTRY(0x10ec0292, "ALC292", patch_alc269),
	HDA_CODEC_ENTRY(0x10ec0293, "ALC293", patch_alc269),
	HDA_CODEC_ENTRY(0x10ec0294, "ALC294", patch_alc269),
	HDA_CODEC_ENTRY(0x10ec0295, "ALC295", patch_alc269),
	HDA_CODEC_ENTRY(0x10ec0298, "ALC298", patch_alc269),
	HDA_CODEC_ENTRY(0x10ec0299, "ALC299", patch_alc269),
	HDA_CODEC_ENTRY(0x10ec0300, "ALC300", patch_alc269),
	HDA_CODEC_REV_ENTRY(0x10ec0861, 0x100340, "ALC660", patch_alc861),
	HDA_CODEC_ENTRY(0x10ec0660, "ALC660-VD", patch_alc861vd),
	HDA_CODEC_ENTRY(0x10ec0861, "ALC861", patch_alc861),
	HDA_CODEC_ENTRY(0x10ec0862, "ALC861-VD", patch_alc861vd),
	HDA_CODEC_REV_ENTRY(0x10ec0662, 0x100002, "ALC662 rev2", patch_alc882),
	HDA_CODEC_REV_ENTRY(0x10ec0662, 0x100101, "ALC662 rev1", patch_alc662),
	HDA_CODEC_REV_ENTRY(0x10ec0662, 0x100300, "ALC662 rev3", patch_alc662),
	HDA_CODEC_ENTRY(0x10ec0663, "ALC663", patch_alc662),
	HDA_CODEC_ENTRY(0x10ec0665, "ALC665", patch_alc662),
	HDA_CODEC_ENTRY(0x10ec0667, "ALC667", patch_alc662),
	HDA_CODEC_ENTRY(0x10ec0668, "ALC668", patch_alc662),
	HDA_CODEC_ENTRY(0x10ec0670, "ALC670", patch_alc662),
	HDA_CODEC_ENTRY(0x10ec0671, "ALC671", patch_alc662),
	HDA_CODEC_ENTRY(0x10ec0680, "ALC680", patch_alc680),
	HDA_CODEC_ENTRY(0x10ec0700, "ALC700", patch_alc269),
	HDA_CODEC_ENTRY(0x10ec0701, "ALC701", patch_alc269),
	HDA_CODEC_ENTRY(0x10ec0703, "ALC703", patch_alc269),
	HDA_CODEC_ENTRY(0x10ec0867, "ALC891", patch_alc662),
	HDA_CODEC_ENTRY(0x10ec0880, "ALC880", patch_alc880),
	HDA_CODEC_ENTRY(0x10ec0882, "ALC882", patch_alc882),
	HDA_CODEC_ENTRY(0x10ec0883, "ALC883", patch_alc882),
	HDA_CODEC_REV_ENTRY(0x10ec0885, 0x100101, "ALC889A", patch_alc882),
	HDA_CODEC_REV_ENTRY(0x10ec0885, 0x100103, "ALC889A", patch_alc882),
	HDA_CODEC_ENTRY(0x10ec0885, "ALC885", patch_alc882),
	HDA_CODEC_ENTRY(0x10ec0887, "ALC887", patch_alc882),
	HDA_CODEC_REV_ENTRY(0x10ec0888, 0x100101, "ALC1200", patch_alc882),
	HDA_CODEC_ENTRY(0x10ec0888, "ALC888", patch_alc882),
	HDA_CODEC_ENTRY(0x10ec0889, "ALC889", patch_alc882),
	HDA_CODEC_ENTRY(0x10ec0892, "ALC892", patch_alc662),
	HDA_CODEC_ENTRY(0x10ec0899, "ALC898", patch_alc882),
	HDA_CODEC_ENTRY(0x10ec0900, "ALC1150", patch_alc882),
	HDA_CODEC_ENTRY(0x10ec1168, "ALC1220", patch_alc882),
	HDA_CODEC_ENTRY(0x10ec1220, "ALC1220", patch_alc882),
	{} /* terminator */
};
MODULE_DEVICE_TABLE(hdaudio, snd_hda_id_realtek);

MODULE_LICENSE("GPL");
MODULE_DESCRIPTION("Realtek HD-audio codec");

static struct hda_codec_driver realtek_driver = {
	.id = snd_hda_id_realtek,
};

module_hda_codec_driver(realtek_driver);<|MERGE_RESOLUTION|>--- conflicted
+++ resolved
@@ -5381,7 +5381,6 @@
 	snd_hda_override_wcaps(codec, 0x03, 0);
 }
 
-<<<<<<< HEAD
 static const struct hda_jack_keymap alc_headset_btn_keymap[] = {
 	{ SND_JACK_BTN_0, KEY_PLAYPAUSE },
 	{ SND_JACK_BTN_1, KEY_VOICECOMMAND },
@@ -5440,13 +5439,13 @@
 		}
 		break;
 	}
-=======
+}
+
 static void alc_fixup_disable_mic_vref(struct hda_codec *codec,
 				  const struct hda_fixup *fix, int action)
 {
 	if (action == HDA_FIXUP_ACT_PRE_PROBE)
 		snd_hda_codec_set_pin_target(codec, 0x19, PIN_VREFHIZ);
->>>>>>> 9c5931b6
 }
 
 /* for hda_fixup_thinkpad_acpi() */
