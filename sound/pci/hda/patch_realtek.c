--- conflicted
+++ resolved
@@ -5872,10 +5872,7 @@
 	ALC256_FIXUP_ASUS_MIC_NO_PRESENCE,
 	ALC299_FIXUP_PREDATOR_SPK,
 	ALC294_FIXUP_ASUS_INTSPK_HEADSET_MIC,
-<<<<<<< HEAD
-=======
 	ALC256_FIXUP_MEDION_HEADSET_NO_PRESENCE,
->>>>>>> f41f9005
 };
 
 static const struct hda_fixup alc269_fixups[] = {
@@ -6941,8 +6938,6 @@
 		.chained = true,
 		.chain_id = ALC269_FIXUP_HEADSET_MODE_NO_HP_MIC
 	},
-<<<<<<< HEAD
-=======
 	[ALC256_FIXUP_MEDION_HEADSET_NO_PRESENCE] = {
 		.type = HDA_FIXUP_PINS,
 		.v.pins = (const struct hda_pintbl[]) {
@@ -6953,7 +6948,6 @@
 		.chained = true,
 		.chain_id = ALC256_FIXUP_ASUS_HEADSET_MODE
 	},
->>>>>>> f41f9005
 };
 
 static const struct snd_pci_quirk alc269_fixup_tbl[] = {
