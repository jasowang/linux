// SPDX-License-Identifier: GPL-2.0-or-later
/*
 * Universal Interface for Intel High Definition Audio Codec
 *
 * HD audio interface patch for Realtek ALC codecs
 *
 * Copyright (c) 2004 Kailang Yang <kailang@realtek.com.tw>
 *                    PeiSen Hou <pshou@realtek.com.tw>
 *                    Takashi Iwai <tiwai@suse.de>
 *                    Jonathan Woithe <jwoithe@just42.net>
 */

#include <linux/init.h>
#include <linux/delay.h>
#include <linux/slab.h>
#include <linux/pci.h>
#include <linux/dmi.h>
#include <linux/module.h>
#include <linux/input.h>
#include <sound/core.h>
#include <sound/jack.h>
#include <sound/hda_codec.h>
#include "hda_local.h"
#include "hda_auto_parser.h"
#include "hda_jack.h"
#include "hda_generic.h"

/* keep halting ALC5505 DSP, for power saving */
#define HALT_REALTEK_ALC5505

/* extra amp-initialization sequence types */
enum {
	ALC_INIT_UNDEFINED,
	ALC_INIT_NONE,
	ALC_INIT_DEFAULT,
};

enum {
	ALC_HEADSET_MODE_UNKNOWN,
	ALC_HEADSET_MODE_UNPLUGGED,
	ALC_HEADSET_MODE_HEADSET,
	ALC_HEADSET_MODE_MIC,
	ALC_HEADSET_MODE_HEADPHONE,
};

enum {
	ALC_HEADSET_TYPE_UNKNOWN,
	ALC_HEADSET_TYPE_CTIA,
	ALC_HEADSET_TYPE_OMTP,
};

enum {
	ALC_KEY_MICMUTE_INDEX,
};

struct alc_customize_define {
	unsigned int  sku_cfg;
	unsigned char port_connectivity;
	unsigned char check_sum;
	unsigned char customization;
	unsigned char external_amp;
	unsigned int  enable_pcbeep:1;
	unsigned int  platform_type:1;
	unsigned int  swap:1;
	unsigned int  override:1;
	unsigned int  fixup:1; /* Means that this sku is set by driver, not read from hw */
};

struct alc_spec {
	struct hda_gen_spec gen; /* must be at head */

	/* codec parameterization */
	struct alc_customize_define cdefine;
	unsigned int parse_flags; /* flag for snd_hda_parse_pin_defcfg() */

	/* GPIO bits */
	unsigned int gpio_mask;
	unsigned int gpio_dir;
	unsigned int gpio_data;
	bool gpio_write_delay;	/* add a delay before writing gpio_data */

	/* mute LED for HP laptops, see alc269_fixup_mic_mute_hook() */
	int mute_led_polarity;
	hda_nid_t mute_led_nid;
	hda_nid_t cap_mute_led_nid;

	unsigned int gpio_mute_led_mask;
	unsigned int gpio_mic_led_mask;

	hda_nid_t headset_mic_pin;
	hda_nid_t headphone_mic_pin;
	int current_headset_mode;
	int current_headset_type;

	/* hooks */
	void (*init_hook)(struct hda_codec *codec);
#ifdef CONFIG_PM
	void (*power_hook)(struct hda_codec *codec);
#endif
	void (*shutup)(struct hda_codec *codec);
	void (*reboot_notify)(struct hda_codec *codec);

	int init_amp;
	int codec_variant;	/* flag for other variants */
	unsigned int has_alc5505_dsp:1;
	unsigned int no_depop_delay:1;
	unsigned int done_hp_init:1;
	unsigned int no_shutup_pins:1;
	unsigned int ultra_low_power:1;

	/* for PLL fix */
	hda_nid_t pll_nid;
	unsigned int pll_coef_idx, pll_coef_bit;
	unsigned int coef0;
	struct input_dev *kb_dev;
	u8 alc_mute_keycode_map[1];
};

/*
 * COEF access helper functions
 */

static int alc_read_coefex_idx(struct hda_codec *codec, hda_nid_t nid,
			       unsigned int coef_idx)
{
	unsigned int val;

	snd_hda_codec_write(codec, nid, 0, AC_VERB_SET_COEF_INDEX, coef_idx);
	val = snd_hda_codec_read(codec, nid, 0, AC_VERB_GET_PROC_COEF, 0);
	return val;
}

#define alc_read_coef_idx(codec, coef_idx) \
	alc_read_coefex_idx(codec, 0x20, coef_idx)

static void alc_write_coefex_idx(struct hda_codec *codec, hda_nid_t nid,
				 unsigned int coef_idx, unsigned int coef_val)
{
	snd_hda_codec_write(codec, nid, 0, AC_VERB_SET_COEF_INDEX, coef_idx);
	snd_hda_codec_write(codec, nid, 0, AC_VERB_SET_PROC_COEF, coef_val);
}

#define alc_write_coef_idx(codec, coef_idx, coef_val) \
	alc_write_coefex_idx(codec, 0x20, coef_idx, coef_val)

static void alc_update_coefex_idx(struct hda_codec *codec, hda_nid_t nid,
				  unsigned int coef_idx, unsigned int mask,
				  unsigned int bits_set)
{
	unsigned int val = alc_read_coefex_idx(codec, nid, coef_idx);

	if (val != -1)
		alc_write_coefex_idx(codec, nid, coef_idx,
				     (val & ~mask) | bits_set);
}

#define alc_update_coef_idx(codec, coef_idx, mask, bits_set)	\
	alc_update_coefex_idx(codec, 0x20, coef_idx, mask, bits_set)

/* a special bypass for COEF 0; read the cached value at the second time */
static unsigned int alc_get_coef0(struct hda_codec *codec)
{
	struct alc_spec *spec = codec->spec;

	if (!spec->coef0)
		spec->coef0 = alc_read_coef_idx(codec, 0);
	return spec->coef0;
}

/* coef writes/updates batch */
struct coef_fw {
	unsigned char nid;
	unsigned char idx;
	unsigned short mask;
	unsigned short val;
};

#define UPDATE_COEFEX(_nid, _idx, _mask, _val) \
	{ .nid = (_nid), .idx = (_idx), .mask = (_mask), .val = (_val) }
#define WRITE_COEFEX(_nid, _idx, _val) UPDATE_COEFEX(_nid, _idx, -1, _val)
#define WRITE_COEF(_idx, _val) WRITE_COEFEX(0x20, _idx, _val)
#define UPDATE_COEF(_idx, _mask, _val) UPDATE_COEFEX(0x20, _idx, _mask, _val)

static void alc_process_coef_fw(struct hda_codec *codec,
				const struct coef_fw *fw)
{
	for (; fw->nid; fw++) {
		if (fw->mask == (unsigned short)-1)
			alc_write_coefex_idx(codec, fw->nid, fw->idx, fw->val);
		else
			alc_update_coefex_idx(codec, fw->nid, fw->idx,
					      fw->mask, fw->val);
	}
}

/*
 * GPIO setup tables, used in initialization
 */

/* Enable GPIO mask and set output */
static void alc_setup_gpio(struct hda_codec *codec, unsigned int mask)
{
	struct alc_spec *spec = codec->spec;

	spec->gpio_mask |= mask;
	spec->gpio_dir |= mask;
	spec->gpio_data |= mask;
}

static void alc_write_gpio_data(struct hda_codec *codec)
{
	struct alc_spec *spec = codec->spec;

	snd_hda_codec_write(codec, 0x01, 0, AC_VERB_SET_GPIO_DATA,
			    spec->gpio_data);
}

static void alc_update_gpio_data(struct hda_codec *codec, unsigned int mask,
				 bool on)
{
	struct alc_spec *spec = codec->spec;
	unsigned int oldval = spec->gpio_data;

	if (on)
		spec->gpio_data |= mask;
	else
		spec->gpio_data &= ~mask;
	if (oldval != spec->gpio_data)
		alc_write_gpio_data(codec);
}

static void alc_write_gpio(struct hda_codec *codec)
{
	struct alc_spec *spec = codec->spec;

	if (!spec->gpio_mask)
		return;

	snd_hda_codec_write(codec, codec->core.afg, 0,
			    AC_VERB_SET_GPIO_MASK, spec->gpio_mask);
	snd_hda_codec_write(codec, codec->core.afg, 0,
			    AC_VERB_SET_GPIO_DIRECTION, spec->gpio_dir);
	if (spec->gpio_write_delay)
		msleep(1);
	alc_write_gpio_data(codec);
}

static void alc_fixup_gpio(struct hda_codec *codec, int action,
			   unsigned int mask)
{
	if (action == HDA_FIXUP_ACT_PRE_PROBE)
		alc_setup_gpio(codec, mask);
}

static void alc_fixup_gpio1(struct hda_codec *codec,
			    const struct hda_fixup *fix, int action)
{
	alc_fixup_gpio(codec, action, 0x01);
}

static void alc_fixup_gpio2(struct hda_codec *codec,
			    const struct hda_fixup *fix, int action)
{
	alc_fixup_gpio(codec, action, 0x02);
}

static void alc_fixup_gpio3(struct hda_codec *codec,
			    const struct hda_fixup *fix, int action)
{
	alc_fixup_gpio(codec, action, 0x03);
}

static void alc_fixup_gpio4(struct hda_codec *codec,
			    const struct hda_fixup *fix, int action)
{
	alc_fixup_gpio(codec, action, 0x04);
}

/*
 * Fix hardware PLL issue
 * On some codecs, the analog PLL gating control must be off while
 * the default value is 1.
 */
static void alc_fix_pll(struct hda_codec *codec)
{
	struct alc_spec *spec = codec->spec;

	if (spec->pll_nid)
		alc_update_coefex_idx(codec, spec->pll_nid, spec->pll_coef_idx,
				      1 << spec->pll_coef_bit, 0);
}

static void alc_fix_pll_init(struct hda_codec *codec, hda_nid_t nid,
			     unsigned int coef_idx, unsigned int coef_bit)
{
	struct alc_spec *spec = codec->spec;
	spec->pll_nid = nid;
	spec->pll_coef_idx = coef_idx;
	spec->pll_coef_bit = coef_bit;
	alc_fix_pll(codec);
}

/* update the master volume per volume-knob's unsol event */
static void alc_update_knob_master(struct hda_codec *codec,
				   struct hda_jack_callback *jack)
{
	unsigned int val;
	struct snd_kcontrol *kctl;
	struct snd_ctl_elem_value *uctl;

	kctl = snd_hda_find_mixer_ctl(codec, "Master Playback Volume");
	if (!kctl)
		return;
	uctl = kzalloc(sizeof(*uctl), GFP_KERNEL);
	if (!uctl)
		return;
	val = snd_hda_codec_read(codec, jack->nid, 0,
				 AC_VERB_GET_VOLUME_KNOB_CONTROL, 0);
	val &= HDA_AMP_VOLMASK;
	uctl->value.integer.value[0] = val;
	uctl->value.integer.value[1] = val;
	kctl->put(kctl, uctl);
	kfree(uctl);
}

static void alc880_unsol_event(struct hda_codec *codec, unsigned int res)
{
	/* For some reason, the res given from ALC880 is broken.
	   Here we adjust it properly. */
	snd_hda_jack_unsol_event(codec, res >> 2);
}

/* Change EAPD to verb control */
static void alc_fill_eapd_coef(struct hda_codec *codec)
{
	int coef;

	coef = alc_get_coef0(codec);

	switch (codec->core.vendor_id) {
	case 0x10ec0262:
		alc_update_coef_idx(codec, 0x7, 0, 1<<5);
		break;
	case 0x10ec0267:
	case 0x10ec0268:
		alc_update_coef_idx(codec, 0x7, 0, 1<<13);
		break;
	case 0x10ec0269:
		if ((coef & 0x00f0) == 0x0010)
			alc_update_coef_idx(codec, 0xd, 0, 1<<14);
		if ((coef & 0x00f0) == 0x0020)
			alc_update_coef_idx(codec, 0x4, 1<<15, 0);
		if ((coef & 0x00f0) == 0x0030)
			alc_update_coef_idx(codec, 0x10, 1<<9, 0);
		break;
	case 0x10ec0280:
	case 0x10ec0284:
	case 0x10ec0290:
	case 0x10ec0292:
		alc_update_coef_idx(codec, 0x4, 1<<15, 0);
		break;
	case 0x10ec0225:
	case 0x10ec0295:
	case 0x10ec0299:
		alc_update_coef_idx(codec, 0x67, 0xf000, 0x3000);
		/* fallthrough */
	case 0x10ec0215:
	case 0x10ec0233:
	case 0x10ec0235:
	case 0x10ec0255:
	case 0x10ec0257:
	case 0x10ec0282:
	case 0x10ec0283:
	case 0x10ec0286:
	case 0x10ec0288:
	case 0x10ec0285:
	case 0x10ec0298:
	case 0x10ec0289:
	case 0x10ec0300:
		alc_update_coef_idx(codec, 0x10, 1<<9, 0);
		break;
	case 0x10ec0236:
	case 0x10ec0256:
		alc_write_coef_idx(codec, 0x36, 0x5757);
		alc_update_coef_idx(codec, 0x10, 1<<9, 0);
		break;
	case 0x10ec0275:
		alc_update_coef_idx(codec, 0xe, 0, 1<<0);
		break;
	case 0x10ec0293:
		alc_update_coef_idx(codec, 0xa, 1<<13, 0);
		break;
	case 0x10ec0234:
	case 0x10ec0274:
	case 0x10ec0294:
	case 0x10ec0700:
	case 0x10ec0701:
	case 0x10ec0703:
	case 0x10ec0711:
		alc_update_coef_idx(codec, 0x10, 1<<15, 0);
		break;
	case 0x10ec0662:
		if ((coef & 0x00f0) == 0x0030)
			alc_update_coef_idx(codec, 0x4, 1<<10, 0); /* EAPD Ctrl */
		break;
	case 0x10ec0272:
	case 0x10ec0273:
	case 0x10ec0663:
	case 0x10ec0665:
	case 0x10ec0670:
	case 0x10ec0671:
	case 0x10ec0672:
		alc_update_coef_idx(codec, 0xd, 0, 1<<14); /* EAPD Ctrl */
		break;
	case 0x10ec0222:
	case 0x10ec0623:
		alc_update_coef_idx(codec, 0x19, 1<<13, 0);
		break;
	case 0x10ec0668:
		alc_update_coef_idx(codec, 0x7, 3<<13, 0);
		break;
	case 0x10ec0867:
		alc_update_coef_idx(codec, 0x4, 1<<10, 0);
		break;
	case 0x10ec0888:
		if ((coef & 0x00f0) == 0x0020 || (coef & 0x00f0) == 0x0030)
			alc_update_coef_idx(codec, 0x7, 1<<5, 0);
		break;
	case 0x10ec0892:
		alc_update_coef_idx(codec, 0x7, 1<<5, 0);
		break;
	case 0x10ec0899:
	case 0x10ec0900:
	case 0x10ec0b00:
	case 0x10ec1168:
	case 0x10ec1220:
		alc_update_coef_idx(codec, 0x7, 1<<1, 0);
		break;
	}
}

/* additional initialization for ALC888 variants */
static void alc888_coef_init(struct hda_codec *codec)
{
	switch (alc_get_coef0(codec) & 0x00f0) {
	/* alc888-VA */
	case 0x00:
	/* alc888-VB */
	case 0x10:
		alc_update_coef_idx(codec, 7, 0, 0x2030); /* Turn EAPD to High */
		break;
	}
}

/* turn on/off EAPD control (only if available) */
static void set_eapd(struct hda_codec *codec, hda_nid_t nid, int on)
{
	if (get_wcaps_type(get_wcaps(codec, nid)) != AC_WID_PIN)
		return;
	if (snd_hda_query_pin_caps(codec, nid) & AC_PINCAP_EAPD)
		snd_hda_codec_write(codec, nid, 0, AC_VERB_SET_EAPD_BTLENABLE,
				    on ? 2 : 0);
}

/* turn on/off EAPD controls of the codec */
static void alc_auto_setup_eapd(struct hda_codec *codec, bool on)
{
	/* We currently only handle front, HP */
	static const hda_nid_t pins[] = {
		0x0f, 0x10, 0x14, 0x15, 0x17, 0
	};
	const hda_nid_t *p;
	for (p = pins; *p; p++)
		set_eapd(codec, *p, on);
}

static int find_ext_mic_pin(struct hda_codec *codec);

static void alc_headset_mic_no_shutup(struct hda_codec *codec)
{
	const struct hda_pincfg *pin;
	int mic_pin = find_ext_mic_pin(codec);
	int i;

	/* don't shut up pins when unloading the driver; otherwise it breaks
	 * the default pin setup at the next load of the driver
	 */
	if (codec->bus->shutdown)
		return;

	snd_array_for_each(&codec->init_pins, i, pin) {
		/* use read here for syncing after issuing each verb */
		if (pin->nid != mic_pin)
			snd_hda_codec_read(codec, pin->nid, 0,
					AC_VERB_SET_PIN_WIDGET_CONTROL, 0);
	}

	codec->pins_shutup = 1;
}

static void alc_shutup_pins(struct hda_codec *codec)
{
	struct alc_spec *spec = codec->spec;

	switch (codec->core.vendor_id) {
	case 0x10ec0283:
	case 0x10ec0286:
	case 0x10ec0288:
	case 0x10ec0298:
		alc_headset_mic_no_shutup(codec);
		break;
	default:
		if (!spec->no_shutup_pins)
			snd_hda_shutup_pins(codec);
		break;
	}
}

/* generic shutup callback;
 * just turning off EAPD and a little pause for avoiding pop-noise
 */
static void alc_eapd_shutup(struct hda_codec *codec)
{
	struct alc_spec *spec = codec->spec;

	alc_auto_setup_eapd(codec, false);
	if (!spec->no_depop_delay)
		msleep(200);
	alc_shutup_pins(codec);
}

/* generic EAPD initialization */
static void alc_auto_init_amp(struct hda_codec *codec, int type)
{
	alc_auto_setup_eapd(codec, true);
	alc_write_gpio(codec);
	switch (type) {
	case ALC_INIT_DEFAULT:
		switch (codec->core.vendor_id) {
		case 0x10ec0260:
			alc_update_coefex_idx(codec, 0x1a, 7, 0, 0x2010);
			break;
		case 0x10ec0880:
		case 0x10ec0882:
		case 0x10ec0883:
		case 0x10ec0885:
			alc_update_coef_idx(codec, 7, 0, 0x2030);
			break;
		case 0x10ec0888:
			alc888_coef_init(codec);
			break;
		}
		break;
	}
}

/* get a primary headphone pin if available */
static hda_nid_t alc_get_hp_pin(struct alc_spec *spec)
{
	if (spec->gen.autocfg.hp_pins[0])
		return spec->gen.autocfg.hp_pins[0];
	if (spec->gen.autocfg.line_out_type == AC_JACK_HP_OUT)
		return spec->gen.autocfg.line_out_pins[0];
	return 0;
}

/*
 * Realtek SSID verification
 */

/* Could be any non-zero and even value. When used as fixup, tells
 * the driver to ignore any present sku defines.
 */
#define ALC_FIXUP_SKU_IGNORE (2)

static void alc_fixup_sku_ignore(struct hda_codec *codec,
				 const struct hda_fixup *fix, int action)
{
	struct alc_spec *spec = codec->spec;
	if (action == HDA_FIXUP_ACT_PRE_PROBE) {
		spec->cdefine.fixup = 1;
		spec->cdefine.sku_cfg = ALC_FIXUP_SKU_IGNORE;
	}
}

static void alc_fixup_no_depop_delay(struct hda_codec *codec,
				    const struct hda_fixup *fix, int action)
{
	struct alc_spec *spec = codec->spec;

	if (action == HDA_FIXUP_ACT_PROBE) {
		spec->no_depop_delay = 1;
		codec->depop_delay = 0;
	}
}

static int alc_auto_parse_customize_define(struct hda_codec *codec)
{
	unsigned int ass, tmp, i;
	unsigned nid = 0;
	struct alc_spec *spec = codec->spec;

	spec->cdefine.enable_pcbeep = 1; /* assume always enabled */

	if (spec->cdefine.fixup) {
		ass = spec->cdefine.sku_cfg;
		if (ass == ALC_FIXUP_SKU_IGNORE)
			return -1;
		goto do_sku;
	}

	if (!codec->bus->pci)
		return -1;
	ass = codec->core.subsystem_id & 0xffff;
	if (ass != codec->bus->pci->subsystem_device && (ass & 1))
		goto do_sku;

	nid = 0x1d;
	if (codec->core.vendor_id == 0x10ec0260)
		nid = 0x17;
	ass = snd_hda_codec_get_pincfg(codec, nid);

	if (!(ass & 1)) {
		codec_info(codec, "%s: SKU not ready 0x%08x\n",
			   codec->core.chip_name, ass);
		return -1;
	}

	/* check sum */
	tmp = 0;
	for (i = 1; i < 16; i++) {
		if ((ass >> i) & 1)
			tmp++;
	}
	if (((ass >> 16) & 0xf) != tmp)
		return -1;

	spec->cdefine.port_connectivity = ass >> 30;
	spec->cdefine.enable_pcbeep = (ass & 0x100000) >> 20;
	spec->cdefine.check_sum = (ass >> 16) & 0xf;
	spec->cdefine.customization = ass >> 8;
do_sku:
	spec->cdefine.sku_cfg = ass;
	spec->cdefine.external_amp = (ass & 0x38) >> 3;
	spec->cdefine.platform_type = (ass & 0x4) >> 2;
	spec->cdefine.swap = (ass & 0x2) >> 1;
	spec->cdefine.override = ass & 0x1;

	codec_dbg(codec, "SKU: Nid=0x%x sku_cfg=0x%08x\n",
		   nid, spec->cdefine.sku_cfg);
	codec_dbg(codec, "SKU: port_connectivity=0x%x\n",
		   spec->cdefine.port_connectivity);
	codec_dbg(codec, "SKU: enable_pcbeep=0x%x\n", spec->cdefine.enable_pcbeep);
	codec_dbg(codec, "SKU: check_sum=0x%08x\n", spec->cdefine.check_sum);
	codec_dbg(codec, "SKU: customization=0x%08x\n", spec->cdefine.customization);
	codec_dbg(codec, "SKU: external_amp=0x%x\n", spec->cdefine.external_amp);
	codec_dbg(codec, "SKU: platform_type=0x%x\n", spec->cdefine.platform_type);
	codec_dbg(codec, "SKU: swap=0x%x\n", spec->cdefine.swap);
	codec_dbg(codec, "SKU: override=0x%x\n", spec->cdefine.override);

	return 0;
}

/* return the position of NID in the list, or -1 if not found */
static int find_idx_in_nid_list(hda_nid_t nid, const hda_nid_t *list, int nums)
{
	int i;
	for (i = 0; i < nums; i++)
		if (list[i] == nid)
			return i;
	return -1;
}
/* return true if the given NID is found in the list */
static bool found_in_nid_list(hda_nid_t nid, const hda_nid_t *list, int nums)
{
	return find_idx_in_nid_list(nid, list, nums) >= 0;
}

/* check subsystem ID and set up device-specific initialization;
 * return 1 if initialized, 0 if invalid SSID
 */
/* 32-bit subsystem ID for BIOS loading in HD Audio codec.
 *	31 ~ 16 :	Manufacture ID
 *	15 ~ 8	:	SKU ID
 *	7  ~ 0	:	Assembly ID
 *	port-A --> pin 39/41, port-E --> pin 14/15, port-D --> pin 35/36
 */
static int alc_subsystem_id(struct hda_codec *codec, const hda_nid_t *ports)
{
	unsigned int ass, tmp, i;
	unsigned nid;
	struct alc_spec *spec = codec->spec;

	if (spec->cdefine.fixup) {
		ass = spec->cdefine.sku_cfg;
		if (ass == ALC_FIXUP_SKU_IGNORE)
			return 0;
		goto do_sku;
	}

	ass = codec->core.subsystem_id & 0xffff;
	if (codec->bus->pci &&
	    ass != codec->bus->pci->subsystem_device && (ass & 1))
		goto do_sku;

	/* invalid SSID, check the special NID pin defcfg instead */
	/*
	 * 31~30	: port connectivity
	 * 29~21	: reserve
	 * 20		: PCBEEP input
	 * 19~16	: Check sum (15:1)
	 * 15~1		: Custom
	 * 0		: override
	*/
	nid = 0x1d;
	if (codec->core.vendor_id == 0x10ec0260)
		nid = 0x17;
	ass = snd_hda_codec_get_pincfg(codec, nid);
	codec_dbg(codec,
		  "realtek: No valid SSID, checking pincfg 0x%08x for NID 0x%x\n",
		   ass, nid);
	if (!(ass & 1))
		return 0;
	if ((ass >> 30) != 1)	/* no physical connection */
		return 0;

	/* check sum */
	tmp = 0;
	for (i = 1; i < 16; i++) {
		if ((ass >> i) & 1)
			tmp++;
	}
	if (((ass >> 16) & 0xf) != tmp)
		return 0;
do_sku:
	codec_dbg(codec, "realtek: Enabling init ASM_ID=0x%04x CODEC_ID=%08x\n",
		   ass & 0xffff, codec->core.vendor_id);
	/*
	 * 0 : override
	 * 1 :	Swap Jack
	 * 2 : 0 --> Desktop, 1 --> Laptop
	 * 3~5 : External Amplifier control
	 * 7~6 : Reserved
	*/
	tmp = (ass & 0x38) >> 3;	/* external Amp control */
	if (spec->init_amp == ALC_INIT_UNDEFINED) {
		switch (tmp) {
		case 1:
			alc_setup_gpio(codec, 0x01);
			break;
		case 3:
			alc_setup_gpio(codec, 0x02);
			break;
		case 7:
			alc_setup_gpio(codec, 0x03);
			break;
		case 5:
		default:
			spec->init_amp = ALC_INIT_DEFAULT;
			break;
		}
	}

	/* is laptop or Desktop and enable the function "Mute internal speaker
	 * when the external headphone out jack is plugged"
	 */
	if (!(ass & 0x8000))
		return 1;
	/*
	 * 10~8 : Jack location
	 * 12~11: Headphone out -> 00: PortA, 01: PortE, 02: PortD, 03: Resvered
	 * 14~13: Resvered
	 * 15   : 1 --> enable the function "Mute internal speaker
	 *	        when the external headphone out jack is plugged"
	 */
	if (!alc_get_hp_pin(spec)) {
		hda_nid_t nid;
		tmp = (ass >> 11) & 0x3;	/* HP to chassis */
		nid = ports[tmp];
		if (found_in_nid_list(nid, spec->gen.autocfg.line_out_pins,
				      spec->gen.autocfg.line_outs))
			return 1;
		spec->gen.autocfg.hp_pins[0] = nid;
	}
	return 1;
}

/* Check the validity of ALC subsystem-id
 * ports contains an array of 4 pin NIDs for port-A, E, D and I */
static void alc_ssid_check(struct hda_codec *codec, const hda_nid_t *ports)
{
	if (!alc_subsystem_id(codec, ports)) {
		struct alc_spec *spec = codec->spec;
		codec_dbg(codec,
			  "realtek: Enable default setup for auto mode as fallback\n");
		spec->init_amp = ALC_INIT_DEFAULT;
	}
}

/*
 */

static void alc_fixup_inv_dmic(struct hda_codec *codec,
			       const struct hda_fixup *fix, int action)
{
	struct alc_spec *spec = codec->spec;

	spec->gen.inv_dmic_split = 1;
}


static int alc_build_controls(struct hda_codec *codec)
{
	int err;

	err = snd_hda_gen_build_controls(codec);
	if (err < 0)
		return err;

	snd_hda_apply_fixup(codec, HDA_FIXUP_ACT_BUILD);
	return 0;
}


/*
 * Common callbacks
 */

static void alc_pre_init(struct hda_codec *codec)
{
	alc_fill_eapd_coef(codec);
}

#define is_s3_resume(codec) \
	((codec)->core.dev.power.power_state.event == PM_EVENT_RESUME)
#define is_s4_resume(codec) \
	((codec)->core.dev.power.power_state.event == PM_EVENT_RESTORE)

static int alc_init(struct hda_codec *codec)
{
	struct alc_spec *spec = codec->spec;

	/* hibernation resume needs the full chip initialization */
	if (is_s4_resume(codec))
		alc_pre_init(codec);

	if (spec->init_hook)
		spec->init_hook(codec);

	spec->gen.skip_verbs = 1; /* applied in below */
	snd_hda_gen_init(codec);
	alc_fix_pll(codec);
	alc_auto_init_amp(codec, spec->init_amp);
	snd_hda_apply_verbs(codec); /* apply verbs here after own init */

	snd_hda_apply_fixup(codec, HDA_FIXUP_ACT_INIT);

	return 0;
}

static inline void alc_shutup(struct hda_codec *codec)
{
	struct alc_spec *spec = codec->spec;

	if (!snd_hda_get_bool_hint(codec, "shutup"))
		return; /* disabled explicitly by hints */

	if (spec && spec->shutup)
		spec->shutup(codec);
	else
		alc_shutup_pins(codec);
}

static void alc_reboot_notify(struct hda_codec *codec)
{
	struct alc_spec *spec = codec->spec;

	if (spec && spec->reboot_notify)
		spec->reboot_notify(codec);
	else
		alc_shutup(codec);
}

#define alc_free	snd_hda_gen_free

#ifdef CONFIG_PM
static void alc_power_eapd(struct hda_codec *codec)
{
	alc_auto_setup_eapd(codec, false);
}

static int alc_suspend(struct hda_codec *codec)
{
	struct alc_spec *spec = codec->spec;
	alc_shutup(codec);
	if (spec && spec->power_hook)
		spec->power_hook(codec);
	return 0;
}
#endif

#ifdef CONFIG_PM
static int alc_resume(struct hda_codec *codec)
{
	struct alc_spec *spec = codec->spec;

	if (!spec->no_depop_delay)
		msleep(150); /* to avoid pop noise */
	codec->patch_ops.init(codec);
	snd_hda_regmap_sync(codec);
	hda_call_check_power_status(codec, 0x01);
	return 0;
}
#endif

/*
 */
static const struct hda_codec_ops alc_patch_ops = {
	.build_controls = alc_build_controls,
	.build_pcms = snd_hda_gen_build_pcms,
	.init = alc_init,
	.free = alc_free,
	.unsol_event = snd_hda_jack_unsol_event,
#ifdef CONFIG_PM
	.resume = alc_resume,
	.suspend = alc_suspend,
	.check_power_status = snd_hda_gen_check_power_status,
#endif
	.reboot_notify = alc_reboot_notify,
};


#define alc_codec_rename(codec, name) snd_hda_codec_set_name(codec, name)

/*
 * Rename codecs appropriately from COEF value or subvendor id
 */
struct alc_codec_rename_table {
	unsigned int vendor_id;
	unsigned short coef_mask;
	unsigned short coef_bits;
	const char *name;
};

struct alc_codec_rename_pci_table {
	unsigned int codec_vendor_id;
	unsigned short pci_subvendor;
	unsigned short pci_subdevice;
	const char *name;
};

static const struct alc_codec_rename_table rename_tbl[] = {
	{ 0x10ec0221, 0xf00f, 0x1003, "ALC231" },
	{ 0x10ec0269, 0xfff0, 0x3010, "ALC277" },
	{ 0x10ec0269, 0xf0f0, 0x2010, "ALC259" },
	{ 0x10ec0269, 0xf0f0, 0x3010, "ALC258" },
	{ 0x10ec0269, 0x00f0, 0x0010, "ALC269VB" },
	{ 0x10ec0269, 0xffff, 0xa023, "ALC259" },
	{ 0x10ec0269, 0xffff, 0x6023, "ALC281X" },
	{ 0x10ec0269, 0x00f0, 0x0020, "ALC269VC" },
	{ 0x10ec0269, 0x00f0, 0x0030, "ALC269VD" },
	{ 0x10ec0662, 0xffff, 0x4020, "ALC656" },
	{ 0x10ec0887, 0x00f0, 0x0030, "ALC887-VD" },
	{ 0x10ec0888, 0x00f0, 0x0030, "ALC888-VD" },
	{ 0x10ec0888, 0xf0f0, 0x3020, "ALC886" },
	{ 0x10ec0899, 0x2000, 0x2000, "ALC899" },
	{ 0x10ec0892, 0xffff, 0x8020, "ALC661" },
	{ 0x10ec0892, 0xffff, 0x8011, "ALC661" },
	{ 0x10ec0892, 0xffff, 0x4011, "ALC656" },
	{ } /* terminator */
};

static const struct alc_codec_rename_pci_table rename_pci_tbl[] = {
	{ 0x10ec0280, 0x1028, 0, "ALC3220" },
	{ 0x10ec0282, 0x1028, 0, "ALC3221" },
	{ 0x10ec0283, 0x1028, 0, "ALC3223" },
	{ 0x10ec0288, 0x1028, 0, "ALC3263" },
	{ 0x10ec0292, 0x1028, 0, "ALC3226" },
	{ 0x10ec0293, 0x1028, 0, "ALC3235" },
	{ 0x10ec0255, 0x1028, 0, "ALC3234" },
	{ 0x10ec0668, 0x1028, 0, "ALC3661" },
	{ 0x10ec0275, 0x1028, 0, "ALC3260" },
	{ 0x10ec0899, 0x1028, 0, "ALC3861" },
	{ 0x10ec0298, 0x1028, 0, "ALC3266" },
	{ 0x10ec0236, 0x1028, 0, "ALC3204" },
	{ 0x10ec0256, 0x1028, 0, "ALC3246" },
	{ 0x10ec0225, 0x1028, 0, "ALC3253" },
	{ 0x10ec0295, 0x1028, 0, "ALC3254" },
	{ 0x10ec0299, 0x1028, 0, "ALC3271" },
	{ 0x10ec0670, 0x1025, 0, "ALC669X" },
	{ 0x10ec0676, 0x1025, 0, "ALC679X" },
	{ 0x10ec0282, 0x1043, 0, "ALC3229" },
	{ 0x10ec0233, 0x1043, 0, "ALC3236" },
	{ 0x10ec0280, 0x103c, 0, "ALC3228" },
	{ 0x10ec0282, 0x103c, 0, "ALC3227" },
	{ 0x10ec0286, 0x103c, 0, "ALC3242" },
	{ 0x10ec0290, 0x103c, 0, "ALC3241" },
	{ 0x10ec0668, 0x103c, 0, "ALC3662" },
	{ 0x10ec0283, 0x17aa, 0, "ALC3239" },
	{ 0x10ec0292, 0x17aa, 0, "ALC3232" },
	{ } /* terminator */
};

static int alc_codec_rename_from_preset(struct hda_codec *codec)
{
	const struct alc_codec_rename_table *p;
	const struct alc_codec_rename_pci_table *q;

	for (p = rename_tbl; p->vendor_id; p++) {
		if (p->vendor_id != codec->core.vendor_id)
			continue;
		if ((alc_get_coef0(codec) & p->coef_mask) == p->coef_bits)
			return alc_codec_rename(codec, p->name);
	}

	if (!codec->bus->pci)
		return 0;
	for (q = rename_pci_tbl; q->codec_vendor_id; q++) {
		if (q->codec_vendor_id != codec->core.vendor_id)
			continue;
		if (q->pci_subvendor != codec->bus->pci->subsystem_vendor)
			continue;
		if (!q->pci_subdevice ||
		    q->pci_subdevice == codec->bus->pci->subsystem_device)
			return alc_codec_rename(codec, q->name);
	}

	return 0;
}


/*
 * Digital-beep handlers
 */
#ifdef CONFIG_SND_HDA_INPUT_BEEP

/* additional beep mixers; private_value will be overwritten */
static const struct snd_kcontrol_new alc_beep_mixer[] = {
	HDA_CODEC_VOLUME("Beep Playback Volume", 0, 0, HDA_INPUT),
	HDA_CODEC_MUTE_BEEP("Beep Playback Switch", 0, 0, HDA_INPUT),
};

/* set up and create beep controls */
static int set_beep_amp(struct alc_spec *spec, hda_nid_t nid,
			int idx, int dir)
{
	struct snd_kcontrol_new *knew;
	unsigned int beep_amp = HDA_COMPOSE_AMP_VAL(nid, 3, idx, dir);
	int i;

	for (i = 0; i < ARRAY_SIZE(alc_beep_mixer); i++) {
		knew = snd_hda_gen_add_kctl(&spec->gen, NULL,
					    &alc_beep_mixer[i]);
		if (!knew)
			return -ENOMEM;
		knew->private_value = beep_amp;
	}
	return 0;
}

static const struct snd_pci_quirk beep_white_list[] = {
	SND_PCI_QUIRK(0x1043, 0x103c, "ASUS", 1),
	SND_PCI_QUIRK(0x1043, 0x115d, "ASUS", 1),
	SND_PCI_QUIRK(0x1043, 0x829f, "ASUS", 1),
	SND_PCI_QUIRK(0x1043, 0x8376, "EeePC", 1),
	SND_PCI_QUIRK(0x1043, 0x83ce, "EeePC", 1),
	SND_PCI_QUIRK(0x1043, 0x831a, "EeePC", 1),
	SND_PCI_QUIRK(0x1043, 0x834a, "EeePC", 1),
	SND_PCI_QUIRK(0x1458, 0xa002, "GA-MA790X", 1),
	SND_PCI_QUIRK(0x8086, 0xd613, "Intel", 1),
	/* blacklist -- no beep available */
	SND_PCI_QUIRK(0x17aa, 0x309e, "Lenovo ThinkCentre M73", 0),
	SND_PCI_QUIRK(0x17aa, 0x30a3, "Lenovo ThinkCentre M93", 0),
	{}
};

static inline int has_cdefine_beep(struct hda_codec *codec)
{
	struct alc_spec *spec = codec->spec;
	const struct snd_pci_quirk *q;
	q = snd_pci_quirk_lookup(codec->bus->pci, beep_white_list);
	if (q)
		return q->value;
	return spec->cdefine.enable_pcbeep;
}
#else
#define set_beep_amp(spec, nid, idx, dir)	0
#define has_cdefine_beep(codec)		0
#endif

/* parse the BIOS configuration and set up the alc_spec */
/* return 1 if successful, 0 if the proper config is not found,
 * or a negative error code
 */
static int alc_parse_auto_config(struct hda_codec *codec,
				 const hda_nid_t *ignore_nids,
				 const hda_nid_t *ssid_nids)
{
	struct alc_spec *spec = codec->spec;
	struct auto_pin_cfg *cfg = &spec->gen.autocfg;
	int err;

	err = snd_hda_parse_pin_defcfg(codec, cfg, ignore_nids,
				       spec->parse_flags);
	if (err < 0)
		return err;

	if (ssid_nids)
		alc_ssid_check(codec, ssid_nids);

	err = snd_hda_gen_parse_auto_config(codec, cfg);
	if (err < 0)
		return err;

	return 1;
}

/* common preparation job for alc_spec */
static int alc_alloc_spec(struct hda_codec *codec, hda_nid_t mixer_nid)
{
	struct alc_spec *spec = kzalloc(sizeof(*spec), GFP_KERNEL);
	int err;

	if (!spec)
		return -ENOMEM;
	codec->spec = spec;
	snd_hda_gen_spec_init(&spec->gen);
	spec->gen.mixer_nid = mixer_nid;
	spec->gen.own_eapd_ctl = 1;
	codec->single_adc_amp = 1;
	/* FIXME: do we need this for all Realtek codec models? */
	codec->spdif_status_reset = 1;
	codec->patch_ops = alc_patch_ops;

	err = alc_codec_rename_from_preset(codec);
	if (err < 0) {
		kfree(spec);
		return err;
	}
	return 0;
}

static int alc880_parse_auto_config(struct hda_codec *codec)
{
	static const hda_nid_t alc880_ignore[] = { 0x1d, 0 };
	static const hda_nid_t alc880_ssids[] = { 0x15, 0x1b, 0x14, 0 };
	return alc_parse_auto_config(codec, alc880_ignore, alc880_ssids);
}

/*
 * ALC880 fix-ups
 */
enum {
	ALC880_FIXUP_GPIO1,
	ALC880_FIXUP_GPIO2,
	ALC880_FIXUP_MEDION_RIM,
	ALC880_FIXUP_LG,
	ALC880_FIXUP_LG_LW25,
	ALC880_FIXUP_W810,
	ALC880_FIXUP_EAPD_COEF,
	ALC880_FIXUP_TCL_S700,
	ALC880_FIXUP_VOL_KNOB,
	ALC880_FIXUP_FUJITSU,
	ALC880_FIXUP_F1734,
	ALC880_FIXUP_UNIWILL,
	ALC880_FIXUP_UNIWILL_DIG,
	ALC880_FIXUP_Z71V,
	ALC880_FIXUP_ASUS_W5A,
	ALC880_FIXUP_3ST_BASE,
	ALC880_FIXUP_3ST,
	ALC880_FIXUP_3ST_DIG,
	ALC880_FIXUP_5ST_BASE,
	ALC880_FIXUP_5ST,
	ALC880_FIXUP_5ST_DIG,
	ALC880_FIXUP_6ST_BASE,
	ALC880_FIXUP_6ST,
	ALC880_FIXUP_6ST_DIG,
	ALC880_FIXUP_6ST_AUTOMUTE,
};

/* enable the volume-knob widget support on NID 0x21 */
static void alc880_fixup_vol_knob(struct hda_codec *codec,
				  const struct hda_fixup *fix, int action)
{
	if (action == HDA_FIXUP_ACT_PROBE)
		snd_hda_jack_detect_enable_callback(codec, 0x21,
						    alc_update_knob_master);
}

static const struct hda_fixup alc880_fixups[] = {
	[ALC880_FIXUP_GPIO1] = {
		.type = HDA_FIXUP_FUNC,
		.v.func = alc_fixup_gpio1,
	},
	[ALC880_FIXUP_GPIO2] = {
		.type = HDA_FIXUP_FUNC,
		.v.func = alc_fixup_gpio2,
	},
	[ALC880_FIXUP_MEDION_RIM] = {
		.type = HDA_FIXUP_VERBS,
		.v.verbs = (const struct hda_verb[]) {
			{ 0x20, AC_VERB_SET_COEF_INDEX, 0x07 },
			{ 0x20, AC_VERB_SET_PROC_COEF,  0x3060 },
			{ }
		},
		.chained = true,
		.chain_id = ALC880_FIXUP_GPIO2,
	},
	[ALC880_FIXUP_LG] = {
		.type = HDA_FIXUP_PINS,
		.v.pins = (const struct hda_pintbl[]) {
			/* disable bogus unused pins */
			{ 0x16, 0x411111f0 },
			{ 0x18, 0x411111f0 },
			{ 0x1a, 0x411111f0 },
			{ }
		}
	},
	[ALC880_FIXUP_LG_LW25] = {
		.type = HDA_FIXUP_PINS,
		.v.pins = (const struct hda_pintbl[]) {
			{ 0x1a, 0x0181344f }, /* line-in */
			{ 0x1b, 0x0321403f }, /* headphone */
			{ }
		}
	},
	[ALC880_FIXUP_W810] = {
		.type = HDA_FIXUP_PINS,
		.v.pins = (const struct hda_pintbl[]) {
			/* disable bogus unused pins */
			{ 0x17, 0x411111f0 },
			{ }
		},
		.chained = true,
		.chain_id = ALC880_FIXUP_GPIO2,
	},
	[ALC880_FIXUP_EAPD_COEF] = {
		.type = HDA_FIXUP_VERBS,
		.v.verbs = (const struct hda_verb[]) {
			/* change to EAPD mode */
			{ 0x20, AC_VERB_SET_COEF_INDEX, 0x07 },
			{ 0x20, AC_VERB_SET_PROC_COEF,  0x3060 },
			{}
		},
	},
	[ALC880_FIXUP_TCL_S700] = {
		.type = HDA_FIXUP_VERBS,
		.v.verbs = (const struct hda_verb[]) {
			/* change to EAPD mode */
			{ 0x20, AC_VERB_SET_COEF_INDEX, 0x07 },
			{ 0x20, AC_VERB_SET_PROC_COEF,  0x3070 },
			{}
		},
		.chained = true,
		.chain_id = ALC880_FIXUP_GPIO2,
	},
	[ALC880_FIXUP_VOL_KNOB] = {
		.type = HDA_FIXUP_FUNC,
		.v.func = alc880_fixup_vol_knob,
	},
	[ALC880_FIXUP_FUJITSU] = {
		/* override all pins as BIOS on old Amilo is broken */
		.type = HDA_FIXUP_PINS,
		.v.pins = (const struct hda_pintbl[]) {
			{ 0x14, 0x0121401f }, /* HP */
			{ 0x15, 0x99030120 }, /* speaker */
			{ 0x16, 0x99030130 }, /* bass speaker */
			{ 0x17, 0x411111f0 }, /* N/A */
			{ 0x18, 0x411111f0 }, /* N/A */
			{ 0x19, 0x01a19950 }, /* mic-in */
			{ 0x1a, 0x411111f0 }, /* N/A */
			{ 0x1b, 0x411111f0 }, /* N/A */
			{ 0x1c, 0x411111f0 }, /* N/A */
			{ 0x1d, 0x411111f0 }, /* N/A */
			{ 0x1e, 0x01454140 }, /* SPDIF out */
			{ }
		},
		.chained = true,
		.chain_id = ALC880_FIXUP_VOL_KNOB,
	},
	[ALC880_FIXUP_F1734] = {
		/* almost compatible with FUJITSU, but no bass and SPDIF */
		.type = HDA_FIXUP_PINS,
		.v.pins = (const struct hda_pintbl[]) {
			{ 0x14, 0x0121401f }, /* HP */
			{ 0x15, 0x99030120 }, /* speaker */
			{ 0x16, 0x411111f0 }, /* N/A */
			{ 0x17, 0x411111f0 }, /* N/A */
			{ 0x18, 0x411111f0 }, /* N/A */
			{ 0x19, 0x01a19950 }, /* mic-in */
			{ 0x1a, 0x411111f0 }, /* N/A */
			{ 0x1b, 0x411111f0 }, /* N/A */
			{ 0x1c, 0x411111f0 }, /* N/A */
			{ 0x1d, 0x411111f0 }, /* N/A */
			{ 0x1e, 0x411111f0 }, /* N/A */
			{ }
		},
		.chained = true,
		.chain_id = ALC880_FIXUP_VOL_KNOB,
	},
	[ALC880_FIXUP_UNIWILL] = {
		/* need to fix HP and speaker pins to be parsed correctly */
		.type = HDA_FIXUP_PINS,
		.v.pins = (const struct hda_pintbl[]) {
			{ 0x14, 0x0121411f }, /* HP */
			{ 0x15, 0x99030120 }, /* speaker */
			{ 0x16, 0x99030130 }, /* bass speaker */
			{ }
		},
	},
	[ALC880_FIXUP_UNIWILL_DIG] = {
		.type = HDA_FIXUP_PINS,
		.v.pins = (const struct hda_pintbl[]) {
			/* disable bogus unused pins */
			{ 0x17, 0x411111f0 },
			{ 0x19, 0x411111f0 },
			{ 0x1b, 0x411111f0 },
			{ 0x1f, 0x411111f0 },
			{ }
		}
	},
	[ALC880_FIXUP_Z71V] = {
		.type = HDA_FIXUP_PINS,
		.v.pins = (const struct hda_pintbl[]) {
			/* set up the whole pins as BIOS is utterly broken */
			{ 0x14, 0x99030120 }, /* speaker */
			{ 0x15, 0x0121411f }, /* HP */
			{ 0x16, 0x411111f0 }, /* N/A */
			{ 0x17, 0x411111f0 }, /* N/A */
			{ 0x18, 0x01a19950 }, /* mic-in */
			{ 0x19, 0x411111f0 }, /* N/A */
			{ 0x1a, 0x01813031 }, /* line-in */
			{ 0x1b, 0x411111f0 }, /* N/A */
			{ 0x1c, 0x411111f0 }, /* N/A */
			{ 0x1d, 0x411111f0 }, /* N/A */
			{ 0x1e, 0x0144111e }, /* SPDIF */
			{ }
		}
	},
	[ALC880_FIXUP_ASUS_W5A] = {
		.type = HDA_FIXUP_PINS,
		.v.pins = (const struct hda_pintbl[]) {
			/* set up the whole pins as BIOS is utterly broken */
			{ 0x14, 0x0121411f }, /* HP */
			{ 0x15, 0x411111f0 }, /* N/A */
			{ 0x16, 0x411111f0 }, /* N/A */
			{ 0x17, 0x411111f0 }, /* N/A */
			{ 0x18, 0x90a60160 }, /* mic */
			{ 0x19, 0x411111f0 }, /* N/A */
			{ 0x1a, 0x411111f0 }, /* N/A */
			{ 0x1b, 0x411111f0 }, /* N/A */
			{ 0x1c, 0x411111f0 }, /* N/A */
			{ 0x1d, 0x411111f0 }, /* N/A */
			{ 0x1e, 0xb743111e }, /* SPDIF out */
			{ }
		},
		.chained = true,
		.chain_id = ALC880_FIXUP_GPIO1,
	},
	[ALC880_FIXUP_3ST_BASE] = {
		.type = HDA_FIXUP_PINS,
		.v.pins = (const struct hda_pintbl[]) {
			{ 0x14, 0x01014010 }, /* line-out */
			{ 0x15, 0x411111f0 }, /* N/A */
			{ 0x16, 0x411111f0 }, /* N/A */
			{ 0x17, 0x411111f0 }, /* N/A */
			{ 0x18, 0x01a19c30 }, /* mic-in */
			{ 0x19, 0x0121411f }, /* HP */
			{ 0x1a, 0x01813031 }, /* line-in */
			{ 0x1b, 0x02a19c40 }, /* front-mic */
			{ 0x1c, 0x411111f0 }, /* N/A */
			{ 0x1d, 0x411111f0 }, /* N/A */
			/* 0x1e is filled in below */
			{ 0x1f, 0x411111f0 }, /* N/A */
			{ }
		}
	},
	[ALC880_FIXUP_3ST] = {
		.type = HDA_FIXUP_PINS,
		.v.pins = (const struct hda_pintbl[]) {
			{ 0x1e, 0x411111f0 }, /* N/A */
			{ }
		},
		.chained = true,
		.chain_id = ALC880_FIXUP_3ST_BASE,
	},
	[ALC880_FIXUP_3ST_DIG] = {
		.type = HDA_FIXUP_PINS,
		.v.pins = (const struct hda_pintbl[]) {
			{ 0x1e, 0x0144111e }, /* SPDIF */
			{ }
		},
		.chained = true,
		.chain_id = ALC880_FIXUP_3ST_BASE,
	},
	[ALC880_FIXUP_5ST_BASE] = {
		.type = HDA_FIXUP_PINS,
		.v.pins = (const struct hda_pintbl[]) {
			{ 0x14, 0x01014010 }, /* front */
			{ 0x15, 0x411111f0 }, /* N/A */
			{ 0x16, 0x01011411 }, /* CLFE */
			{ 0x17, 0x01016412 }, /* surr */
			{ 0x18, 0x01a19c30 }, /* mic-in */
			{ 0x19, 0x0121411f }, /* HP */
			{ 0x1a, 0x01813031 }, /* line-in */
			{ 0x1b, 0x02a19c40 }, /* front-mic */
			{ 0x1c, 0x411111f0 }, /* N/A */
			{ 0x1d, 0x411111f0 }, /* N/A */
			/* 0x1e is filled in below */
			{ 0x1f, 0x411111f0 }, /* N/A */
			{ }
		}
	},
	[ALC880_FIXUP_5ST] = {
		.type = HDA_FIXUP_PINS,
		.v.pins = (const struct hda_pintbl[]) {
			{ 0x1e, 0x411111f0 }, /* N/A */
			{ }
		},
		.chained = true,
		.chain_id = ALC880_FIXUP_5ST_BASE,
	},
	[ALC880_FIXUP_5ST_DIG] = {
		.type = HDA_FIXUP_PINS,
		.v.pins = (const struct hda_pintbl[]) {
			{ 0x1e, 0x0144111e }, /* SPDIF */
			{ }
		},
		.chained = true,
		.chain_id = ALC880_FIXUP_5ST_BASE,
	},
	[ALC880_FIXUP_6ST_BASE] = {
		.type = HDA_FIXUP_PINS,
		.v.pins = (const struct hda_pintbl[]) {
			{ 0x14, 0x01014010 }, /* front */
			{ 0x15, 0x01016412 }, /* surr */
			{ 0x16, 0x01011411 }, /* CLFE */
			{ 0x17, 0x01012414 }, /* side */
			{ 0x18, 0x01a19c30 }, /* mic-in */
			{ 0x19, 0x02a19c40 }, /* front-mic */
			{ 0x1a, 0x01813031 }, /* line-in */
			{ 0x1b, 0x0121411f }, /* HP */
			{ 0x1c, 0x411111f0 }, /* N/A */
			{ 0x1d, 0x411111f0 }, /* N/A */
			/* 0x1e is filled in below */
			{ 0x1f, 0x411111f0 }, /* N/A */
			{ }
		}
	},
	[ALC880_FIXUP_6ST] = {
		.type = HDA_FIXUP_PINS,
		.v.pins = (const struct hda_pintbl[]) {
			{ 0x1e, 0x411111f0 }, /* N/A */
			{ }
		},
		.chained = true,
		.chain_id = ALC880_FIXUP_6ST_BASE,
	},
	[ALC880_FIXUP_6ST_DIG] = {
		.type = HDA_FIXUP_PINS,
		.v.pins = (const struct hda_pintbl[]) {
			{ 0x1e, 0x0144111e }, /* SPDIF */
			{ }
		},
		.chained = true,
		.chain_id = ALC880_FIXUP_6ST_BASE,
	},
	[ALC880_FIXUP_6ST_AUTOMUTE] = {
		.type = HDA_FIXUP_PINS,
		.v.pins = (const struct hda_pintbl[]) {
			{ 0x1b, 0x0121401f }, /* HP with jack detect */
			{ }
		},
		.chained_before = true,
		.chain_id = ALC880_FIXUP_6ST_BASE,
	},
};

static const struct snd_pci_quirk alc880_fixup_tbl[] = {
	SND_PCI_QUIRK(0x1019, 0x0f69, "Coeus G610P", ALC880_FIXUP_W810),
	SND_PCI_QUIRK(0x1043, 0x10c3, "ASUS W5A", ALC880_FIXUP_ASUS_W5A),
	SND_PCI_QUIRK(0x1043, 0x1964, "ASUS Z71V", ALC880_FIXUP_Z71V),
	SND_PCI_QUIRK_VENDOR(0x1043, "ASUS", ALC880_FIXUP_GPIO1),
	SND_PCI_QUIRK(0x147b, 0x1045, "ABit AA8XE", ALC880_FIXUP_6ST_AUTOMUTE),
	SND_PCI_QUIRK(0x1558, 0x5401, "Clevo GPIO2", ALC880_FIXUP_GPIO2),
	SND_PCI_QUIRK_VENDOR(0x1558, "Clevo", ALC880_FIXUP_EAPD_COEF),
	SND_PCI_QUIRK(0x1584, 0x9050, "Uniwill", ALC880_FIXUP_UNIWILL_DIG),
	SND_PCI_QUIRK(0x1584, 0x9054, "Uniwill", ALC880_FIXUP_F1734),
	SND_PCI_QUIRK(0x1584, 0x9070, "Uniwill", ALC880_FIXUP_UNIWILL),
	SND_PCI_QUIRK(0x1584, 0x9077, "Uniwill P53", ALC880_FIXUP_VOL_KNOB),
	SND_PCI_QUIRK(0x161f, 0x203d, "W810", ALC880_FIXUP_W810),
	SND_PCI_QUIRK(0x161f, 0x205d, "Medion Rim 2150", ALC880_FIXUP_MEDION_RIM),
	SND_PCI_QUIRK(0x1631, 0xe011, "PB 13201056", ALC880_FIXUP_6ST_AUTOMUTE),
	SND_PCI_QUIRK(0x1734, 0x107c, "FSC Amilo M1437", ALC880_FIXUP_FUJITSU),
	SND_PCI_QUIRK(0x1734, 0x1094, "FSC Amilo M1451G", ALC880_FIXUP_FUJITSU),
	SND_PCI_QUIRK(0x1734, 0x10ac, "FSC AMILO Xi 1526", ALC880_FIXUP_F1734),
	SND_PCI_QUIRK(0x1734, 0x10b0, "FSC Amilo Pi1556", ALC880_FIXUP_FUJITSU),
	SND_PCI_QUIRK(0x1854, 0x003b, "LG", ALC880_FIXUP_LG),
	SND_PCI_QUIRK(0x1854, 0x005f, "LG P1 Express", ALC880_FIXUP_LG),
	SND_PCI_QUIRK(0x1854, 0x0068, "LG w1", ALC880_FIXUP_LG),
	SND_PCI_QUIRK(0x1854, 0x0077, "LG LW25", ALC880_FIXUP_LG_LW25),
	SND_PCI_QUIRK(0x19db, 0x4188, "TCL S700", ALC880_FIXUP_TCL_S700),

	/* Below is the copied entries from alc880_quirks.c.
	 * It's not quite sure whether BIOS sets the correct pin-config table
	 * on these machines, thus they are kept to be compatible with
	 * the old static quirks.  Once when it's confirmed to work without
	 * these overrides, it'd be better to remove.
	 */
	SND_PCI_QUIRK(0x1019, 0xa880, "ECS", ALC880_FIXUP_5ST_DIG),
	SND_PCI_QUIRK(0x1019, 0xa884, "Acer APFV", ALC880_FIXUP_6ST),
	SND_PCI_QUIRK(0x1025, 0x0070, "ULI", ALC880_FIXUP_3ST_DIG),
	SND_PCI_QUIRK(0x1025, 0x0077, "ULI", ALC880_FIXUP_6ST_DIG),
	SND_PCI_QUIRK(0x1025, 0x0078, "ULI", ALC880_FIXUP_6ST_DIG),
	SND_PCI_QUIRK(0x1025, 0x0087, "ULI", ALC880_FIXUP_6ST_DIG),
	SND_PCI_QUIRK(0x1025, 0xe309, "ULI", ALC880_FIXUP_3ST_DIG),
	SND_PCI_QUIRK(0x1025, 0xe310, "ULI", ALC880_FIXUP_3ST),
	SND_PCI_QUIRK(0x1039, 0x1234, NULL, ALC880_FIXUP_6ST_DIG),
	SND_PCI_QUIRK(0x104d, 0x81a0, "Sony", ALC880_FIXUP_3ST),
	SND_PCI_QUIRK(0x104d, 0x81d6, "Sony", ALC880_FIXUP_3ST),
	SND_PCI_QUIRK(0x107b, 0x3032, "Gateway", ALC880_FIXUP_5ST),
	SND_PCI_QUIRK(0x107b, 0x3033, "Gateway", ALC880_FIXUP_5ST),
	SND_PCI_QUIRK(0x107b, 0x4039, "Gateway", ALC880_FIXUP_5ST),
	SND_PCI_QUIRK(0x1297, 0xc790, "Shuttle ST20G5", ALC880_FIXUP_6ST_DIG),
	SND_PCI_QUIRK(0x1458, 0xa102, "Gigabyte K8", ALC880_FIXUP_6ST_DIG),
	SND_PCI_QUIRK(0x1462, 0x1150, "MSI", ALC880_FIXUP_6ST_DIG),
	SND_PCI_QUIRK(0x1509, 0x925d, "FIC P4M", ALC880_FIXUP_6ST_DIG),
	SND_PCI_QUIRK(0x1565, 0x8202, "Biostar", ALC880_FIXUP_5ST_DIG),
	SND_PCI_QUIRK(0x1695, 0x400d, "EPoX", ALC880_FIXUP_5ST_DIG),
	SND_PCI_QUIRK(0x1695, 0x4012, "EPox EP-5LDA", ALC880_FIXUP_5ST_DIG),
	SND_PCI_QUIRK(0x2668, 0x8086, NULL, ALC880_FIXUP_6ST_DIG), /* broken BIOS */
	SND_PCI_QUIRK(0x8086, 0x2668, NULL, ALC880_FIXUP_6ST_DIG),
	SND_PCI_QUIRK(0x8086, 0xa100, "Intel mobo", ALC880_FIXUP_5ST_DIG),
	SND_PCI_QUIRK(0x8086, 0xd400, "Intel mobo", ALC880_FIXUP_5ST_DIG),
	SND_PCI_QUIRK(0x8086, 0xd401, "Intel mobo", ALC880_FIXUP_5ST_DIG),
	SND_PCI_QUIRK(0x8086, 0xd402, "Intel mobo", ALC880_FIXUP_3ST_DIG),
	SND_PCI_QUIRK(0x8086, 0xe224, "Intel mobo", ALC880_FIXUP_5ST_DIG),
	SND_PCI_QUIRK(0x8086, 0xe305, "Intel mobo", ALC880_FIXUP_3ST_DIG),
	SND_PCI_QUIRK(0x8086, 0xe308, "Intel mobo", ALC880_FIXUP_3ST_DIG),
	SND_PCI_QUIRK(0x8086, 0xe400, "Intel mobo", ALC880_FIXUP_5ST_DIG),
	SND_PCI_QUIRK(0x8086, 0xe401, "Intel mobo", ALC880_FIXUP_5ST_DIG),
	SND_PCI_QUIRK(0x8086, 0xe402, "Intel mobo", ALC880_FIXUP_5ST_DIG),
	/* default Intel */
	SND_PCI_QUIRK_VENDOR(0x8086, "Intel mobo", ALC880_FIXUP_3ST),
	SND_PCI_QUIRK(0xa0a0, 0x0560, "AOpen i915GMm-HFS", ALC880_FIXUP_5ST_DIG),
	SND_PCI_QUIRK(0xe803, 0x1019, NULL, ALC880_FIXUP_6ST_DIG),
	{}
};

static const struct hda_model_fixup alc880_fixup_models[] = {
	{.id = ALC880_FIXUP_3ST, .name = "3stack"},
	{.id = ALC880_FIXUP_3ST_DIG, .name = "3stack-digout"},
	{.id = ALC880_FIXUP_5ST, .name = "5stack"},
	{.id = ALC880_FIXUP_5ST_DIG, .name = "5stack-digout"},
	{.id = ALC880_FIXUP_6ST, .name = "6stack"},
	{.id = ALC880_FIXUP_6ST_DIG, .name = "6stack-digout"},
	{.id = ALC880_FIXUP_6ST_AUTOMUTE, .name = "6stack-automute"},
	{}
};


/*
 * OK, here we have finally the patch for ALC880
 */
static int patch_alc880(struct hda_codec *codec)
{
	struct alc_spec *spec;
	int err;

	err = alc_alloc_spec(codec, 0x0b);
	if (err < 0)
		return err;

	spec = codec->spec;
	spec->gen.need_dac_fix = 1;
	spec->gen.beep_nid = 0x01;

	codec->patch_ops.unsol_event = alc880_unsol_event;

	alc_pre_init(codec);

	snd_hda_pick_fixup(codec, alc880_fixup_models, alc880_fixup_tbl,
		       alc880_fixups);
	snd_hda_apply_fixup(codec, HDA_FIXUP_ACT_PRE_PROBE);

	/* automatic parse from the BIOS config */
	err = alc880_parse_auto_config(codec);
	if (err < 0)
		goto error;

	if (!spec->gen.no_analog) {
		err = set_beep_amp(spec, 0x0b, 0x05, HDA_INPUT);
		if (err < 0)
			goto error;
	}

	snd_hda_apply_fixup(codec, HDA_FIXUP_ACT_PROBE);

	return 0;

 error:
	alc_free(codec);
	return err;
}


/*
 * ALC260 support
 */
static int alc260_parse_auto_config(struct hda_codec *codec)
{
	static const hda_nid_t alc260_ignore[] = { 0x17, 0 };
	static const hda_nid_t alc260_ssids[] = { 0x10, 0x15, 0x0f, 0 };
	return alc_parse_auto_config(codec, alc260_ignore, alc260_ssids);
}

/*
 * Pin config fixes
 */
enum {
	ALC260_FIXUP_HP_DC5750,
	ALC260_FIXUP_HP_PIN_0F,
	ALC260_FIXUP_COEF,
	ALC260_FIXUP_GPIO1,
	ALC260_FIXUP_GPIO1_TOGGLE,
	ALC260_FIXUP_REPLACER,
	ALC260_FIXUP_HP_B1900,
	ALC260_FIXUP_KN1,
	ALC260_FIXUP_FSC_S7020,
	ALC260_FIXUP_FSC_S7020_JWSE,
	ALC260_FIXUP_VAIO_PINS,
};

static void alc260_gpio1_automute(struct hda_codec *codec)
{
	struct alc_spec *spec = codec->spec;

	alc_update_gpio_data(codec, 0x01, spec->gen.hp_jack_present);
}

static void alc260_fixup_gpio1_toggle(struct hda_codec *codec,
				      const struct hda_fixup *fix, int action)
{
	struct alc_spec *spec = codec->spec;
	if (action == HDA_FIXUP_ACT_PROBE) {
		/* although the machine has only one output pin, we need to
		 * toggle GPIO1 according to the jack state
		 */
		spec->gen.automute_hook = alc260_gpio1_automute;
		spec->gen.detect_hp = 1;
		spec->gen.automute_speaker = 1;
		spec->gen.autocfg.hp_pins[0] = 0x0f; /* copy it for automute */
		snd_hda_jack_detect_enable_callback(codec, 0x0f,
						    snd_hda_gen_hp_automute);
		alc_setup_gpio(codec, 0x01);
	}
}

static void alc260_fixup_kn1(struct hda_codec *codec,
			     const struct hda_fixup *fix, int action)
{
	struct alc_spec *spec = codec->spec;
	static const struct hda_pintbl pincfgs[] = {
		{ 0x0f, 0x02214000 }, /* HP/speaker */
		{ 0x12, 0x90a60160 }, /* int mic */
		{ 0x13, 0x02a19000 }, /* ext mic */
		{ 0x18, 0x01446000 }, /* SPDIF out */
		/* disable bogus I/O pins */
		{ 0x10, 0x411111f0 },
		{ 0x11, 0x411111f0 },
		{ 0x14, 0x411111f0 },
		{ 0x15, 0x411111f0 },
		{ 0x16, 0x411111f0 },
		{ 0x17, 0x411111f0 },
		{ 0x19, 0x411111f0 },
		{ }
	};

	switch (action) {
	case HDA_FIXUP_ACT_PRE_PROBE:
		snd_hda_apply_pincfgs(codec, pincfgs);
		spec->init_amp = ALC_INIT_NONE;
		break;
	}
}

static void alc260_fixup_fsc_s7020(struct hda_codec *codec,
				   const struct hda_fixup *fix, int action)
{
	struct alc_spec *spec = codec->spec;
	if (action == HDA_FIXUP_ACT_PRE_PROBE)
		spec->init_amp = ALC_INIT_NONE;
}

static void alc260_fixup_fsc_s7020_jwse(struct hda_codec *codec,
				   const struct hda_fixup *fix, int action)
{
	struct alc_spec *spec = codec->spec;
	if (action == HDA_FIXUP_ACT_PRE_PROBE) {
		spec->gen.add_jack_modes = 1;
		spec->gen.hp_mic = 1;
	}
}

static const struct hda_fixup alc260_fixups[] = {
	[ALC260_FIXUP_HP_DC5750] = {
		.type = HDA_FIXUP_PINS,
		.v.pins = (const struct hda_pintbl[]) {
			{ 0x11, 0x90130110 }, /* speaker */
			{ }
		}
	},
	[ALC260_FIXUP_HP_PIN_0F] = {
		.type = HDA_FIXUP_PINS,
		.v.pins = (const struct hda_pintbl[]) {
			{ 0x0f, 0x01214000 }, /* HP */
			{ }
		}
	},
	[ALC260_FIXUP_COEF] = {
		.type = HDA_FIXUP_VERBS,
		.v.verbs = (const struct hda_verb[]) {
			{ 0x1a, AC_VERB_SET_COEF_INDEX, 0x07 },
			{ 0x1a, AC_VERB_SET_PROC_COEF,  0x3040 },
			{ }
		},
	},
	[ALC260_FIXUP_GPIO1] = {
		.type = HDA_FIXUP_FUNC,
		.v.func = alc_fixup_gpio1,
	},
	[ALC260_FIXUP_GPIO1_TOGGLE] = {
		.type = HDA_FIXUP_FUNC,
		.v.func = alc260_fixup_gpio1_toggle,
		.chained = true,
		.chain_id = ALC260_FIXUP_HP_PIN_0F,
	},
	[ALC260_FIXUP_REPLACER] = {
		.type = HDA_FIXUP_VERBS,
		.v.verbs = (const struct hda_verb[]) {
			{ 0x1a, AC_VERB_SET_COEF_INDEX, 0x07 },
			{ 0x1a, AC_VERB_SET_PROC_COEF,  0x3050 },
			{ }
		},
		.chained = true,
		.chain_id = ALC260_FIXUP_GPIO1_TOGGLE,
	},
	[ALC260_FIXUP_HP_B1900] = {
		.type = HDA_FIXUP_FUNC,
		.v.func = alc260_fixup_gpio1_toggle,
		.chained = true,
		.chain_id = ALC260_FIXUP_COEF,
	},
	[ALC260_FIXUP_KN1] = {
		.type = HDA_FIXUP_FUNC,
		.v.func = alc260_fixup_kn1,
	},
	[ALC260_FIXUP_FSC_S7020] = {
		.type = HDA_FIXUP_FUNC,
		.v.func = alc260_fixup_fsc_s7020,
	},
	[ALC260_FIXUP_FSC_S7020_JWSE] = {
		.type = HDA_FIXUP_FUNC,
		.v.func = alc260_fixup_fsc_s7020_jwse,
		.chained = true,
		.chain_id = ALC260_FIXUP_FSC_S7020,
	},
	[ALC260_FIXUP_VAIO_PINS] = {
		.type = HDA_FIXUP_PINS,
		.v.pins = (const struct hda_pintbl[]) {
			/* Pin configs are missing completely on some VAIOs */
			{ 0x0f, 0x01211020 },
			{ 0x10, 0x0001003f },
			{ 0x11, 0x411111f0 },
			{ 0x12, 0x01a15930 },
			{ 0x13, 0x411111f0 },
			{ 0x14, 0x411111f0 },
			{ 0x15, 0x411111f0 },
			{ 0x16, 0x411111f0 },
			{ 0x17, 0x411111f0 },
			{ 0x18, 0x411111f0 },
			{ 0x19, 0x411111f0 },
			{ }
		}
	},
};

static const struct snd_pci_quirk alc260_fixup_tbl[] = {
	SND_PCI_QUIRK(0x1025, 0x007b, "Acer C20x", ALC260_FIXUP_GPIO1),
	SND_PCI_QUIRK(0x1025, 0x007f, "Acer Aspire 9500", ALC260_FIXUP_COEF),
	SND_PCI_QUIRK(0x1025, 0x008f, "Acer", ALC260_FIXUP_GPIO1),
	SND_PCI_QUIRK(0x103c, 0x280a, "HP dc5750", ALC260_FIXUP_HP_DC5750),
	SND_PCI_QUIRK(0x103c, 0x30ba, "HP Presario B1900", ALC260_FIXUP_HP_B1900),
	SND_PCI_QUIRK(0x104d, 0x81bb, "Sony VAIO", ALC260_FIXUP_VAIO_PINS),
	SND_PCI_QUIRK(0x104d, 0x81e2, "Sony VAIO TX", ALC260_FIXUP_HP_PIN_0F),
	SND_PCI_QUIRK(0x10cf, 0x1326, "FSC LifeBook S7020", ALC260_FIXUP_FSC_S7020),
	SND_PCI_QUIRK(0x1509, 0x4540, "Favorit 100XS", ALC260_FIXUP_GPIO1),
	SND_PCI_QUIRK(0x152d, 0x0729, "Quanta KN1", ALC260_FIXUP_KN1),
	SND_PCI_QUIRK(0x161f, 0x2057, "Replacer 672V", ALC260_FIXUP_REPLACER),
	SND_PCI_QUIRK(0x1631, 0xc017, "PB V7900", ALC260_FIXUP_COEF),
	{}
};

static const struct hda_model_fixup alc260_fixup_models[] = {
	{.id = ALC260_FIXUP_GPIO1, .name = "gpio1"},
	{.id = ALC260_FIXUP_COEF, .name = "coef"},
	{.id = ALC260_FIXUP_FSC_S7020, .name = "fujitsu"},
	{.id = ALC260_FIXUP_FSC_S7020_JWSE, .name = "fujitsu-jwse"},
	{}
};

/*
 */
static int patch_alc260(struct hda_codec *codec)
{
	struct alc_spec *spec;
	int err;

	err = alc_alloc_spec(codec, 0x07);
	if (err < 0)
		return err;

	spec = codec->spec;
	/* as quite a few machines require HP amp for speaker outputs,
	 * it's easier to enable it unconditionally; even if it's unneeded,
	 * it's almost harmless.
	 */
	spec->gen.prefer_hp_amp = 1;
	spec->gen.beep_nid = 0x01;

	spec->shutup = alc_eapd_shutup;

	alc_pre_init(codec);

	snd_hda_pick_fixup(codec, alc260_fixup_models, alc260_fixup_tbl,
			   alc260_fixups);
	snd_hda_apply_fixup(codec, HDA_FIXUP_ACT_PRE_PROBE);

	/* automatic parse from the BIOS config */
	err = alc260_parse_auto_config(codec);
	if (err < 0)
		goto error;

	if (!spec->gen.no_analog) {
		err = set_beep_amp(spec, 0x07, 0x05, HDA_INPUT);
		if (err < 0)
			goto error;
	}

	snd_hda_apply_fixup(codec, HDA_FIXUP_ACT_PROBE);

	return 0;

 error:
	alc_free(codec);
	return err;
}


/*
 * ALC882/883/885/888/889 support
 *
 * ALC882 is almost identical with ALC880 but has cleaner and more flexible
 * configuration.  Each pin widget can choose any input DACs and a mixer.
 * Each ADC is connected from a mixer of all inputs.  This makes possible
 * 6-channel independent captures.
 *
 * In addition, an independent DAC for the multi-playback (not used in this
 * driver yet).
 */

/*
 * Pin config fixes
 */
enum {
	ALC882_FIXUP_ABIT_AW9D_MAX,
	ALC882_FIXUP_LENOVO_Y530,
	ALC882_FIXUP_PB_M5210,
	ALC882_FIXUP_ACER_ASPIRE_7736,
	ALC882_FIXUP_ASUS_W90V,
	ALC889_FIXUP_CD,
	ALC889_FIXUP_FRONT_HP_NO_PRESENCE,
	ALC889_FIXUP_VAIO_TT,
	ALC888_FIXUP_EEE1601,
	ALC882_FIXUP_EAPD,
	ALC883_FIXUP_EAPD,
	ALC883_FIXUP_ACER_EAPD,
	ALC882_FIXUP_GPIO1,
	ALC882_FIXUP_GPIO2,
	ALC882_FIXUP_GPIO3,
	ALC889_FIXUP_COEF,
	ALC882_FIXUP_ASUS_W2JC,
	ALC882_FIXUP_ACER_ASPIRE_4930G,
	ALC882_FIXUP_ACER_ASPIRE_8930G,
	ALC882_FIXUP_ASPIRE_8930G_VERBS,
	ALC885_FIXUP_MACPRO_GPIO,
	ALC889_FIXUP_DAC_ROUTE,
	ALC889_FIXUP_MBP_VREF,
	ALC889_FIXUP_IMAC91_VREF,
	ALC889_FIXUP_MBA11_VREF,
	ALC889_FIXUP_MBA21_VREF,
	ALC889_FIXUP_MP11_VREF,
	ALC889_FIXUP_MP41_VREF,
	ALC882_FIXUP_INV_DMIC,
	ALC882_FIXUP_NO_PRIMARY_HP,
	ALC887_FIXUP_ASUS_BASS,
	ALC887_FIXUP_BASS_CHMAP,
	ALC1220_FIXUP_GB_DUAL_CODECS,
	ALC1220_FIXUP_CLEVO_P950,
	ALC1220_FIXUP_CLEVO_PB51ED,
	ALC1220_FIXUP_CLEVO_PB51ED_PINS,
};

static void alc889_fixup_coef(struct hda_codec *codec,
			      const struct hda_fixup *fix, int action)
{
	if (action != HDA_FIXUP_ACT_INIT)
		return;
	alc_update_coef_idx(codec, 7, 0, 0x2030);
}

/* set up GPIO at initialization */
static void alc885_fixup_macpro_gpio(struct hda_codec *codec,
				     const struct hda_fixup *fix, int action)
{
	struct alc_spec *spec = codec->spec;

	spec->gpio_write_delay = true;
	alc_fixup_gpio3(codec, fix, action);
}

/* Fix the connection of some pins for ALC889:
 * At least, Acer Aspire 5935 shows the connections to DAC3/4 don't
 * work correctly (bko#42740)
 */
static void alc889_fixup_dac_route(struct hda_codec *codec,
				   const struct hda_fixup *fix, int action)
{
	if (action == HDA_FIXUP_ACT_PRE_PROBE) {
		/* fake the connections during parsing the tree */
		static const hda_nid_t conn1[] = { 0x0c, 0x0d };
		static const hda_nid_t conn2[] = { 0x0e, 0x0f };
		snd_hda_override_conn_list(codec, 0x14, ARRAY_SIZE(conn1), conn1);
		snd_hda_override_conn_list(codec, 0x15, ARRAY_SIZE(conn1), conn1);
		snd_hda_override_conn_list(codec, 0x18, ARRAY_SIZE(conn2), conn2);
		snd_hda_override_conn_list(codec, 0x1a, ARRAY_SIZE(conn2), conn2);
	} else if (action == HDA_FIXUP_ACT_PROBE) {
		/* restore the connections */
		static const hda_nid_t conn[] = { 0x0c, 0x0d, 0x0e, 0x0f, 0x26 };
		snd_hda_override_conn_list(codec, 0x14, ARRAY_SIZE(conn), conn);
		snd_hda_override_conn_list(codec, 0x15, ARRAY_SIZE(conn), conn);
		snd_hda_override_conn_list(codec, 0x18, ARRAY_SIZE(conn), conn);
		snd_hda_override_conn_list(codec, 0x1a, ARRAY_SIZE(conn), conn);
	}
}

/* Set VREF on HP pin */
static void alc889_fixup_mbp_vref(struct hda_codec *codec,
				  const struct hda_fixup *fix, int action)
{
	static const hda_nid_t nids[] = { 0x14, 0x15, 0x19 };
	struct alc_spec *spec = codec->spec;
	int i;

	if (action != HDA_FIXUP_ACT_INIT)
		return;
	for (i = 0; i < ARRAY_SIZE(nids); i++) {
		unsigned int val = snd_hda_codec_get_pincfg(codec, nids[i]);
		if (get_defcfg_device(val) != AC_JACK_HP_OUT)
			continue;
		val = snd_hda_codec_get_pin_target(codec, nids[i]);
		val |= AC_PINCTL_VREF_80;
		snd_hda_set_pin_ctl(codec, nids[i], val);
		spec->gen.keep_vref_in_automute = 1;
		break;
	}
}

static void alc889_fixup_mac_pins(struct hda_codec *codec,
				  const hda_nid_t *nids, int num_nids)
{
	struct alc_spec *spec = codec->spec;
	int i;

	for (i = 0; i < num_nids; i++) {
		unsigned int val;
		val = snd_hda_codec_get_pin_target(codec, nids[i]);
		val |= AC_PINCTL_VREF_50;
		snd_hda_set_pin_ctl(codec, nids[i], val);
	}
	spec->gen.keep_vref_in_automute = 1;
}

/* Set VREF on speaker pins on imac91 */
static void alc889_fixup_imac91_vref(struct hda_codec *codec,
				     const struct hda_fixup *fix, int action)
{
	static const hda_nid_t nids[] = { 0x18, 0x1a };

	if (action == HDA_FIXUP_ACT_INIT)
		alc889_fixup_mac_pins(codec, nids, ARRAY_SIZE(nids));
}

/* Set VREF on speaker pins on mba11 */
static void alc889_fixup_mba11_vref(struct hda_codec *codec,
				    const struct hda_fixup *fix, int action)
{
	static const hda_nid_t nids[] = { 0x18 };

	if (action == HDA_FIXUP_ACT_INIT)
		alc889_fixup_mac_pins(codec, nids, ARRAY_SIZE(nids));
}

/* Set VREF on speaker pins on mba21 */
static void alc889_fixup_mba21_vref(struct hda_codec *codec,
				    const struct hda_fixup *fix, int action)
{
	static const hda_nid_t nids[] = { 0x18, 0x19 };

	if (action == HDA_FIXUP_ACT_INIT)
		alc889_fixup_mac_pins(codec, nids, ARRAY_SIZE(nids));
}

/* Don't take HP output as primary
 * Strangely, the speaker output doesn't work on Vaio Z and some Vaio
 * all-in-one desktop PCs (for example VGC-LN51JGB) through DAC 0x05
 */
static void alc882_fixup_no_primary_hp(struct hda_codec *codec,
				       const struct hda_fixup *fix, int action)
{
	struct alc_spec *spec = codec->spec;
	if (action == HDA_FIXUP_ACT_PRE_PROBE) {
		spec->gen.no_primary_hp = 1;
		spec->gen.no_multi_io = 1;
	}
}

static void alc_fixup_bass_chmap(struct hda_codec *codec,
				 const struct hda_fixup *fix, int action);

/* For dual-codec configuration, we need to disable some features to avoid
 * conflicts of kctls and PCM streams
 */
static void alc_fixup_dual_codecs(struct hda_codec *codec,
				  const struct hda_fixup *fix, int action)
{
	struct alc_spec *spec = codec->spec;

	if (action != HDA_FIXUP_ACT_PRE_PROBE)
		return;
	/* disable vmaster */
	spec->gen.suppress_vmaster = 1;
	/* auto-mute and auto-mic switch don't work with multiple codecs */
	spec->gen.suppress_auto_mute = 1;
	spec->gen.suppress_auto_mic = 1;
	/* disable aamix as well */
	spec->gen.mixer_nid = 0;
	/* add location prefix to avoid conflicts */
	codec->force_pin_prefix = 1;
}

static void rename_ctl(struct hda_codec *codec, const char *oldname,
		       const char *newname)
{
	struct snd_kcontrol *kctl;

	kctl = snd_hda_find_mixer_ctl(codec, oldname);
	if (kctl)
		strcpy(kctl->id.name, newname);
}

static void alc1220_fixup_gb_dual_codecs(struct hda_codec *codec,
					 const struct hda_fixup *fix,
					 int action)
{
	alc_fixup_dual_codecs(codec, fix, action);
	switch (action) {
	case HDA_FIXUP_ACT_PRE_PROBE:
		/* override card longname to provide a unique UCM profile */
		strcpy(codec->card->longname, "HDAudio-Gigabyte-ALC1220DualCodecs");
		break;
	case HDA_FIXUP_ACT_BUILD:
		/* rename Capture controls depending on the codec */
		rename_ctl(codec, "Capture Volume",
			   codec->addr == 0 ?
			   "Rear-Panel Capture Volume" :
			   "Front-Panel Capture Volume");
		rename_ctl(codec, "Capture Switch",
			   codec->addr == 0 ?
			   "Rear-Panel Capture Switch" :
			   "Front-Panel Capture Switch");
		break;
	}
}

static void alc1220_fixup_clevo_p950(struct hda_codec *codec,
				     const struct hda_fixup *fix,
				     int action)
{
	static const hda_nid_t conn1[] = { 0x0c };

	if (action != HDA_FIXUP_ACT_PRE_PROBE)
		return;

	alc_update_coef_idx(codec, 0x7, 0, 0x3c3);
	/* We therefore want to make sure 0x14 (front headphone) and
	 * 0x1b (speakers) use the stereo DAC 0x02
	 */
	snd_hda_override_conn_list(codec, 0x14, ARRAY_SIZE(conn1), conn1);
	snd_hda_override_conn_list(codec, 0x1b, ARRAY_SIZE(conn1), conn1);
}

static void alc_fixup_headset_mode_no_hp_mic(struct hda_codec *codec,
				const struct hda_fixup *fix, int action);

static void alc1220_fixup_clevo_pb51ed(struct hda_codec *codec,
				     const struct hda_fixup *fix,
				     int action)
{
	alc1220_fixup_clevo_p950(codec, fix, action);
	alc_fixup_headset_mode_no_hp_mic(codec, fix, action);
}

static const struct hda_fixup alc882_fixups[] = {
	[ALC882_FIXUP_ABIT_AW9D_MAX] = {
		.type = HDA_FIXUP_PINS,
		.v.pins = (const struct hda_pintbl[]) {
			{ 0x15, 0x01080104 }, /* side */
			{ 0x16, 0x01011012 }, /* rear */
			{ 0x17, 0x01016011 }, /* clfe */
			{ }
		}
	},
	[ALC882_FIXUP_LENOVO_Y530] = {
		.type = HDA_FIXUP_PINS,
		.v.pins = (const struct hda_pintbl[]) {
			{ 0x15, 0x99130112 }, /* rear int speakers */
			{ 0x16, 0x99130111 }, /* subwoofer */
			{ }
		}
	},
	[ALC882_FIXUP_PB_M5210] = {
		.type = HDA_FIXUP_PINCTLS,
		.v.pins = (const struct hda_pintbl[]) {
			{ 0x19, PIN_VREF50 },
			{}
		}
	},
	[ALC882_FIXUP_ACER_ASPIRE_7736] = {
		.type = HDA_FIXUP_FUNC,
		.v.func = alc_fixup_sku_ignore,
	},
	[ALC882_FIXUP_ASUS_W90V] = {
		.type = HDA_FIXUP_PINS,
		.v.pins = (const struct hda_pintbl[]) {
			{ 0x16, 0x99130110 }, /* fix sequence for CLFE */
			{ }
		}
	},
	[ALC889_FIXUP_CD] = {
		.type = HDA_FIXUP_PINS,
		.v.pins = (const struct hda_pintbl[]) {
			{ 0x1c, 0x993301f0 }, /* CD */
			{ }
		}
	},
	[ALC889_FIXUP_FRONT_HP_NO_PRESENCE] = {
		.type = HDA_FIXUP_PINS,
		.v.pins = (const struct hda_pintbl[]) {
			{ 0x1b, 0x02214120 }, /* Front HP jack is flaky, disable jack detect */
			{ }
		},
		.chained = true,
		.chain_id = ALC889_FIXUP_CD,
	},
	[ALC889_FIXUP_VAIO_TT] = {
		.type = HDA_FIXUP_PINS,
		.v.pins = (const struct hda_pintbl[]) {
			{ 0x17, 0x90170111 }, /* hidden surround speaker */
			{ }
		}
	},
	[ALC888_FIXUP_EEE1601] = {
		.type = HDA_FIXUP_VERBS,
		.v.verbs = (const struct hda_verb[]) {
			{ 0x20, AC_VERB_SET_COEF_INDEX, 0x0b },
			{ 0x20, AC_VERB_SET_PROC_COEF,  0x0838 },
			{ }
		}
	},
	[ALC882_FIXUP_EAPD] = {
		.type = HDA_FIXUP_VERBS,
		.v.verbs = (const struct hda_verb[]) {
			/* change to EAPD mode */
			{ 0x20, AC_VERB_SET_COEF_INDEX, 0x07 },
			{ 0x20, AC_VERB_SET_PROC_COEF, 0x3060 },
			{ }
		}
	},
	[ALC883_FIXUP_EAPD] = {
		.type = HDA_FIXUP_VERBS,
		.v.verbs = (const struct hda_verb[]) {
			/* change to EAPD mode */
			{ 0x20, AC_VERB_SET_COEF_INDEX, 0x07 },
			{ 0x20, AC_VERB_SET_PROC_COEF, 0x3070 },
			{ }
		}
	},
	[ALC883_FIXUP_ACER_EAPD] = {
		.type = HDA_FIXUP_VERBS,
		.v.verbs = (const struct hda_verb[]) {
			/* eanable EAPD on Acer laptops */
			{ 0x20, AC_VERB_SET_COEF_INDEX, 0x07 },
			{ 0x20, AC_VERB_SET_PROC_COEF, 0x3050 },
			{ }
		}
	},
	[ALC882_FIXUP_GPIO1] = {
		.type = HDA_FIXUP_FUNC,
		.v.func = alc_fixup_gpio1,
	},
	[ALC882_FIXUP_GPIO2] = {
		.type = HDA_FIXUP_FUNC,
		.v.func = alc_fixup_gpio2,
	},
	[ALC882_FIXUP_GPIO3] = {
		.type = HDA_FIXUP_FUNC,
		.v.func = alc_fixup_gpio3,
	},
	[ALC882_FIXUP_ASUS_W2JC] = {
		.type = HDA_FIXUP_FUNC,
		.v.func = alc_fixup_gpio1,
		.chained = true,
		.chain_id = ALC882_FIXUP_EAPD,
	},
	[ALC889_FIXUP_COEF] = {
		.type = HDA_FIXUP_FUNC,
		.v.func = alc889_fixup_coef,
	},
	[ALC882_FIXUP_ACER_ASPIRE_4930G] = {
		.type = HDA_FIXUP_PINS,
		.v.pins = (const struct hda_pintbl[]) {
			{ 0x16, 0x99130111 }, /* CLFE speaker */
			{ 0x17, 0x99130112 }, /* surround speaker */
			{ }
		},
		.chained = true,
		.chain_id = ALC882_FIXUP_GPIO1,
	},
	[ALC882_FIXUP_ACER_ASPIRE_8930G] = {
		.type = HDA_FIXUP_PINS,
		.v.pins = (const struct hda_pintbl[]) {
			{ 0x16, 0x99130111 }, /* CLFE speaker */
			{ 0x1b, 0x99130112 }, /* surround speaker */
			{ }
		},
		.chained = true,
		.chain_id = ALC882_FIXUP_ASPIRE_8930G_VERBS,
	},
	[ALC882_FIXUP_ASPIRE_8930G_VERBS] = {
		/* additional init verbs for Acer Aspire 8930G */
		.type = HDA_FIXUP_VERBS,
		.v.verbs = (const struct hda_verb[]) {
			/* Enable all DACs */
			/* DAC DISABLE/MUTE 1? */
			/*  setting bits 1-5 disables DAC nids 0x02-0x06
			 *  apparently. Init=0x38 */
			{ 0x20, AC_VERB_SET_COEF_INDEX, 0x03 },
			{ 0x20, AC_VERB_SET_PROC_COEF, 0x0000 },
			/* DAC DISABLE/MUTE 2? */
			/*  some bit here disables the other DACs.
			 *  Init=0x4900 */
			{ 0x20, AC_VERB_SET_COEF_INDEX, 0x08 },
			{ 0x20, AC_VERB_SET_PROC_COEF, 0x0000 },
			/* DMIC fix
			 * This laptop has a stereo digital microphone.
			 * The mics are only 1cm apart which makes the stereo
			 * useless. However, either the mic or the ALC889
			 * makes the signal become a difference/sum signal
			 * instead of standard stereo, which is annoying.
			 * So instead we flip this bit which makes the
			 * codec replicate the sum signal to both channels,
			 * turning it into a normal mono mic.
			 */
			/* DMIC_CONTROL? Init value = 0x0001 */
			{ 0x20, AC_VERB_SET_COEF_INDEX, 0x0b },
			{ 0x20, AC_VERB_SET_PROC_COEF, 0x0003 },
			{ 0x20, AC_VERB_SET_COEF_INDEX, 0x07 },
			{ 0x20, AC_VERB_SET_PROC_COEF, 0x3050 },
			{ }
		},
		.chained = true,
		.chain_id = ALC882_FIXUP_GPIO1,
	},
	[ALC885_FIXUP_MACPRO_GPIO] = {
		.type = HDA_FIXUP_FUNC,
		.v.func = alc885_fixup_macpro_gpio,
	},
	[ALC889_FIXUP_DAC_ROUTE] = {
		.type = HDA_FIXUP_FUNC,
		.v.func = alc889_fixup_dac_route,
	},
	[ALC889_FIXUP_MBP_VREF] = {
		.type = HDA_FIXUP_FUNC,
		.v.func = alc889_fixup_mbp_vref,
		.chained = true,
		.chain_id = ALC882_FIXUP_GPIO1,
	},
	[ALC889_FIXUP_IMAC91_VREF] = {
		.type = HDA_FIXUP_FUNC,
		.v.func = alc889_fixup_imac91_vref,
		.chained = true,
		.chain_id = ALC882_FIXUP_GPIO1,
	},
	[ALC889_FIXUP_MBA11_VREF] = {
		.type = HDA_FIXUP_FUNC,
		.v.func = alc889_fixup_mba11_vref,
		.chained = true,
		.chain_id = ALC889_FIXUP_MBP_VREF,
	},
	[ALC889_FIXUP_MBA21_VREF] = {
		.type = HDA_FIXUP_FUNC,
		.v.func = alc889_fixup_mba21_vref,
		.chained = true,
		.chain_id = ALC889_FIXUP_MBP_VREF,
	},
	[ALC889_FIXUP_MP11_VREF] = {
		.type = HDA_FIXUP_FUNC,
		.v.func = alc889_fixup_mba11_vref,
		.chained = true,
		.chain_id = ALC885_FIXUP_MACPRO_GPIO,
	},
	[ALC889_FIXUP_MP41_VREF] = {
		.type = HDA_FIXUP_FUNC,
		.v.func = alc889_fixup_mbp_vref,
		.chained = true,
		.chain_id = ALC885_FIXUP_MACPRO_GPIO,
	},
	[ALC882_FIXUP_INV_DMIC] = {
		.type = HDA_FIXUP_FUNC,
		.v.func = alc_fixup_inv_dmic,
	},
	[ALC882_FIXUP_NO_PRIMARY_HP] = {
		.type = HDA_FIXUP_FUNC,
		.v.func = alc882_fixup_no_primary_hp,
	},
	[ALC887_FIXUP_ASUS_BASS] = {
		.type = HDA_FIXUP_PINS,
		.v.pins = (const struct hda_pintbl[]) {
			{0x16, 0x99130130}, /* bass speaker */
			{}
		},
		.chained = true,
		.chain_id = ALC887_FIXUP_BASS_CHMAP,
	},
	[ALC887_FIXUP_BASS_CHMAP] = {
		.type = HDA_FIXUP_FUNC,
		.v.func = alc_fixup_bass_chmap,
	},
	[ALC1220_FIXUP_GB_DUAL_CODECS] = {
		.type = HDA_FIXUP_FUNC,
		.v.func = alc1220_fixup_gb_dual_codecs,
	},
	[ALC1220_FIXUP_CLEVO_P950] = {
		.type = HDA_FIXUP_FUNC,
		.v.func = alc1220_fixup_clevo_p950,
	},
	[ALC1220_FIXUP_CLEVO_PB51ED] = {
		.type = HDA_FIXUP_FUNC,
		.v.func = alc1220_fixup_clevo_pb51ed,
	},
	[ALC1220_FIXUP_CLEVO_PB51ED_PINS] = {
		.type = HDA_FIXUP_PINS,
		.v.pins = (const struct hda_pintbl[]) {
			{ 0x19, 0x01a1913c }, /* use as headset mic, without its own jack detect */
			{}
		},
		.chained = true,
		.chain_id = ALC1220_FIXUP_CLEVO_PB51ED,
	},
};

static const struct snd_pci_quirk alc882_fixup_tbl[] = {
	SND_PCI_QUIRK(0x1025, 0x006c, "Acer Aspire 9810", ALC883_FIXUP_ACER_EAPD),
	SND_PCI_QUIRK(0x1025, 0x0090, "Acer Aspire", ALC883_FIXUP_ACER_EAPD),
	SND_PCI_QUIRK(0x1025, 0x0107, "Acer Aspire", ALC883_FIXUP_ACER_EAPD),
	SND_PCI_QUIRK(0x1025, 0x010a, "Acer Ferrari 5000", ALC883_FIXUP_ACER_EAPD),
	SND_PCI_QUIRK(0x1025, 0x0110, "Acer Aspire", ALC883_FIXUP_ACER_EAPD),
	SND_PCI_QUIRK(0x1025, 0x0112, "Acer Aspire 9303", ALC883_FIXUP_ACER_EAPD),
	SND_PCI_QUIRK(0x1025, 0x0121, "Acer Aspire 5920G", ALC883_FIXUP_ACER_EAPD),
	SND_PCI_QUIRK(0x1025, 0x013e, "Acer Aspire 4930G",
		      ALC882_FIXUP_ACER_ASPIRE_4930G),
	SND_PCI_QUIRK(0x1025, 0x013f, "Acer Aspire 5930G",
		      ALC882_FIXUP_ACER_ASPIRE_4930G),
	SND_PCI_QUIRK(0x1025, 0x0145, "Acer Aspire 8930G",
		      ALC882_FIXUP_ACER_ASPIRE_8930G),
	SND_PCI_QUIRK(0x1025, 0x0146, "Acer Aspire 6935G",
		      ALC882_FIXUP_ACER_ASPIRE_8930G),
	SND_PCI_QUIRK(0x1025, 0x015e, "Acer Aspire 6930G",
		      ALC882_FIXUP_ACER_ASPIRE_4930G),
	SND_PCI_QUIRK(0x1025, 0x0166, "Acer Aspire 6530G",
		      ALC882_FIXUP_ACER_ASPIRE_4930G),
	SND_PCI_QUIRK(0x1025, 0x0142, "Acer Aspire 7730G",
		      ALC882_FIXUP_ACER_ASPIRE_4930G),
	SND_PCI_QUIRK(0x1025, 0x0155, "Packard-Bell M5120", ALC882_FIXUP_PB_M5210),
	SND_PCI_QUIRK(0x1025, 0x021e, "Acer Aspire 5739G",
		      ALC882_FIXUP_ACER_ASPIRE_4930G),
	SND_PCI_QUIRK(0x1025, 0x0259, "Acer Aspire 5935", ALC889_FIXUP_DAC_ROUTE),
	SND_PCI_QUIRK(0x1025, 0x026b, "Acer Aspire 8940G", ALC882_FIXUP_ACER_ASPIRE_8930G),
	SND_PCI_QUIRK(0x1025, 0x0296, "Acer Aspire 7736z", ALC882_FIXUP_ACER_ASPIRE_7736),
	SND_PCI_QUIRK(0x1043, 0x13c2, "Asus A7M", ALC882_FIXUP_EAPD),
	SND_PCI_QUIRK(0x1043, 0x1873, "ASUS W90V", ALC882_FIXUP_ASUS_W90V),
	SND_PCI_QUIRK(0x1043, 0x1971, "Asus W2JC", ALC882_FIXUP_ASUS_W2JC),
	SND_PCI_QUIRK(0x1043, 0x835f, "Asus Eee 1601", ALC888_FIXUP_EEE1601),
	SND_PCI_QUIRK(0x1043, 0x84bc, "ASUS ET2700", ALC887_FIXUP_ASUS_BASS),
	SND_PCI_QUIRK(0x1043, 0x8691, "ASUS ROG Ranger VIII", ALC882_FIXUP_GPIO3),
	SND_PCI_QUIRK(0x104d, 0x9047, "Sony Vaio TT", ALC889_FIXUP_VAIO_TT),
	SND_PCI_QUIRK(0x104d, 0x905a, "Sony Vaio Z", ALC882_FIXUP_NO_PRIMARY_HP),
	SND_PCI_QUIRK(0x104d, 0x9060, "Sony Vaio VPCL14M1R", ALC882_FIXUP_NO_PRIMARY_HP),
	SND_PCI_QUIRK(0x104d, 0x9043, "Sony Vaio VGC-LN51JGB", ALC882_FIXUP_NO_PRIMARY_HP),
	SND_PCI_QUIRK(0x104d, 0x9044, "Sony VAIO AiO", ALC882_FIXUP_NO_PRIMARY_HP),

	/* All Apple entries are in codec SSIDs */
	SND_PCI_QUIRK(0x106b, 0x00a0, "MacBookPro 3,1", ALC889_FIXUP_MBP_VREF),
	SND_PCI_QUIRK(0x106b, 0x00a1, "Macbook", ALC889_FIXUP_MBP_VREF),
	SND_PCI_QUIRK(0x106b, 0x00a4, "MacbookPro 4,1", ALC889_FIXUP_MBP_VREF),
	SND_PCI_QUIRK(0x106b, 0x0c00, "Mac Pro", ALC889_FIXUP_MP11_VREF),
	SND_PCI_QUIRK(0x106b, 0x1000, "iMac 24", ALC885_FIXUP_MACPRO_GPIO),
	SND_PCI_QUIRK(0x106b, 0x2800, "AppleTV", ALC885_FIXUP_MACPRO_GPIO),
	SND_PCI_QUIRK(0x106b, 0x2c00, "MacbookPro rev3", ALC889_FIXUP_MBP_VREF),
	SND_PCI_QUIRK(0x106b, 0x3000, "iMac", ALC889_FIXUP_MBP_VREF),
	SND_PCI_QUIRK(0x106b, 0x3200, "iMac 7,1 Aluminum", ALC882_FIXUP_EAPD),
	SND_PCI_QUIRK(0x106b, 0x3400, "MacBookAir 1,1", ALC889_FIXUP_MBA11_VREF),
	SND_PCI_QUIRK(0x106b, 0x3500, "MacBookAir 2,1", ALC889_FIXUP_MBA21_VREF),
	SND_PCI_QUIRK(0x106b, 0x3600, "Macbook 3,1", ALC889_FIXUP_MBP_VREF),
	SND_PCI_QUIRK(0x106b, 0x3800, "MacbookPro 4,1", ALC889_FIXUP_MBP_VREF),
	SND_PCI_QUIRK(0x106b, 0x3e00, "iMac 24 Aluminum", ALC885_FIXUP_MACPRO_GPIO),
	SND_PCI_QUIRK(0x106b, 0x3f00, "Macbook 5,1", ALC889_FIXUP_IMAC91_VREF),
	SND_PCI_QUIRK(0x106b, 0x4000, "MacbookPro 5,1", ALC889_FIXUP_IMAC91_VREF),
	SND_PCI_QUIRK(0x106b, 0x4100, "Macmini 3,1", ALC889_FIXUP_IMAC91_VREF),
	SND_PCI_QUIRK(0x106b, 0x4200, "Mac Pro 4,1/5,1", ALC889_FIXUP_MP41_VREF),
	SND_PCI_QUIRK(0x106b, 0x4300, "iMac 9,1", ALC889_FIXUP_IMAC91_VREF),
	SND_PCI_QUIRK(0x106b, 0x4600, "MacbookPro 5,2", ALC889_FIXUP_IMAC91_VREF),
	SND_PCI_QUIRK(0x106b, 0x4900, "iMac 9,1 Aluminum", ALC889_FIXUP_IMAC91_VREF),
	SND_PCI_QUIRK(0x106b, 0x4a00, "Macbook 5,2", ALC889_FIXUP_MBA11_VREF),

	SND_PCI_QUIRK(0x1071, 0x8258, "Evesham Voyaeger", ALC882_FIXUP_EAPD),
	SND_PCI_QUIRK(0x1458, 0xa002, "Gigabyte EP45-DS3/Z87X-UD3H", ALC889_FIXUP_FRONT_HP_NO_PRESENCE),
	SND_PCI_QUIRK(0x1458, 0xa0b8, "Gigabyte AZ370-Gaming", ALC1220_FIXUP_GB_DUAL_CODECS),
	SND_PCI_QUIRK(0x1462, 0x7350, "MSI-7350", ALC889_FIXUP_CD),
	SND_PCI_QUIRK(0x1462, 0xda57, "MSI Z270-Gaming", ALC1220_FIXUP_GB_DUAL_CODECS),
	SND_PCI_QUIRK_VENDOR(0x1462, "MSI", ALC882_FIXUP_GPIO3),
	SND_PCI_QUIRK(0x147b, 0x107a, "Abit AW9D-MAX", ALC882_FIXUP_ABIT_AW9D_MAX),
	SND_PCI_QUIRK(0x1558, 0x9501, "Clevo P950HR", ALC1220_FIXUP_CLEVO_P950),
	SND_PCI_QUIRK(0x1558, 0x95e1, "Clevo P95xER", ALC1220_FIXUP_CLEVO_P950),
	SND_PCI_QUIRK(0x1558, 0x95e2, "Clevo P950ER", ALC1220_FIXUP_CLEVO_P950),
	SND_PCI_QUIRK(0x1558, 0x96e1, "Clevo P960[ER][CDFN]-K", ALC1220_FIXUP_CLEVO_P950),
	SND_PCI_QUIRK(0x1558, 0x97e1, "Clevo P970[ER][CDFN]", ALC1220_FIXUP_CLEVO_P950),
	SND_PCI_QUIRK(0x1558, 0x65d1, "Clevo PB51[ER][CDF]", ALC1220_FIXUP_CLEVO_PB51ED_PINS),
	SND_PCI_QUIRK(0x1558, 0x67d1, "Clevo PB71[ER][CDF]", ALC1220_FIXUP_CLEVO_PB51ED_PINS),
	SND_PCI_QUIRK_VENDOR(0x1558, "Clevo laptop", ALC882_FIXUP_EAPD),
	SND_PCI_QUIRK(0x161f, 0x2054, "Medion laptop", ALC883_FIXUP_EAPD),
	SND_PCI_QUIRK(0x17aa, 0x3a0d, "Lenovo Y530", ALC882_FIXUP_LENOVO_Y530),
	SND_PCI_QUIRK(0x8086, 0x0022, "DX58SO", ALC889_FIXUP_COEF),
	{}
};

static const struct hda_model_fixup alc882_fixup_models[] = {
	{.id = ALC882_FIXUP_ABIT_AW9D_MAX, .name = "abit-aw9d"},
	{.id = ALC882_FIXUP_LENOVO_Y530, .name = "lenovo-y530"},
	{.id = ALC882_FIXUP_ACER_ASPIRE_7736, .name = "acer-aspire-7736"},
	{.id = ALC882_FIXUP_ASUS_W90V, .name = "asus-w90v"},
	{.id = ALC889_FIXUP_CD, .name = "cd"},
	{.id = ALC889_FIXUP_FRONT_HP_NO_PRESENCE, .name = "no-front-hp"},
	{.id = ALC889_FIXUP_VAIO_TT, .name = "vaio-tt"},
	{.id = ALC888_FIXUP_EEE1601, .name = "eee1601"},
	{.id = ALC882_FIXUP_EAPD, .name = "alc882-eapd"},
	{.id = ALC883_FIXUP_EAPD, .name = "alc883-eapd"},
	{.id = ALC882_FIXUP_GPIO1, .name = "gpio1"},
	{.id = ALC882_FIXUP_GPIO2, .name = "gpio2"},
	{.id = ALC882_FIXUP_GPIO3, .name = "gpio3"},
	{.id = ALC889_FIXUP_COEF, .name = "alc889-coef"},
	{.id = ALC882_FIXUP_ASUS_W2JC, .name = "asus-w2jc"},
	{.id = ALC882_FIXUP_ACER_ASPIRE_4930G, .name = "acer-aspire-4930g"},
	{.id = ALC882_FIXUP_ACER_ASPIRE_8930G, .name = "acer-aspire-8930g"},
	{.id = ALC883_FIXUP_ACER_EAPD, .name = "acer-aspire"},
	{.id = ALC885_FIXUP_MACPRO_GPIO, .name = "macpro-gpio"},
	{.id = ALC889_FIXUP_DAC_ROUTE, .name = "dac-route"},
	{.id = ALC889_FIXUP_MBP_VREF, .name = "mbp-vref"},
	{.id = ALC889_FIXUP_IMAC91_VREF, .name = "imac91-vref"},
	{.id = ALC889_FIXUP_MBA11_VREF, .name = "mba11-vref"},
	{.id = ALC889_FIXUP_MBA21_VREF, .name = "mba21-vref"},
	{.id = ALC889_FIXUP_MP11_VREF, .name = "mp11-vref"},
	{.id = ALC889_FIXUP_MP41_VREF, .name = "mp41-vref"},
	{.id = ALC882_FIXUP_INV_DMIC, .name = "inv-dmic"},
	{.id = ALC882_FIXUP_NO_PRIMARY_HP, .name = "no-primary-hp"},
	{.id = ALC887_FIXUP_ASUS_BASS, .name = "asus-bass"},
	{.id = ALC1220_FIXUP_GB_DUAL_CODECS, .name = "dual-codecs"},
	{.id = ALC1220_FIXUP_CLEVO_P950, .name = "clevo-p950"},
	{}
};

/*
 * BIOS auto configuration
 */
/* almost identical with ALC880 parser... */
static int alc882_parse_auto_config(struct hda_codec *codec)
{
	static const hda_nid_t alc882_ignore[] = { 0x1d, 0 };
	static const hda_nid_t alc882_ssids[] = { 0x15, 0x1b, 0x14, 0 };
	return alc_parse_auto_config(codec, alc882_ignore, alc882_ssids);
}

/*
 */
static int patch_alc882(struct hda_codec *codec)
{
	struct alc_spec *spec;
	int err;

	err = alc_alloc_spec(codec, 0x0b);
	if (err < 0)
		return err;

	spec = codec->spec;

	switch (codec->core.vendor_id) {
	case 0x10ec0882:
	case 0x10ec0885:
	case 0x10ec0900:
	case 0x10ec0b00:
	case 0x10ec1220:
		break;
	default:
		/* ALC883 and variants */
		alc_fix_pll_init(codec, 0x20, 0x0a, 10);
		break;
	}

	alc_pre_init(codec);

	snd_hda_pick_fixup(codec, alc882_fixup_models, alc882_fixup_tbl,
		       alc882_fixups);
	snd_hda_apply_fixup(codec, HDA_FIXUP_ACT_PRE_PROBE);

	alc_auto_parse_customize_define(codec);

	if (has_cdefine_beep(codec))
		spec->gen.beep_nid = 0x01;

	/* automatic parse from the BIOS config */
	err = alc882_parse_auto_config(codec);
	if (err < 0)
		goto error;

	if (!spec->gen.no_analog && spec->gen.beep_nid) {
		err = set_beep_amp(spec, 0x0b, 0x05, HDA_INPUT);
		if (err < 0)
			goto error;
	}

	snd_hda_apply_fixup(codec, HDA_FIXUP_ACT_PROBE);

	return 0;

 error:
	alc_free(codec);
	return err;
}


/*
 * ALC262 support
 */
static int alc262_parse_auto_config(struct hda_codec *codec)
{
	static const hda_nid_t alc262_ignore[] = { 0x1d, 0 };
	static const hda_nid_t alc262_ssids[] = { 0x15, 0x1b, 0x14, 0 };
	return alc_parse_auto_config(codec, alc262_ignore, alc262_ssids);
}

/*
 * Pin config fixes
 */
enum {
	ALC262_FIXUP_FSC_H270,
	ALC262_FIXUP_FSC_S7110,
	ALC262_FIXUP_HP_Z200,
	ALC262_FIXUP_TYAN,
	ALC262_FIXUP_LENOVO_3000,
	ALC262_FIXUP_BENQ,
	ALC262_FIXUP_BENQ_T31,
	ALC262_FIXUP_INV_DMIC,
	ALC262_FIXUP_INTEL_BAYLEYBAY,
};

static const struct hda_fixup alc262_fixups[] = {
	[ALC262_FIXUP_FSC_H270] = {
		.type = HDA_FIXUP_PINS,
		.v.pins = (const struct hda_pintbl[]) {
			{ 0x14, 0x99130110 }, /* speaker */
			{ 0x15, 0x0221142f }, /* front HP */
			{ 0x1b, 0x0121141f }, /* rear HP */
			{ }
		}
	},
	[ALC262_FIXUP_FSC_S7110] = {
		.type = HDA_FIXUP_PINS,
		.v.pins = (const struct hda_pintbl[]) {
			{ 0x15, 0x90170110 }, /* speaker */
			{ }
		},
		.chained = true,
		.chain_id = ALC262_FIXUP_BENQ,
	},
	[ALC262_FIXUP_HP_Z200] = {
		.type = HDA_FIXUP_PINS,
		.v.pins = (const struct hda_pintbl[]) {
			{ 0x16, 0x99130120 }, /* internal speaker */
			{ }
		}
	},
	[ALC262_FIXUP_TYAN] = {
		.type = HDA_FIXUP_PINS,
		.v.pins = (const struct hda_pintbl[]) {
			{ 0x14, 0x1993e1f0 }, /* int AUX */
			{ }
		}
	},
	[ALC262_FIXUP_LENOVO_3000] = {
		.type = HDA_FIXUP_PINCTLS,
		.v.pins = (const struct hda_pintbl[]) {
			{ 0x19, PIN_VREF50 },
			{}
		},
		.chained = true,
		.chain_id = ALC262_FIXUP_BENQ,
	},
	[ALC262_FIXUP_BENQ] = {
		.type = HDA_FIXUP_VERBS,
		.v.verbs = (const struct hda_verb[]) {
			{ 0x20, AC_VERB_SET_COEF_INDEX, 0x07 },
			{ 0x20, AC_VERB_SET_PROC_COEF, 0x3070 },
			{}
		}
	},
	[ALC262_FIXUP_BENQ_T31] = {
		.type = HDA_FIXUP_VERBS,
		.v.verbs = (const struct hda_verb[]) {
			{ 0x20, AC_VERB_SET_COEF_INDEX, 0x07 },
			{ 0x20, AC_VERB_SET_PROC_COEF, 0x3050 },
			{}
		}
	},
	[ALC262_FIXUP_INV_DMIC] = {
		.type = HDA_FIXUP_FUNC,
		.v.func = alc_fixup_inv_dmic,
	},
	[ALC262_FIXUP_INTEL_BAYLEYBAY] = {
		.type = HDA_FIXUP_FUNC,
		.v.func = alc_fixup_no_depop_delay,
	},
};

static const struct snd_pci_quirk alc262_fixup_tbl[] = {
	SND_PCI_QUIRK(0x103c, 0x170b, "HP Z200", ALC262_FIXUP_HP_Z200),
	SND_PCI_QUIRK(0x10cf, 0x1397, "Fujitsu Lifebook S7110", ALC262_FIXUP_FSC_S7110),
	SND_PCI_QUIRK(0x10cf, 0x142d, "Fujitsu Lifebook E8410", ALC262_FIXUP_BENQ),
	SND_PCI_QUIRK(0x10f1, 0x2915, "Tyan Thunder n6650W", ALC262_FIXUP_TYAN),
	SND_PCI_QUIRK(0x1734, 0x1141, "FSC ESPRIMO U9210", ALC262_FIXUP_FSC_H270),
	SND_PCI_QUIRK(0x1734, 0x1147, "FSC Celsius H270", ALC262_FIXUP_FSC_H270),
	SND_PCI_QUIRK(0x17aa, 0x384e, "Lenovo 3000", ALC262_FIXUP_LENOVO_3000),
	SND_PCI_QUIRK(0x17ff, 0x0560, "Benq ED8", ALC262_FIXUP_BENQ),
	SND_PCI_QUIRK(0x17ff, 0x058d, "Benq T31-16", ALC262_FIXUP_BENQ_T31),
	SND_PCI_QUIRK(0x8086, 0x7270, "BayleyBay", ALC262_FIXUP_INTEL_BAYLEYBAY),
	{}
};

static const struct hda_model_fixup alc262_fixup_models[] = {
	{.id = ALC262_FIXUP_INV_DMIC, .name = "inv-dmic"},
	{.id = ALC262_FIXUP_FSC_H270, .name = "fsc-h270"},
	{.id = ALC262_FIXUP_FSC_S7110, .name = "fsc-s7110"},
	{.id = ALC262_FIXUP_HP_Z200, .name = "hp-z200"},
	{.id = ALC262_FIXUP_TYAN, .name = "tyan"},
	{.id = ALC262_FIXUP_LENOVO_3000, .name = "lenovo-3000"},
	{.id = ALC262_FIXUP_BENQ, .name = "benq"},
	{.id = ALC262_FIXUP_BENQ_T31, .name = "benq-t31"},
	{.id = ALC262_FIXUP_INTEL_BAYLEYBAY, .name = "bayleybay"},
	{}
};

/*
 */
static int patch_alc262(struct hda_codec *codec)
{
	struct alc_spec *spec;
	int err;

	err = alc_alloc_spec(codec, 0x0b);
	if (err < 0)
		return err;

	spec = codec->spec;
	spec->gen.shared_mic_vref_pin = 0x18;

	spec->shutup = alc_eapd_shutup;

#if 0
	/* pshou 07/11/05  set a zero PCM sample to DAC when FIFO is
	 * under-run
	 */
	alc_update_coefex_idx(codec, 0x1a, 7, 0, 0x80);
#endif
	alc_fix_pll_init(codec, 0x20, 0x0a, 10);

	alc_pre_init(codec);

	snd_hda_pick_fixup(codec, alc262_fixup_models, alc262_fixup_tbl,
		       alc262_fixups);
	snd_hda_apply_fixup(codec, HDA_FIXUP_ACT_PRE_PROBE);

	alc_auto_parse_customize_define(codec);

	if (has_cdefine_beep(codec))
		spec->gen.beep_nid = 0x01;

	/* automatic parse from the BIOS config */
	err = alc262_parse_auto_config(codec);
	if (err < 0)
		goto error;

	if (!spec->gen.no_analog && spec->gen.beep_nid) {
		err = set_beep_amp(spec, 0x0b, 0x05, HDA_INPUT);
		if (err < 0)
			goto error;
	}

	snd_hda_apply_fixup(codec, HDA_FIXUP_ACT_PROBE);

	return 0;

 error:
	alc_free(codec);
	return err;
}

/*
 *  ALC268
 */
/* bind Beep switches of both NID 0x0f and 0x10 */
static int alc268_beep_switch_put(struct snd_kcontrol *kcontrol,
				  struct snd_ctl_elem_value *ucontrol)
{
	struct hda_codec *codec = snd_kcontrol_chip(kcontrol);
	unsigned long pval;
	int err;

	mutex_lock(&codec->control_mutex);
	pval = kcontrol->private_value;
	kcontrol->private_value = (pval & ~0xff) | 0x0f;
	err = snd_hda_mixer_amp_switch_put(kcontrol, ucontrol);
	if (err >= 0) {
		kcontrol->private_value = (pval & ~0xff) | 0x10;
		err = snd_hda_mixer_amp_switch_put(kcontrol, ucontrol);
	}
	kcontrol->private_value = pval;
	mutex_unlock(&codec->control_mutex);
	return err;
}

static const struct snd_kcontrol_new alc268_beep_mixer[] = {
	HDA_CODEC_VOLUME("Beep Playback Volume", 0x1d, 0x0, HDA_INPUT),
	{
		.iface = SNDRV_CTL_ELEM_IFACE_MIXER,
		.name = "Beep Playback Switch",
		.subdevice = HDA_SUBDEV_AMP_FLAG,
		.info = snd_hda_mixer_amp_switch_info,
		.get = snd_hda_mixer_amp_switch_get,
		.put = alc268_beep_switch_put,
		.private_value = HDA_COMPOSE_AMP_VAL(0x0f, 3, 1, HDA_INPUT)
	},
};

/* set PCBEEP vol = 0, mute connections */
static const struct hda_verb alc268_beep_init_verbs[] = {
	{0x1d, AC_VERB_SET_AMP_GAIN_MUTE, AMP_IN_UNMUTE(0)},
	{0x0f, AC_VERB_SET_AMP_GAIN_MUTE, AMP_IN_MUTE(1)},
	{0x10, AC_VERB_SET_AMP_GAIN_MUTE, AMP_IN_MUTE(1)},
	{ }
};

enum {
	ALC268_FIXUP_INV_DMIC,
	ALC268_FIXUP_HP_EAPD,
	ALC268_FIXUP_SPDIF,
};

static const struct hda_fixup alc268_fixups[] = {
	[ALC268_FIXUP_INV_DMIC] = {
		.type = HDA_FIXUP_FUNC,
		.v.func = alc_fixup_inv_dmic,
	},
	[ALC268_FIXUP_HP_EAPD] = {
		.type = HDA_FIXUP_VERBS,
		.v.verbs = (const struct hda_verb[]) {
			{0x15, AC_VERB_SET_EAPD_BTLENABLE, 0},
			{}
		}
	},
	[ALC268_FIXUP_SPDIF] = {
		.type = HDA_FIXUP_PINS,
		.v.pins = (const struct hda_pintbl[]) {
			{ 0x1e, 0x014b1180 }, /* enable SPDIF out */
			{}
		}
	},
};

static const struct hda_model_fixup alc268_fixup_models[] = {
	{.id = ALC268_FIXUP_INV_DMIC, .name = "inv-dmic"},
	{.id = ALC268_FIXUP_HP_EAPD, .name = "hp-eapd"},
	{.id = ALC268_FIXUP_SPDIF, .name = "spdif"},
	{}
};

static const struct snd_pci_quirk alc268_fixup_tbl[] = {
	SND_PCI_QUIRK(0x1025, 0x0139, "Acer TravelMate 6293", ALC268_FIXUP_SPDIF),
	SND_PCI_QUIRK(0x1025, 0x015b, "Acer AOA 150 (ZG5)", ALC268_FIXUP_INV_DMIC),
	/* below is codec SSID since multiple Toshiba laptops have the
	 * same PCI SSID 1179:ff00
	 */
	SND_PCI_QUIRK(0x1179, 0xff06, "Toshiba P200", ALC268_FIXUP_HP_EAPD),
	{}
};

/*
 * BIOS auto configuration
 */
static int alc268_parse_auto_config(struct hda_codec *codec)
{
	static const hda_nid_t alc268_ssids[] = { 0x15, 0x1b, 0x14, 0 };
	return alc_parse_auto_config(codec, NULL, alc268_ssids);
}

/*
 */
static int patch_alc268(struct hda_codec *codec)
{
	struct alc_spec *spec;
	int i, err;

	/* ALC268 has no aa-loopback mixer */
	err = alc_alloc_spec(codec, 0);
	if (err < 0)
		return err;

	spec = codec->spec;
	if (has_cdefine_beep(codec))
		spec->gen.beep_nid = 0x01;

	spec->shutup = alc_eapd_shutup;

	alc_pre_init(codec);

	snd_hda_pick_fixup(codec, alc268_fixup_models, alc268_fixup_tbl, alc268_fixups);
	snd_hda_apply_fixup(codec, HDA_FIXUP_ACT_PRE_PROBE);

	/* automatic parse from the BIOS config */
	err = alc268_parse_auto_config(codec);
	if (err < 0)
		goto error;

	if (err > 0 && !spec->gen.no_analog &&
	    spec->gen.autocfg.speaker_pins[0] != 0x1d) {
		for (i = 0; i < ARRAY_SIZE(alc268_beep_mixer); i++) {
			if (!snd_hda_gen_add_kctl(&spec->gen, NULL,
						  &alc268_beep_mixer[i])) {
				err = -ENOMEM;
				goto error;
			}
		}
		snd_hda_add_verbs(codec, alc268_beep_init_verbs);
		if (!query_amp_caps(codec, 0x1d, HDA_INPUT))
			/* override the amp caps for beep generator */
			snd_hda_override_amp_caps(codec, 0x1d, HDA_INPUT,
					  (0x0c << AC_AMPCAP_OFFSET_SHIFT) |
					  (0x0c << AC_AMPCAP_NUM_STEPS_SHIFT) |
					  (0x07 << AC_AMPCAP_STEP_SIZE_SHIFT) |
					  (0 << AC_AMPCAP_MUTE_SHIFT));
	}

	snd_hda_apply_fixup(codec, HDA_FIXUP_ACT_PROBE);

	return 0;

 error:
	alc_free(codec);
	return err;
}

/*
 * ALC269
 */

static const struct hda_pcm_stream alc269_44k_pcm_analog_playback = {
	.rates = SNDRV_PCM_RATE_44100, /* fixed rate */
};

static const struct hda_pcm_stream alc269_44k_pcm_analog_capture = {
	.rates = SNDRV_PCM_RATE_44100, /* fixed rate */
};

/* different alc269-variants */
enum {
	ALC269_TYPE_ALC269VA,
	ALC269_TYPE_ALC269VB,
	ALC269_TYPE_ALC269VC,
	ALC269_TYPE_ALC269VD,
	ALC269_TYPE_ALC280,
	ALC269_TYPE_ALC282,
	ALC269_TYPE_ALC283,
	ALC269_TYPE_ALC284,
	ALC269_TYPE_ALC293,
	ALC269_TYPE_ALC286,
	ALC269_TYPE_ALC298,
	ALC269_TYPE_ALC255,
	ALC269_TYPE_ALC256,
	ALC269_TYPE_ALC257,
	ALC269_TYPE_ALC215,
	ALC269_TYPE_ALC225,
	ALC269_TYPE_ALC294,
	ALC269_TYPE_ALC300,
	ALC269_TYPE_ALC623,
	ALC269_TYPE_ALC700,
};

/*
 * BIOS auto configuration
 */
static int alc269_parse_auto_config(struct hda_codec *codec)
{
	static const hda_nid_t alc269_ignore[] = { 0x1d, 0 };
	static const hda_nid_t alc269_ssids[] = { 0, 0x1b, 0x14, 0x21 };
	static const hda_nid_t alc269va_ssids[] = { 0x15, 0x1b, 0x14, 0 };
	struct alc_spec *spec = codec->spec;
	const hda_nid_t *ssids;

	switch (spec->codec_variant) {
	case ALC269_TYPE_ALC269VA:
	case ALC269_TYPE_ALC269VC:
	case ALC269_TYPE_ALC280:
	case ALC269_TYPE_ALC284:
	case ALC269_TYPE_ALC293:
		ssids = alc269va_ssids;
		break;
	case ALC269_TYPE_ALC269VB:
	case ALC269_TYPE_ALC269VD:
	case ALC269_TYPE_ALC282:
	case ALC269_TYPE_ALC283:
	case ALC269_TYPE_ALC286:
	case ALC269_TYPE_ALC298:
	case ALC269_TYPE_ALC255:
	case ALC269_TYPE_ALC256:
	case ALC269_TYPE_ALC257:
	case ALC269_TYPE_ALC215:
	case ALC269_TYPE_ALC225:
	case ALC269_TYPE_ALC294:
	case ALC269_TYPE_ALC300:
	case ALC269_TYPE_ALC623:
	case ALC269_TYPE_ALC700:
		ssids = alc269_ssids;
		break;
	default:
		ssids = alc269_ssids;
		break;
	}

	return alc_parse_auto_config(codec, alc269_ignore, ssids);
}

static void alc269vb_toggle_power_output(struct hda_codec *codec, int power_up)
{
	alc_update_coef_idx(codec, 0x04, 1 << 11, power_up ? (1 << 11) : 0);
}

static void alc269_shutup(struct hda_codec *codec)
{
	struct alc_spec *spec = codec->spec;

	if (spec->codec_variant == ALC269_TYPE_ALC269VB)
		alc269vb_toggle_power_output(codec, 0);
	if (spec->codec_variant == ALC269_TYPE_ALC269VB &&
			(alc_get_coef0(codec) & 0x00ff) == 0x018) {
		msleep(150);
	}
	alc_shutup_pins(codec);
}

static const struct coef_fw alc282_coefs[] = {
	WRITE_COEF(0x03, 0x0002), /* Power Down Control */
	UPDATE_COEF(0x05, 0xff3f, 0x0700), /* FIFO and filter clock */
	WRITE_COEF(0x07, 0x0200), /* DMIC control */
	UPDATE_COEF(0x06, 0x00f0, 0), /* Analog clock */
	UPDATE_COEF(0x08, 0xfffc, 0x0c2c), /* JD */
	WRITE_COEF(0x0a, 0xcccc), /* JD offset1 */
	WRITE_COEF(0x0b, 0xcccc), /* JD offset2 */
	WRITE_COEF(0x0e, 0x6e00), /* LDO1/2/3, DAC/ADC */
	UPDATE_COEF(0x0f, 0xf800, 0x1000), /* JD */
	UPDATE_COEF(0x10, 0xfc00, 0x0c00), /* Capless */
	WRITE_COEF(0x6f, 0x0), /* Class D test 4 */
	UPDATE_COEF(0x0c, 0xfe00, 0), /* IO power down directly */
	WRITE_COEF(0x34, 0xa0c0), /* ANC */
	UPDATE_COEF(0x16, 0x0008, 0), /* AGC MUX */
	UPDATE_COEF(0x1d, 0x00e0, 0), /* DAC simple content protection */
	UPDATE_COEF(0x1f, 0x00e0, 0), /* ADC simple content protection */
	WRITE_COEF(0x21, 0x8804), /* DAC ADC Zero Detection */
	WRITE_COEF(0x63, 0x2902), /* PLL */
	WRITE_COEF(0x68, 0xa080), /* capless control 2 */
	WRITE_COEF(0x69, 0x3400), /* capless control 3 */
	WRITE_COEF(0x6a, 0x2f3e), /* capless control 4 */
	WRITE_COEF(0x6b, 0x0), /* capless control 5 */
	UPDATE_COEF(0x6d, 0x0fff, 0x0900), /* class D test 2 */
	WRITE_COEF(0x6e, 0x110a), /* class D test 3 */
	UPDATE_COEF(0x70, 0x00f8, 0x00d8), /* class D test 5 */
	WRITE_COEF(0x71, 0x0014), /* class D test 6 */
	WRITE_COEF(0x72, 0xc2ba), /* classD OCP */
	UPDATE_COEF(0x77, 0x0f80, 0), /* classD pure DC test */
	WRITE_COEF(0x6c, 0xfc06), /* Class D amp control */
	{}
};

static void alc282_restore_default_value(struct hda_codec *codec)
{
	alc_process_coef_fw(codec, alc282_coefs);
}

static void alc282_init(struct hda_codec *codec)
{
	struct alc_spec *spec = codec->spec;
	hda_nid_t hp_pin = alc_get_hp_pin(spec);
	bool hp_pin_sense;
	int coef78;

	alc282_restore_default_value(codec);

	if (!hp_pin)
		return;
	hp_pin_sense = snd_hda_jack_detect(codec, hp_pin);
	coef78 = alc_read_coef_idx(codec, 0x78);

	/* Index 0x78 Direct Drive HP AMP LPM Control 1 */
	/* Headphone capless set to high power mode */
	alc_write_coef_idx(codec, 0x78, 0x9004);

	if (hp_pin_sense)
		msleep(2);

	snd_hda_codec_write(codec, hp_pin, 0,
			    AC_VERB_SET_AMP_GAIN_MUTE, AMP_OUT_MUTE);

	if (hp_pin_sense)
		msleep(85);

	snd_hda_codec_write(codec, hp_pin, 0,
			    AC_VERB_SET_PIN_WIDGET_CONTROL, PIN_OUT);

	if (hp_pin_sense)
		msleep(100);

	/* Headphone capless set to normal mode */
	alc_write_coef_idx(codec, 0x78, coef78);
}

static void alc282_shutup(struct hda_codec *codec)
{
	struct alc_spec *spec = codec->spec;
	hda_nid_t hp_pin = alc_get_hp_pin(spec);
	bool hp_pin_sense;
	int coef78;

	if (!hp_pin) {
		alc269_shutup(codec);
		return;
	}

	hp_pin_sense = snd_hda_jack_detect(codec, hp_pin);
	coef78 = alc_read_coef_idx(codec, 0x78);
	alc_write_coef_idx(codec, 0x78, 0x9004);

	if (hp_pin_sense)
		msleep(2);

	snd_hda_codec_write(codec, hp_pin, 0,
			    AC_VERB_SET_AMP_GAIN_MUTE, AMP_OUT_MUTE);

	if (hp_pin_sense)
		msleep(85);

	if (!spec->no_shutup_pins)
		snd_hda_codec_write(codec, hp_pin, 0,
				    AC_VERB_SET_PIN_WIDGET_CONTROL, 0x0);

	if (hp_pin_sense)
		msleep(100);

	alc_auto_setup_eapd(codec, false);
	alc_shutup_pins(codec);
	alc_write_coef_idx(codec, 0x78, coef78);
}

static const struct coef_fw alc283_coefs[] = {
	WRITE_COEF(0x03, 0x0002), /* Power Down Control */
	UPDATE_COEF(0x05, 0xff3f, 0x0700), /* FIFO and filter clock */
	WRITE_COEF(0x07, 0x0200), /* DMIC control */
	UPDATE_COEF(0x06, 0x00f0, 0), /* Analog clock */
	UPDATE_COEF(0x08, 0xfffc, 0x0c2c), /* JD */
	WRITE_COEF(0x0a, 0xcccc), /* JD offset1 */
	WRITE_COEF(0x0b, 0xcccc), /* JD offset2 */
	WRITE_COEF(0x0e, 0x6fc0), /* LDO1/2/3, DAC/ADC */
	UPDATE_COEF(0x0f, 0xf800, 0x1000), /* JD */
	UPDATE_COEF(0x10, 0xfc00, 0x0c00), /* Capless */
	WRITE_COEF(0x3a, 0x0), /* Class D test 4 */
	UPDATE_COEF(0x0c, 0xfe00, 0x0), /* IO power down directly */
	WRITE_COEF(0x22, 0xa0c0), /* ANC */
	UPDATE_COEFEX(0x53, 0x01, 0x000f, 0x0008), /* AGC MUX */
	UPDATE_COEF(0x1d, 0x00e0, 0), /* DAC simple content protection */
	UPDATE_COEF(0x1f, 0x00e0, 0), /* ADC simple content protection */
	WRITE_COEF(0x21, 0x8804), /* DAC ADC Zero Detection */
	WRITE_COEF(0x2e, 0x2902), /* PLL */
	WRITE_COEF(0x33, 0xa080), /* capless control 2 */
	WRITE_COEF(0x34, 0x3400), /* capless control 3 */
	WRITE_COEF(0x35, 0x2f3e), /* capless control 4 */
	WRITE_COEF(0x36, 0x0), /* capless control 5 */
	UPDATE_COEF(0x38, 0x0fff, 0x0900), /* class D test 2 */
	WRITE_COEF(0x39, 0x110a), /* class D test 3 */
	UPDATE_COEF(0x3b, 0x00f8, 0x00d8), /* class D test 5 */
	WRITE_COEF(0x3c, 0x0014), /* class D test 6 */
	WRITE_COEF(0x3d, 0xc2ba), /* classD OCP */
	UPDATE_COEF(0x42, 0x0f80, 0x0), /* classD pure DC test */
	WRITE_COEF(0x49, 0x0), /* test mode */
	UPDATE_COEF(0x40, 0xf800, 0x9800), /* Class D DC enable */
	UPDATE_COEF(0x42, 0xf000, 0x2000), /* DC offset */
	WRITE_COEF(0x37, 0xfc06), /* Class D amp control */
	UPDATE_COEF(0x1b, 0x8000, 0), /* HP JD control */
	{}
};

static void alc283_restore_default_value(struct hda_codec *codec)
{
	alc_process_coef_fw(codec, alc283_coefs);
}

static void alc283_init(struct hda_codec *codec)
{
	struct alc_spec *spec = codec->spec;
	hda_nid_t hp_pin = alc_get_hp_pin(spec);
	bool hp_pin_sense;

	alc283_restore_default_value(codec);

	if (!hp_pin)
		return;

	msleep(30);
	hp_pin_sense = snd_hda_jack_detect(codec, hp_pin);

	/* Index 0x43 Direct Drive HP AMP LPM Control 1 */
	/* Headphone capless set to high power mode */
	alc_write_coef_idx(codec, 0x43, 0x9004);

	snd_hda_codec_write(codec, hp_pin, 0,
			    AC_VERB_SET_AMP_GAIN_MUTE, AMP_OUT_MUTE);

	if (hp_pin_sense)
		msleep(85);

	snd_hda_codec_write(codec, hp_pin, 0,
			    AC_VERB_SET_PIN_WIDGET_CONTROL, PIN_OUT);

	if (hp_pin_sense)
		msleep(85);
	/* Index 0x46 Combo jack auto switch control 2 */
	/* 3k pull low control for Headset jack. */
	alc_update_coef_idx(codec, 0x46, 3 << 12, 0);
	/* Headphone capless set to normal mode */
	alc_write_coef_idx(codec, 0x43, 0x9614);
}

static void alc283_shutup(struct hda_codec *codec)
{
	struct alc_spec *spec = codec->spec;
	hda_nid_t hp_pin = alc_get_hp_pin(spec);
	bool hp_pin_sense;

	if (!hp_pin) {
		alc269_shutup(codec);
		return;
	}

	hp_pin_sense = snd_hda_jack_detect(codec, hp_pin);

	alc_write_coef_idx(codec, 0x43, 0x9004);

	/*depop hp during suspend*/
	alc_write_coef_idx(codec, 0x06, 0x2100);

	snd_hda_codec_write(codec, hp_pin, 0,
			    AC_VERB_SET_AMP_GAIN_MUTE, AMP_OUT_MUTE);

	if (hp_pin_sense)
		msleep(100);

	if (!spec->no_shutup_pins)
		snd_hda_codec_write(codec, hp_pin, 0,
				    AC_VERB_SET_PIN_WIDGET_CONTROL, 0x0);

	alc_update_coef_idx(codec, 0x46, 0, 3 << 12);

	if (hp_pin_sense)
		msleep(100);
	alc_auto_setup_eapd(codec, false);
	alc_shutup_pins(codec);
	alc_write_coef_idx(codec, 0x43, 0x9614);
}

static void alc256_init(struct hda_codec *codec)
{
	struct alc_spec *spec = codec->spec;
	hda_nid_t hp_pin = alc_get_hp_pin(spec);
	bool hp_pin_sense;

	if (!hp_pin)
		hp_pin = 0x21;

	msleep(30);

	hp_pin_sense = snd_hda_jack_detect(codec, hp_pin);

	if (hp_pin_sense)
		msleep(2);

	alc_update_coefex_idx(codec, 0x57, 0x04, 0x0007, 0x1); /* Low power */
	if (spec->ultra_low_power) {
		alc_update_coef_idx(codec, 0x03, 1<<1, 1<<1);
		alc_update_coef_idx(codec, 0x08, 3<<2, 3<<2);
		alc_update_coef_idx(codec, 0x08, 7<<4, 0);
		alc_update_coef_idx(codec, 0x3b, 1<<15, 0);
		alc_update_coef_idx(codec, 0x0e, 7<<6, 7<<6);
		msleep(30);
	}

	snd_hda_codec_write(codec, hp_pin, 0,
			    AC_VERB_SET_AMP_GAIN_MUTE, AMP_OUT_MUTE);

	if (hp_pin_sense || spec->ultra_low_power)
		msleep(85);

	snd_hda_codec_write(codec, hp_pin, 0,
			    AC_VERB_SET_PIN_WIDGET_CONTROL, PIN_OUT);

	if (hp_pin_sense || spec->ultra_low_power)
		msleep(100);

	alc_update_coef_idx(codec, 0x46, 3 << 12, 0);
	alc_update_coefex_idx(codec, 0x57, 0x04, 0x0007, 0x4); /* Hight power */
	alc_update_coefex_idx(codec, 0x53, 0x02, 0x8000, 1 << 15); /* Clear bit */
	alc_update_coefex_idx(codec, 0x53, 0x02, 0x8000, 0 << 15);
	alc_update_coef_idx(codec, 0x36, 1 << 13, 1 << 5); /* Switch pcbeep path to Line in path*/
}

static void alc256_shutup(struct hda_codec *codec)
{
	struct alc_spec *spec = codec->spec;
	hda_nid_t hp_pin = alc_get_hp_pin(spec);
	bool hp_pin_sense;

	if (!hp_pin)
		hp_pin = 0x21;

	hp_pin_sense = snd_hda_jack_detect(codec, hp_pin);

	if (hp_pin_sense)
		msleep(2);

	snd_hda_codec_write(codec, hp_pin, 0,
			    AC_VERB_SET_AMP_GAIN_MUTE, AMP_OUT_MUTE);

	if (hp_pin_sense || spec->ultra_low_power)
		msleep(85);

	/* 3k pull low control for Headset jack. */
	/* NOTE: call this before clearing the pin, otherwise codec stalls */
	alc_update_coef_idx(codec, 0x46, 0, 3 << 12);

	if (!spec->no_shutup_pins)
		snd_hda_codec_write(codec, hp_pin, 0,
				    AC_VERB_SET_PIN_WIDGET_CONTROL, 0x0);

	if (hp_pin_sense || spec->ultra_low_power)
		msleep(100);

	alc_auto_setup_eapd(codec, false);
	alc_shutup_pins(codec);
	if (spec->ultra_low_power) {
		msleep(50);
		alc_update_coef_idx(codec, 0x03, 1<<1, 0);
		alc_update_coef_idx(codec, 0x08, 7<<4, 7<<4);
		alc_update_coef_idx(codec, 0x08, 3<<2, 0);
		alc_update_coef_idx(codec, 0x3b, 1<<15, 1<<15);
		alc_update_coef_idx(codec, 0x0e, 7<<6, 0);
		msleep(30);
	}
}

static void alc225_init(struct hda_codec *codec)
{
	struct alc_spec *spec = codec->spec;
	hda_nid_t hp_pin = alc_get_hp_pin(spec);
	bool hp1_pin_sense, hp2_pin_sense;

	if (!hp_pin)
		hp_pin = 0x21;
	msleep(30);

	hp1_pin_sense = snd_hda_jack_detect(codec, hp_pin);
	hp2_pin_sense = snd_hda_jack_detect(codec, 0x16);

	if (hp1_pin_sense || hp2_pin_sense)
		msleep(2);

	alc_update_coefex_idx(codec, 0x57, 0x04, 0x0007, 0x1); /* Low power */
	if (spec->ultra_low_power) {
		alc_update_coef_idx(codec, 0x08, 0x0f << 2, 3<<2);
		alc_update_coef_idx(codec, 0x0e, 7<<6, 7<<6);
		alc_update_coef_idx(codec, 0x33, 1<<11, 0);
		msleep(30);
	}

	if (hp1_pin_sense || spec->ultra_low_power)
		snd_hda_codec_write(codec, hp_pin, 0,
			    AC_VERB_SET_AMP_GAIN_MUTE, AMP_OUT_MUTE);
	if (hp2_pin_sense)
		snd_hda_codec_write(codec, 0x16, 0,
			    AC_VERB_SET_AMP_GAIN_MUTE, AMP_OUT_MUTE);

	if (hp1_pin_sense || hp2_pin_sense || spec->ultra_low_power)
		msleep(85);

	if (hp1_pin_sense || spec->ultra_low_power)
		snd_hda_codec_write(codec, hp_pin, 0,
			    AC_VERB_SET_PIN_WIDGET_CONTROL, PIN_OUT);
	if (hp2_pin_sense)
		snd_hda_codec_write(codec, 0x16, 0,
			    AC_VERB_SET_PIN_WIDGET_CONTROL, PIN_OUT);

	if (hp1_pin_sense || hp2_pin_sense || spec->ultra_low_power)
		msleep(100);

	alc_update_coef_idx(codec, 0x4a, 3 << 10, 0);
	alc_update_coefex_idx(codec, 0x57, 0x04, 0x0007, 0x4); /* Hight power */
}

static void alc225_shutup(struct hda_codec *codec)
{
	struct alc_spec *spec = codec->spec;
	hda_nid_t hp_pin = alc_get_hp_pin(spec);
	bool hp1_pin_sense, hp2_pin_sense;

	if (!hp_pin)
		hp_pin = 0x21;
	/* 3k pull low control for Headset jack. */
	alc_update_coef_idx(codec, 0x4a, 0, 3 << 10);

	hp1_pin_sense = snd_hda_jack_detect(codec, hp_pin);
	hp2_pin_sense = snd_hda_jack_detect(codec, 0x16);

	if (hp1_pin_sense || hp2_pin_sense)
		msleep(2);

	if (hp1_pin_sense || spec->ultra_low_power)
		snd_hda_codec_write(codec, hp_pin, 0,
			    AC_VERB_SET_AMP_GAIN_MUTE, AMP_OUT_MUTE);
	if (hp2_pin_sense)
		snd_hda_codec_write(codec, 0x16, 0,
			    AC_VERB_SET_AMP_GAIN_MUTE, AMP_OUT_MUTE);

	if (hp1_pin_sense || hp2_pin_sense || spec->ultra_low_power)
		msleep(85);

	if (hp1_pin_sense || spec->ultra_low_power)
		snd_hda_codec_write(codec, hp_pin, 0,
			    AC_VERB_SET_PIN_WIDGET_CONTROL, 0x0);
	if (hp2_pin_sense)
		snd_hda_codec_write(codec, 0x16, 0,
			    AC_VERB_SET_PIN_WIDGET_CONTROL, 0x0);

	if (hp1_pin_sense || hp2_pin_sense || spec->ultra_low_power)
		msleep(100);

	alc_auto_setup_eapd(codec, false);
	alc_shutup_pins(codec);
	if (spec->ultra_low_power) {
		msleep(50);
		alc_update_coef_idx(codec, 0x08, 0x0f << 2, 0x0c << 2);
		alc_update_coef_idx(codec, 0x0e, 7<<6, 0);
		alc_update_coef_idx(codec, 0x33, 1<<11, 1<<11);
		alc_update_coef_idx(codec, 0x4a, 3<<4, 2<<4);
		msleep(30);
	}
}

static void alc_default_init(struct hda_codec *codec)
{
	struct alc_spec *spec = codec->spec;
	hda_nid_t hp_pin = alc_get_hp_pin(spec);
	bool hp_pin_sense;

	if (!hp_pin)
		return;

	msleep(30);

	hp_pin_sense = snd_hda_jack_detect(codec, hp_pin);

	if (hp_pin_sense)
		msleep(2);

	snd_hda_codec_write(codec, hp_pin, 0,
			    AC_VERB_SET_AMP_GAIN_MUTE, AMP_OUT_MUTE);

	if (hp_pin_sense)
		msleep(85);

	snd_hda_codec_write(codec, hp_pin, 0,
			    AC_VERB_SET_PIN_WIDGET_CONTROL, PIN_OUT);

	if (hp_pin_sense)
		msleep(100);
}

static void alc_default_shutup(struct hda_codec *codec)
{
	struct alc_spec *spec = codec->spec;
	hda_nid_t hp_pin = alc_get_hp_pin(spec);
	bool hp_pin_sense;

	if (!hp_pin) {
		alc269_shutup(codec);
		return;
	}

	hp_pin_sense = snd_hda_jack_detect(codec, hp_pin);

	if (hp_pin_sense)
		msleep(2);

	snd_hda_codec_write(codec, hp_pin, 0,
			    AC_VERB_SET_AMP_GAIN_MUTE, AMP_OUT_MUTE);

	if (hp_pin_sense)
		msleep(85);

	if (!spec->no_shutup_pins)
		snd_hda_codec_write(codec, hp_pin, 0,
				    AC_VERB_SET_PIN_WIDGET_CONTROL, 0x0);

	if (hp_pin_sense)
		msleep(100);

	alc_auto_setup_eapd(codec, false);
	alc_shutup_pins(codec);
}

static void alc294_hp_init(struct hda_codec *codec)
{
	struct alc_spec *spec = codec->spec;
	hda_nid_t hp_pin = alc_get_hp_pin(spec);
	int i, val;

	if (!hp_pin)
		return;

	snd_hda_codec_write(codec, hp_pin, 0,
			    AC_VERB_SET_AMP_GAIN_MUTE, AMP_OUT_MUTE);

	msleep(100);

	if (!spec->no_shutup_pins)
		snd_hda_codec_write(codec, hp_pin, 0,
				    AC_VERB_SET_PIN_WIDGET_CONTROL, 0x0);

	alc_update_coef_idx(codec, 0x6f, 0x000f, 0);/* Set HP depop to manual mode */
	alc_update_coefex_idx(codec, 0x58, 0x00, 0x8000, 0x8000); /* HP depop procedure start */

	/* Wait for depop procedure finish  */
	val = alc_read_coefex_idx(codec, 0x58, 0x01);
	for (i = 0; i < 20 && val & 0x0080; i++) {
		msleep(50);
		val = alc_read_coefex_idx(codec, 0x58, 0x01);
	}
	/* Set HP depop to auto mode */
	alc_update_coef_idx(codec, 0x6f, 0x000f, 0x000b);
	msleep(50);
}

static void alc294_init(struct hda_codec *codec)
{
	struct alc_spec *spec = codec->spec;

	/* required only at boot or S4 resume time */
	if (!spec->done_hp_init ||
	    codec->core.dev.power.power_state.event == PM_EVENT_RESTORE) {
		alc294_hp_init(codec);
		spec->done_hp_init = true;
	}
	alc_default_init(codec);
}

static void alc5505_coef_set(struct hda_codec *codec, unsigned int index_reg,
			     unsigned int val)
{
	snd_hda_codec_write(codec, 0x51, 0, AC_VERB_SET_COEF_INDEX, index_reg >> 1);
	snd_hda_codec_write(codec, 0x51, 0, AC_VERB_SET_PROC_COEF, val & 0xffff); /* LSB */
	snd_hda_codec_write(codec, 0x51, 0, AC_VERB_SET_PROC_COEF, val >> 16); /* MSB */
}

static int alc5505_coef_get(struct hda_codec *codec, unsigned int index_reg)
{
	unsigned int val;

	snd_hda_codec_write(codec, 0x51, 0, AC_VERB_SET_COEF_INDEX, index_reg >> 1);
	val = snd_hda_codec_read(codec, 0x51, 0, AC_VERB_GET_PROC_COEF, 0)
		& 0xffff;
	val |= snd_hda_codec_read(codec, 0x51, 0, AC_VERB_GET_PROC_COEF, 0)
		<< 16;
	return val;
}

static void alc5505_dsp_halt(struct hda_codec *codec)
{
	unsigned int val;

	alc5505_coef_set(codec, 0x3000, 0x000c); /* DSP CPU stop */
	alc5505_coef_set(codec, 0x880c, 0x0008); /* DDR enter self refresh */
	alc5505_coef_set(codec, 0x61c0, 0x11110080); /* Clock control for PLL and CPU */
	alc5505_coef_set(codec, 0x6230, 0xfc0d4011); /* Disable Input OP */
	alc5505_coef_set(codec, 0x61b4, 0x040a2b03); /* Stop PLL2 */
	alc5505_coef_set(codec, 0x61b0, 0x00005b17); /* Stop PLL1 */
	alc5505_coef_set(codec, 0x61b8, 0x04133303); /* Stop PLL3 */
	val = alc5505_coef_get(codec, 0x6220);
	alc5505_coef_set(codec, 0x6220, (val | 0x3000)); /* switch Ringbuffer clock to DBUS clock */
}

static void alc5505_dsp_back_from_halt(struct hda_codec *codec)
{
	alc5505_coef_set(codec, 0x61b8, 0x04133302);
	alc5505_coef_set(codec, 0x61b0, 0x00005b16);
	alc5505_coef_set(codec, 0x61b4, 0x040a2b02);
	alc5505_coef_set(codec, 0x6230, 0xf80d4011);
	alc5505_coef_set(codec, 0x6220, 0x2002010f);
	alc5505_coef_set(codec, 0x880c, 0x00000004);
}

static void alc5505_dsp_init(struct hda_codec *codec)
{
	unsigned int val;

	alc5505_dsp_halt(codec);
	alc5505_dsp_back_from_halt(codec);
	alc5505_coef_set(codec, 0x61b0, 0x5b14); /* PLL1 control */
	alc5505_coef_set(codec, 0x61b0, 0x5b16);
	alc5505_coef_set(codec, 0x61b4, 0x04132b00); /* PLL2 control */
	alc5505_coef_set(codec, 0x61b4, 0x04132b02);
	alc5505_coef_set(codec, 0x61b8, 0x041f3300); /* PLL3 control*/
	alc5505_coef_set(codec, 0x61b8, 0x041f3302);
	snd_hda_codec_write(codec, 0x51, 0, AC_VERB_SET_CODEC_RESET, 0); /* Function reset */
	alc5505_coef_set(codec, 0x61b8, 0x041b3302);
	alc5505_coef_set(codec, 0x61b8, 0x04173302);
	alc5505_coef_set(codec, 0x61b8, 0x04163302);
	alc5505_coef_set(codec, 0x8800, 0x348b328b); /* DRAM control */
	alc5505_coef_set(codec, 0x8808, 0x00020022); /* DRAM control */
	alc5505_coef_set(codec, 0x8818, 0x00000400); /* DRAM control */

	val = alc5505_coef_get(codec, 0x6200) >> 16; /* Read revision ID */
	if (val <= 3)
		alc5505_coef_set(codec, 0x6220, 0x2002010f); /* I/O PAD Configuration */
	else
		alc5505_coef_set(codec, 0x6220, 0x6002018f);

	alc5505_coef_set(codec, 0x61ac, 0x055525f0); /**/
	alc5505_coef_set(codec, 0x61c0, 0x12230080); /* Clock control */
	alc5505_coef_set(codec, 0x61b4, 0x040e2b02); /* PLL2 control */
	alc5505_coef_set(codec, 0x61bc, 0x010234f8); /* OSC Control */
	alc5505_coef_set(codec, 0x880c, 0x00000004); /* DRAM Function control */
	alc5505_coef_set(codec, 0x880c, 0x00000003);
	alc5505_coef_set(codec, 0x880c, 0x00000010);

#ifdef HALT_REALTEK_ALC5505
	alc5505_dsp_halt(codec);
#endif
}

#ifdef HALT_REALTEK_ALC5505
#define alc5505_dsp_suspend(codec)	do { } while (0) /* NOP */
#define alc5505_dsp_resume(codec)	do { } while (0) /* NOP */
#else
#define alc5505_dsp_suspend(codec)	alc5505_dsp_halt(codec)
#define alc5505_dsp_resume(codec)	alc5505_dsp_back_from_halt(codec)
#endif

#ifdef CONFIG_PM
static int alc269_suspend(struct hda_codec *codec)
{
	struct alc_spec *spec = codec->spec;

	if (spec->has_alc5505_dsp)
		alc5505_dsp_suspend(codec);
	return alc_suspend(codec);
}

static int alc269_resume(struct hda_codec *codec)
{
	struct alc_spec *spec = codec->spec;

	if (spec->codec_variant == ALC269_TYPE_ALC269VB)
		alc269vb_toggle_power_output(codec, 0);
	if (spec->codec_variant == ALC269_TYPE_ALC269VB &&
			(alc_get_coef0(codec) & 0x00ff) == 0x018) {
		msleep(150);
	}

	codec->patch_ops.init(codec);

	if (spec->codec_variant == ALC269_TYPE_ALC269VB)
		alc269vb_toggle_power_output(codec, 1);
	if (spec->codec_variant == ALC269_TYPE_ALC269VB &&
			(alc_get_coef0(codec) & 0x00ff) == 0x017) {
		msleep(200);
	}

	snd_hda_regmap_sync(codec);
	hda_call_check_power_status(codec, 0x01);

	/* on some machine, the BIOS will clear the codec gpio data when enter
	 * suspend, and won't restore the data after resume, so we restore it
	 * in the driver.
	 */
	if (spec->gpio_data)
		alc_write_gpio_data(codec);

	if (spec->has_alc5505_dsp)
		alc5505_dsp_resume(codec);

	return 0;
}
#endif /* CONFIG_PM */

static void alc269_fixup_pincfg_no_hp_to_lineout(struct hda_codec *codec,
						 const struct hda_fixup *fix, int action)
{
	struct alc_spec *spec = codec->spec;

	if (action == HDA_FIXUP_ACT_PRE_PROBE)
		spec->parse_flags = HDA_PINCFG_NO_HP_FIXUP;
}

static void alc269_fixup_pincfg_U7x7_headset_mic(struct hda_codec *codec,
						 const struct hda_fixup *fix,
						 int action)
{
	unsigned int cfg_headphone = snd_hda_codec_get_pincfg(codec, 0x21);
	unsigned int cfg_headset_mic = snd_hda_codec_get_pincfg(codec, 0x19);

	if (cfg_headphone && cfg_headset_mic == 0x411111f0)
		snd_hda_codec_set_pincfg(codec, 0x19,
			(cfg_headphone & ~AC_DEFCFG_DEVICE) |
			(AC_JACK_MIC_IN << AC_DEFCFG_DEVICE_SHIFT));
}

static void alc269_fixup_hweq(struct hda_codec *codec,
			       const struct hda_fixup *fix, int action)
{
	if (action == HDA_FIXUP_ACT_INIT)
		alc_update_coef_idx(codec, 0x1e, 0, 0x80);
}

static void alc269_fixup_headset_mic(struct hda_codec *codec,
				       const struct hda_fixup *fix, int action)
{
	struct alc_spec *spec = codec->spec;

	if (action == HDA_FIXUP_ACT_PRE_PROBE)
		spec->parse_flags |= HDA_PINCFG_HEADSET_MIC;
}

static void alc271_fixup_dmic(struct hda_codec *codec,
			      const struct hda_fixup *fix, int action)
{
	static const struct hda_verb verbs[] = {
		{0x20, AC_VERB_SET_COEF_INDEX, 0x0d},
		{0x20, AC_VERB_SET_PROC_COEF, 0x4000},
		{}
	};
	unsigned int cfg;

	if (strcmp(codec->core.chip_name, "ALC271X") &&
	    strcmp(codec->core.chip_name, "ALC269VB"))
		return;
	cfg = snd_hda_codec_get_pincfg(codec, 0x12);
	if (get_defcfg_connect(cfg) == AC_JACK_PORT_FIXED)
		snd_hda_sequence_write(codec, verbs);
}

static void alc269_fixup_pcm_44k(struct hda_codec *codec,
				 const struct hda_fixup *fix, int action)
{
	struct alc_spec *spec = codec->spec;

	if (action != HDA_FIXUP_ACT_PROBE)
		return;

	/* Due to a hardware problem on Lenovo Ideadpad, we need to
	 * fix the sample rate of analog I/O to 44.1kHz
	 */
	spec->gen.stream_analog_playback = &alc269_44k_pcm_analog_playback;
	spec->gen.stream_analog_capture = &alc269_44k_pcm_analog_capture;
}

static void alc269_fixup_stereo_dmic(struct hda_codec *codec,
				     const struct hda_fixup *fix, int action)
{
	/* The digital-mic unit sends PDM (differential signal) instead of
	 * the standard PCM, thus you can't record a valid mono stream as is.
	 * Below is a workaround specific to ALC269 to control the dmic
	 * signal source as mono.
	 */
	if (action == HDA_FIXUP_ACT_INIT)
		alc_update_coef_idx(codec, 0x07, 0, 0x80);
}

static void alc269_quanta_automute(struct hda_codec *codec)
{
	snd_hda_gen_update_outputs(codec);

	alc_write_coef_idx(codec, 0x0c, 0x680);
	alc_write_coef_idx(codec, 0x0c, 0x480);
}

static void alc269_fixup_quanta_mute(struct hda_codec *codec,
				     const struct hda_fixup *fix, int action)
{
	struct alc_spec *spec = codec->spec;
	if (action != HDA_FIXUP_ACT_PROBE)
		return;
	spec->gen.automute_hook = alc269_quanta_automute;
}

static void alc269_x101_hp_automute_hook(struct hda_codec *codec,
					 struct hda_jack_callback *jack)
{
	struct alc_spec *spec = codec->spec;
	int vref;
	msleep(200);
	snd_hda_gen_hp_automute(codec, jack);

	vref = spec->gen.hp_jack_present ? PIN_VREF80 : 0;
	msleep(100);
	snd_hda_codec_write(codec, 0x18, 0, AC_VERB_SET_PIN_WIDGET_CONTROL,
			    vref);
	msleep(500);
	snd_hda_codec_write(codec, 0x18, 0, AC_VERB_SET_PIN_WIDGET_CONTROL,
			    vref);
}

/*
 * Magic sequence to make Huawei Matebook X right speaker working (bko#197801)
 */
struct hda_alc298_mbxinit {
	unsigned char value_0x23;
	unsigned char value_0x25;
};

static void alc298_huawei_mbx_stereo_seq(struct hda_codec *codec,
					 const struct hda_alc298_mbxinit *initval,
					 bool first)
{
	snd_hda_codec_write(codec, 0x06, 0, AC_VERB_SET_DIGI_CONVERT_3, 0x0);
	alc_write_coef_idx(codec, 0x26, 0xb000);

	if (first)
		snd_hda_codec_write(codec, 0x21, 0, AC_VERB_GET_PIN_SENSE, 0x0);

	snd_hda_codec_write(codec, 0x6, 0, AC_VERB_SET_DIGI_CONVERT_3, 0x80);
	alc_write_coef_idx(codec, 0x26, 0xf000);
	alc_write_coef_idx(codec, 0x23, initval->value_0x23);

	if (initval->value_0x23 != 0x1e)
		alc_write_coef_idx(codec, 0x25, initval->value_0x25);

	snd_hda_codec_write(codec, 0x20, 0, AC_VERB_SET_COEF_INDEX, 0x26);
	snd_hda_codec_write(codec, 0x20, 0, AC_VERB_SET_PROC_COEF, 0xb010);
}

static void alc298_fixup_huawei_mbx_stereo(struct hda_codec *codec,
					   const struct hda_fixup *fix,
					   int action)
{
	/* Initialization magic */
	static const struct hda_alc298_mbxinit dac_init[] = {
		{0x0c, 0x00}, {0x0d, 0x00}, {0x0e, 0x00}, {0x0f, 0x00},
		{0x10, 0x00}, {0x1a, 0x40}, {0x1b, 0x82}, {0x1c, 0x00},
		{0x1d, 0x00}, {0x1e, 0x00}, {0x1f, 0x00},
		{0x20, 0xc2}, {0x21, 0xc8}, {0x22, 0x26}, {0x23, 0x24},
		{0x27, 0xff}, {0x28, 0xff}, {0x29, 0xff}, {0x2a, 0x8f},
		{0x2b, 0x02}, {0x2c, 0x48}, {0x2d, 0x34}, {0x2e, 0x00},
		{0x2f, 0x00},
		{0x30, 0x00}, {0x31, 0x00}, {0x32, 0x00}, {0x33, 0x00},
		{0x34, 0x00}, {0x35, 0x01}, {0x36, 0x93}, {0x37, 0x0c},
		{0x38, 0x00}, {0x39, 0x00}, {0x3a, 0xf8}, {0x38, 0x80},
		{}
	};
	const struct hda_alc298_mbxinit *seq;

	if (action != HDA_FIXUP_ACT_INIT)
		return;

	/* Start */
	snd_hda_codec_write(codec, 0x06, 0, AC_VERB_SET_DIGI_CONVERT_3, 0x00);
	snd_hda_codec_write(codec, 0x06, 0, AC_VERB_SET_DIGI_CONVERT_3, 0x80);
	alc_write_coef_idx(codec, 0x26, 0xf000);
	alc_write_coef_idx(codec, 0x22, 0x31);
	alc_write_coef_idx(codec, 0x23, 0x0b);
	alc_write_coef_idx(codec, 0x25, 0x00);
	snd_hda_codec_write(codec, 0x20, 0, AC_VERB_SET_COEF_INDEX, 0x26);
	snd_hda_codec_write(codec, 0x20, 0, AC_VERB_SET_PROC_COEF, 0xb010);

	for (seq = dac_init; seq->value_0x23; seq++)
		alc298_huawei_mbx_stereo_seq(codec, seq, seq == dac_init);
}

static void alc269_fixup_x101_headset_mic(struct hda_codec *codec,
				     const struct hda_fixup *fix, int action)
{
	struct alc_spec *spec = codec->spec;
	if (action == HDA_FIXUP_ACT_PRE_PROBE) {
		spec->parse_flags |= HDA_PINCFG_HEADSET_MIC;
		spec->gen.hp_automute_hook = alc269_x101_hp_automute_hook;
	}
}


/* update mute-LED according to the speaker mute state via mic VREF pin */
static void alc269_fixup_mic_mute_hook(void *private_data, int enabled)
{
	struct hda_codec *codec = private_data;
	struct alc_spec *spec = codec->spec;
	unsigned int pinval;

	if (spec->mute_led_polarity)
		enabled = !enabled;
	pinval = snd_hda_codec_get_pin_target(codec, spec->mute_led_nid);
	pinval &= ~AC_PINCTL_VREFEN;
	pinval |= enabled ? AC_PINCTL_VREF_HIZ : AC_PINCTL_VREF_80;
	if (spec->mute_led_nid) {
		/* temporarily power up/down for setting VREF */
		snd_hda_power_up_pm(codec);
		snd_hda_set_pin_ctl_cache(codec, spec->mute_led_nid, pinval);
		snd_hda_power_down_pm(codec);
	}
}

/* Make sure the led works even in runtime suspend */
static unsigned int led_power_filter(struct hda_codec *codec,
						  hda_nid_t nid,
						  unsigned int power_state)
{
	struct alc_spec *spec = codec->spec;

	if (power_state != AC_PWRST_D3 || nid == 0 ||
	    (nid != spec->mute_led_nid && nid != spec->cap_mute_led_nid))
		return power_state;

	/* Set pin ctl again, it might have just been set to 0 */
	snd_hda_set_pin_ctl(codec, nid,
			    snd_hda_codec_get_pin_target(codec, nid));

	return snd_hda_gen_path_power_filter(codec, nid, power_state);
}

static void alc269_fixup_hp_mute_led(struct hda_codec *codec,
				     const struct hda_fixup *fix, int action)
{
	struct alc_spec *spec = codec->spec;
	const struct dmi_device *dev = NULL;

	if (action != HDA_FIXUP_ACT_PRE_PROBE)
		return;

	while ((dev = dmi_find_device(DMI_DEV_TYPE_OEM_STRING, NULL, dev))) {
		int pol, pin;
		if (sscanf(dev->name, "HP_Mute_LED_%d_%x", &pol, &pin) != 2)
			continue;
		if (pin < 0x0a || pin >= 0x10)
			break;
		spec->mute_led_polarity = pol;
		spec->mute_led_nid = pin - 0x0a + 0x18;
		spec->gen.vmaster_mute.hook = alc269_fixup_mic_mute_hook;
		spec->gen.vmaster_mute_enum = 1;
		codec->power_filter = led_power_filter;
		codec_dbg(codec,
			  "Detected mute LED for %x:%d\n", spec->mute_led_nid,
			   spec->mute_led_polarity);
		break;
	}
}

static void alc269_fixup_hp_mute_led_micx(struct hda_codec *codec,
					  const struct hda_fixup *fix,
					  int action, hda_nid_t pin)
{
	struct alc_spec *spec = codec->spec;

	if (action == HDA_FIXUP_ACT_PRE_PROBE) {
		spec->mute_led_polarity = 0;
		spec->mute_led_nid = pin;
		spec->gen.vmaster_mute.hook = alc269_fixup_mic_mute_hook;
		spec->gen.vmaster_mute_enum = 1;
		codec->power_filter = led_power_filter;
	}
}

static void alc269_fixup_hp_mute_led_mic1(struct hda_codec *codec,
				const struct hda_fixup *fix, int action)
{
	alc269_fixup_hp_mute_led_micx(codec, fix, action, 0x18);
}

static void alc269_fixup_hp_mute_led_mic2(struct hda_codec *codec,
				const struct hda_fixup *fix, int action)
{
	alc269_fixup_hp_mute_led_micx(codec, fix, action, 0x19);
}

static void alc269_fixup_hp_mute_led_mic3(struct hda_codec *codec,
				const struct hda_fixup *fix, int action)
{
	alc269_fixup_hp_mute_led_micx(codec, fix, action, 0x1b);
}

/* update LED status via GPIO */
static void alc_update_gpio_led(struct hda_codec *codec, unsigned int mask,
				bool enabled)
{
	struct alc_spec *spec = codec->spec;

	if (spec->mute_led_polarity)
		enabled = !enabled;
	alc_update_gpio_data(codec, mask, !enabled); /* muted -> LED on */
}

/* turn on/off mute LED via GPIO per vmaster hook */
static void alc_fixup_gpio_mute_hook(void *private_data, int enabled)
{
	struct hda_codec *codec = private_data;
	struct alc_spec *spec = codec->spec;

	alc_update_gpio_led(codec, spec->gpio_mute_led_mask, enabled);
}

/* turn on/off mic-mute LED via GPIO per capture hook */
static void alc_gpio_micmute_update(struct hda_codec *codec)
{
	struct alc_spec *spec = codec->spec;

	alc_update_gpio_led(codec, spec->gpio_mic_led_mask,
			    spec->gen.micmute_led.led_value);
}

/* setup mute and mic-mute GPIO bits, add hooks appropriately */
static void alc_fixup_hp_gpio_led(struct hda_codec *codec,
				  int action,
				  unsigned int mute_mask,
				  unsigned int micmute_mask)
{
	struct alc_spec *spec = codec->spec;

	alc_fixup_gpio(codec, action, mute_mask | micmute_mask);

	if (action != HDA_FIXUP_ACT_PRE_PROBE)
		return;
	if (mute_mask) {
		spec->gpio_mute_led_mask = mute_mask;
		spec->gen.vmaster_mute.hook = alc_fixup_gpio_mute_hook;
	}
	if (micmute_mask) {
		spec->gpio_mic_led_mask = micmute_mask;
		snd_hda_gen_add_micmute_led(codec, alc_gpio_micmute_update);
	}
}

static void alc269_fixup_hp_gpio_led(struct hda_codec *codec,
				const struct hda_fixup *fix, int action)
{
	alc_fixup_hp_gpio_led(codec, action, 0x08, 0x10);
}

static void alc286_fixup_hp_gpio_led(struct hda_codec *codec,
				const struct hda_fixup *fix, int action)
{
	alc_fixup_hp_gpio_led(codec, action, 0x02, 0x20);
}

/* turn on/off mic-mute LED per capture hook */
static void alc_cap_micmute_update(struct hda_codec *codec)
{
	struct alc_spec *spec = codec->spec;
	unsigned int pinval;

	if (!spec->cap_mute_led_nid)
		return;
	pinval = snd_hda_codec_get_pin_target(codec, spec->cap_mute_led_nid);
	pinval &= ~AC_PINCTL_VREFEN;
	if (spec->gen.micmute_led.led_value)
		pinval |= AC_PINCTL_VREF_80;
	else
		pinval |= AC_PINCTL_VREF_HIZ;
	snd_hda_set_pin_ctl_cache(codec, spec->cap_mute_led_nid, pinval);
}

static void alc269_fixup_hp_gpio_mic1_led(struct hda_codec *codec,
				const struct hda_fixup *fix, int action)
{
	struct alc_spec *spec = codec->spec;

	alc_fixup_hp_gpio_led(codec, action, 0x08, 0);
	if (action == HDA_FIXUP_ACT_PRE_PROBE) {
		/* Like hp_gpio_mic1_led, but also needs GPIO4 low to
		 * enable headphone amp
		 */
		spec->gpio_mask |= 0x10;
		spec->gpio_dir |= 0x10;
		spec->cap_mute_led_nid = 0x18;
		snd_hda_gen_add_micmute_led(codec, alc_cap_micmute_update);
		codec->power_filter = led_power_filter;
	}
}

static void alc280_fixup_hp_gpio4(struct hda_codec *codec,
				   const struct hda_fixup *fix, int action)
{
	struct alc_spec *spec = codec->spec;

	alc_fixup_hp_gpio_led(codec, action, 0x08, 0);
	if (action == HDA_FIXUP_ACT_PRE_PROBE) {
		spec->cap_mute_led_nid = 0x18;
		snd_hda_gen_add_micmute_led(codec, alc_cap_micmute_update);
		codec->power_filter = led_power_filter;
	}
}

#if IS_REACHABLE(CONFIG_INPUT)
static void gpio2_mic_hotkey_event(struct hda_codec *codec,
				   struct hda_jack_callback *event)
{
	struct alc_spec *spec = codec->spec;

	/* GPIO2 just toggles on a keypress/keyrelease cycle. Therefore
	   send both key on and key off event for every interrupt. */
	input_report_key(spec->kb_dev, spec->alc_mute_keycode_map[ALC_KEY_MICMUTE_INDEX], 1);
	input_sync(spec->kb_dev);
	input_report_key(spec->kb_dev, spec->alc_mute_keycode_map[ALC_KEY_MICMUTE_INDEX], 0);
	input_sync(spec->kb_dev);
}

static int alc_register_micmute_input_device(struct hda_codec *codec)
{
	struct alc_spec *spec = codec->spec;
	int i;

	spec->kb_dev = input_allocate_device();
	if (!spec->kb_dev) {
		codec_err(codec, "Out of memory (input_allocate_device)\n");
		return -ENOMEM;
	}

	spec->alc_mute_keycode_map[ALC_KEY_MICMUTE_INDEX] = KEY_MICMUTE;

	spec->kb_dev->name = "Microphone Mute Button";
	spec->kb_dev->evbit[0] = BIT_MASK(EV_KEY);
	spec->kb_dev->keycodesize = sizeof(spec->alc_mute_keycode_map[0]);
	spec->kb_dev->keycodemax = ARRAY_SIZE(spec->alc_mute_keycode_map);
	spec->kb_dev->keycode = spec->alc_mute_keycode_map;
	for (i = 0; i < ARRAY_SIZE(spec->alc_mute_keycode_map); i++)
		set_bit(spec->alc_mute_keycode_map[i], spec->kb_dev->keybit);

	if (input_register_device(spec->kb_dev)) {
		codec_err(codec, "input_register_device failed\n");
		input_free_device(spec->kb_dev);
		spec->kb_dev = NULL;
		return -ENOMEM;
	}

	return 0;
}

/* GPIO1 = set according to SKU external amp
 * GPIO2 = mic mute hotkey
 * GPIO3 = mute LED
 * GPIO4 = mic mute LED
 */
static void alc280_fixup_hp_gpio2_mic_hotkey(struct hda_codec *codec,
					     const struct hda_fixup *fix, int action)
{
	struct alc_spec *spec = codec->spec;

	alc_fixup_hp_gpio_led(codec, action, 0x08, 0x10);
	if (action == HDA_FIXUP_ACT_PRE_PROBE) {
		spec->init_amp = ALC_INIT_DEFAULT;
		if (alc_register_micmute_input_device(codec) != 0)
			return;

		spec->gpio_mask |= 0x06;
		spec->gpio_dir |= 0x02;
		spec->gpio_data |= 0x02;
		snd_hda_codec_write_cache(codec, codec->core.afg, 0,
					  AC_VERB_SET_GPIO_UNSOLICITED_RSP_MASK, 0x04);
		snd_hda_jack_detect_enable_callback(codec, codec->core.afg,
						    gpio2_mic_hotkey_event);
		return;
	}

	if (!spec->kb_dev)
		return;

	switch (action) {
	case HDA_FIXUP_ACT_FREE:
		input_unregister_device(spec->kb_dev);
		spec->kb_dev = NULL;
	}
}

/* Line2 = mic mute hotkey
 * GPIO2 = mic mute LED
 */
static void alc233_fixup_lenovo_line2_mic_hotkey(struct hda_codec *codec,
					     const struct hda_fixup *fix, int action)
{
	struct alc_spec *spec = codec->spec;

	alc_fixup_hp_gpio_led(codec, action, 0, 0x04);
	if (action == HDA_FIXUP_ACT_PRE_PROBE) {
		spec->init_amp = ALC_INIT_DEFAULT;
		if (alc_register_micmute_input_device(codec) != 0)
			return;

		snd_hda_jack_detect_enable_callback(codec, 0x1b,
						    gpio2_mic_hotkey_event);
		return;
	}

	if (!spec->kb_dev)
		return;

	switch (action) {
	case HDA_FIXUP_ACT_FREE:
		input_unregister_device(spec->kb_dev);
		spec->kb_dev = NULL;
	}
}
#else /* INPUT */
#define alc280_fixup_hp_gpio2_mic_hotkey	NULL
#define alc233_fixup_lenovo_line2_mic_hotkey	NULL
#endif /* INPUT */

static void alc269_fixup_hp_line1_mic1_led(struct hda_codec *codec,
				const struct hda_fixup *fix, int action)
{
	struct alc_spec *spec = codec->spec;

	alc269_fixup_hp_mute_led_micx(codec, fix, action, 0x1a);
	if (action == HDA_FIXUP_ACT_PRE_PROBE) {
		spec->cap_mute_led_nid = 0x18;
		snd_hda_gen_add_micmute_led(codec, alc_cap_micmute_update);
	}
}

static const struct coef_fw alc225_pre_hsmode[] = {
	UPDATE_COEF(0x4a, 1<<8, 0),
	UPDATE_COEFEX(0x57, 0x05, 1<<14, 0),
	UPDATE_COEF(0x63, 3<<14, 3<<14),
	UPDATE_COEF(0x4a, 3<<4, 2<<4),
	UPDATE_COEF(0x4a, 3<<10, 3<<10),
	UPDATE_COEF(0x45, 0x3f<<10, 0x34<<10),
	UPDATE_COEF(0x4a, 3<<10, 0),
	{}
};

static void alc_headset_mode_unplugged(struct hda_codec *codec)
{
	static const struct coef_fw coef0255[] = {
		WRITE_COEF(0x1b, 0x0c0b), /* LDO and MISC control */
		WRITE_COEF(0x45, 0xd089), /* UAJ function set to menual mode */
		UPDATE_COEFEX(0x57, 0x05, 1<<14, 0), /* Direct Drive HP Amp control(Set to verb control)*/
		WRITE_COEF(0x06, 0x6104), /* Set MIC2 Vref gate with HP */
		WRITE_COEFEX(0x57, 0x03, 0x8aa6), /* Direct Drive HP Amp control */
		{}
	};
	static const struct coef_fw coef0256[] = {
		WRITE_COEF(0x1b, 0x0c4b), /* LDO and MISC control */
		WRITE_COEF(0x45, 0xd089), /* UAJ function set to menual mode */
		WRITE_COEF(0x06, 0x6104), /* Set MIC2 Vref gate with HP */
		WRITE_COEFEX(0x57, 0x03, 0x09a3), /* Direct Drive HP Amp control */
		UPDATE_COEFEX(0x57, 0x05, 1<<14, 0), /* Direct Drive HP Amp control(Set to verb control)*/
		{}
	};
	static const struct coef_fw coef0233[] = {
		WRITE_COEF(0x1b, 0x0c0b),
		WRITE_COEF(0x45, 0xc429),
		UPDATE_COEF(0x35, 0x4000, 0),
		WRITE_COEF(0x06, 0x2104),
		WRITE_COEF(0x1a, 0x0001),
		WRITE_COEF(0x26, 0x0004),
		WRITE_COEF(0x32, 0x42a3),
		{}
	};
	static const struct coef_fw coef0288[] = {
		UPDATE_COEF(0x4f, 0xfcc0, 0xc400),
		UPDATE_COEF(0x50, 0x2000, 0x2000),
		UPDATE_COEF(0x56, 0x0006, 0x0006),
		UPDATE_COEF(0x66, 0x0008, 0),
		UPDATE_COEF(0x67, 0x2000, 0),
		{}
	};
	static const struct coef_fw coef0298[] = {
		UPDATE_COEF(0x19, 0x1300, 0x0300),
		{}
	};
	static const struct coef_fw coef0292[] = {
		WRITE_COEF(0x76, 0x000e),
		WRITE_COEF(0x6c, 0x2400),
		WRITE_COEF(0x18, 0x7308),
		WRITE_COEF(0x6b, 0xc429),
		{}
	};
	static const struct coef_fw coef0293[] = {
		UPDATE_COEF(0x10, 7<<8, 6<<8), /* SET Line1 JD to 0 */
		UPDATE_COEFEX(0x57, 0x05, 1<<15|1<<13, 0x0), /* SET charge pump by verb */
		UPDATE_COEFEX(0x57, 0x03, 1<<10, 1<<10), /* SET EN_OSW to 1 */
		UPDATE_COEF(0x1a, 1<<3, 1<<3), /* Combo JD gating with LINE1-VREFO */
		WRITE_COEF(0x45, 0xc429), /* Set to TRS type */
		UPDATE_COEF(0x4a, 0x000f, 0x000e), /* Combo Jack auto detect */
		{}
	};
	static const struct coef_fw coef0668[] = {
		WRITE_COEF(0x15, 0x0d40),
		WRITE_COEF(0xb7, 0x802b),
		{}
	};
	static const struct coef_fw coef0225[] = {
		UPDATE_COEF(0x63, 3<<14, 0),
		{}
	};
	static const struct coef_fw coef0274[] = {
		UPDATE_COEF(0x4a, 0x0100, 0),
		UPDATE_COEFEX(0x57, 0x05, 0x4000, 0),
		UPDATE_COEF(0x6b, 0xf000, 0x5000),
		UPDATE_COEF(0x4a, 0x0010, 0),
		UPDATE_COEF(0x4a, 0x0c00, 0x0c00),
		WRITE_COEF(0x45, 0x5289),
		UPDATE_COEF(0x4a, 0x0c00, 0),
		{}
	};

	switch (codec->core.vendor_id) {
	case 0x10ec0255:
		alc_process_coef_fw(codec, coef0255);
		break;
	case 0x10ec0236:
	case 0x10ec0256:
		alc_process_coef_fw(codec, coef0256);
		break;
	case 0x10ec0234:
	case 0x10ec0274:
	case 0x10ec0294:
		alc_process_coef_fw(codec, coef0274);
		break;
	case 0x10ec0233:
	case 0x10ec0283:
		alc_process_coef_fw(codec, coef0233);
		break;
	case 0x10ec0286:
	case 0x10ec0288:
		alc_process_coef_fw(codec, coef0288);
		break;
	case 0x10ec0298:
		alc_process_coef_fw(codec, coef0298);
		alc_process_coef_fw(codec, coef0288);
		break;
	case 0x10ec0292:
		alc_process_coef_fw(codec, coef0292);
		break;
	case 0x10ec0293:
		alc_process_coef_fw(codec, coef0293);
		break;
	case 0x10ec0668:
		alc_process_coef_fw(codec, coef0668);
		break;
	case 0x10ec0215:
	case 0x10ec0225:
	case 0x10ec0285:
	case 0x10ec0295:
	case 0x10ec0289:
	case 0x10ec0299:
		alc_process_coef_fw(codec, alc225_pre_hsmode);
		alc_process_coef_fw(codec, coef0225);
		break;
	case 0x10ec0867:
		alc_update_coefex_idx(codec, 0x57, 0x5, 1<<14, 0);
		break;
	}
	codec_dbg(codec, "Headset jack set to unplugged mode.\n");
}


static void alc_headset_mode_mic_in(struct hda_codec *codec, hda_nid_t hp_pin,
				    hda_nid_t mic_pin)
{
	static const struct coef_fw coef0255[] = {
		WRITE_COEFEX(0x57, 0x03, 0x8aa6),
		WRITE_COEF(0x06, 0x6100), /* Set MIC2 Vref gate to normal */
		{}
	};
	static const struct coef_fw coef0256[] = {
		UPDATE_COEFEX(0x57, 0x05, 1<<14, 1<<14), /* Direct Drive HP Amp control(Set to verb control)*/
		WRITE_COEFEX(0x57, 0x03, 0x09a3),
		WRITE_COEF(0x06, 0x6100), /* Set MIC2 Vref gate to normal */
		{}
	};
	static const struct coef_fw coef0233[] = {
		UPDATE_COEF(0x35, 0, 1<<14),
		WRITE_COEF(0x06, 0x2100),
		WRITE_COEF(0x1a, 0x0021),
		WRITE_COEF(0x26, 0x008c),
		{}
	};
	static const struct coef_fw coef0288[] = {
		UPDATE_COEF(0x4f, 0x00c0, 0),
		UPDATE_COEF(0x50, 0x2000, 0),
		UPDATE_COEF(0x56, 0x0006, 0),
		UPDATE_COEF(0x4f, 0xfcc0, 0xc400),
		UPDATE_COEF(0x66, 0x0008, 0x0008),
		UPDATE_COEF(0x67, 0x2000, 0x2000),
		{}
	};
	static const struct coef_fw coef0292[] = {
		WRITE_COEF(0x19, 0xa208),
		WRITE_COEF(0x2e, 0xacf0),
		{}
	};
	static const struct coef_fw coef0293[] = {
		UPDATE_COEFEX(0x57, 0x05, 0, 1<<15|1<<13), /* SET charge pump by verb */
		UPDATE_COEFEX(0x57, 0x03, 1<<10, 0), /* SET EN_OSW to 0 */
		UPDATE_COEF(0x1a, 1<<3, 0), /* Combo JD gating without LINE1-VREFO */
		{}
	};
	static const struct coef_fw coef0688[] = {
		WRITE_COEF(0xb7, 0x802b),
		WRITE_COEF(0xb5, 0x1040),
		UPDATE_COEF(0xc3, 0, 1<<12),
		{}
	};
	static const struct coef_fw coef0225[] = {
		UPDATE_COEFEX(0x57, 0x05, 1<<14, 1<<14),
		UPDATE_COEF(0x4a, 3<<4, 2<<4),
		UPDATE_COEF(0x63, 3<<14, 0),
		{}
	};
	static const struct coef_fw coef0274[] = {
		UPDATE_COEFEX(0x57, 0x05, 0x4000, 0x4000),
		UPDATE_COEF(0x4a, 0x0010, 0),
		UPDATE_COEF(0x6b, 0xf000, 0),
		{}
	};

	switch (codec->core.vendor_id) {
	case 0x10ec0255:
		alc_write_coef_idx(codec, 0x45, 0xc489);
		snd_hda_set_pin_ctl_cache(codec, hp_pin, 0);
		alc_process_coef_fw(codec, coef0255);
		snd_hda_set_pin_ctl_cache(codec, mic_pin, PIN_VREF50);
		break;
	case 0x10ec0236:
	case 0x10ec0256:
		alc_write_coef_idx(codec, 0x45, 0xc489);
		snd_hda_set_pin_ctl_cache(codec, hp_pin, 0);
		alc_process_coef_fw(codec, coef0256);
		snd_hda_set_pin_ctl_cache(codec, mic_pin, PIN_VREF50);
		break;
	case 0x10ec0234:
	case 0x10ec0274:
	case 0x10ec0294:
		alc_write_coef_idx(codec, 0x45, 0x4689);
		snd_hda_set_pin_ctl_cache(codec, hp_pin, 0);
		alc_process_coef_fw(codec, coef0274);
		snd_hda_set_pin_ctl_cache(codec, mic_pin, PIN_VREF50);
		break;
	case 0x10ec0233:
	case 0x10ec0283:
		alc_write_coef_idx(codec, 0x45, 0xc429);
		snd_hda_set_pin_ctl_cache(codec, hp_pin, 0);
		alc_process_coef_fw(codec, coef0233);
		snd_hda_set_pin_ctl_cache(codec, mic_pin, PIN_VREF50);
		break;
	case 0x10ec0286:
	case 0x10ec0288:
	case 0x10ec0298:
		snd_hda_set_pin_ctl_cache(codec, hp_pin, 0);
		alc_process_coef_fw(codec, coef0288);
		snd_hda_set_pin_ctl_cache(codec, mic_pin, PIN_VREF50);
		break;
	case 0x10ec0292:
		snd_hda_set_pin_ctl_cache(codec, hp_pin, 0);
		alc_process_coef_fw(codec, coef0292);
		break;
	case 0x10ec0293:
		/* Set to TRS mode */
		alc_write_coef_idx(codec, 0x45, 0xc429);
		snd_hda_set_pin_ctl_cache(codec, hp_pin, 0);
		alc_process_coef_fw(codec, coef0293);
		snd_hda_set_pin_ctl_cache(codec, mic_pin, PIN_VREF50);
		break;
	case 0x10ec0867:
		alc_update_coefex_idx(codec, 0x57, 0x5, 0, 1<<14);
		/* fallthru */
	case 0x10ec0221:
	case 0x10ec0662:
		snd_hda_set_pin_ctl_cache(codec, hp_pin, 0);
		snd_hda_set_pin_ctl_cache(codec, mic_pin, PIN_VREF50);
		break;
	case 0x10ec0668:
		alc_write_coef_idx(codec, 0x11, 0x0001);
		snd_hda_set_pin_ctl_cache(codec, hp_pin, 0);
		alc_process_coef_fw(codec, coef0688);
		snd_hda_set_pin_ctl_cache(codec, mic_pin, PIN_VREF50);
		break;
	case 0x10ec0215:
	case 0x10ec0225:
	case 0x10ec0285:
	case 0x10ec0295:
	case 0x10ec0289:
	case 0x10ec0299:
		alc_process_coef_fw(codec, alc225_pre_hsmode);
		alc_update_coef_idx(codec, 0x45, 0x3f<<10, 0x31<<10);
		snd_hda_set_pin_ctl_cache(codec, hp_pin, 0);
		alc_process_coef_fw(codec, coef0225);
		snd_hda_set_pin_ctl_cache(codec, mic_pin, PIN_VREF50);
		break;
	}
	codec_dbg(codec, "Headset jack set to mic-in mode.\n");
}

static void alc_headset_mode_default(struct hda_codec *codec)
{
	static const struct coef_fw coef0225[] = {
		UPDATE_COEF(0x45, 0x3f<<10, 0x30<<10),
		UPDATE_COEF(0x45, 0x3f<<10, 0x31<<10),
		UPDATE_COEF(0x49, 3<<8, 0<<8),
		UPDATE_COEF(0x4a, 3<<4, 3<<4),
		UPDATE_COEF(0x63, 3<<14, 0),
		UPDATE_COEF(0x67, 0xf000, 0x3000),
		{}
	};
	static const struct coef_fw coef0255[] = {
		WRITE_COEF(0x45, 0xc089),
		WRITE_COEF(0x45, 0xc489),
		WRITE_COEFEX(0x57, 0x03, 0x8ea6),
		WRITE_COEF(0x49, 0x0049),
		{}
	};
	static const struct coef_fw coef0256[] = {
		WRITE_COEF(0x45, 0xc489),
		WRITE_COEFEX(0x57, 0x03, 0x0da3),
		WRITE_COEF(0x49, 0x0049),
		UPDATE_COEFEX(0x57, 0x05, 1<<14, 0), /* Direct Drive HP Amp control(Set to verb control)*/
		WRITE_COEF(0x06, 0x6100),
		{}
	};
	static const struct coef_fw coef0233[] = {
		WRITE_COEF(0x06, 0x2100),
		WRITE_COEF(0x32, 0x4ea3),
		{}
	};
	static const struct coef_fw coef0288[] = {
		UPDATE_COEF(0x4f, 0xfcc0, 0xc400), /* Set to TRS type */
		UPDATE_COEF(0x50, 0x2000, 0x2000),
		UPDATE_COEF(0x56, 0x0006, 0x0006),
		UPDATE_COEF(0x66, 0x0008, 0),
		UPDATE_COEF(0x67, 0x2000, 0),
		{}
	};
	static const struct coef_fw coef0292[] = {
		WRITE_COEF(0x76, 0x000e),
		WRITE_COEF(0x6c, 0x2400),
		WRITE_COEF(0x6b, 0xc429),
		WRITE_COEF(0x18, 0x7308),
		{}
	};
	static const struct coef_fw coef0293[] = {
		UPDATE_COEF(0x4a, 0x000f, 0x000e), /* Combo Jack auto detect */
		WRITE_COEF(0x45, 0xC429), /* Set to TRS type */
		UPDATE_COEF(0x1a, 1<<3, 0), /* Combo JD gating without LINE1-VREFO */
		{}
	};
	static const struct coef_fw coef0688[] = {
		WRITE_COEF(0x11, 0x0041),
		WRITE_COEF(0x15, 0x0d40),
		WRITE_COEF(0xb7, 0x802b),
		{}
	};
	static const struct coef_fw coef0274[] = {
		WRITE_COEF(0x45, 0x4289),
		UPDATE_COEF(0x4a, 0x0010, 0x0010),
		UPDATE_COEF(0x6b, 0x0f00, 0),
		UPDATE_COEF(0x49, 0x0300, 0x0300),
		{}
	};

	switch (codec->core.vendor_id) {
	case 0x10ec0215:
	case 0x10ec0225:
	case 0x10ec0285:
	case 0x10ec0295:
	case 0x10ec0289:
	case 0x10ec0299:
		alc_process_coef_fw(codec, alc225_pre_hsmode);
		alc_process_coef_fw(codec, coef0225);
		break;
	case 0x10ec0255:
		alc_process_coef_fw(codec, coef0255);
		break;
	case 0x10ec0236:
	case 0x10ec0256:
		alc_write_coef_idx(codec, 0x1b, 0x0e4b);
		alc_write_coef_idx(codec, 0x45, 0xc089);
		msleep(50);
		alc_process_coef_fw(codec, coef0256);
		break;
	case 0x10ec0234:
	case 0x10ec0274:
	case 0x10ec0294:
		alc_process_coef_fw(codec, coef0274);
		break;
	case 0x10ec0233:
	case 0x10ec0283:
		alc_process_coef_fw(codec, coef0233);
		break;
	case 0x10ec0286:
	case 0x10ec0288:
	case 0x10ec0298:
		alc_process_coef_fw(codec, coef0288);
		break;
	case 0x10ec0292:
		alc_process_coef_fw(codec, coef0292);
		break;
	case 0x10ec0293:
		alc_process_coef_fw(codec, coef0293);
		break;
	case 0x10ec0668:
		alc_process_coef_fw(codec, coef0688);
		break;
	case 0x10ec0867:
		alc_update_coefex_idx(codec, 0x57, 0x5, 1<<14, 0);
		break;
	}
	codec_dbg(codec, "Headset jack set to headphone (default) mode.\n");
}

/* Iphone type */
static void alc_headset_mode_ctia(struct hda_codec *codec)
{
	int val;

	static const struct coef_fw coef0255[] = {
		WRITE_COEF(0x45, 0xd489), /* Set to CTIA type */
		WRITE_COEF(0x1b, 0x0c2b),
		WRITE_COEFEX(0x57, 0x03, 0x8ea6),
		{}
	};
	static const struct coef_fw coef0256[] = {
		WRITE_COEF(0x45, 0xd489), /* Set to CTIA type */
		WRITE_COEF(0x1b, 0x0e6b),
		{}
	};
	static const struct coef_fw coef0233[] = {
		WRITE_COEF(0x45, 0xd429),
		WRITE_COEF(0x1b, 0x0c2b),
		WRITE_COEF(0x32, 0x4ea3),
		{}
	};
	static const struct coef_fw coef0288[] = {
		UPDATE_COEF(0x50, 0x2000, 0x2000),
		UPDATE_COEF(0x56, 0x0006, 0x0006),
		UPDATE_COEF(0x66, 0x0008, 0),
		UPDATE_COEF(0x67, 0x2000, 0),
		{}
	};
	static const struct coef_fw coef0292[] = {
		WRITE_COEF(0x6b, 0xd429),
		WRITE_COEF(0x76, 0x0008),
		WRITE_COEF(0x18, 0x7388),
		{}
	};
	static const struct coef_fw coef0293[] = {
		WRITE_COEF(0x45, 0xd429), /* Set to ctia type */
		UPDATE_COEF(0x10, 7<<8, 7<<8), /* SET Line1 JD to 1 */
		{}
	};
	static const struct coef_fw coef0688[] = {
		WRITE_COEF(0x11, 0x0001),
		WRITE_COEF(0x15, 0x0d60),
		WRITE_COEF(0xc3, 0x0000),
		{}
	};
	static const struct coef_fw coef0225_1[] = {
		UPDATE_COEF(0x45, 0x3f<<10, 0x35<<10),
		UPDATE_COEF(0x63, 3<<14, 2<<14),
		{}
	};
	static const struct coef_fw coef0225_2[] = {
		UPDATE_COEF(0x45, 0x3f<<10, 0x35<<10),
		UPDATE_COEF(0x63, 3<<14, 1<<14),
		{}
	};

	switch (codec->core.vendor_id) {
	case 0x10ec0255:
		alc_process_coef_fw(codec, coef0255);
		break;
	case 0x10ec0236:
	case 0x10ec0256:
		alc_process_coef_fw(codec, coef0256);
		break;
	case 0x10ec0234:
	case 0x10ec0274:
	case 0x10ec0294:
		alc_write_coef_idx(codec, 0x45, 0xd689);
		break;
	case 0x10ec0233:
	case 0x10ec0283:
		alc_process_coef_fw(codec, coef0233);
		break;
	case 0x10ec0298:
		val = alc_read_coef_idx(codec, 0x50);
		if (val & (1 << 12)) {
			alc_update_coef_idx(codec, 0x8e, 0x0070, 0x0020);
			alc_update_coef_idx(codec, 0x4f, 0xfcc0, 0xd400);
			msleep(300);
		} else {
			alc_update_coef_idx(codec, 0x8e, 0x0070, 0x0010);
			alc_update_coef_idx(codec, 0x4f, 0xfcc0, 0xd400);
			msleep(300);
		}
		break;
	case 0x10ec0286:
	case 0x10ec0288:
		alc_update_coef_idx(codec, 0x4f, 0xfcc0, 0xd400);
		msleep(300);
		alc_process_coef_fw(codec, coef0288);
		break;
	case 0x10ec0292:
		alc_process_coef_fw(codec, coef0292);
		break;
	case 0x10ec0293:
		alc_process_coef_fw(codec, coef0293);
		break;
	case 0x10ec0668:
		alc_process_coef_fw(codec, coef0688);
		break;
	case 0x10ec0215:
	case 0x10ec0225:
	case 0x10ec0285:
	case 0x10ec0295:
	case 0x10ec0289:
	case 0x10ec0299:
		val = alc_read_coef_idx(codec, 0x45);
		if (val & (1 << 9))
			alc_process_coef_fw(codec, coef0225_2);
		else
			alc_process_coef_fw(codec, coef0225_1);
		break;
	case 0x10ec0867:
		alc_update_coefex_idx(codec, 0x57, 0x5, 1<<14, 0);
		break;
	}
	codec_dbg(codec, "Headset jack set to iPhone-style headset mode.\n");
}

/* Nokia type */
static void alc_headset_mode_omtp(struct hda_codec *codec)
{
	static const struct coef_fw coef0255[] = {
		WRITE_COEF(0x45, 0xe489), /* Set to OMTP Type */
		WRITE_COEF(0x1b, 0x0c2b),
		WRITE_COEFEX(0x57, 0x03, 0x8ea6),
		{}
	};
	static const struct coef_fw coef0256[] = {
		WRITE_COEF(0x45, 0xe489), /* Set to OMTP Type */
		WRITE_COEF(0x1b, 0x0e6b),
		{}
	};
	static const struct coef_fw coef0233[] = {
		WRITE_COEF(0x45, 0xe429),
		WRITE_COEF(0x1b, 0x0c2b),
		WRITE_COEF(0x32, 0x4ea3),
		{}
	};
	static const struct coef_fw coef0288[] = {
		UPDATE_COEF(0x50, 0x2000, 0x2000),
		UPDATE_COEF(0x56, 0x0006, 0x0006),
		UPDATE_COEF(0x66, 0x0008, 0),
		UPDATE_COEF(0x67, 0x2000, 0),
		{}
	};
	static const struct coef_fw coef0292[] = {
		WRITE_COEF(0x6b, 0xe429),
		WRITE_COEF(0x76, 0x0008),
		WRITE_COEF(0x18, 0x7388),
		{}
	};
	static const struct coef_fw coef0293[] = {
		WRITE_COEF(0x45, 0xe429), /* Set to omtp type */
		UPDATE_COEF(0x10, 7<<8, 7<<8), /* SET Line1 JD to 1 */
		{}
	};
	static const struct coef_fw coef0688[] = {
		WRITE_COEF(0x11, 0x0001),
		WRITE_COEF(0x15, 0x0d50),
		WRITE_COEF(0xc3, 0x0000),
		{}
	};
	static const struct coef_fw coef0225[] = {
		UPDATE_COEF(0x45, 0x3f<<10, 0x39<<10),
		UPDATE_COEF(0x63, 3<<14, 2<<14),
		{}
	};

	switch (codec->core.vendor_id) {
	case 0x10ec0255:
		alc_process_coef_fw(codec, coef0255);
		break;
	case 0x10ec0236:
	case 0x10ec0256:
		alc_process_coef_fw(codec, coef0256);
		break;
	case 0x10ec0234:
	case 0x10ec0274:
	case 0x10ec0294:
		alc_write_coef_idx(codec, 0x45, 0xe689);
		break;
	case 0x10ec0233:
	case 0x10ec0283:
		alc_process_coef_fw(codec, coef0233);
		break;
	case 0x10ec0298:
		alc_update_coef_idx(codec, 0x8e, 0x0070, 0x0010);/* Headset output enable */
		alc_update_coef_idx(codec, 0x4f, 0xfcc0, 0xe400);
		msleep(300);
		break;
	case 0x10ec0286:
	case 0x10ec0288:
		alc_update_coef_idx(codec, 0x4f, 0xfcc0, 0xe400);
		msleep(300);
		alc_process_coef_fw(codec, coef0288);
		break;
	case 0x10ec0292:
		alc_process_coef_fw(codec, coef0292);
		break;
	case 0x10ec0293:
		alc_process_coef_fw(codec, coef0293);
		break;
	case 0x10ec0668:
		alc_process_coef_fw(codec, coef0688);
		break;
	case 0x10ec0215:
	case 0x10ec0225:
	case 0x10ec0285:
	case 0x10ec0295:
	case 0x10ec0289:
	case 0x10ec0299:
		alc_process_coef_fw(codec, coef0225);
		break;
	}
	codec_dbg(codec, "Headset jack set to Nokia-style headset mode.\n");
}

static void alc_determine_headset_type(struct hda_codec *codec)
{
	int val;
	bool is_ctia = false;
	struct alc_spec *spec = codec->spec;
	static const struct coef_fw coef0255[] = {
		WRITE_COEF(0x45, 0xd089), /* combo jack auto switch control(Check type)*/
		WRITE_COEF(0x49, 0x0149), /* combo jack auto switch control(Vref
 conteol) */
		{}
	};
	static const struct coef_fw coef0288[] = {
		UPDATE_COEF(0x4f, 0xfcc0, 0xd400), /* Check Type */
		{}
	};
	static const struct coef_fw coef0298[] = {
		UPDATE_COEF(0x50, 0x2000, 0x2000),
		UPDATE_COEF(0x56, 0x0006, 0x0006),
		UPDATE_COEF(0x66, 0x0008, 0),
		UPDATE_COEF(0x67, 0x2000, 0),
		UPDATE_COEF(0x19, 0x1300, 0x1300),
		{}
	};
	static const struct coef_fw coef0293[] = {
		UPDATE_COEF(0x4a, 0x000f, 0x0008), /* Combo Jack auto detect */
		WRITE_COEF(0x45, 0xD429), /* Set to ctia type */
		{}
	};
	static const struct coef_fw coef0688[] = {
		WRITE_COEF(0x11, 0x0001),
		WRITE_COEF(0xb7, 0x802b),
		WRITE_COEF(0x15, 0x0d60),
		WRITE_COEF(0xc3, 0x0c00),
		{}
	};
	static const struct coef_fw coef0274[] = {
		UPDATE_COEF(0x4a, 0x0010, 0),
		UPDATE_COEF(0x4a, 0x8000, 0),
		WRITE_COEF(0x45, 0xd289),
		UPDATE_COEF(0x49, 0x0300, 0x0300),
		{}
	};

	switch (codec->core.vendor_id) {
	case 0x10ec0255:
		alc_process_coef_fw(codec, coef0255);
		msleep(300);
		val = alc_read_coef_idx(codec, 0x46);
		is_ctia = (val & 0x0070) == 0x0070;
		break;
	case 0x10ec0236:
	case 0x10ec0256:
		alc_write_coef_idx(codec, 0x1b, 0x0e4b);
		alc_write_coef_idx(codec, 0x06, 0x6104);
		alc_write_coefex_idx(codec, 0x57, 0x3, 0x09a3);

		snd_hda_codec_write(codec, 0x21, 0,
			    AC_VERB_SET_AMP_GAIN_MUTE, AMP_OUT_MUTE);
		msleep(80);
		snd_hda_codec_write(codec, 0x21, 0,
			    AC_VERB_SET_PIN_WIDGET_CONTROL, 0x0);

		alc_process_coef_fw(codec, coef0255);
		msleep(300);
		val = alc_read_coef_idx(codec, 0x46);
		is_ctia = (val & 0x0070) == 0x0070;

		alc_write_coefex_idx(codec, 0x57, 0x3, 0x0da3);
		alc_update_coefex_idx(codec, 0x57, 0x5, 1<<14, 0);

		snd_hda_codec_write(codec, 0x21, 0,
			    AC_VERB_SET_PIN_WIDGET_CONTROL, PIN_OUT);
		msleep(80);
		snd_hda_codec_write(codec, 0x21, 0,
			    AC_VERB_SET_AMP_GAIN_MUTE, AMP_OUT_UNMUTE);
		break;
	case 0x10ec0234:
	case 0x10ec0274:
	case 0x10ec0294:
		alc_process_coef_fw(codec, coef0274);
		msleep(80);
		val = alc_read_coef_idx(codec, 0x46);
		is_ctia = (val & 0x00f0) == 0x00f0;
		break;
	case 0x10ec0233:
	case 0x10ec0283:
		alc_write_coef_idx(codec, 0x45, 0xd029);
		msleep(300);
		val = alc_read_coef_idx(codec, 0x46);
		is_ctia = (val & 0x0070) == 0x0070;
		break;
	case 0x10ec0298:
		snd_hda_codec_write(codec, 0x21, 0,
			    AC_VERB_SET_AMP_GAIN_MUTE, AMP_OUT_MUTE);
		msleep(100);
		snd_hda_codec_write(codec, 0x21, 0,
			    AC_VERB_SET_PIN_WIDGET_CONTROL, 0x0);
		msleep(200);

		val = alc_read_coef_idx(codec, 0x50);
		if (val & (1 << 12)) {
			alc_update_coef_idx(codec, 0x8e, 0x0070, 0x0020);
			alc_process_coef_fw(codec, coef0288);
			msleep(350);
			val = alc_read_coef_idx(codec, 0x50);
			is_ctia = (val & 0x0070) == 0x0070;
		} else {
			alc_update_coef_idx(codec, 0x8e, 0x0070, 0x0010);
			alc_process_coef_fw(codec, coef0288);
			msleep(350);
			val = alc_read_coef_idx(codec, 0x50);
			is_ctia = (val & 0x0070) == 0x0070;
		}
		alc_process_coef_fw(codec, coef0298);
		snd_hda_codec_write(codec, 0x21, 0,
			    AC_VERB_SET_PIN_WIDGET_CONTROL, PIN_HP);
		msleep(75);
		snd_hda_codec_write(codec, 0x21, 0,
			    AC_VERB_SET_AMP_GAIN_MUTE, AMP_OUT_UNMUTE);
		break;
	case 0x10ec0286:
	case 0x10ec0288:
		alc_process_coef_fw(codec, coef0288);
		msleep(350);
		val = alc_read_coef_idx(codec, 0x50);
		is_ctia = (val & 0x0070) == 0x0070;
		break;
	case 0x10ec0292:
		alc_write_coef_idx(codec, 0x6b, 0xd429);
		msleep(300);
		val = alc_read_coef_idx(codec, 0x6c);
		is_ctia = (val & 0x001c) == 0x001c;
		break;
	case 0x10ec0293:
		alc_process_coef_fw(codec, coef0293);
		msleep(300);
		val = alc_read_coef_idx(codec, 0x46);
		is_ctia = (val & 0x0070) == 0x0070;
		break;
	case 0x10ec0668:
		alc_process_coef_fw(codec, coef0688);
		msleep(300);
		val = alc_read_coef_idx(codec, 0xbe);
		is_ctia = (val & 0x1c02) == 0x1c02;
		break;
	case 0x10ec0215:
	case 0x10ec0225:
	case 0x10ec0285:
	case 0x10ec0295:
	case 0x10ec0289:
	case 0x10ec0299:
		snd_hda_codec_write(codec, 0x21, 0,
			    AC_VERB_SET_AMP_GAIN_MUTE, AMP_OUT_MUTE);
		msleep(80);
		snd_hda_codec_write(codec, 0x21, 0,
			    AC_VERB_SET_PIN_WIDGET_CONTROL, 0x0);

		alc_process_coef_fw(codec, alc225_pre_hsmode);
		alc_update_coef_idx(codec, 0x67, 0xf000, 0x1000);
		val = alc_read_coef_idx(codec, 0x45);
		if (val & (1 << 9)) {
			alc_update_coef_idx(codec, 0x45, 0x3f<<10, 0x34<<10);
			alc_update_coef_idx(codec, 0x49, 3<<8, 2<<8);
			msleep(800);
			val = alc_read_coef_idx(codec, 0x46);
			is_ctia = (val & 0x00f0) == 0x00f0;
		} else {
			alc_update_coef_idx(codec, 0x45, 0x3f<<10, 0x34<<10);
			alc_update_coef_idx(codec, 0x49, 3<<8, 1<<8);
			msleep(800);
			val = alc_read_coef_idx(codec, 0x46);
			is_ctia = (val & 0x00f0) == 0x00f0;
		}
		alc_update_coef_idx(codec, 0x4a, 7<<6, 7<<6);
		alc_update_coef_idx(codec, 0x4a, 3<<4, 3<<4);
		alc_update_coef_idx(codec, 0x67, 0xf000, 0x3000);

		snd_hda_codec_write(codec, 0x21, 0,
			    AC_VERB_SET_PIN_WIDGET_CONTROL, PIN_OUT);
		msleep(80);
		snd_hda_codec_write(codec, 0x21, 0,
			    AC_VERB_SET_AMP_GAIN_MUTE, AMP_OUT_UNMUTE);
		break;
	case 0x10ec0867:
		is_ctia = true;
		break;
	}

	codec_dbg(codec, "Headset jack detected iPhone-style headset: %s\n",
		    is_ctia ? "yes" : "no");
	spec->current_headset_type = is_ctia ? ALC_HEADSET_TYPE_CTIA : ALC_HEADSET_TYPE_OMTP;
}

static void alc_update_headset_mode(struct hda_codec *codec)
{
	struct alc_spec *spec = codec->spec;

	hda_nid_t mux_pin = spec->gen.imux_pins[spec->gen.cur_mux[0]];
	hda_nid_t hp_pin = alc_get_hp_pin(spec);

	int new_headset_mode;

	if (!snd_hda_jack_detect(codec, hp_pin))
		new_headset_mode = ALC_HEADSET_MODE_UNPLUGGED;
	else if (mux_pin == spec->headset_mic_pin)
		new_headset_mode = ALC_HEADSET_MODE_HEADSET;
	else if (mux_pin == spec->headphone_mic_pin)
		new_headset_mode = ALC_HEADSET_MODE_MIC;
	else
		new_headset_mode = ALC_HEADSET_MODE_HEADPHONE;

	if (new_headset_mode == spec->current_headset_mode) {
		snd_hda_gen_update_outputs(codec);
		return;
	}

	switch (new_headset_mode) {
	case ALC_HEADSET_MODE_UNPLUGGED:
		alc_headset_mode_unplugged(codec);
		spec->current_headset_mode = ALC_HEADSET_MODE_UNKNOWN;
		spec->current_headset_type = ALC_HEADSET_TYPE_UNKNOWN;
		spec->gen.hp_jack_present = false;
		break;
	case ALC_HEADSET_MODE_HEADSET:
		if (spec->current_headset_type == ALC_HEADSET_TYPE_UNKNOWN)
			alc_determine_headset_type(codec);
		if (spec->current_headset_type == ALC_HEADSET_TYPE_CTIA)
			alc_headset_mode_ctia(codec);
		else if (spec->current_headset_type == ALC_HEADSET_TYPE_OMTP)
			alc_headset_mode_omtp(codec);
		spec->gen.hp_jack_present = true;
		break;
	case ALC_HEADSET_MODE_MIC:
		alc_headset_mode_mic_in(codec, hp_pin, spec->headphone_mic_pin);
		spec->gen.hp_jack_present = false;
		break;
	case ALC_HEADSET_MODE_HEADPHONE:
		alc_headset_mode_default(codec);
		spec->gen.hp_jack_present = true;
		break;
	}
	if (new_headset_mode != ALC_HEADSET_MODE_MIC) {
		snd_hda_set_pin_ctl_cache(codec, hp_pin,
					  AC_PINCTL_OUT_EN | AC_PINCTL_HP_EN);
		if (spec->headphone_mic_pin && spec->headphone_mic_pin != hp_pin)
			snd_hda_set_pin_ctl_cache(codec, spec->headphone_mic_pin,
						  PIN_VREFHIZ);
	}
	spec->current_headset_mode = new_headset_mode;

	snd_hda_gen_update_outputs(codec);
}

static void alc_update_headset_mode_hook(struct hda_codec *codec,
					 struct snd_kcontrol *kcontrol,
					 struct snd_ctl_elem_value *ucontrol)
{
	alc_update_headset_mode(codec);
}

static void alc_update_headset_jack_cb(struct hda_codec *codec,
				       struct hda_jack_callback *jack)
{
	snd_hda_gen_hp_automute(codec, jack);
}

static void alc_probe_headset_mode(struct hda_codec *codec)
{
	int i;
	struct alc_spec *spec = codec->spec;
	struct auto_pin_cfg *cfg = &spec->gen.autocfg;

	/* Find mic pins */
	for (i = 0; i < cfg->num_inputs; i++) {
		if (cfg->inputs[i].is_headset_mic && !spec->headset_mic_pin)
			spec->headset_mic_pin = cfg->inputs[i].pin;
		if (cfg->inputs[i].is_headphone_mic && !spec->headphone_mic_pin)
			spec->headphone_mic_pin = cfg->inputs[i].pin;
	}

	WARN_ON(spec->gen.cap_sync_hook);
	spec->gen.cap_sync_hook = alc_update_headset_mode_hook;
	spec->gen.automute_hook = alc_update_headset_mode;
	spec->gen.hp_automute_hook = alc_update_headset_jack_cb;
}

static void alc_fixup_headset_mode(struct hda_codec *codec,
				const struct hda_fixup *fix, int action)
{
	struct alc_spec *spec = codec->spec;

	switch (action) {
	case HDA_FIXUP_ACT_PRE_PROBE:
		spec->parse_flags |= HDA_PINCFG_HEADSET_MIC | HDA_PINCFG_HEADPHONE_MIC;
		break;
	case HDA_FIXUP_ACT_PROBE:
		alc_probe_headset_mode(codec);
		break;
	case HDA_FIXUP_ACT_INIT:
		if (is_s3_resume(codec) || is_s4_resume(codec)) {
			spec->current_headset_mode = ALC_HEADSET_MODE_UNKNOWN;
			spec->current_headset_type = ALC_HEADSET_TYPE_UNKNOWN;
		}
		alc_update_headset_mode(codec);
		break;
	}
}

static void alc_fixup_headset_mode_no_hp_mic(struct hda_codec *codec,
				const struct hda_fixup *fix, int action)
{
	if (action == HDA_FIXUP_ACT_PRE_PROBE) {
		struct alc_spec *spec = codec->spec;
		spec->parse_flags |= HDA_PINCFG_HEADSET_MIC;
	}
	else
		alc_fixup_headset_mode(codec, fix, action);
}

static void alc255_set_default_jack_type(struct hda_codec *codec)
{
	/* Set to iphone type */
	static const struct coef_fw alc255fw[] = {
		WRITE_COEF(0x1b, 0x880b),
		WRITE_COEF(0x45, 0xd089),
		WRITE_COEF(0x1b, 0x080b),
		WRITE_COEF(0x46, 0x0004),
		WRITE_COEF(0x1b, 0x0c0b),
		{}
	};
	static const struct coef_fw alc256fw[] = {
		WRITE_COEF(0x1b, 0x884b),
		WRITE_COEF(0x45, 0xd089),
		WRITE_COEF(0x1b, 0x084b),
		WRITE_COEF(0x46, 0x0004),
		WRITE_COEF(0x1b, 0x0c4b),
		{}
	};
	switch (codec->core.vendor_id) {
	case 0x10ec0255:
		alc_process_coef_fw(codec, alc255fw);
		break;
	case 0x10ec0236:
	case 0x10ec0256:
		alc_process_coef_fw(codec, alc256fw);
		break;
	}
	msleep(30);
}

static void alc_fixup_headset_mode_alc255(struct hda_codec *codec,
				const struct hda_fixup *fix, int action)
{
	if (action == HDA_FIXUP_ACT_PRE_PROBE) {
		alc255_set_default_jack_type(codec);
	}
	alc_fixup_headset_mode(codec, fix, action);
}

static void alc_fixup_headset_mode_alc255_no_hp_mic(struct hda_codec *codec,
				const struct hda_fixup *fix, int action)
{
	if (action == HDA_FIXUP_ACT_PRE_PROBE) {
		struct alc_spec *spec = codec->spec;
		spec->parse_flags |= HDA_PINCFG_HEADSET_MIC;
		alc255_set_default_jack_type(codec);
	} 
	else
		alc_fixup_headset_mode(codec, fix, action);
}

static void alc288_update_headset_jack_cb(struct hda_codec *codec,
				       struct hda_jack_callback *jack)
{
	struct alc_spec *spec = codec->spec;

	alc_update_headset_jack_cb(codec, jack);
	/* Headset Mic enable or disable, only for Dell Dino */
	alc_update_gpio_data(codec, 0x40, spec->gen.hp_jack_present);
}

static void alc_fixup_headset_mode_dell_alc288(struct hda_codec *codec,
				const struct hda_fixup *fix, int action)
{
	alc_fixup_headset_mode(codec, fix, action);
	if (action == HDA_FIXUP_ACT_PROBE) {
		struct alc_spec *spec = codec->spec;
		/* toggled via hp_automute_hook */
		spec->gpio_mask |= 0x40;
		spec->gpio_dir |= 0x40;
		spec->gen.hp_automute_hook = alc288_update_headset_jack_cb;
	}
}

static void alc_fixup_auto_mute_via_amp(struct hda_codec *codec,
					const struct hda_fixup *fix, int action)
{
	if (action == HDA_FIXUP_ACT_PRE_PROBE) {
		struct alc_spec *spec = codec->spec;
		spec->gen.auto_mute_via_amp = 1;
	}
}

static void alc_fixup_no_shutup(struct hda_codec *codec,
				const struct hda_fixup *fix, int action)
{
	if (action == HDA_FIXUP_ACT_PRE_PROBE) {
		struct alc_spec *spec = codec->spec;
		spec->no_shutup_pins = 1;
	}
}

static void alc_fixup_disable_aamix(struct hda_codec *codec,
				    const struct hda_fixup *fix, int action)
{
	if (action == HDA_FIXUP_ACT_PRE_PROBE) {
		struct alc_spec *spec = codec->spec;
		/* Disable AA-loopback as it causes white noise */
		spec->gen.mixer_nid = 0;
	}
}

/* fixup for Thinkpad docks: add dock pins, avoid HP parser fixup */
static void alc_fixup_tpt440_dock(struct hda_codec *codec,
				  const struct hda_fixup *fix, int action)
{
	static const struct hda_pintbl pincfgs[] = {
		{ 0x16, 0x21211010 }, /* dock headphone */
		{ 0x19, 0x21a11010 }, /* dock mic */
		{ }
	};
	struct alc_spec *spec = codec->spec;

	if (action == HDA_FIXUP_ACT_PRE_PROBE) {
		spec->reboot_notify = snd_hda_gen_reboot_notify; /* reduce noise */
		spec->parse_flags = HDA_PINCFG_NO_HP_FIXUP;
		codec->power_save_node = 0; /* avoid click noises */
		snd_hda_apply_pincfgs(codec, pincfgs);
	}
}

static void alc_fixup_tpt470_dock(struct hda_codec *codec,
				  const struct hda_fixup *fix, int action)
{
	static const struct hda_pintbl pincfgs[] = {
		{ 0x17, 0x21211010 }, /* dock headphone */
		{ 0x19, 0x21a11010 }, /* dock mic */
		{ }
	};
	/* Assure the speaker pin to be coupled with DAC NID 0x03; otherwise
	 * the speaker output becomes too low by some reason on Thinkpads with
	 * ALC298 codec
	 */
	static const hda_nid_t preferred_pairs[] = {
		0x14, 0x03, 0x17, 0x02, 0x21, 0x02,
		0
	};
	struct alc_spec *spec = codec->spec;

	if (action == HDA_FIXUP_ACT_PRE_PROBE) {
		spec->gen.preferred_dacs = preferred_pairs;
		spec->parse_flags = HDA_PINCFG_NO_HP_FIXUP;
		snd_hda_apply_pincfgs(codec, pincfgs);
	} else if (action == HDA_FIXUP_ACT_INIT) {
		/* Enable DOCK device */
		snd_hda_codec_write(codec, 0x17, 0,
			    AC_VERB_SET_CONFIG_DEFAULT_BYTES_3, 0);
		/* Enable DOCK device */
		snd_hda_codec_write(codec, 0x19, 0,
			    AC_VERB_SET_CONFIG_DEFAULT_BYTES_3, 0);
	}
}

static void alc_shutup_dell_xps13(struct hda_codec *codec)
{
	struct alc_spec *spec = codec->spec;
	int hp_pin = alc_get_hp_pin(spec);

	/* Prevent pop noises when headphones are plugged in */
	snd_hda_codec_write(codec, hp_pin, 0,
			    AC_VERB_SET_AMP_GAIN_MUTE, AMP_OUT_MUTE);
	msleep(20);
}

static void alc_fixup_dell_xps13(struct hda_codec *codec,
				const struct hda_fixup *fix, int action)
{
	struct alc_spec *spec = codec->spec;
	struct hda_input_mux *imux = &spec->gen.input_mux;
	int i;

	switch (action) {
	case HDA_FIXUP_ACT_PRE_PROBE:
		/* mic pin 0x19 must be initialized with Vref Hi-Z, otherwise
		 * it causes a click noise at start up
		 */
		snd_hda_codec_set_pin_target(codec, 0x19, PIN_VREFHIZ);
		spec->shutup = alc_shutup_dell_xps13;
		break;
	case HDA_FIXUP_ACT_PROBE:
		/* Make the internal mic the default input source. */
		for (i = 0; i < imux->num_items; i++) {
			if (spec->gen.imux_pins[i] == 0x12) {
				spec->gen.cur_mux[0] = i;
				break;
			}
		}
		break;
	}
}

static void alc_fixup_headset_mode_alc662(struct hda_codec *codec,
				const struct hda_fixup *fix, int action)
{
	struct alc_spec *spec = codec->spec;

	if (action == HDA_FIXUP_ACT_PRE_PROBE) {
		spec->parse_flags |= HDA_PINCFG_HEADSET_MIC;
		spec->gen.hp_mic = 1; /* Mic-in is same pin as headphone */

		/* Disable boost for mic-in permanently. (This code is only called
		   from quirks that guarantee that the headphone is at NID 0x1b.) */
		snd_hda_codec_write(codec, 0x1b, 0, AC_VERB_SET_AMP_GAIN_MUTE, 0x7000);
		snd_hda_override_wcaps(codec, 0x1b, get_wcaps(codec, 0x1b) & ~AC_WCAP_IN_AMP);
	} else
		alc_fixup_headset_mode(codec, fix, action);
}

static void alc_fixup_headset_mode_alc668(struct hda_codec *codec,
				const struct hda_fixup *fix, int action)
{
	if (action == HDA_FIXUP_ACT_PRE_PROBE) {
		alc_write_coef_idx(codec, 0xc4, 0x8000);
		alc_update_coef_idx(codec, 0xc2, ~0xfe, 0);
		snd_hda_set_pin_ctl_cache(codec, 0x18, 0);
	}
	alc_fixup_headset_mode(codec, fix, action);
}

/* Returns the nid of the external mic input pin, or 0 if it cannot be found. */
static int find_ext_mic_pin(struct hda_codec *codec)
{
	struct alc_spec *spec = codec->spec;
	struct auto_pin_cfg *cfg = &spec->gen.autocfg;
	hda_nid_t nid;
	unsigned int defcfg;
	int i;

	for (i = 0; i < cfg->num_inputs; i++) {
		if (cfg->inputs[i].type != AUTO_PIN_MIC)
			continue;
		nid = cfg->inputs[i].pin;
		defcfg = snd_hda_codec_get_pincfg(codec, nid);
		if (snd_hda_get_input_pin_attr(defcfg) == INPUT_PIN_ATTR_INT)
			continue;
		return nid;
	}

	return 0;
}

static void alc271_hp_gate_mic_jack(struct hda_codec *codec,
				    const struct hda_fixup *fix,
				    int action)
{
	struct alc_spec *spec = codec->spec;

	if (action == HDA_FIXUP_ACT_PROBE) {
		int mic_pin = find_ext_mic_pin(codec);
		int hp_pin = alc_get_hp_pin(spec);

		if (snd_BUG_ON(!mic_pin || !hp_pin))
			return;
		snd_hda_jack_set_gating_jack(codec, mic_pin, hp_pin);
	}
}

static void alc256_fixup_dell_xps_13_headphone_noise2(struct hda_codec *codec,
						      const struct hda_fixup *fix,
						      int action)
{
	if (action != HDA_FIXUP_ACT_PRE_PROBE)
		return;

	snd_hda_codec_amp_stereo(codec, 0x1a, HDA_INPUT, 0, HDA_AMP_VOLMASK, 1);
	snd_hda_override_wcaps(codec, 0x1a, get_wcaps(codec, 0x1a) & ~AC_WCAP_IN_AMP);
}

static void alc269_fixup_limit_int_mic_boost(struct hda_codec *codec,
					     const struct hda_fixup *fix,
					     int action)
{
	struct alc_spec *spec = codec->spec;
	struct auto_pin_cfg *cfg = &spec->gen.autocfg;
	int i;

	/* The mic boosts on level 2 and 3 are too noisy
	   on the internal mic input.
	   Therefore limit the boost to 0 or 1. */

	if (action != HDA_FIXUP_ACT_PROBE)
		return;

	for (i = 0; i < cfg->num_inputs; i++) {
		hda_nid_t nid = cfg->inputs[i].pin;
		unsigned int defcfg;
		if (cfg->inputs[i].type != AUTO_PIN_MIC)
			continue;
		defcfg = snd_hda_codec_get_pincfg(codec, nid);
		if (snd_hda_get_input_pin_attr(defcfg) != INPUT_PIN_ATTR_INT)
			continue;

		snd_hda_override_amp_caps(codec, nid, HDA_INPUT,
					  (0x00 << AC_AMPCAP_OFFSET_SHIFT) |
					  (0x01 << AC_AMPCAP_NUM_STEPS_SHIFT) |
					  (0x2f << AC_AMPCAP_STEP_SIZE_SHIFT) |
					  (0 << AC_AMPCAP_MUTE_SHIFT));
	}
}

static void alc283_hp_automute_hook(struct hda_codec *codec,
				    struct hda_jack_callback *jack)
{
	struct alc_spec *spec = codec->spec;
	int vref;

	msleep(200);
	snd_hda_gen_hp_automute(codec, jack);

	vref = spec->gen.hp_jack_present ? PIN_VREF80 : 0;

	msleep(600);
	snd_hda_codec_write(codec, 0x19, 0, AC_VERB_SET_PIN_WIDGET_CONTROL,
			    vref);
}

static void alc283_fixup_chromebook(struct hda_codec *codec,
				    const struct hda_fixup *fix, int action)
{
	struct alc_spec *spec = codec->spec;

	switch (action) {
	case HDA_FIXUP_ACT_PRE_PROBE:
		snd_hda_override_wcaps(codec, 0x03, 0);
		/* Disable AA-loopback as it causes white noise */
		spec->gen.mixer_nid = 0;
		break;
	case HDA_FIXUP_ACT_INIT:
		/* MIC2-VREF control */
		/* Set to manual mode */
		alc_update_coef_idx(codec, 0x06, 0x000c, 0);
		/* Enable Line1 input control by verb */
		alc_update_coef_idx(codec, 0x1a, 0, 1 << 4);
		break;
	}
}

static void alc283_fixup_sense_combo_jack(struct hda_codec *codec,
				    const struct hda_fixup *fix, int action)
{
	struct alc_spec *spec = codec->spec;

	switch (action) {
	case HDA_FIXUP_ACT_PRE_PROBE:
		spec->gen.hp_automute_hook = alc283_hp_automute_hook;
		break;
	case HDA_FIXUP_ACT_INIT:
		/* MIC2-VREF control */
		/* Set to manual mode */
		alc_update_coef_idx(codec, 0x06, 0x000c, 0);
		break;
	}
}

/* mute tablet speaker pin (0x14) via dock plugging in addition */
static void asus_tx300_automute(struct hda_codec *codec)
{
	struct alc_spec *spec = codec->spec;
	snd_hda_gen_update_outputs(codec);
	if (snd_hda_jack_detect(codec, 0x1b))
		spec->gen.mute_bits |= (1ULL << 0x14);
}

static void alc282_fixup_asus_tx300(struct hda_codec *codec,
				    const struct hda_fixup *fix, int action)
{
	struct alc_spec *spec = codec->spec;
	static const struct hda_pintbl dock_pins[] = {
		{ 0x1b, 0x21114000 }, /* dock speaker pin */
		{}
	};

	switch (action) {
	case HDA_FIXUP_ACT_PRE_PROBE:
		spec->init_amp = ALC_INIT_DEFAULT;
		/* TX300 needs to set up GPIO2 for the speaker amp */
		alc_setup_gpio(codec, 0x04);
		snd_hda_apply_pincfgs(codec, dock_pins);
		spec->gen.auto_mute_via_amp = 1;
		spec->gen.automute_hook = asus_tx300_automute;
		snd_hda_jack_detect_enable_callback(codec, 0x1b,
						    snd_hda_gen_hp_automute);
		break;
	case HDA_FIXUP_ACT_PROBE:
		spec->init_amp = ALC_INIT_DEFAULT;
		break;
	case HDA_FIXUP_ACT_BUILD:
		/* this is a bit tricky; give more sane names for the main
		 * (tablet) speaker and the dock speaker, respectively
		 */
		rename_ctl(codec, "Speaker Playback Switch",
			   "Dock Speaker Playback Switch");
		rename_ctl(codec, "Bass Speaker Playback Switch",
			   "Speaker Playback Switch");
		break;
	}
}

static void alc290_fixup_mono_speakers(struct hda_codec *codec,
				       const struct hda_fixup *fix, int action)
{
	if (action == HDA_FIXUP_ACT_PRE_PROBE) {
		/* DAC node 0x03 is giving mono output. We therefore want to
		   make sure 0x14 (front speaker) and 0x15 (headphones) use the
		   stereo DAC, while leaving 0x17 (bass speaker) for node 0x03. */
		static const hda_nid_t conn1[] = { 0x0c };
		snd_hda_override_conn_list(codec, 0x14, ARRAY_SIZE(conn1), conn1);
		snd_hda_override_conn_list(codec, 0x15, ARRAY_SIZE(conn1), conn1);
	}
}

static void alc298_fixup_speaker_volume(struct hda_codec *codec,
					const struct hda_fixup *fix, int action)
{
	if (action == HDA_FIXUP_ACT_PRE_PROBE) {
		/* The speaker is routed to the Node 0x06 by a mistake, as a result
		   we can't adjust the speaker's volume since this node does not has
		   Amp-out capability. we change the speaker's route to:
		   Node 0x02 (Audio Output) -> Node 0x0c (Audio Mixer) -> Node 0x17 (
		   Pin Complex), since Node 0x02 has Amp-out caps, we can adjust
		   speaker's volume now. */

		static const hda_nid_t conn1[] = { 0x0c };
		snd_hda_override_conn_list(codec, 0x17, ARRAY_SIZE(conn1), conn1);
	}
}

/* disable DAC3 (0x06) selection on NID 0x17 as it has no volume amp control */
static void alc295_fixup_disable_dac3(struct hda_codec *codec,
				      const struct hda_fixup *fix, int action)
{
	if (action == HDA_FIXUP_ACT_PRE_PROBE) {
		static const hda_nid_t conn[] = { 0x02, 0x03 };
		snd_hda_override_conn_list(codec, 0x17, ARRAY_SIZE(conn), conn);
	}
}

/* force NID 0x17 (Bass Speaker) to DAC1 to share it with the main speaker */
static void alc285_fixup_speaker2_to_dac1(struct hda_codec *codec,
					  const struct hda_fixup *fix, int action)
{
	if (action == HDA_FIXUP_ACT_PRE_PROBE) {
		static const hda_nid_t conn[] = { 0x02 };
		snd_hda_override_conn_list(codec, 0x17, ARRAY_SIZE(conn), conn);
	}
}

/* Hook to update amp GPIO4 for automute */
static void alc280_hp_gpio4_automute_hook(struct hda_codec *codec,
					  struct hda_jack_callback *jack)
{
	struct alc_spec *spec = codec->spec;

	snd_hda_gen_hp_automute(codec, jack);
	/* mute_led_polarity is set to 0, so we pass inverted value here */
	alc_update_gpio_led(codec, 0x10, !spec->gen.hp_jack_present);
}

/* Manage GPIOs for HP EliteBook Folio 9480m.
 *
 * GPIO4 is the headphone amplifier power control
 * GPIO3 is the audio output mute indicator LED
 */

static void alc280_fixup_hp_9480m(struct hda_codec *codec,
				  const struct hda_fixup *fix,
				  int action)
{
	struct alc_spec *spec = codec->spec;

	alc_fixup_hp_gpio_led(codec, action, 0x08, 0);
	if (action == HDA_FIXUP_ACT_PRE_PROBE) {
		/* amp at GPIO4; toggled via alc280_hp_gpio4_automute_hook() */
		spec->gpio_mask |= 0x10;
		spec->gpio_dir |= 0x10;
		spec->gen.hp_automute_hook = alc280_hp_gpio4_automute_hook;
	}
}

static void alc275_fixup_gpio4_off(struct hda_codec *codec,
				   const struct hda_fixup *fix,
				   int action)
{
	struct alc_spec *spec = codec->spec;

	if (action == HDA_FIXUP_ACT_PRE_PROBE) {
		spec->gpio_mask |= 0x04;
		spec->gpio_dir |= 0x04;
		/* set data bit low */
	}
}

static void alc233_alc662_fixup_lenovo_dual_codecs(struct hda_codec *codec,
					 const struct hda_fixup *fix,
					 int action)
{
	alc_fixup_dual_codecs(codec, fix, action);
	switch (action) {
	case HDA_FIXUP_ACT_PRE_PROBE:
		/* override card longname to provide a unique UCM profile */
		strcpy(codec->card->longname, "HDAudio-Lenovo-DualCodecs");
		break;
	case HDA_FIXUP_ACT_BUILD:
		/* rename Capture controls depending on the codec */
		rename_ctl(codec, "Capture Volume",
			   codec->addr == 0 ?
			   "Rear-Panel Capture Volume" :
			   "Front-Panel Capture Volume");
		rename_ctl(codec, "Capture Switch",
			   codec->addr == 0 ?
			   "Rear-Panel Capture Switch" :
			   "Front-Panel Capture Switch");
		break;
	}
}

/* Forcibly assign NID 0x03 to HP/LO while NID 0x02 to SPK for EQ */
static void alc274_fixup_bind_dacs(struct hda_codec *codec,
				    const struct hda_fixup *fix, int action)
{
	struct alc_spec *spec = codec->spec;
	static const hda_nid_t preferred_pairs[] = {
		0x21, 0x03, 0x1b, 0x03, 0x16, 0x02,
		0
	};

	if (action != HDA_FIXUP_ACT_PRE_PROBE)
		return;

	spec->gen.preferred_dacs = preferred_pairs;
	spec->gen.auto_mute_via_amp = 1;
	codec->power_save_node = 0;
}

/* The DAC of NID 0x3 will introduce click/pop noise on headphones, so invalidate it */
static void alc285_fixup_invalidate_dacs(struct hda_codec *codec,
			      const struct hda_fixup *fix, int action)
{
	if (action != HDA_FIXUP_ACT_PRE_PROBE)
		return;

	snd_hda_override_wcaps(codec, 0x03, 0);
}

static const struct hda_jack_keymap alc_headset_btn_keymap[] = {
	{ SND_JACK_BTN_0, KEY_PLAYPAUSE },
	{ SND_JACK_BTN_1, KEY_VOICECOMMAND },
	{ SND_JACK_BTN_2, KEY_VOLUMEUP },
	{ SND_JACK_BTN_3, KEY_VOLUMEDOWN },
	{}
};

static void alc_headset_btn_callback(struct hda_codec *codec,
				     struct hda_jack_callback *jack)
{
	int report = 0;

	if (jack->unsol_res & (7 << 13))
		report |= SND_JACK_BTN_0;

	if (jack->unsol_res  & (1 << 16 | 3 << 8))
		report |= SND_JACK_BTN_1;

	/* Volume up key */
	if (jack->unsol_res & (7 << 23))
		report |= SND_JACK_BTN_2;

	/* Volume down key */
	if (jack->unsol_res & (7 << 10))
		report |= SND_JACK_BTN_3;

	jack->jack->button_state = report;
}

static void alc_fixup_headset_jack(struct hda_codec *codec,
				    const struct hda_fixup *fix, int action)
{

	switch (action) {
	case HDA_FIXUP_ACT_PRE_PROBE:
		snd_hda_jack_detect_enable_callback(codec, 0x55,
						    alc_headset_btn_callback);
		snd_hda_jack_add_kctl(codec, 0x55, "Headset Jack", false,
				      SND_JACK_HEADSET, alc_headset_btn_keymap);
		break;
	case HDA_FIXUP_ACT_INIT:
		switch (codec->core.vendor_id) {
		case 0x10ec0225:
		case 0x10ec0295:
		case 0x10ec0299:
			alc_write_coef_idx(codec, 0x48, 0xd011);
			alc_update_coef_idx(codec, 0x49, 0x007f, 0x0045);
			alc_update_coef_idx(codec, 0x44, 0x007f << 8, 0x0045 << 8);
			break;
		case 0x10ec0236:
		case 0x10ec0256:
			alc_write_coef_idx(codec, 0x48, 0xd011);
			alc_update_coef_idx(codec, 0x49, 0x007f, 0x0045);
			break;
		}
		break;
	}
}

static void alc295_fixup_chromebook(struct hda_codec *codec,
				    const struct hda_fixup *fix, int action)
{
	struct alc_spec *spec = codec->spec;

	switch (action) {
	case HDA_FIXUP_ACT_PRE_PROBE:
		spec->ultra_low_power = true;
		break;
	case HDA_FIXUP_ACT_INIT:
		switch (codec->core.vendor_id) {
		case 0x10ec0295:
			alc_update_coef_idx(codec, 0x4a, 0x8000, 1 << 15); /* Reset HP JD */
			alc_update_coef_idx(codec, 0x4a, 0x8000, 0 << 15);
			break;
		case 0x10ec0236:
			alc_update_coef_idx(codec, 0x1b, 0x8000, 1 << 15); /* Reset HP JD */
			alc_update_coef_idx(codec, 0x1b, 0x8000, 0 << 15);
			break;
		}
		break;
	}
}

static void alc_fixup_disable_mic_vref(struct hda_codec *codec,
				  const struct hda_fixup *fix, int action)
{
	if (action == HDA_FIXUP_ACT_PRE_PROBE)
		snd_hda_codec_set_pin_target(codec, 0x19, PIN_VREFHIZ);
}

/* for hda_fixup_thinkpad_acpi() */
#include "thinkpad_helper.c"

static void alc_fixup_thinkpad_acpi(struct hda_codec *codec,
				    const struct hda_fixup *fix, int action)
{
	alc_fixup_no_shutup(codec, fix, action); /* reduce click noise */
	hda_fixup_thinkpad_acpi(codec, fix, action);
}

/* for alc295_fixup_hp_top_speakers */
#include "hp_x360_helper.c"

enum {
	ALC269_FIXUP_SONY_VAIO,
	ALC275_FIXUP_SONY_VAIO_GPIO2,
	ALC269_FIXUP_DELL_M101Z,
	ALC269_FIXUP_SKU_IGNORE,
	ALC269_FIXUP_ASUS_G73JW,
	ALC269_FIXUP_LENOVO_EAPD,
	ALC275_FIXUP_SONY_HWEQ,
	ALC275_FIXUP_SONY_DISABLE_AAMIX,
	ALC271_FIXUP_DMIC,
	ALC269_FIXUP_PCM_44K,
	ALC269_FIXUP_STEREO_DMIC,
	ALC269_FIXUP_HEADSET_MIC,
	ALC269_FIXUP_QUANTA_MUTE,
	ALC269_FIXUP_LIFEBOOK,
	ALC269_FIXUP_LIFEBOOK_EXTMIC,
	ALC269_FIXUP_LIFEBOOK_HP_PIN,
	ALC269_FIXUP_LIFEBOOK_NO_HP_TO_LINEOUT,
	ALC255_FIXUP_LIFEBOOK_U7x7_HEADSET_MIC,
	ALC269_FIXUP_AMIC,
	ALC269_FIXUP_DMIC,
	ALC269VB_FIXUP_AMIC,
	ALC269VB_FIXUP_DMIC,
	ALC269_FIXUP_HP_MUTE_LED,
	ALC269_FIXUP_HP_MUTE_LED_MIC1,
	ALC269_FIXUP_HP_MUTE_LED_MIC2,
	ALC269_FIXUP_HP_MUTE_LED_MIC3,
	ALC269_FIXUP_HP_GPIO_LED,
	ALC269_FIXUP_HP_GPIO_MIC1_LED,
	ALC269_FIXUP_HP_LINE1_MIC1_LED,
	ALC269_FIXUP_INV_DMIC,
	ALC269_FIXUP_LENOVO_DOCK,
	ALC269_FIXUP_NO_SHUTUP,
	ALC286_FIXUP_SONY_MIC_NO_PRESENCE,
	ALC269_FIXUP_PINCFG_NO_HP_TO_LINEOUT,
	ALC269_FIXUP_DELL1_MIC_NO_PRESENCE,
	ALC269_FIXUP_DELL2_MIC_NO_PRESENCE,
	ALC269_FIXUP_DELL3_MIC_NO_PRESENCE,
	ALC269_FIXUP_DELL4_MIC_NO_PRESENCE,
	ALC269_FIXUP_HEADSET_MODE,
	ALC269_FIXUP_HEADSET_MODE_NO_HP_MIC,
	ALC269_FIXUP_ASPIRE_HEADSET_MIC,
	ALC269_FIXUP_ASUS_X101_FUNC,
	ALC269_FIXUP_ASUS_X101_VERB,
	ALC269_FIXUP_ASUS_X101,
	ALC271_FIXUP_AMIC_MIC2,
	ALC271_FIXUP_HP_GATE_MIC_JACK,
	ALC271_FIXUP_HP_GATE_MIC_JACK_E1_572,
	ALC269_FIXUP_ACER_AC700,
	ALC269_FIXUP_LIMIT_INT_MIC_BOOST,
	ALC269VB_FIXUP_ASUS_ZENBOOK,
	ALC269VB_FIXUP_ASUS_ZENBOOK_UX31A,
	ALC269_FIXUP_LIMIT_INT_MIC_BOOST_MUTE_LED,
	ALC269VB_FIXUP_ORDISSIMO_EVE2,
	ALC283_FIXUP_CHROME_BOOK,
	ALC283_FIXUP_SENSE_COMBO_JACK,
	ALC282_FIXUP_ASUS_TX300,
	ALC283_FIXUP_INT_MIC,
	ALC290_FIXUP_MONO_SPEAKERS,
	ALC290_FIXUP_MONO_SPEAKERS_HSJACK,
	ALC290_FIXUP_SUBWOOFER,
	ALC290_FIXUP_SUBWOOFER_HSJACK,
	ALC269_FIXUP_THINKPAD_ACPI,
	ALC269_FIXUP_DMIC_THINKPAD_ACPI,
	ALC255_FIXUP_ACER_MIC_NO_PRESENCE,
	ALC255_FIXUP_ASUS_MIC_NO_PRESENCE,
	ALC255_FIXUP_DELL1_MIC_NO_PRESENCE,
	ALC255_FIXUP_DELL2_MIC_NO_PRESENCE,
	ALC255_FIXUP_HEADSET_MODE,
	ALC255_FIXUP_HEADSET_MODE_NO_HP_MIC,
	ALC293_FIXUP_DELL1_MIC_NO_PRESENCE,
	ALC292_FIXUP_TPT440_DOCK,
	ALC292_FIXUP_TPT440,
	ALC283_FIXUP_HEADSET_MIC,
	ALC255_FIXUP_MIC_MUTE_LED,
	ALC282_FIXUP_ASPIRE_V5_PINS,
	ALC280_FIXUP_HP_GPIO4,
	ALC286_FIXUP_HP_GPIO_LED,
	ALC280_FIXUP_HP_GPIO2_MIC_HOTKEY,
	ALC280_FIXUP_HP_DOCK_PINS,
	ALC269_FIXUP_HP_DOCK_GPIO_MIC1_LED,
	ALC280_FIXUP_HP_9480M,
	ALC288_FIXUP_DELL_HEADSET_MODE,
	ALC288_FIXUP_DELL1_MIC_NO_PRESENCE,
	ALC288_FIXUP_DELL_XPS_13,
	ALC288_FIXUP_DISABLE_AAMIX,
	ALC292_FIXUP_DELL_E7X_AAMIX,
	ALC292_FIXUP_DELL_E7X,
	ALC292_FIXUP_DISABLE_AAMIX,
	ALC293_FIXUP_DISABLE_AAMIX_MULTIJACK,
	ALC298_FIXUP_ALIENWARE_MIC_NO_PRESENCE,
	ALC298_FIXUP_DELL1_MIC_NO_PRESENCE,
	ALC298_FIXUP_DELL_AIO_MIC_NO_PRESENCE,
	ALC275_FIXUP_DELL_XPS,
	ALC256_FIXUP_DELL_XPS_13_HEADPHONE_NOISE,
	ALC256_FIXUP_DELL_XPS_13_HEADPHONE_NOISE2,
	ALC293_FIXUP_LENOVO_SPK_NOISE,
	ALC233_FIXUP_LENOVO_LINE2_MIC_HOTKEY,
	ALC255_FIXUP_DELL_SPK_NOISE,
	ALC225_FIXUP_DISABLE_MIC_VREF,
	ALC225_FIXUP_DELL1_MIC_NO_PRESENCE,
	ALC295_FIXUP_DISABLE_DAC3,
	ALC285_FIXUP_SPEAKER2_TO_DAC1,
	ALC280_FIXUP_HP_HEADSET_MIC,
	ALC221_FIXUP_HP_FRONT_MIC,
	ALC292_FIXUP_TPT460,
	ALC298_FIXUP_SPK_VOLUME,
	ALC256_FIXUP_DELL_INSPIRON_7559_SUBWOOFER,
	ALC269_FIXUP_ATIV_BOOK_8,
	ALC221_FIXUP_HP_MIC_NO_PRESENCE,
	ALC256_FIXUP_ASUS_HEADSET_MODE,
	ALC256_FIXUP_ASUS_MIC,
	ALC256_FIXUP_ASUS_AIO_GPIO2,
	ALC233_FIXUP_ASUS_MIC_NO_PRESENCE,
	ALC233_FIXUP_EAPD_COEF_AND_MIC_NO_PRESENCE,
	ALC233_FIXUP_LENOVO_MULTI_CODECS,
	ALC233_FIXUP_ACER_HEADSET_MIC,
	ALC294_FIXUP_LENOVO_MIC_LOCATION,
	ALC225_FIXUP_DELL_WYSE_MIC_NO_PRESENCE,
	ALC700_FIXUP_INTEL_REFERENCE,
	ALC274_FIXUP_DELL_BIND_DACS,
	ALC274_FIXUP_DELL_AIO_LINEOUT_VERB,
	ALC298_FIXUP_TPT470_DOCK,
	ALC255_FIXUP_DUMMY_LINEOUT_VERB,
	ALC255_FIXUP_DELL_HEADSET_MIC,
	ALC256_FIXUP_HUAWEI_MACH_WX9_PINS,
	ALC298_FIXUP_HUAWEI_MBX_STEREO,
	ALC295_FIXUP_HP_X360,
	ALC221_FIXUP_HP_HEADSET_MIC,
	ALC285_FIXUP_LENOVO_HEADPHONE_NOISE,
	ALC295_FIXUP_HP_AUTO_MUTE,
	ALC286_FIXUP_ACER_AIO_MIC_NO_PRESENCE,
	ALC294_FIXUP_ASUS_MIC,
	ALC294_FIXUP_ASUS_HEADSET_MIC,
	ALC294_FIXUP_ASUS_SPK,
	ALC293_FIXUP_SYSTEM76_MIC_NO_PRESENCE,
	ALC285_FIXUP_LENOVO_PC_BEEP_IN_NOISE,
	ALC255_FIXUP_ACER_HEADSET_MIC,
	ALC295_FIXUP_CHROME_BOOK,
	ALC225_FIXUP_HEADSET_JACK,
	ALC225_FIXUP_DELL_WYSE_AIO_MIC_NO_PRESENCE,
	ALC225_FIXUP_WYSE_AUTO_MUTE,
	ALC225_FIXUP_WYSE_DISABLE_MIC_VREF,
	ALC286_FIXUP_ACER_AIO_HEADSET_MIC,
	ALC256_FIXUP_ASUS_HEADSET_MIC,
	ALC256_FIXUP_ASUS_MIC_NO_PRESENCE,
	ALC299_FIXUP_PREDATOR_SPK,
	ALC256_FIXUP_MEDION_HEADSET_NO_PRESENCE,
	ALC289_FIXUP_DELL_SPK2,
	ALC289_FIXUP_DUAL_SPK,
	ALC294_FIXUP_SPK2_TO_DAC1,
	ALC294_FIXUP_ASUS_DUAL_SPK,

};

static const struct hda_fixup alc269_fixups[] = {
	[ALC269_FIXUP_SONY_VAIO] = {
		.type = HDA_FIXUP_PINCTLS,
		.v.pins = (const struct hda_pintbl[]) {
			{0x19, PIN_VREFGRD},
			{}
		}
	},
	[ALC275_FIXUP_SONY_VAIO_GPIO2] = {
		.type = HDA_FIXUP_FUNC,
		.v.func = alc275_fixup_gpio4_off,
		.chained = true,
		.chain_id = ALC269_FIXUP_SONY_VAIO
	},
	[ALC269_FIXUP_DELL_M101Z] = {
		.type = HDA_FIXUP_VERBS,
		.v.verbs = (const struct hda_verb[]) {
			/* Enables internal speaker */
			{0x20, AC_VERB_SET_COEF_INDEX, 13},
			{0x20, AC_VERB_SET_PROC_COEF, 0x4040},
			{}
		}
	},
	[ALC269_FIXUP_SKU_IGNORE] = {
		.type = HDA_FIXUP_FUNC,
		.v.func = alc_fixup_sku_ignore,
	},
	[ALC269_FIXUP_ASUS_G73JW] = {
		.type = HDA_FIXUP_PINS,
		.v.pins = (const struct hda_pintbl[]) {
			{ 0x17, 0x99130111 }, /* subwoofer */
			{ }
		}
	},
	[ALC269_FIXUP_LENOVO_EAPD] = {
		.type = HDA_FIXUP_VERBS,
		.v.verbs = (const struct hda_verb[]) {
			{0x14, AC_VERB_SET_EAPD_BTLENABLE, 0},
			{}
		}
	},
	[ALC275_FIXUP_SONY_HWEQ] = {
		.type = HDA_FIXUP_FUNC,
		.v.func = alc269_fixup_hweq,
		.chained = true,
		.chain_id = ALC275_FIXUP_SONY_VAIO_GPIO2
	},
	[ALC275_FIXUP_SONY_DISABLE_AAMIX] = {
		.type = HDA_FIXUP_FUNC,
		.v.func = alc_fixup_disable_aamix,
		.chained = true,
		.chain_id = ALC269_FIXUP_SONY_VAIO
	},
	[ALC271_FIXUP_DMIC] = {
		.type = HDA_FIXUP_FUNC,
		.v.func = alc271_fixup_dmic,
	},
	[ALC269_FIXUP_PCM_44K] = {
		.type = HDA_FIXUP_FUNC,
		.v.func = alc269_fixup_pcm_44k,
		.chained = true,
		.chain_id = ALC269_FIXUP_QUANTA_MUTE
	},
	[ALC269_FIXUP_STEREO_DMIC] = {
		.type = HDA_FIXUP_FUNC,
		.v.func = alc269_fixup_stereo_dmic,
	},
	[ALC269_FIXUP_HEADSET_MIC] = {
		.type = HDA_FIXUP_FUNC,
		.v.func = alc269_fixup_headset_mic,
	},
	[ALC269_FIXUP_QUANTA_MUTE] = {
		.type = HDA_FIXUP_FUNC,
		.v.func = alc269_fixup_quanta_mute,
	},
	[ALC269_FIXUP_LIFEBOOK] = {
		.type = HDA_FIXUP_PINS,
		.v.pins = (const struct hda_pintbl[]) {
			{ 0x1a, 0x2101103f }, /* dock line-out */
			{ 0x1b, 0x23a11040 }, /* dock mic-in */
			{ }
		},
		.chained = true,
		.chain_id = ALC269_FIXUP_QUANTA_MUTE
	},
	[ALC269_FIXUP_LIFEBOOK_EXTMIC] = {
		.type = HDA_FIXUP_PINS,
		.v.pins = (const struct hda_pintbl[]) {
			{ 0x19, 0x01a1903c }, /* headset mic, with jack detect */
			{ }
		},
	},
	[ALC269_FIXUP_LIFEBOOK_HP_PIN] = {
		.type = HDA_FIXUP_PINS,
		.v.pins = (const struct hda_pintbl[]) {
			{ 0x21, 0x0221102f }, /* HP out */
			{ }
		},
	},
	[ALC269_FIXUP_LIFEBOOK_NO_HP_TO_LINEOUT] = {
		.type = HDA_FIXUP_FUNC,
		.v.func = alc269_fixup_pincfg_no_hp_to_lineout,
	},
	[ALC255_FIXUP_LIFEBOOK_U7x7_HEADSET_MIC] = {
		.type = HDA_FIXUP_FUNC,
		.v.func = alc269_fixup_pincfg_U7x7_headset_mic,
	},
	[ALC269_FIXUP_AMIC] = {
		.type = HDA_FIXUP_PINS,
		.v.pins = (const struct hda_pintbl[]) {
			{ 0x14, 0x99130110 }, /* speaker */
			{ 0x15, 0x0121401f }, /* HP out */
			{ 0x18, 0x01a19c20 }, /* mic */
			{ 0x19, 0x99a3092f }, /* int-mic */
			{ }
		},
	},
	[ALC269_FIXUP_DMIC] = {
		.type = HDA_FIXUP_PINS,
		.v.pins = (const struct hda_pintbl[]) {
			{ 0x12, 0x99a3092f }, /* int-mic */
			{ 0x14, 0x99130110 }, /* speaker */
			{ 0x15, 0x0121401f }, /* HP out */
			{ 0x18, 0x01a19c20 }, /* mic */
			{ }
		},
	},
	[ALC269VB_FIXUP_AMIC] = {
		.type = HDA_FIXUP_PINS,
		.v.pins = (const struct hda_pintbl[]) {
			{ 0x14, 0x99130110 }, /* speaker */
			{ 0x18, 0x01a19c20 }, /* mic */
			{ 0x19, 0x99a3092f }, /* int-mic */
			{ 0x21, 0x0121401f }, /* HP out */
			{ }
		},
	},
	[ALC269VB_FIXUP_DMIC] = {
		.type = HDA_FIXUP_PINS,
		.v.pins = (const struct hda_pintbl[]) {
			{ 0x12, 0x99a3092f }, /* int-mic */
			{ 0x14, 0x99130110 }, /* speaker */
			{ 0x18, 0x01a19c20 }, /* mic */
			{ 0x21, 0x0121401f }, /* HP out */
			{ }
		},
	},
	[ALC269_FIXUP_HP_MUTE_LED] = {
		.type = HDA_FIXUP_FUNC,
		.v.func = alc269_fixup_hp_mute_led,
	},
	[ALC269_FIXUP_HP_MUTE_LED_MIC1] = {
		.type = HDA_FIXUP_FUNC,
		.v.func = alc269_fixup_hp_mute_led_mic1,
	},
	[ALC269_FIXUP_HP_MUTE_LED_MIC2] = {
		.type = HDA_FIXUP_FUNC,
		.v.func = alc269_fixup_hp_mute_led_mic2,
	},
	[ALC269_FIXUP_HP_MUTE_LED_MIC3] = {
		.type = HDA_FIXUP_FUNC,
		.v.func = alc269_fixup_hp_mute_led_mic3,
		.chained = true,
		.chain_id = ALC295_FIXUP_HP_AUTO_MUTE
	},
	[ALC269_FIXUP_HP_GPIO_LED] = {
		.type = HDA_FIXUP_FUNC,
		.v.func = alc269_fixup_hp_gpio_led,
	},
	[ALC269_FIXUP_HP_GPIO_MIC1_LED] = {
		.type = HDA_FIXUP_FUNC,
		.v.func = alc269_fixup_hp_gpio_mic1_led,
	},
	[ALC269_FIXUP_HP_LINE1_MIC1_LED] = {
		.type = HDA_FIXUP_FUNC,
		.v.func = alc269_fixup_hp_line1_mic1_led,
	},
	[ALC269_FIXUP_INV_DMIC] = {
		.type = HDA_FIXUP_FUNC,
		.v.func = alc_fixup_inv_dmic,
	},
	[ALC269_FIXUP_NO_SHUTUP] = {
		.type = HDA_FIXUP_FUNC,
		.v.func = alc_fixup_no_shutup,
	},
	[ALC269_FIXUP_LENOVO_DOCK] = {
		.type = HDA_FIXUP_PINS,
		.v.pins = (const struct hda_pintbl[]) {
			{ 0x19, 0x23a11040 }, /* dock mic */
			{ 0x1b, 0x2121103f }, /* dock headphone */
			{ }
		},
		.chained = true,
		.chain_id = ALC269_FIXUP_PINCFG_NO_HP_TO_LINEOUT
	},
	[ALC269_FIXUP_PINCFG_NO_HP_TO_LINEOUT] = {
		.type = HDA_FIXUP_FUNC,
		.v.func = alc269_fixup_pincfg_no_hp_to_lineout,
		.chained = true,
		.chain_id = ALC269_FIXUP_THINKPAD_ACPI,
	},
	[ALC269_FIXUP_DELL1_MIC_NO_PRESENCE] = {
		.type = HDA_FIXUP_PINS,
		.v.pins = (const struct hda_pintbl[]) {
			{ 0x19, 0x01a1913c }, /* use as headset mic, without its own jack detect */
			{ 0x1a, 0x01a1913d }, /* use as headphone mic, without its own jack detect */
			{ }
		},
		.chained = true,
		.chain_id = ALC269_FIXUP_HEADSET_MODE
	},
	[ALC269_FIXUP_DELL2_MIC_NO_PRESENCE] = {
		.type = HDA_FIXUP_PINS,
		.v.pins = (const struct hda_pintbl[]) {
			{ 0x16, 0x21014020 }, /* dock line out */
			{ 0x19, 0x21a19030 }, /* dock mic */
			{ 0x1a, 0x01a1913c }, /* use as headset mic, without its own jack detect */
			{ }
		},
		.chained = true,
		.chain_id = ALC269_FIXUP_HEADSET_MODE_NO_HP_MIC
	},
	[ALC269_FIXUP_DELL3_MIC_NO_PRESENCE] = {
		.type = HDA_FIXUP_PINS,
		.v.pins = (const struct hda_pintbl[]) {
			{ 0x1a, 0x01a1913c }, /* use as headset mic, without its own jack detect */
			{ }
		},
		.chained = true,
		.chain_id = ALC269_FIXUP_HEADSET_MODE_NO_HP_MIC
	},
	[ALC269_FIXUP_DELL4_MIC_NO_PRESENCE] = {
		.type = HDA_FIXUP_PINS,
		.v.pins = (const struct hda_pintbl[]) {
			{ 0x19, 0x01a1913c }, /* use as headset mic, without its own jack detect */
			{ 0x1b, 0x01a1913d }, /* use as headphone mic, without its own jack detect */
			{ }
		},
		.chained = true,
		.chain_id = ALC269_FIXUP_HEADSET_MODE
	},
	[ALC269_FIXUP_HEADSET_MODE] = {
		.type = HDA_FIXUP_FUNC,
		.v.func = alc_fixup_headset_mode,
		.chained = true,
		.chain_id = ALC255_FIXUP_MIC_MUTE_LED
	},
	[ALC269_FIXUP_HEADSET_MODE_NO_HP_MIC] = {
		.type = HDA_FIXUP_FUNC,
		.v.func = alc_fixup_headset_mode_no_hp_mic,
	},
	[ALC269_FIXUP_ASPIRE_HEADSET_MIC] = {
		.type = HDA_FIXUP_PINS,
		.v.pins = (const struct hda_pintbl[]) {
			{ 0x19, 0x01a1913c }, /* headset mic w/o jack detect */
			{ }
		},
		.chained = true,
		.chain_id = ALC269_FIXUP_HEADSET_MODE,
	},
	[ALC286_FIXUP_SONY_MIC_NO_PRESENCE] = {
		.type = HDA_FIXUP_PINS,
		.v.pins = (const struct hda_pintbl[]) {
			{ 0x18, 0x01a1913c }, /* use as headset mic, without its own jack detect */
			{ }
		},
		.chained = true,
		.chain_id = ALC269_FIXUP_HEADSET_MIC
	},
	[ALC256_FIXUP_HUAWEI_MACH_WX9_PINS] = {
		.type = HDA_FIXUP_PINS,
		.v.pins = (const struct hda_pintbl[]) {
			{0x12, 0x90a60130},
			{0x13, 0x40000000},
			{0x14, 0x90170110},
			{0x18, 0x411111f0},
			{0x19, 0x04a11040},
			{0x1a, 0x411111f0},
			{0x1b, 0x90170112},
			{0x1d, 0x40759a05},
			{0x1e, 0x411111f0},
			{0x21, 0x04211020},
			{ }
		},
		.chained = true,
		.chain_id = ALC255_FIXUP_MIC_MUTE_LED
	},
	[ALC298_FIXUP_HUAWEI_MBX_STEREO] = {
		.type = HDA_FIXUP_FUNC,
		.v.func = alc298_fixup_huawei_mbx_stereo,
		.chained = true,
		.chain_id = ALC255_FIXUP_MIC_MUTE_LED
	},
	[ALC269_FIXUP_ASUS_X101_FUNC] = {
		.type = HDA_FIXUP_FUNC,
		.v.func = alc269_fixup_x101_headset_mic,
	},
	[ALC269_FIXUP_ASUS_X101_VERB] = {
		.type = HDA_FIXUP_VERBS,
		.v.verbs = (const struct hda_verb[]) {
			{0x18, AC_VERB_SET_PIN_WIDGET_CONTROL, 0},
			{0x20, AC_VERB_SET_COEF_INDEX, 0x08},
			{0x20, AC_VERB_SET_PROC_COEF,  0x0310},
			{ }
		},
		.chained = true,
		.chain_id = ALC269_FIXUP_ASUS_X101_FUNC
	},
	[ALC269_FIXUP_ASUS_X101] = {
		.type = HDA_FIXUP_PINS,
		.v.pins = (const struct hda_pintbl[]) {
			{ 0x18, 0x04a1182c }, /* Headset mic */
			{ }
		},
		.chained = true,
		.chain_id = ALC269_FIXUP_ASUS_X101_VERB
	},
	[ALC271_FIXUP_AMIC_MIC2] = {
		.type = HDA_FIXUP_PINS,
		.v.pins = (const struct hda_pintbl[]) {
			{ 0x14, 0x99130110 }, /* speaker */
			{ 0x19, 0x01a19c20 }, /* mic */
			{ 0x1b, 0x99a7012f }, /* int-mic */
			{ 0x21, 0x0121401f }, /* HP out */
			{ }
		},
	},
	[ALC271_FIXUP_HP_GATE_MIC_JACK] = {
		.type = HDA_FIXUP_FUNC,
		.v.func = alc271_hp_gate_mic_jack,
		.chained = true,
		.chain_id = ALC271_FIXUP_AMIC_MIC2,
	},
	[ALC271_FIXUP_HP_GATE_MIC_JACK_E1_572] = {
		.type = HDA_FIXUP_FUNC,
		.v.func = alc269_fixup_limit_int_mic_boost,
		.chained = true,
		.chain_id = ALC271_FIXUP_HP_GATE_MIC_JACK,
	},
	[ALC269_FIXUP_ACER_AC700] = {
		.type = HDA_FIXUP_PINS,
		.v.pins = (const struct hda_pintbl[]) {
			{ 0x12, 0x99a3092f }, /* int-mic */
			{ 0x14, 0x99130110 }, /* speaker */
			{ 0x18, 0x03a11c20 }, /* mic */
			{ 0x1e, 0x0346101e }, /* SPDIF1 */
			{ 0x21, 0x0321101f }, /* HP out */
			{ }
		},
		.chained = true,
		.chain_id = ALC271_FIXUP_DMIC,
	},
	[ALC269_FIXUP_LIMIT_INT_MIC_BOOST] = {
		.type = HDA_FIXUP_FUNC,
		.v.func = alc269_fixup_limit_int_mic_boost,
		.chained = true,
		.chain_id = ALC269_FIXUP_THINKPAD_ACPI,
	},
	[ALC269VB_FIXUP_ASUS_ZENBOOK] = {
		.type = HDA_FIXUP_FUNC,
		.v.func = alc269_fixup_limit_int_mic_boost,
		.chained = true,
		.chain_id = ALC269VB_FIXUP_DMIC,
	},
	[ALC269VB_FIXUP_ASUS_ZENBOOK_UX31A] = {
		.type = HDA_FIXUP_VERBS,
		.v.verbs = (const struct hda_verb[]) {
			/* class-D output amp +5dB */
			{ 0x20, AC_VERB_SET_COEF_INDEX, 0x12 },
			{ 0x20, AC_VERB_SET_PROC_COEF, 0x2800 },
			{}
		},
		.chained = true,
		.chain_id = ALC269VB_FIXUP_ASUS_ZENBOOK,
	},
	[ALC269_FIXUP_LIMIT_INT_MIC_BOOST_MUTE_LED] = {
		.type = HDA_FIXUP_FUNC,
		.v.func = alc269_fixup_limit_int_mic_boost,
		.chained = true,
		.chain_id = ALC269_FIXUP_HP_MUTE_LED_MIC1,
	},
	[ALC269VB_FIXUP_ORDISSIMO_EVE2] = {
		.type = HDA_FIXUP_PINS,
		.v.pins = (const struct hda_pintbl[]) {
			{ 0x12, 0x99a3092f }, /* int-mic */
			{ 0x18, 0x03a11d20 }, /* mic */
			{ 0x19, 0x411111f0 }, /* Unused bogus pin */
			{ }
		},
	},
	[ALC283_FIXUP_CHROME_BOOK] = {
		.type = HDA_FIXUP_FUNC,
		.v.func = alc283_fixup_chromebook,
	},
	[ALC283_FIXUP_SENSE_COMBO_JACK] = {
		.type = HDA_FIXUP_FUNC,
		.v.func = alc283_fixup_sense_combo_jack,
		.chained = true,
		.chain_id = ALC283_FIXUP_CHROME_BOOK,
	},
	[ALC282_FIXUP_ASUS_TX300] = {
		.type = HDA_FIXUP_FUNC,
		.v.func = alc282_fixup_asus_tx300,
	},
	[ALC283_FIXUP_INT_MIC] = {
		.type = HDA_FIXUP_VERBS,
		.v.verbs = (const struct hda_verb[]) {
			{0x20, AC_VERB_SET_COEF_INDEX, 0x1a},
			{0x20, AC_VERB_SET_PROC_COEF, 0x0011},
			{ }
		},
		.chained = true,
		.chain_id = ALC269_FIXUP_LIMIT_INT_MIC_BOOST
	},
	[ALC290_FIXUP_SUBWOOFER_HSJACK] = {
		.type = HDA_FIXUP_PINS,
		.v.pins = (const struct hda_pintbl[]) {
			{ 0x17, 0x90170112 }, /* subwoofer */
			{ }
		},
		.chained = true,
		.chain_id = ALC290_FIXUP_MONO_SPEAKERS_HSJACK,
	},
	[ALC290_FIXUP_SUBWOOFER] = {
		.type = HDA_FIXUP_PINS,
		.v.pins = (const struct hda_pintbl[]) {
			{ 0x17, 0x90170112 }, /* subwoofer */
			{ }
		},
		.chained = true,
		.chain_id = ALC290_FIXUP_MONO_SPEAKERS,
	},
	[ALC290_FIXUP_MONO_SPEAKERS] = {
		.type = HDA_FIXUP_FUNC,
		.v.func = alc290_fixup_mono_speakers,
	},
	[ALC290_FIXUP_MONO_SPEAKERS_HSJACK] = {
		.type = HDA_FIXUP_FUNC,
		.v.func = alc290_fixup_mono_speakers,
		.chained = true,
		.chain_id = ALC269_FIXUP_DELL3_MIC_NO_PRESENCE,
	},
	[ALC269_FIXUP_THINKPAD_ACPI] = {
		.type = HDA_FIXUP_FUNC,
		.v.func = alc_fixup_thinkpad_acpi,
		.chained = true,
		.chain_id = ALC269_FIXUP_SKU_IGNORE,
	},
	[ALC269_FIXUP_DMIC_THINKPAD_ACPI] = {
		.type = HDA_FIXUP_FUNC,
		.v.func = alc_fixup_inv_dmic,
		.chained = true,
		.chain_id = ALC269_FIXUP_THINKPAD_ACPI,
	},
	[ALC255_FIXUP_ACER_MIC_NO_PRESENCE] = {
		.type = HDA_FIXUP_PINS,
		.v.pins = (const struct hda_pintbl[]) {
			{ 0x19, 0x01a1913c }, /* use as headset mic, without its own jack detect */
			{ }
		},
		.chained = true,
		.chain_id = ALC255_FIXUP_HEADSET_MODE
	},
	[ALC255_FIXUP_ASUS_MIC_NO_PRESENCE] = {
		.type = HDA_FIXUP_PINS,
		.v.pins = (const struct hda_pintbl[]) {
			{ 0x19, 0x01a1913c }, /* use as headset mic, without its own jack detect */
			{ }
		},
		.chained = true,
		.chain_id = ALC255_FIXUP_HEADSET_MODE
	},
	[ALC255_FIXUP_DELL1_MIC_NO_PRESENCE] = {
		.type = HDA_FIXUP_PINS,
		.v.pins = (const struct hda_pintbl[]) {
			{ 0x19, 0x01a1913c }, /* use as headset mic, without its own jack detect */
			{ 0x1a, 0x01a1913d }, /* use as headphone mic, without its own jack detect */
			{ }
		},
		.chained = true,
		.chain_id = ALC255_FIXUP_HEADSET_MODE
	},
	[ALC255_FIXUP_DELL2_MIC_NO_PRESENCE] = {
		.type = HDA_FIXUP_PINS,
		.v.pins = (const struct hda_pintbl[]) {
			{ 0x19, 0x01a1913c }, /* use as headset mic, without its own jack detect */
			{ }
		},
		.chained = true,
		.chain_id = ALC255_FIXUP_HEADSET_MODE_NO_HP_MIC
	},
	[ALC255_FIXUP_HEADSET_MODE] = {
		.type = HDA_FIXUP_FUNC,
		.v.func = alc_fixup_headset_mode_alc255,
		.chained = true,
		.chain_id = ALC255_FIXUP_MIC_MUTE_LED
	},
	[ALC255_FIXUP_HEADSET_MODE_NO_HP_MIC] = {
		.type = HDA_FIXUP_FUNC,
		.v.func = alc_fixup_headset_mode_alc255_no_hp_mic,
	},
	[ALC293_FIXUP_DELL1_MIC_NO_PRESENCE] = {
		.type = HDA_FIXUP_PINS,
		.v.pins = (const struct hda_pintbl[]) {
			{ 0x18, 0x01a1913d }, /* use as headphone mic, without its own jack detect */
			{ 0x1a, 0x01a1913c }, /* use as headset mic, without its own jack detect */
			{ }
		},
		.chained = true,
		.chain_id = ALC269_FIXUP_HEADSET_MODE
	},
	[ALC292_FIXUP_TPT440_DOCK] = {
		.type = HDA_FIXUP_FUNC,
		.v.func = alc_fixup_tpt440_dock,
		.chained = true,
		.chain_id = ALC269_FIXUP_LIMIT_INT_MIC_BOOST
	},
	[ALC292_FIXUP_TPT440] = {
		.type = HDA_FIXUP_FUNC,
		.v.func = alc_fixup_disable_aamix,
		.chained = true,
		.chain_id = ALC292_FIXUP_TPT440_DOCK,
	},
	[ALC283_FIXUP_HEADSET_MIC] = {
		.type = HDA_FIXUP_PINS,
		.v.pins = (const struct hda_pintbl[]) {
			{ 0x19, 0x04a110f0 },
			{ },
		},
	},
	[ALC255_FIXUP_MIC_MUTE_LED] = {
		.type = HDA_FIXUP_FUNC,
		.v.func = snd_hda_gen_fixup_micmute_led,
	},
	[ALC282_FIXUP_ASPIRE_V5_PINS] = {
		.type = HDA_FIXUP_PINS,
		.v.pins = (const struct hda_pintbl[]) {
			{ 0x12, 0x90a60130 },
			{ 0x14, 0x90170110 },
			{ 0x17, 0x40000008 },
			{ 0x18, 0x411111f0 },
			{ 0x19, 0x01a1913c },
			{ 0x1a, 0x411111f0 },
			{ 0x1b, 0x411111f0 },
			{ 0x1d, 0x40f89b2d },
			{ 0x1e, 0x411111f0 },
			{ 0x21, 0x0321101f },
			{ },
		},
	},
	[ALC280_FIXUP_HP_GPIO4] = {
		.type = HDA_FIXUP_FUNC,
		.v.func = alc280_fixup_hp_gpio4,
	},
	[ALC286_FIXUP_HP_GPIO_LED] = {
		.type = HDA_FIXUP_FUNC,
		.v.func = alc286_fixup_hp_gpio_led,
	},
	[ALC280_FIXUP_HP_GPIO2_MIC_HOTKEY] = {
		.type = HDA_FIXUP_FUNC,
		.v.func = alc280_fixup_hp_gpio2_mic_hotkey,
	},
	[ALC280_FIXUP_HP_DOCK_PINS] = {
		.type = HDA_FIXUP_PINS,
		.v.pins = (const struct hda_pintbl[]) {
			{ 0x1b, 0x21011020 }, /* line-out */
			{ 0x1a, 0x01a1903c }, /* headset mic */
			{ 0x18, 0x2181103f }, /* line-in */
			{ },
		},
		.chained = true,
		.chain_id = ALC280_FIXUP_HP_GPIO4
	},
	[ALC269_FIXUP_HP_DOCK_GPIO_MIC1_LED] = {
		.type = HDA_FIXUP_PINS,
		.v.pins = (const struct hda_pintbl[]) {
			{ 0x1b, 0x21011020 }, /* line-out */
			{ 0x18, 0x2181103f }, /* line-in */
			{ },
		},
		.chained = true,
		.chain_id = ALC269_FIXUP_HP_GPIO_MIC1_LED
	},
	[ALC280_FIXUP_HP_9480M] = {
		.type = HDA_FIXUP_FUNC,
		.v.func = alc280_fixup_hp_9480m,
	},
	[ALC288_FIXUP_DELL_HEADSET_MODE] = {
		.type = HDA_FIXUP_FUNC,
		.v.func = alc_fixup_headset_mode_dell_alc288,
		.chained = true,
		.chain_id = ALC255_FIXUP_MIC_MUTE_LED
	},
	[ALC288_FIXUP_DELL1_MIC_NO_PRESENCE] = {
		.type = HDA_FIXUP_PINS,
		.v.pins = (const struct hda_pintbl[]) {
			{ 0x18, 0x01a1913c }, /* use as headset mic, without its own jack detect */
			{ 0x1a, 0x01a1913d }, /* use as headphone mic, without its own jack detect */
			{ }
		},
		.chained = true,
		.chain_id = ALC288_FIXUP_DELL_HEADSET_MODE
	},
	[ALC288_FIXUP_DISABLE_AAMIX] = {
		.type = HDA_FIXUP_FUNC,
		.v.func = alc_fixup_disable_aamix,
		.chained = true,
		.chain_id = ALC288_FIXUP_DELL1_MIC_NO_PRESENCE
	},
	[ALC288_FIXUP_DELL_XPS_13] = {
		.type = HDA_FIXUP_FUNC,
		.v.func = alc_fixup_dell_xps13,
		.chained = true,
		.chain_id = ALC288_FIXUP_DISABLE_AAMIX
	},
	[ALC292_FIXUP_DISABLE_AAMIX] = {
		.type = HDA_FIXUP_FUNC,
		.v.func = alc_fixup_disable_aamix,
		.chained = true,
		.chain_id = ALC269_FIXUP_DELL2_MIC_NO_PRESENCE
	},
	[ALC293_FIXUP_DISABLE_AAMIX_MULTIJACK] = {
		.type = HDA_FIXUP_FUNC,
		.v.func = alc_fixup_disable_aamix,
		.chained = true,
		.chain_id = ALC293_FIXUP_DELL1_MIC_NO_PRESENCE
	},
	[ALC292_FIXUP_DELL_E7X_AAMIX] = {
		.type = HDA_FIXUP_FUNC,
		.v.func = alc_fixup_dell_xps13,
		.chained = true,
		.chain_id = ALC292_FIXUP_DISABLE_AAMIX
	},
	[ALC292_FIXUP_DELL_E7X] = {
		.type = HDA_FIXUP_FUNC,
		.v.func = snd_hda_gen_fixup_micmute_led,
		/* micmute fixup must be applied at last */
		.chained_before = true,
		.chain_id = ALC292_FIXUP_DELL_E7X_AAMIX,
	},
	[ALC298_FIXUP_ALIENWARE_MIC_NO_PRESENCE] = {
		.type = HDA_FIXUP_PINS,
		.v.pins = (const struct hda_pintbl[]) {
			{ 0x18, 0x01a1913c }, /* headset mic w/o jack detect */
			{ }
		},
		.chained_before = true,
		.chain_id = ALC269_FIXUP_HEADSET_MODE,
	},
	[ALC298_FIXUP_DELL1_MIC_NO_PRESENCE] = {
		.type = HDA_FIXUP_PINS,
		.v.pins = (const struct hda_pintbl[]) {
			{ 0x18, 0x01a1913c }, /* use as headset mic, without its own jack detect */
			{ 0x1a, 0x01a1913d }, /* use as headphone mic, without its own jack detect */
			{ }
		},
		.chained = true,
		.chain_id = ALC269_FIXUP_HEADSET_MODE
	},
	[ALC298_FIXUP_DELL_AIO_MIC_NO_PRESENCE] = {
		.type = HDA_FIXUP_PINS,
		.v.pins = (const struct hda_pintbl[]) {
			{ 0x18, 0x01a1913c }, /* use as headset mic, without its own jack detect */
			{ }
		},
		.chained = true,
		.chain_id = ALC269_FIXUP_HEADSET_MODE
	},
	[ALC275_FIXUP_DELL_XPS] = {
		.type = HDA_FIXUP_VERBS,
		.v.verbs = (const struct hda_verb[]) {
			/* Enables internal speaker */
			{0x20, AC_VERB_SET_COEF_INDEX, 0x1f},
			{0x20, AC_VERB_SET_PROC_COEF, 0x00c0},
			{0x20, AC_VERB_SET_COEF_INDEX, 0x30},
			{0x20, AC_VERB_SET_PROC_COEF, 0x00b1},
			{}
		}
	},
	[ALC256_FIXUP_DELL_XPS_13_HEADPHONE_NOISE] = {
		.type = HDA_FIXUP_VERBS,
		.v.verbs = (const struct hda_verb[]) {
			/* Disable pass-through path for FRONT 14h */
			{0x20, AC_VERB_SET_COEF_INDEX, 0x36},
			{0x20, AC_VERB_SET_PROC_COEF, 0x1737},
			{}
		},
		.chained = true,
		.chain_id = ALC255_FIXUP_DELL1_MIC_NO_PRESENCE
	},
	[ALC256_FIXUP_DELL_XPS_13_HEADPHONE_NOISE2] = {
		.type = HDA_FIXUP_FUNC,
		.v.func = alc256_fixup_dell_xps_13_headphone_noise2,
		.chained = true,
		.chain_id = ALC256_FIXUP_DELL_XPS_13_HEADPHONE_NOISE
	},
	[ALC293_FIXUP_LENOVO_SPK_NOISE] = {
		.type = HDA_FIXUP_FUNC,
		.v.func = alc_fixup_disable_aamix,
		.chained = true,
		.chain_id = ALC269_FIXUP_THINKPAD_ACPI
	},
	[ALC233_FIXUP_LENOVO_LINE2_MIC_HOTKEY] = {
		.type = HDA_FIXUP_FUNC,
		.v.func = alc233_fixup_lenovo_line2_mic_hotkey,
	},
	[ALC255_FIXUP_DELL_SPK_NOISE] = {
		.type = HDA_FIXUP_FUNC,
		.v.func = alc_fixup_disable_aamix,
		.chained = true,
		.chain_id = ALC255_FIXUP_DELL1_MIC_NO_PRESENCE
	},
	[ALC225_FIXUP_DISABLE_MIC_VREF] = {
		.type = HDA_FIXUP_FUNC,
		.v.func = alc_fixup_disable_mic_vref,
		.chained = true,
		.chain_id = ALC269_FIXUP_DELL1_MIC_NO_PRESENCE
	},
	[ALC225_FIXUP_DELL1_MIC_NO_PRESENCE] = {
		.type = HDA_FIXUP_VERBS,
		.v.verbs = (const struct hda_verb[]) {
			/* Disable pass-through path for FRONT 14h */
			{ 0x20, AC_VERB_SET_COEF_INDEX, 0x36 },
			{ 0x20, AC_VERB_SET_PROC_COEF, 0x57d7 },
			{}
		},
		.chained = true,
		.chain_id = ALC225_FIXUP_DISABLE_MIC_VREF
	},
	[ALC280_FIXUP_HP_HEADSET_MIC] = {
		.type = HDA_FIXUP_FUNC,
		.v.func = alc_fixup_disable_aamix,
		.chained = true,
		.chain_id = ALC269_FIXUP_HEADSET_MIC,
	},
	[ALC221_FIXUP_HP_FRONT_MIC] = {
		.type = HDA_FIXUP_PINS,
		.v.pins = (const struct hda_pintbl[]) {
			{ 0x19, 0x02a19020 }, /* Front Mic */
			{ }
		},
	},
	[ALC292_FIXUP_TPT460] = {
		.type = HDA_FIXUP_FUNC,
		.v.func = alc_fixup_tpt440_dock,
		.chained = true,
		.chain_id = ALC293_FIXUP_LENOVO_SPK_NOISE,
	},
	[ALC298_FIXUP_SPK_VOLUME] = {
		.type = HDA_FIXUP_FUNC,
		.v.func = alc298_fixup_speaker_volume,
		.chained = true,
		.chain_id = ALC298_FIXUP_DELL_AIO_MIC_NO_PRESENCE,
	},
	[ALC295_FIXUP_DISABLE_DAC3] = {
		.type = HDA_FIXUP_FUNC,
		.v.func = alc295_fixup_disable_dac3,
	},
	[ALC285_FIXUP_SPEAKER2_TO_DAC1] = {
		.type = HDA_FIXUP_FUNC,
		.v.func = alc285_fixup_speaker2_to_dac1,
	},
	[ALC256_FIXUP_DELL_INSPIRON_7559_SUBWOOFER] = {
		.type = HDA_FIXUP_PINS,
		.v.pins = (const struct hda_pintbl[]) {
			{ 0x1b, 0x90170151 },
			{ }
		},
		.chained = true,
		.chain_id = ALC255_FIXUP_DELL1_MIC_NO_PRESENCE
	},
	[ALC269_FIXUP_ATIV_BOOK_8] = {
		.type = HDA_FIXUP_FUNC,
		.v.func = alc_fixup_auto_mute_via_amp,
		.chained = true,
		.chain_id = ALC269_FIXUP_NO_SHUTUP
	},
	[ALC221_FIXUP_HP_MIC_NO_PRESENCE] = {
		.type = HDA_FIXUP_PINS,
		.v.pins = (const struct hda_pintbl[]) {
			{ 0x18, 0x01a1913c }, /* use as headset mic, without its own jack detect */
			{ 0x1a, 0x01a1913d }, /* use as headphone mic, without its own jack detect */
			{ }
		},
		.chained = true,
		.chain_id = ALC269_FIXUP_HEADSET_MODE
	},
	[ALC256_FIXUP_ASUS_HEADSET_MODE] = {
		.type = HDA_FIXUP_FUNC,
		.v.func = alc_fixup_headset_mode,
	},
	[ALC256_FIXUP_ASUS_MIC] = {
		.type = HDA_FIXUP_PINS,
		.v.pins = (const struct hda_pintbl[]) {
			{ 0x13, 0x90a60160 }, /* use as internal mic */
			{ 0x19, 0x04a11120 }, /* use as headset mic, without its own jack detect */
			{ }
		},
		.chained = true,
		.chain_id = ALC256_FIXUP_ASUS_HEADSET_MODE
	},
	[ALC256_FIXUP_ASUS_AIO_GPIO2] = {
		.type = HDA_FIXUP_FUNC,
		/* Set up GPIO2 for the speaker amp */
		.v.func = alc_fixup_gpio4,
	},
	[ALC233_FIXUP_ASUS_MIC_NO_PRESENCE] = {
		.type = HDA_FIXUP_PINS,
		.v.pins = (const struct hda_pintbl[]) {
			{ 0x19, 0x01a1913c }, /* use as headset mic, without its own jack detect */
			{ }
		},
		.chained = true,
		.chain_id = ALC269_FIXUP_HEADSET_MIC
	},
	[ALC233_FIXUP_EAPD_COEF_AND_MIC_NO_PRESENCE] = {
		.type = HDA_FIXUP_VERBS,
		.v.verbs = (const struct hda_verb[]) {
			/* Enables internal speaker */
			{0x20, AC_VERB_SET_COEF_INDEX, 0x40},
			{0x20, AC_VERB_SET_PROC_COEF, 0x8800},
			{}
		},
		.chained = true,
		.chain_id = ALC233_FIXUP_ASUS_MIC_NO_PRESENCE
	},
	[ALC233_FIXUP_LENOVO_MULTI_CODECS] = {
		.type = HDA_FIXUP_FUNC,
		.v.func = alc233_alc662_fixup_lenovo_dual_codecs,
	},
	[ALC233_FIXUP_ACER_HEADSET_MIC] = {
		.type = HDA_FIXUP_VERBS,
		.v.verbs = (const struct hda_verb[]) {
			{ 0x20, AC_VERB_SET_COEF_INDEX, 0x45 },
			{ 0x20, AC_VERB_SET_PROC_COEF, 0x5089 },
			{ }
		},
		.chained = true,
		.chain_id = ALC233_FIXUP_ASUS_MIC_NO_PRESENCE
	},
	[ALC294_FIXUP_LENOVO_MIC_LOCATION] = {
		.type = HDA_FIXUP_PINS,
		.v.pins = (const struct hda_pintbl[]) {
			/* Change the mic location from front to right, otherwise there are
			   two front mics with the same name, pulseaudio can't handle them.
			   This is just a temporary workaround, after applying this fixup,
			   there will be one "Front Mic" and one "Mic" in this machine.
			 */
			{ 0x1a, 0x04a19040 },
			{ }
		},
	},
	[ALC225_FIXUP_DELL_WYSE_MIC_NO_PRESENCE] = {
		.type = HDA_FIXUP_PINS,
		.v.pins = (const struct hda_pintbl[]) {
			{ 0x16, 0x0101102f }, /* Rear Headset HP */
			{ 0x19, 0x02a1913c }, /* use as Front headset mic, without its own jack detect */
			{ 0x1a, 0x01a19030 }, /* Rear Headset MIC */
			{ 0x1b, 0x02011020 },
			{ }
		},
		.chained = true,
		.chain_id = ALC269_FIXUP_HEADSET_MODE_NO_HP_MIC
	},
	[ALC700_FIXUP_INTEL_REFERENCE] = {
		.type = HDA_FIXUP_VERBS,
		.v.verbs = (const struct hda_verb[]) {
			/* Enables internal speaker */
			{0x20, AC_VERB_SET_COEF_INDEX, 0x45},
			{0x20, AC_VERB_SET_PROC_COEF, 0x5289},
			{0x20, AC_VERB_SET_COEF_INDEX, 0x4A},
			{0x20, AC_VERB_SET_PROC_COEF, 0x001b},
			{0x58, AC_VERB_SET_COEF_INDEX, 0x00},
			{0x58, AC_VERB_SET_PROC_COEF, 0x3888},
			{0x20, AC_VERB_SET_COEF_INDEX, 0x6f},
			{0x20, AC_VERB_SET_PROC_COEF, 0x2c0b},
			{}
		}
	},
	[ALC274_FIXUP_DELL_BIND_DACS] = {
		.type = HDA_FIXUP_FUNC,
		.v.func = alc274_fixup_bind_dacs,
		.chained = true,
		.chain_id = ALC269_FIXUP_DELL1_MIC_NO_PRESENCE
	},
	[ALC274_FIXUP_DELL_AIO_LINEOUT_VERB] = {
		.type = HDA_FIXUP_PINS,
		.v.pins = (const struct hda_pintbl[]) {
			{ 0x1b, 0x0401102f },
			{ }
		},
		.chained = true,
		.chain_id = ALC274_FIXUP_DELL_BIND_DACS
	},
	[ALC298_FIXUP_TPT470_DOCK] = {
		.type = HDA_FIXUP_FUNC,
		.v.func = alc_fixup_tpt470_dock,
		.chained = true,
		.chain_id = ALC293_FIXUP_LENOVO_SPK_NOISE
	},
	[ALC255_FIXUP_DUMMY_LINEOUT_VERB] = {
		.type = HDA_FIXUP_PINS,
		.v.pins = (const struct hda_pintbl[]) {
			{ 0x14, 0x0201101f },
			{ }
		},
		.chained = true,
		.chain_id = ALC255_FIXUP_DELL1_MIC_NO_PRESENCE
	},
	[ALC255_FIXUP_DELL_HEADSET_MIC] = {
		.type = HDA_FIXUP_PINS,
		.v.pins = (const struct hda_pintbl[]) {
			{ 0x19, 0x01a1913c }, /* use as headset mic, without its own jack detect */
			{ }
		},
		.chained = true,
		.chain_id = ALC269_FIXUP_HEADSET_MIC
	},
	[ALC295_FIXUP_HP_X360] = {
		.type = HDA_FIXUP_FUNC,
		.v.func = alc295_fixup_hp_top_speakers,
		.chained = true,
		.chain_id = ALC269_FIXUP_HP_MUTE_LED_MIC3
	},
	[ALC221_FIXUP_HP_HEADSET_MIC] = {
		.type = HDA_FIXUP_PINS,
		.v.pins = (const struct hda_pintbl[]) {
			{ 0x19, 0x0181313f},
			{ }
		},
		.chained = true,
		.chain_id = ALC269_FIXUP_HEADSET_MIC
	},
	[ALC285_FIXUP_LENOVO_HEADPHONE_NOISE] = {
		.type = HDA_FIXUP_FUNC,
		.v.func = alc285_fixup_invalidate_dacs,
		.chained = true,
		.chain_id = ALC269_FIXUP_THINKPAD_ACPI
	},
	[ALC295_FIXUP_HP_AUTO_MUTE] = {
		.type = HDA_FIXUP_FUNC,
		.v.func = alc_fixup_auto_mute_via_amp,
	},
	[ALC286_FIXUP_ACER_AIO_MIC_NO_PRESENCE] = {
		.type = HDA_FIXUP_PINS,
		.v.pins = (const struct hda_pintbl[]) {
			{ 0x18, 0x01a1913c }, /* use as headset mic, without its own jack detect */
			{ }
		},
		.chained = true,
		.chain_id = ALC269_FIXUP_HEADSET_MIC
	},
	[ALC294_FIXUP_ASUS_MIC] = {
		.type = HDA_FIXUP_PINS,
		.v.pins = (const struct hda_pintbl[]) {
			{ 0x13, 0x90a60160 }, /* use as internal mic */
			{ 0x19, 0x04a11120 }, /* use as headset mic, without its own jack detect */
			{ }
		},
		.chained = true,
		.chain_id = ALC269_FIXUP_HEADSET_MODE_NO_HP_MIC
	},
	[ALC294_FIXUP_ASUS_HEADSET_MIC] = {
		.type = HDA_FIXUP_PINS,
		.v.pins = (const struct hda_pintbl[]) {
			{ 0x19, 0x01a1103c }, /* use as headset mic */
			{ }
		},
		.chained = true,
		.chain_id = ALC269_FIXUP_HEADSET_MODE_NO_HP_MIC
	},
	[ALC294_FIXUP_ASUS_SPK] = {
		.type = HDA_FIXUP_VERBS,
		.v.verbs = (const struct hda_verb[]) {
			/* Set EAPD high */
			{ 0x20, AC_VERB_SET_COEF_INDEX, 0x40 },
			{ 0x20, AC_VERB_SET_PROC_COEF, 0x8800 },
			{ }
		},
		.chained = true,
		.chain_id = ALC294_FIXUP_ASUS_HEADSET_MIC
	},
	[ALC295_FIXUP_CHROME_BOOK] = {
		.type = HDA_FIXUP_FUNC,
		.v.func = alc295_fixup_chromebook,
		.chained = true,
		.chain_id = ALC225_FIXUP_HEADSET_JACK
	},
	[ALC225_FIXUP_HEADSET_JACK] = {
		.type = HDA_FIXUP_FUNC,
		.v.func = alc_fixup_headset_jack,
	},
	[ALC293_FIXUP_SYSTEM76_MIC_NO_PRESENCE] = {
		.type = HDA_FIXUP_PINS,
		.v.pins = (const struct hda_pintbl[]) {
			{ 0x1a, 0x01a1913c }, /* use as headset mic, without its own jack detect */
			{ }
		},
		.chained = true,
		.chain_id = ALC269_FIXUP_HEADSET_MODE_NO_HP_MIC
	},
	[ALC285_FIXUP_LENOVO_PC_BEEP_IN_NOISE] = {
		.type = HDA_FIXUP_VERBS,
		.v.verbs = (const struct hda_verb[]) {
			/* Disable PCBEEP-IN passthrough */
			{ 0x20, AC_VERB_SET_COEF_INDEX, 0x36 },
			{ 0x20, AC_VERB_SET_PROC_COEF, 0x57d7 },
			{ }
		},
		.chained = true,
		.chain_id = ALC285_FIXUP_LENOVO_HEADPHONE_NOISE
	},
	[ALC255_FIXUP_ACER_HEADSET_MIC] = {
		.type = HDA_FIXUP_PINS,
		.v.pins = (const struct hda_pintbl[]) {
			{ 0x19, 0x03a11130 },
			{ 0x1a, 0x90a60140 }, /* use as internal mic */
			{ }
		},
		.chained = true,
		.chain_id = ALC255_FIXUP_HEADSET_MODE_NO_HP_MIC
	},
	[ALC225_FIXUP_DELL_WYSE_AIO_MIC_NO_PRESENCE] = {
		.type = HDA_FIXUP_PINS,
		.v.pins = (const struct hda_pintbl[]) {
			{ 0x16, 0x01011020 }, /* Rear Line out */
			{ 0x19, 0x01a1913c }, /* use as Front headset mic, without its own jack detect */
			{ }
		},
		.chained = true,
		.chain_id = ALC225_FIXUP_WYSE_AUTO_MUTE
	},
	[ALC225_FIXUP_WYSE_AUTO_MUTE] = {
		.type = HDA_FIXUP_FUNC,
		.v.func = alc_fixup_auto_mute_via_amp,
		.chained = true,
		.chain_id = ALC225_FIXUP_WYSE_DISABLE_MIC_VREF
	},
	[ALC225_FIXUP_WYSE_DISABLE_MIC_VREF] = {
		.type = HDA_FIXUP_FUNC,
		.v.func = alc_fixup_disable_mic_vref,
		.chained = true,
		.chain_id = ALC269_FIXUP_HEADSET_MODE_NO_HP_MIC
	},
	[ALC286_FIXUP_ACER_AIO_HEADSET_MIC] = {
		.type = HDA_FIXUP_VERBS,
		.v.verbs = (const struct hda_verb[]) {
			{ 0x20, AC_VERB_SET_COEF_INDEX, 0x4f },
			{ 0x20, AC_VERB_SET_PROC_COEF, 0x5029 },
			{ }
		},
		.chained = true,
		.chain_id = ALC286_FIXUP_ACER_AIO_MIC_NO_PRESENCE
	},
	[ALC256_FIXUP_ASUS_HEADSET_MIC] = {
		.type = HDA_FIXUP_PINS,
		.v.pins = (const struct hda_pintbl[]) {
			{ 0x19, 0x03a11020 }, /* headset mic with jack detect */
			{ }
		},
		.chained = true,
		.chain_id = ALC256_FIXUP_ASUS_HEADSET_MODE
	},
	[ALC256_FIXUP_ASUS_MIC_NO_PRESENCE] = {
		.type = HDA_FIXUP_PINS,
		.v.pins = (const struct hda_pintbl[]) {
			{ 0x19, 0x04a11120 }, /* use as headset mic, without its own jack detect */
			{ }
		},
		.chained = true,
		.chain_id = ALC256_FIXUP_ASUS_HEADSET_MODE
	},
	[ALC299_FIXUP_PREDATOR_SPK] = {
		.type = HDA_FIXUP_PINS,
		.v.pins = (const struct hda_pintbl[]) {
			{ 0x21, 0x90170150 }, /* use as headset mic, without its own jack detect */
			{ }
		}
	},
	[ALC256_FIXUP_MEDION_HEADSET_NO_PRESENCE] = {
		.type = HDA_FIXUP_PINS,
		.v.pins = (const struct hda_pintbl[]) {
			{ 0x19, 0x04a11040 },
			{ 0x21, 0x04211020 },
			{ }
		},
		.chained = true,
		.chain_id = ALC256_FIXUP_ASUS_HEADSET_MODE
	},
	[ALC289_FIXUP_DELL_SPK2] = {
		.type = HDA_FIXUP_PINS,
		.v.pins = (const struct hda_pintbl[]) {
			{ 0x17, 0x90170130 }, /* bass spk */
			{ }
		},
		.chained = true,
		.chain_id = ALC269_FIXUP_DELL4_MIC_NO_PRESENCE
<<<<<<< HEAD
	},
	[ALC289_FIXUP_DUAL_SPK] = {
		.type = HDA_FIXUP_FUNC,
		.v.func = alc285_fixup_speaker2_to_dac1,
		.chained = true,
		.chain_id = ALC289_FIXUP_DELL_SPK2
	},
=======
	},
	[ALC289_FIXUP_DUAL_SPK] = {
		.type = HDA_FIXUP_FUNC,
		.v.func = alc285_fixup_speaker2_to_dac1,
		.chained = true,
		.chain_id = ALC289_FIXUP_DELL_SPK2
	},
>>>>>>> e704cc87
	[ALC294_FIXUP_SPK2_TO_DAC1] = {
		.type = HDA_FIXUP_FUNC,
		.v.func = alc285_fixup_speaker2_to_dac1,
		.chained = true,
		.chain_id = ALC294_FIXUP_ASUS_HEADSET_MIC
	},
	[ALC294_FIXUP_ASUS_DUAL_SPK] = {
		.type = HDA_FIXUP_FUNC,
		/* The GPIO must be pulled to initialize the AMP */
		.v.func = alc_fixup_gpio4,
		.chained = true,
		.chain_id = ALC294_FIXUP_SPK2_TO_DAC1
	},

};

static const struct snd_pci_quirk alc269_fixup_tbl[] = {
	SND_PCI_QUIRK(0x1025, 0x0283, "Acer TravelMate 8371", ALC269_FIXUP_INV_DMIC),
	SND_PCI_QUIRK(0x1025, 0x029b, "Acer 1810TZ", ALC269_FIXUP_INV_DMIC),
	SND_PCI_QUIRK(0x1025, 0x0349, "Acer AOD260", ALC269_FIXUP_INV_DMIC),
	SND_PCI_QUIRK(0x1025, 0x047c, "Acer AC700", ALC269_FIXUP_ACER_AC700),
	SND_PCI_QUIRK(0x1025, 0x072d, "Acer Aspire V5-571G", ALC269_FIXUP_ASPIRE_HEADSET_MIC),
	SND_PCI_QUIRK(0x1025, 0x080d, "Acer Aspire V5-122P", ALC269_FIXUP_ASPIRE_HEADSET_MIC),
	SND_PCI_QUIRK(0x1025, 0x0740, "Acer AO725", ALC271_FIXUP_HP_GATE_MIC_JACK),
	SND_PCI_QUIRK(0x1025, 0x0742, "Acer AO756", ALC271_FIXUP_HP_GATE_MIC_JACK),
	SND_PCI_QUIRK(0x1025, 0x0762, "Acer Aspire E1-472", ALC271_FIXUP_HP_GATE_MIC_JACK_E1_572),
	SND_PCI_QUIRK(0x1025, 0x0775, "Acer Aspire E1-572", ALC271_FIXUP_HP_GATE_MIC_JACK_E1_572),
	SND_PCI_QUIRK(0x1025, 0x079b, "Acer Aspire V5-573G", ALC282_FIXUP_ASPIRE_V5_PINS),
	SND_PCI_QUIRK(0x1025, 0x102b, "Acer Aspire C24-860", ALC286_FIXUP_ACER_AIO_MIC_NO_PRESENCE),
	SND_PCI_QUIRK(0x1025, 0x106d, "Acer Cloudbook 14", ALC283_FIXUP_CHROME_BOOK),
	SND_PCI_QUIRK(0x1025, 0x1099, "Acer Aspire E5-523G", ALC255_FIXUP_ACER_MIC_NO_PRESENCE),
	SND_PCI_QUIRK(0x1025, 0x110e, "Acer Aspire ES1-432", ALC255_FIXUP_ACER_MIC_NO_PRESENCE),
	SND_PCI_QUIRK(0x1025, 0x1246, "Acer Predator Helios 500", ALC299_FIXUP_PREDATOR_SPK),
	SND_PCI_QUIRK(0x1025, 0x128f, "Acer Veriton Z6860G", ALC286_FIXUP_ACER_AIO_HEADSET_MIC),
	SND_PCI_QUIRK(0x1025, 0x1290, "Acer Veriton Z4860G", ALC286_FIXUP_ACER_AIO_HEADSET_MIC),
	SND_PCI_QUIRK(0x1025, 0x1291, "Acer Veriton Z4660G", ALC286_FIXUP_ACER_AIO_HEADSET_MIC),
	SND_PCI_QUIRK(0x1025, 0x1308, "Acer Aspire Z24-890", ALC286_FIXUP_ACER_AIO_HEADSET_MIC),
	SND_PCI_QUIRK(0x1025, 0x132a, "Acer TravelMate B114-21", ALC233_FIXUP_ACER_HEADSET_MIC),
	SND_PCI_QUIRK(0x1025, 0x1330, "Acer TravelMate X514-51T", ALC255_FIXUP_ACER_HEADSET_MIC),
	SND_PCI_QUIRK(0x1028, 0x0470, "Dell M101z", ALC269_FIXUP_DELL_M101Z),
	SND_PCI_QUIRK(0x1028, 0x054b, "Dell XPS one 2710", ALC275_FIXUP_DELL_XPS),
	SND_PCI_QUIRK(0x1028, 0x05bd, "Dell Latitude E6440", ALC292_FIXUP_DELL_E7X),
	SND_PCI_QUIRK(0x1028, 0x05be, "Dell Latitude E6540", ALC292_FIXUP_DELL_E7X),
	SND_PCI_QUIRK(0x1028, 0x05ca, "Dell Latitude E7240", ALC292_FIXUP_DELL_E7X),
	SND_PCI_QUIRK(0x1028, 0x05cb, "Dell Latitude E7440", ALC292_FIXUP_DELL_E7X),
	SND_PCI_QUIRK(0x1028, 0x05da, "Dell Vostro 5460", ALC290_FIXUP_SUBWOOFER),
	SND_PCI_QUIRK(0x1028, 0x05f4, "Dell", ALC269_FIXUP_DELL1_MIC_NO_PRESENCE),
	SND_PCI_QUIRK(0x1028, 0x05f5, "Dell", ALC269_FIXUP_DELL1_MIC_NO_PRESENCE),
	SND_PCI_QUIRK(0x1028, 0x05f6, "Dell", ALC269_FIXUP_DELL1_MIC_NO_PRESENCE),
	SND_PCI_QUIRK(0x1028, 0x0615, "Dell Vostro 5470", ALC290_FIXUP_SUBWOOFER_HSJACK),
	SND_PCI_QUIRK(0x1028, 0x0616, "Dell Vostro 5470", ALC290_FIXUP_SUBWOOFER_HSJACK),
	SND_PCI_QUIRK(0x1028, 0x062c, "Dell Latitude E5550", ALC292_FIXUP_DELL_E7X),
	SND_PCI_QUIRK(0x1028, 0x062e, "Dell Latitude E7450", ALC292_FIXUP_DELL_E7X),
	SND_PCI_QUIRK(0x1028, 0x0638, "Dell Inspiron 5439", ALC290_FIXUP_MONO_SPEAKERS_HSJACK),
	SND_PCI_QUIRK(0x1028, 0x064a, "Dell", ALC293_FIXUP_DELL1_MIC_NO_PRESENCE),
	SND_PCI_QUIRK(0x1028, 0x064b, "Dell", ALC293_FIXUP_DELL1_MIC_NO_PRESENCE),
	SND_PCI_QUIRK(0x1028, 0x0665, "Dell XPS 13", ALC288_FIXUP_DELL_XPS_13),
	SND_PCI_QUIRK(0x1028, 0x0669, "Dell Optiplex 9020m", ALC255_FIXUP_DELL1_MIC_NO_PRESENCE),
	SND_PCI_QUIRK(0x1028, 0x069a, "Dell Vostro 5480", ALC290_FIXUP_SUBWOOFER_HSJACK),
	SND_PCI_QUIRK(0x1028, 0x06c7, "Dell", ALC255_FIXUP_DELL1_MIC_NO_PRESENCE),
	SND_PCI_QUIRK(0x1028, 0x06d9, "Dell", ALC293_FIXUP_DELL1_MIC_NO_PRESENCE),
	SND_PCI_QUIRK(0x1028, 0x06da, "Dell", ALC293_FIXUP_DELL1_MIC_NO_PRESENCE),
	SND_PCI_QUIRK(0x1028, 0x06db, "Dell", ALC293_FIXUP_DISABLE_AAMIX_MULTIJACK),
	SND_PCI_QUIRK(0x1028, 0x06dd, "Dell", ALC293_FIXUP_DISABLE_AAMIX_MULTIJACK),
	SND_PCI_QUIRK(0x1028, 0x06de, "Dell", ALC293_FIXUP_DISABLE_AAMIX_MULTIJACK),
	SND_PCI_QUIRK(0x1028, 0x06df, "Dell", ALC293_FIXUP_DISABLE_AAMIX_MULTIJACK),
	SND_PCI_QUIRK(0x1028, 0x06e0, "Dell", ALC293_FIXUP_DISABLE_AAMIX_MULTIJACK),
	SND_PCI_QUIRK(0x1028, 0x0704, "Dell XPS 13 9350", ALC256_FIXUP_DELL_XPS_13_HEADPHONE_NOISE2),
	SND_PCI_QUIRK(0x1028, 0x0706, "Dell Inspiron 7559", ALC256_FIXUP_DELL_INSPIRON_7559_SUBWOOFER),
	SND_PCI_QUIRK(0x1028, 0x0725, "Dell Inspiron 3162", ALC255_FIXUP_DELL_SPK_NOISE),
	SND_PCI_QUIRK(0x1028, 0x0738, "Dell Precision 5820", ALC269_FIXUP_NO_SHUTUP),
	SND_PCI_QUIRK(0x1028, 0x075b, "Dell XPS 13 9360", ALC256_FIXUP_DELL_XPS_13_HEADPHONE_NOISE2),
	SND_PCI_QUIRK(0x1028, 0x075c, "Dell XPS 27 7760", ALC298_FIXUP_SPK_VOLUME),
	SND_PCI_QUIRK(0x1028, 0x075d, "Dell AIO", ALC298_FIXUP_SPK_VOLUME),
	SND_PCI_QUIRK(0x1028, 0x07b0, "Dell Precision 7520", ALC295_FIXUP_DISABLE_DAC3),
	SND_PCI_QUIRK(0x1028, 0x0798, "Dell Inspiron 17 7000 Gaming", ALC256_FIXUP_DELL_INSPIRON_7559_SUBWOOFER),
	SND_PCI_QUIRK(0x1028, 0x080c, "Dell WYSE", ALC225_FIXUP_DELL_WYSE_MIC_NO_PRESENCE),
	SND_PCI_QUIRK(0x1028, 0x082a, "Dell XPS 13 9360", ALC256_FIXUP_DELL_XPS_13_HEADPHONE_NOISE2),
	SND_PCI_QUIRK(0x1028, 0x084b, "Dell", ALC274_FIXUP_DELL_AIO_LINEOUT_VERB),
	SND_PCI_QUIRK(0x1028, 0x084e, "Dell", ALC274_FIXUP_DELL_AIO_LINEOUT_VERB),
	SND_PCI_QUIRK(0x1028, 0x0871, "Dell Precision 3630", ALC255_FIXUP_DELL_HEADSET_MIC),
	SND_PCI_QUIRK(0x1028, 0x0872, "Dell Precision 3630", ALC255_FIXUP_DELL_HEADSET_MIC),
	SND_PCI_QUIRK(0x1028, 0x0873, "Dell Precision 3930", ALC255_FIXUP_DUMMY_LINEOUT_VERB),
	SND_PCI_QUIRK(0x1028, 0x08ad, "Dell WYSE AIO", ALC225_FIXUP_DELL_WYSE_AIO_MIC_NO_PRESENCE),
	SND_PCI_QUIRK(0x1028, 0x08ae, "Dell WYSE NB", ALC225_FIXUP_DELL1_MIC_NO_PRESENCE),
	SND_PCI_QUIRK(0x1028, 0x0935, "Dell", ALC274_FIXUP_DELL_AIO_LINEOUT_VERB),
	SND_PCI_QUIRK(0x1028, 0x097e, "Dell Precision", ALC289_FIXUP_DUAL_SPK),
	SND_PCI_QUIRK(0x1028, 0x097d, "Dell Precision", ALC289_FIXUP_DUAL_SPK),
	SND_PCI_QUIRK(0x1028, 0x164a, "Dell", ALC293_FIXUP_DELL1_MIC_NO_PRESENCE),
	SND_PCI_QUIRK(0x1028, 0x164b, "Dell", ALC293_FIXUP_DELL1_MIC_NO_PRESENCE),
	SND_PCI_QUIRK(0x103c, 0x1586, "HP", ALC269_FIXUP_HP_MUTE_LED_MIC2),
	SND_PCI_QUIRK(0x103c, 0x18e6, "HP", ALC269_FIXUP_HP_GPIO_LED),
	SND_PCI_QUIRK(0x103c, 0x218b, "HP", ALC269_FIXUP_LIMIT_INT_MIC_BOOST_MUTE_LED),
	SND_PCI_QUIRK(0x103c, 0x225f, "HP", ALC280_FIXUP_HP_GPIO2_MIC_HOTKEY),
	/* ALC282 */
	SND_PCI_QUIRK(0x103c, 0x21f9, "HP", ALC269_FIXUP_HP_MUTE_LED_MIC1),
	SND_PCI_QUIRK(0x103c, 0x2210, "HP", ALC269_FIXUP_HP_MUTE_LED_MIC1),
	SND_PCI_QUIRK(0x103c, 0x2214, "HP", ALC269_FIXUP_HP_MUTE_LED_MIC1),
	SND_PCI_QUIRK(0x103c, 0x2236, "HP", ALC269_FIXUP_HP_LINE1_MIC1_LED),
	SND_PCI_QUIRK(0x103c, 0x2237, "HP", ALC269_FIXUP_HP_LINE1_MIC1_LED),
	SND_PCI_QUIRK(0x103c, 0x2238, "HP", ALC269_FIXUP_HP_LINE1_MIC1_LED),
	SND_PCI_QUIRK(0x103c, 0x2239, "HP", ALC269_FIXUP_HP_LINE1_MIC1_LED),
	SND_PCI_QUIRK(0x103c, 0x224b, "HP", ALC269_FIXUP_HP_LINE1_MIC1_LED),
	SND_PCI_QUIRK(0x103c, 0x2268, "HP", ALC269_FIXUP_HP_MUTE_LED_MIC1),
	SND_PCI_QUIRK(0x103c, 0x226a, "HP", ALC269_FIXUP_HP_MUTE_LED_MIC1),
	SND_PCI_QUIRK(0x103c, 0x226b, "HP", ALC269_FIXUP_HP_MUTE_LED_MIC1),
	SND_PCI_QUIRK(0x103c, 0x226e, "HP", ALC269_FIXUP_HP_MUTE_LED_MIC1),
	SND_PCI_QUIRK(0x103c, 0x2271, "HP", ALC286_FIXUP_HP_GPIO_LED),
	SND_PCI_QUIRK(0x103c, 0x2272, "HP", ALC280_FIXUP_HP_DOCK_PINS),
	SND_PCI_QUIRK(0x103c, 0x2273, "HP", ALC280_FIXUP_HP_DOCK_PINS),
	SND_PCI_QUIRK(0x103c, 0x229e, "HP", ALC269_FIXUP_HP_MUTE_LED_MIC1),
	SND_PCI_QUIRK(0x103c, 0x22b2, "HP", ALC269_FIXUP_HP_MUTE_LED_MIC1),
	SND_PCI_QUIRK(0x103c, 0x22b7, "HP", ALC269_FIXUP_HP_MUTE_LED_MIC1),
	SND_PCI_QUIRK(0x103c, 0x22bf, "HP", ALC269_FIXUP_HP_MUTE_LED_MIC1),
	SND_PCI_QUIRK(0x103c, 0x22cf, "HP", ALC269_FIXUP_HP_MUTE_LED_MIC1),
	SND_PCI_QUIRK(0x103c, 0x22db, "HP", ALC280_FIXUP_HP_9480M),
	SND_PCI_QUIRK(0x103c, 0x22dc, "HP", ALC269_FIXUP_HP_GPIO_MIC1_LED),
	SND_PCI_QUIRK(0x103c, 0x22fb, "HP", ALC269_FIXUP_HP_GPIO_MIC1_LED),
	/* ALC290 */
	SND_PCI_QUIRK(0x103c, 0x221b, "HP", ALC269_FIXUP_HP_GPIO_MIC1_LED),
	SND_PCI_QUIRK(0x103c, 0x2221, "HP", ALC269_FIXUP_HP_GPIO_MIC1_LED),
	SND_PCI_QUIRK(0x103c, 0x2225, "HP", ALC269_FIXUP_HP_GPIO_MIC1_LED),
	SND_PCI_QUIRK(0x103c, 0x2253, "HP", ALC269_FIXUP_HP_GPIO_MIC1_LED),
	SND_PCI_QUIRK(0x103c, 0x2254, "HP", ALC269_FIXUP_HP_GPIO_MIC1_LED),
	SND_PCI_QUIRK(0x103c, 0x2255, "HP", ALC269_FIXUP_HP_GPIO_MIC1_LED),
	SND_PCI_QUIRK(0x103c, 0x2256, "HP", ALC269_FIXUP_HP_GPIO_MIC1_LED),
	SND_PCI_QUIRK(0x103c, 0x2257, "HP", ALC269_FIXUP_HP_GPIO_MIC1_LED),
	SND_PCI_QUIRK(0x103c, 0x2259, "HP", ALC269_FIXUP_HP_GPIO_MIC1_LED),
	SND_PCI_QUIRK(0x103c, 0x225a, "HP", ALC269_FIXUP_HP_DOCK_GPIO_MIC1_LED),
	SND_PCI_QUIRK(0x103c, 0x2260, "HP", ALC269_FIXUP_HP_MUTE_LED_MIC1),
	SND_PCI_QUIRK(0x103c, 0x2263, "HP", ALC269_FIXUP_HP_MUTE_LED_MIC1),
	SND_PCI_QUIRK(0x103c, 0x2264, "HP", ALC269_FIXUP_HP_MUTE_LED_MIC1),
	SND_PCI_QUIRK(0x103c, 0x2265, "HP", ALC269_FIXUP_HP_MUTE_LED_MIC1),
	SND_PCI_QUIRK(0x103c, 0x2272, "HP", ALC269_FIXUP_HP_GPIO_MIC1_LED),
	SND_PCI_QUIRK(0x103c, 0x2273, "HP", ALC269_FIXUP_HP_GPIO_MIC1_LED),
	SND_PCI_QUIRK(0x103c, 0x2278, "HP", ALC269_FIXUP_HP_GPIO_MIC1_LED),
	SND_PCI_QUIRK(0x103c, 0x227f, "HP", ALC269_FIXUP_HP_MUTE_LED_MIC1),
	SND_PCI_QUIRK(0x103c, 0x2282, "HP", ALC269_FIXUP_HP_MUTE_LED_MIC1),
	SND_PCI_QUIRK(0x103c, 0x228b, "HP", ALC269_FIXUP_HP_MUTE_LED_MIC1),
	SND_PCI_QUIRK(0x103c, 0x228e, "HP", ALC269_FIXUP_HP_MUTE_LED_MIC1),
	SND_PCI_QUIRK(0x103c, 0x22c5, "HP", ALC269_FIXUP_HP_MUTE_LED_MIC1),
	SND_PCI_QUIRK(0x103c, 0x22c7, "HP", ALC269_FIXUP_HP_MUTE_LED_MIC1),
	SND_PCI_QUIRK(0x103c, 0x22c8, "HP", ALC269_FIXUP_HP_MUTE_LED_MIC1),
	SND_PCI_QUIRK(0x103c, 0x22c4, "HP", ALC269_FIXUP_HP_MUTE_LED_MIC1),
	SND_PCI_QUIRK(0x103c, 0x2334, "HP", ALC269_FIXUP_HP_MUTE_LED_MIC1),
	SND_PCI_QUIRK(0x103c, 0x2335, "HP", ALC269_FIXUP_HP_MUTE_LED_MIC1),
	SND_PCI_QUIRK(0x103c, 0x2336, "HP", ALC269_FIXUP_HP_MUTE_LED_MIC1),
	SND_PCI_QUIRK(0x103c, 0x2337, "HP", ALC269_FIXUP_HP_MUTE_LED_MIC1),
	SND_PCI_QUIRK(0x103c, 0x221c, "HP EliteBook 755 G2", ALC280_FIXUP_HP_HEADSET_MIC),
	SND_PCI_QUIRK(0x103c, 0x802e, "HP Z240 SFF", ALC221_FIXUP_HP_MIC_NO_PRESENCE),
	SND_PCI_QUIRK(0x103c, 0x802f, "HP Z240", ALC221_FIXUP_HP_MIC_NO_PRESENCE),
	SND_PCI_QUIRK(0x103c, 0x820d, "HP Pavilion 15", ALC269_FIXUP_HP_MUTE_LED_MIC3),
	SND_PCI_QUIRK(0x103c, 0x8256, "HP", ALC221_FIXUP_HP_FRONT_MIC),
	SND_PCI_QUIRK(0x103c, 0x827e, "HP x360", ALC295_FIXUP_HP_X360),
	SND_PCI_QUIRK(0x103c, 0x82bf, "HP G3 mini", ALC221_FIXUP_HP_MIC_NO_PRESENCE),
	SND_PCI_QUIRK(0x103c, 0x82c0, "HP G3 mini premium", ALC221_FIXUP_HP_MIC_NO_PRESENCE),
	SND_PCI_QUIRK(0x103c, 0x83b9, "HP Spectre x360", ALC269_FIXUP_HP_MUTE_LED_MIC3),
	SND_PCI_QUIRK(0x103c, 0x8497, "HP Envy x360", ALC269_FIXUP_HP_MUTE_LED_MIC3),
	SND_PCI_QUIRK(0x103c, 0x84e7, "HP Pavilion 15", ALC269_FIXUP_HP_MUTE_LED_MIC3),
	SND_PCI_QUIRK(0x1043, 0x103e, "ASUS X540SA", ALC256_FIXUP_ASUS_MIC),
	SND_PCI_QUIRK(0x1043, 0x103f, "ASUS TX300", ALC282_FIXUP_ASUS_TX300),
	SND_PCI_QUIRK(0x1043, 0x106d, "Asus K53BE", ALC269_FIXUP_LIMIT_INT_MIC_BOOST),
	SND_PCI_QUIRK(0x1043, 0x10a1, "ASUS UX391UA", ALC294_FIXUP_ASUS_SPK),
	SND_PCI_QUIRK(0x1043, 0x10c0, "ASUS X540SA", ALC256_FIXUP_ASUS_MIC),
	SND_PCI_QUIRK(0x1043, 0x10d0, "ASUS X540LA/X540LJ", ALC255_FIXUP_ASUS_MIC_NO_PRESENCE),
	SND_PCI_QUIRK(0x1043, 0x115d, "Asus 1015E", ALC269_FIXUP_LIMIT_INT_MIC_BOOST),
	SND_PCI_QUIRK(0x1043, 0x11c0, "ASUS X556UR", ALC255_FIXUP_ASUS_MIC_NO_PRESENCE),
	SND_PCI_QUIRK(0x1043, 0x1290, "ASUS X441SA", ALC233_FIXUP_EAPD_COEF_AND_MIC_NO_PRESENCE),
	SND_PCI_QUIRK(0x1043, 0x12a0, "ASUS X441UV", ALC233_FIXUP_EAPD_COEF_AND_MIC_NO_PRESENCE),
	SND_PCI_QUIRK(0x1043, 0x12f0, "ASUS X541UV", ALC256_FIXUP_ASUS_MIC),
	SND_PCI_QUIRK(0x1043, 0x12e0, "ASUS X541SA", ALC256_FIXUP_ASUS_MIC),
	SND_PCI_QUIRK(0x1043, 0x13b0, "ASUS Z550SA", ALC256_FIXUP_ASUS_MIC),
	SND_PCI_QUIRK(0x1043, 0x1427, "Asus Zenbook UX31E", ALC269VB_FIXUP_ASUS_ZENBOOK),
	SND_PCI_QUIRK(0x1043, 0x1517, "Asus Zenbook UX31A", ALC269VB_FIXUP_ASUS_ZENBOOK_UX31A),
	SND_PCI_QUIRK(0x1043, 0x16e3, "ASUS UX50", ALC269_FIXUP_STEREO_DMIC),
	SND_PCI_QUIRK(0x1043, 0x17d1, "ASUS UX431FL", ALC294_FIXUP_ASUS_DUAL_SPK),
	SND_PCI_QUIRK(0x1043, 0x18b1, "Asus MJ401TA", ALC256_FIXUP_ASUS_HEADSET_MIC),
	SND_PCI_QUIRK(0x1043, 0x1a13, "Asus G73Jw", ALC269_FIXUP_ASUS_G73JW),
	SND_PCI_QUIRK(0x1043, 0x1a30, "ASUS X705UD", ALC256_FIXUP_ASUS_MIC),
	SND_PCI_QUIRK(0x1043, 0x1b13, "Asus U41SV", ALC269_FIXUP_INV_DMIC),
	SND_PCI_QUIRK(0x1043, 0x1bbd, "ASUS Z550MA", ALC255_FIXUP_ASUS_MIC_NO_PRESENCE),
	SND_PCI_QUIRK(0x1043, 0x1c23, "Asus X55U", ALC269_FIXUP_LIMIT_INT_MIC_BOOST),
	SND_PCI_QUIRK(0x1043, 0x1ccd, "ASUS X555UB", ALC256_FIXUP_ASUS_MIC),
	SND_PCI_QUIRK(0x1043, 0x3030, "ASUS ZN270IE", ALC256_FIXUP_ASUS_AIO_GPIO2),
	SND_PCI_QUIRK(0x1043, 0x831a, "ASUS P901", ALC269_FIXUP_STEREO_DMIC),
	SND_PCI_QUIRK(0x1043, 0x834a, "ASUS S101", ALC269_FIXUP_STEREO_DMIC),
	SND_PCI_QUIRK(0x1043, 0x8398, "ASUS P1005", ALC269_FIXUP_STEREO_DMIC),
	SND_PCI_QUIRK(0x1043, 0x83ce, "ASUS P1005", ALC269_FIXUP_STEREO_DMIC),
	SND_PCI_QUIRK(0x1043, 0x8516, "ASUS X101CH", ALC269_FIXUP_ASUS_X101),
	SND_PCI_QUIRK(0x104d, 0x90b5, "Sony VAIO Pro 11", ALC286_FIXUP_SONY_MIC_NO_PRESENCE),
	SND_PCI_QUIRK(0x104d, 0x90b6, "Sony VAIO Pro 13", ALC286_FIXUP_SONY_MIC_NO_PRESENCE),
	SND_PCI_QUIRK(0x104d, 0x9073, "Sony VAIO", ALC275_FIXUP_SONY_VAIO_GPIO2),
	SND_PCI_QUIRK(0x104d, 0x907b, "Sony VAIO", ALC275_FIXUP_SONY_HWEQ),
	SND_PCI_QUIRK(0x104d, 0x9084, "Sony VAIO", ALC275_FIXUP_SONY_HWEQ),
	SND_PCI_QUIRK(0x104d, 0x9099, "Sony VAIO S13", ALC275_FIXUP_SONY_DISABLE_AAMIX),
	SND_PCI_QUIRK(0x10cf, 0x1475, "Lifebook", ALC269_FIXUP_LIFEBOOK),
	SND_PCI_QUIRK(0x10cf, 0x159f, "Lifebook E780", ALC269_FIXUP_LIFEBOOK_NO_HP_TO_LINEOUT),
	SND_PCI_QUIRK(0x10cf, 0x15dc, "Lifebook T731", ALC269_FIXUP_LIFEBOOK_HP_PIN),
	SND_PCI_QUIRK(0x10cf, 0x1757, "Lifebook E752", ALC269_FIXUP_LIFEBOOK_HP_PIN),
	SND_PCI_QUIRK(0x10cf, 0x1629, "Lifebook U7x7", ALC255_FIXUP_LIFEBOOK_U7x7_HEADSET_MIC),
	SND_PCI_QUIRK(0x10cf, 0x1845, "Lifebook U904", ALC269_FIXUP_LIFEBOOK_EXTMIC),
	SND_PCI_QUIRK(0x10ec, 0x10f2, "Intel Reference board", ALC700_FIXUP_INTEL_REFERENCE),
	SND_PCI_QUIRK(0x10f7, 0x8338, "Panasonic CF-SZ6", ALC269_FIXUP_HEADSET_MODE),
	SND_PCI_QUIRK(0x144d, 0xc109, "Samsung Ativ book 9 (NP900X3G)", ALC269_FIXUP_INV_DMIC),
	SND_PCI_QUIRK(0x144d, 0xc740, "Samsung Ativ book 8 (NP870Z5G)", ALC269_FIXUP_ATIV_BOOK_8),
	SND_PCI_QUIRK(0x1458, 0xfa53, "Gigabyte BXBT-2807", ALC283_FIXUP_HEADSET_MIC),
	SND_PCI_QUIRK(0x1462, 0xb120, "MSI Cubi MS-B120", ALC283_FIXUP_HEADSET_MIC),
	SND_PCI_QUIRK(0x1462, 0xb171, "Cubi N 8GL (MS-B171)", ALC283_FIXUP_HEADSET_MIC),
	SND_PCI_QUIRK(0x1558, 0x1325, "System76 Darter Pro (darp5)", ALC293_FIXUP_SYSTEM76_MIC_NO_PRESENCE),
	SND_PCI_QUIRK(0x1558, 0x8550, "System76 Gazelle (gaze14)", ALC293_FIXUP_SYSTEM76_MIC_NO_PRESENCE),
	SND_PCI_QUIRK(0x1558, 0x8551, "System76 Gazelle (gaze14)", ALC293_FIXUP_SYSTEM76_MIC_NO_PRESENCE),
	SND_PCI_QUIRK(0x1558, 0x8560, "System76 Gazelle (gaze14)", ALC269_FIXUP_HEADSET_MIC),
	SND_PCI_QUIRK(0x1558, 0x8561, "System76 Gazelle (gaze14)", ALC269_FIXUP_HEADSET_MIC),
	SND_PCI_QUIRK(0x17aa, 0x1036, "Lenovo P520", ALC233_FIXUP_LENOVO_MULTI_CODECS),
	SND_PCI_QUIRK(0x17aa, 0x20f2, "Thinkpad SL410/510", ALC269_FIXUP_SKU_IGNORE),
	SND_PCI_QUIRK(0x17aa, 0x215e, "Thinkpad L512", ALC269_FIXUP_SKU_IGNORE),
	SND_PCI_QUIRK(0x17aa, 0x21b8, "Thinkpad Edge 14", ALC269_FIXUP_SKU_IGNORE),
	SND_PCI_QUIRK(0x17aa, 0x21ca, "Thinkpad L412", ALC269_FIXUP_SKU_IGNORE),
	SND_PCI_QUIRK(0x17aa, 0x21e9, "Thinkpad Edge 15", ALC269_FIXUP_SKU_IGNORE),
	SND_PCI_QUIRK(0x17aa, 0x21f6, "Thinkpad T530", ALC269_FIXUP_LENOVO_DOCK),
	SND_PCI_QUIRK(0x17aa, 0x21fa, "Thinkpad X230", ALC269_FIXUP_LENOVO_DOCK),
	SND_PCI_QUIRK(0x17aa, 0x21f3, "Thinkpad T430", ALC269_FIXUP_LENOVO_DOCK),
	SND_PCI_QUIRK(0x17aa, 0x21fb, "Thinkpad T430s", ALC269_FIXUP_LENOVO_DOCK),
	SND_PCI_QUIRK(0x17aa, 0x2203, "Thinkpad X230 Tablet", ALC269_FIXUP_LENOVO_DOCK),
	SND_PCI_QUIRK(0x17aa, 0x2208, "Thinkpad T431s", ALC269_FIXUP_LENOVO_DOCK),
	SND_PCI_QUIRK(0x17aa, 0x220c, "Thinkpad T440s", ALC292_FIXUP_TPT440),
	SND_PCI_QUIRK(0x17aa, 0x220e, "Thinkpad T440p", ALC292_FIXUP_TPT440_DOCK),
	SND_PCI_QUIRK(0x17aa, 0x2210, "Thinkpad T540p", ALC292_FIXUP_TPT440_DOCK),
	SND_PCI_QUIRK(0x17aa, 0x2211, "Thinkpad W541", ALC292_FIXUP_TPT440_DOCK),
	SND_PCI_QUIRK(0x17aa, 0x2212, "Thinkpad T440", ALC292_FIXUP_TPT440_DOCK),
	SND_PCI_QUIRK(0x17aa, 0x2214, "Thinkpad X240", ALC292_FIXUP_TPT440_DOCK),
	SND_PCI_QUIRK(0x17aa, 0x2215, "Thinkpad", ALC269_FIXUP_LIMIT_INT_MIC_BOOST),
	SND_PCI_QUIRK(0x17aa, 0x2218, "Thinkpad X1 Carbon 2nd", ALC292_FIXUP_TPT440_DOCK),
	SND_PCI_QUIRK(0x17aa, 0x2223, "ThinkPad T550", ALC292_FIXUP_TPT440_DOCK),
	SND_PCI_QUIRK(0x17aa, 0x2226, "ThinkPad X250", ALC292_FIXUP_TPT440_DOCK),
	SND_PCI_QUIRK(0x17aa, 0x222d, "Thinkpad", ALC298_FIXUP_TPT470_DOCK),
	SND_PCI_QUIRK(0x17aa, 0x222e, "Thinkpad", ALC298_FIXUP_TPT470_DOCK),
	SND_PCI_QUIRK(0x17aa, 0x2231, "Thinkpad T560", ALC292_FIXUP_TPT460),
	SND_PCI_QUIRK(0x17aa, 0x2233, "Thinkpad", ALC292_FIXUP_TPT460),
	SND_PCI_QUIRK(0x17aa, 0x2245, "Thinkpad T470", ALC298_FIXUP_TPT470_DOCK),
	SND_PCI_QUIRK(0x17aa, 0x2246, "Thinkpad", ALC298_FIXUP_TPT470_DOCK),
	SND_PCI_QUIRK(0x17aa, 0x2247, "Thinkpad", ALC298_FIXUP_TPT470_DOCK),
	SND_PCI_QUIRK(0x17aa, 0x2249, "Thinkpad", ALC292_FIXUP_TPT460),
	SND_PCI_QUIRK(0x17aa, 0x224b, "Thinkpad", ALC298_FIXUP_TPT470_DOCK),
	SND_PCI_QUIRK(0x17aa, 0x224c, "Thinkpad", ALC298_FIXUP_TPT470_DOCK),
	SND_PCI_QUIRK(0x17aa, 0x224d, "Thinkpad", ALC298_FIXUP_TPT470_DOCK),
	SND_PCI_QUIRK(0x17aa, 0x225d, "Thinkpad T480", ALC269_FIXUP_LIMIT_INT_MIC_BOOST),
	SND_PCI_QUIRK(0x17aa, 0x2292, "Thinkpad X1 Yoga 7th", ALC285_FIXUP_SPEAKER2_TO_DAC1),
	SND_PCI_QUIRK(0x17aa, 0x2293, "Thinkpad X1 Carbon 7th", ALC285_FIXUP_SPEAKER2_TO_DAC1),
	SND_PCI_QUIRK(0x17aa, 0x30bb, "ThinkCentre AIO", ALC233_FIXUP_LENOVO_LINE2_MIC_HOTKEY),
	SND_PCI_QUIRK(0x17aa, 0x30e2, "ThinkCentre AIO", ALC233_FIXUP_LENOVO_LINE2_MIC_HOTKEY),
	SND_PCI_QUIRK(0x17aa, 0x310c, "ThinkCentre Station", ALC294_FIXUP_LENOVO_MIC_LOCATION),
	SND_PCI_QUIRK(0x17aa, 0x3111, "ThinkCentre Station", ALC294_FIXUP_LENOVO_MIC_LOCATION),
	SND_PCI_QUIRK(0x17aa, 0x312a, "ThinkCentre Station", ALC294_FIXUP_LENOVO_MIC_LOCATION),
	SND_PCI_QUIRK(0x17aa, 0x312f, "ThinkCentre Station", ALC294_FIXUP_LENOVO_MIC_LOCATION),
	SND_PCI_QUIRK(0x17aa, 0x313c, "ThinkCentre Station", ALC294_FIXUP_LENOVO_MIC_LOCATION),
	SND_PCI_QUIRK(0x17aa, 0x3151, "ThinkCentre Station", ALC283_FIXUP_HEADSET_MIC),
	SND_PCI_QUIRK(0x17aa, 0x3176, "ThinkCentre Station", ALC283_FIXUP_HEADSET_MIC),
	SND_PCI_QUIRK(0x17aa, 0x3178, "ThinkCentre Station", ALC283_FIXUP_HEADSET_MIC),
	SND_PCI_QUIRK(0x17aa, 0x3902, "Lenovo E50-80", ALC269_FIXUP_DMIC_THINKPAD_ACPI),
	SND_PCI_QUIRK(0x17aa, 0x3977, "IdeaPad S210", ALC283_FIXUP_INT_MIC),
	SND_PCI_QUIRK(0x17aa, 0x3978, "Lenovo B50-70", ALC269_FIXUP_DMIC_THINKPAD_ACPI),
	SND_PCI_QUIRK(0x17aa, 0x5013, "Thinkpad", ALC269_FIXUP_LIMIT_INT_MIC_BOOST),
	SND_PCI_QUIRK(0x17aa, 0x501a, "Thinkpad", ALC283_FIXUP_INT_MIC),
	SND_PCI_QUIRK(0x17aa, 0x501e, "Thinkpad L440", ALC292_FIXUP_TPT440_DOCK),
	SND_PCI_QUIRK(0x17aa, 0x5026, "Thinkpad", ALC269_FIXUP_LIMIT_INT_MIC_BOOST),
	SND_PCI_QUIRK(0x17aa, 0x5034, "Thinkpad T450", ALC292_FIXUP_TPT440_DOCK),
	SND_PCI_QUIRK(0x17aa, 0x5036, "Thinkpad T450s", ALC292_FIXUP_TPT440_DOCK),
	SND_PCI_QUIRK(0x17aa, 0x503c, "Thinkpad L450", ALC292_FIXUP_TPT440_DOCK),
	SND_PCI_QUIRK(0x17aa, 0x504a, "ThinkPad X260", ALC292_FIXUP_TPT440_DOCK),
	SND_PCI_QUIRK(0x17aa, 0x504b, "Thinkpad", ALC293_FIXUP_LENOVO_SPK_NOISE),
	SND_PCI_QUIRK(0x17aa, 0x5050, "Thinkpad T560p", ALC292_FIXUP_TPT460),
	SND_PCI_QUIRK(0x17aa, 0x5051, "Thinkpad L460", ALC292_FIXUP_TPT460),
	SND_PCI_QUIRK(0x17aa, 0x5053, "Thinkpad T460", ALC292_FIXUP_TPT460),
	SND_PCI_QUIRK(0x17aa, 0x505d, "Thinkpad", ALC298_FIXUP_TPT470_DOCK),
	SND_PCI_QUIRK(0x17aa, 0x505f, "Thinkpad", ALC298_FIXUP_TPT470_DOCK),
	SND_PCI_QUIRK(0x17aa, 0x5062, "Thinkpad", ALC298_FIXUP_TPT470_DOCK),
	SND_PCI_QUIRK(0x17aa, 0x5109, "Thinkpad", ALC269_FIXUP_LIMIT_INT_MIC_BOOST),
	SND_PCI_QUIRK(0x17aa, 0x511e, "Thinkpad", ALC298_FIXUP_TPT470_DOCK),
	SND_PCI_QUIRK(0x17aa, 0x511f, "Thinkpad", ALC298_FIXUP_TPT470_DOCK),
	SND_PCI_QUIRK(0x17aa, 0x3bf8, "Quanta FL1", ALC269_FIXUP_PCM_44K),
	SND_PCI_QUIRK(0x17aa, 0x9e54, "LENOVO NB", ALC269_FIXUP_LENOVO_EAPD),
	SND_PCI_QUIRK(0x19e5, 0x3204, "Huawei MACH-WX9", ALC256_FIXUP_HUAWEI_MACH_WX9_PINS),
	SND_PCI_QUIRK(0x1b7d, 0xa831, "Ordissimo EVE2 ", ALC269VB_FIXUP_ORDISSIMO_EVE2), /* Also known as Malata PC-B1303 */
	SND_PCI_QUIRK(0x1d72, 0x1901, "RedmiBook 14", ALC256_FIXUP_ASUS_HEADSET_MIC),
	SND_PCI_QUIRK(0x10ec, 0x118c, "Medion EE4254 MD62100", ALC256_FIXUP_MEDION_HEADSET_NO_PRESENCE),

#if 0
	/* Below is a quirk table taken from the old code.
	 * Basically the device should work as is without the fixup table.
	 * If BIOS doesn't give a proper info, enable the corresponding
	 * fixup entry.
	 */
	SND_PCI_QUIRK(0x1043, 0x8330, "ASUS Eeepc P703 P900A",
		      ALC269_FIXUP_AMIC),
	SND_PCI_QUIRK(0x1043, 0x1013, "ASUS N61Da", ALC269_FIXUP_AMIC),
	SND_PCI_QUIRK(0x1043, 0x1143, "ASUS B53f", ALC269_FIXUP_AMIC),
	SND_PCI_QUIRK(0x1043, 0x1133, "ASUS UJ20ft", ALC269_FIXUP_AMIC),
	SND_PCI_QUIRK(0x1043, 0x1183, "ASUS K72DR", ALC269_FIXUP_AMIC),
	SND_PCI_QUIRK(0x1043, 0x11b3, "ASUS K52DR", ALC269_FIXUP_AMIC),
	SND_PCI_QUIRK(0x1043, 0x11e3, "ASUS U33Jc", ALC269_FIXUP_AMIC),
	SND_PCI_QUIRK(0x1043, 0x1273, "ASUS UL80Jt", ALC269_FIXUP_AMIC),
	SND_PCI_QUIRK(0x1043, 0x1283, "ASUS U53Jc", ALC269_FIXUP_AMIC),
	SND_PCI_QUIRK(0x1043, 0x12b3, "ASUS N82JV", ALC269_FIXUP_AMIC),
	SND_PCI_QUIRK(0x1043, 0x12d3, "ASUS N61Jv", ALC269_FIXUP_AMIC),
	SND_PCI_QUIRK(0x1043, 0x13a3, "ASUS UL30Vt", ALC269_FIXUP_AMIC),
	SND_PCI_QUIRK(0x1043, 0x1373, "ASUS G73JX", ALC269_FIXUP_AMIC),
	SND_PCI_QUIRK(0x1043, 0x1383, "ASUS UJ30Jc", ALC269_FIXUP_AMIC),
	SND_PCI_QUIRK(0x1043, 0x13d3, "ASUS N61JA", ALC269_FIXUP_AMIC),
	SND_PCI_QUIRK(0x1043, 0x1413, "ASUS UL50", ALC269_FIXUP_AMIC),
	SND_PCI_QUIRK(0x1043, 0x1443, "ASUS UL30", ALC269_FIXUP_AMIC),
	SND_PCI_QUIRK(0x1043, 0x1453, "ASUS M60Jv", ALC269_FIXUP_AMIC),
	SND_PCI_QUIRK(0x1043, 0x1483, "ASUS UL80", ALC269_FIXUP_AMIC),
	SND_PCI_QUIRK(0x1043, 0x14f3, "ASUS F83Vf", ALC269_FIXUP_AMIC),
	SND_PCI_QUIRK(0x1043, 0x14e3, "ASUS UL20", ALC269_FIXUP_AMIC),
	SND_PCI_QUIRK(0x1043, 0x1513, "ASUS UX30", ALC269_FIXUP_AMIC),
	SND_PCI_QUIRK(0x1043, 0x1593, "ASUS N51Vn", ALC269_FIXUP_AMIC),
	SND_PCI_QUIRK(0x1043, 0x15a3, "ASUS N60Jv", ALC269_FIXUP_AMIC),
	SND_PCI_QUIRK(0x1043, 0x15b3, "ASUS N60Dp", ALC269_FIXUP_AMIC),
	SND_PCI_QUIRK(0x1043, 0x15c3, "ASUS N70De", ALC269_FIXUP_AMIC),
	SND_PCI_QUIRK(0x1043, 0x15e3, "ASUS F83T", ALC269_FIXUP_AMIC),
	SND_PCI_QUIRK(0x1043, 0x1643, "ASUS M60J", ALC269_FIXUP_AMIC),
	SND_PCI_QUIRK(0x1043, 0x1653, "ASUS U50", ALC269_FIXUP_AMIC),
	SND_PCI_QUIRK(0x1043, 0x1693, "ASUS F50N", ALC269_FIXUP_AMIC),
	SND_PCI_QUIRK(0x1043, 0x16a3, "ASUS F5Q", ALC269_FIXUP_AMIC),
	SND_PCI_QUIRK(0x1043, 0x1723, "ASUS P80", ALC269_FIXUP_AMIC),
	SND_PCI_QUIRK(0x1043, 0x1743, "ASUS U80", ALC269_FIXUP_AMIC),
	SND_PCI_QUIRK(0x1043, 0x1773, "ASUS U20A", ALC269_FIXUP_AMIC),
	SND_PCI_QUIRK(0x1043, 0x1883, "ASUS F81Se", ALC269_FIXUP_AMIC),
	SND_PCI_QUIRK(0x152d, 0x1778, "Quanta ON1", ALC269_FIXUP_DMIC),
	SND_PCI_QUIRK(0x17aa, 0x3be9, "Quanta Wistron", ALC269_FIXUP_AMIC),
	SND_PCI_QUIRK(0x17aa, 0x3bf8, "Quanta FL1", ALC269_FIXUP_AMIC),
	SND_PCI_QUIRK(0x17ff, 0x059a, "Quanta EL3", ALC269_FIXUP_DMIC),
	SND_PCI_QUIRK(0x17ff, 0x059b, "Quanta JR1", ALC269_FIXUP_DMIC),
#endif
	{}
};

static const struct snd_pci_quirk alc269_fixup_vendor_tbl[] = {
	SND_PCI_QUIRK_VENDOR(0x1025, "Acer Aspire", ALC271_FIXUP_DMIC),
	SND_PCI_QUIRK_VENDOR(0x103c, "HP", ALC269_FIXUP_HP_MUTE_LED),
	SND_PCI_QUIRK_VENDOR(0x104d, "Sony VAIO", ALC269_FIXUP_SONY_VAIO),
	SND_PCI_QUIRK_VENDOR(0x17aa, "Thinkpad", ALC269_FIXUP_THINKPAD_ACPI),
	SND_PCI_QUIRK_VENDOR(0x19e5, "Huawei Matebook", ALC255_FIXUP_MIC_MUTE_LED),
	{}
};

static const struct hda_model_fixup alc269_fixup_models[] = {
	{.id = ALC269_FIXUP_AMIC, .name = "laptop-amic"},
	{.id = ALC269_FIXUP_DMIC, .name = "laptop-dmic"},
	{.id = ALC269_FIXUP_STEREO_DMIC, .name = "alc269-dmic"},
	{.id = ALC271_FIXUP_DMIC, .name = "alc271-dmic"},
	{.id = ALC269_FIXUP_INV_DMIC, .name = "inv-dmic"},
	{.id = ALC269_FIXUP_HEADSET_MIC, .name = "headset-mic"},
	{.id = ALC269_FIXUP_HEADSET_MODE, .name = "headset-mode"},
	{.id = ALC269_FIXUP_HEADSET_MODE_NO_HP_MIC, .name = "headset-mode-no-hp-mic"},
	{.id = ALC269_FIXUP_LENOVO_DOCK, .name = "lenovo-dock"},
	{.id = ALC269_FIXUP_HP_GPIO_LED, .name = "hp-gpio-led"},
	{.id = ALC269_FIXUP_HP_DOCK_GPIO_MIC1_LED, .name = "hp-dock-gpio-mic1-led"},
	{.id = ALC269_FIXUP_DELL1_MIC_NO_PRESENCE, .name = "dell-headset-multi"},
	{.id = ALC269_FIXUP_DELL2_MIC_NO_PRESENCE, .name = "dell-headset-dock"},
	{.id = ALC269_FIXUP_DELL3_MIC_NO_PRESENCE, .name = "dell-headset3"},
	{.id = ALC269_FIXUP_DELL4_MIC_NO_PRESENCE, .name = "dell-headset4"},
	{.id = ALC283_FIXUP_CHROME_BOOK, .name = "alc283-dac-wcaps"},
	{.id = ALC283_FIXUP_SENSE_COMBO_JACK, .name = "alc283-sense-combo"},
	{.id = ALC292_FIXUP_TPT440_DOCK, .name = "tpt440-dock"},
	{.id = ALC292_FIXUP_TPT440, .name = "tpt440"},
	{.id = ALC292_FIXUP_TPT460, .name = "tpt460"},
	{.id = ALC298_FIXUP_TPT470_DOCK, .name = "tpt470-dock"},
	{.id = ALC233_FIXUP_LENOVO_MULTI_CODECS, .name = "dual-codecs"},
	{.id = ALC700_FIXUP_INTEL_REFERENCE, .name = "alc700-ref"},
	{.id = ALC269_FIXUP_SONY_VAIO, .name = "vaio"},
	{.id = ALC269_FIXUP_DELL_M101Z, .name = "dell-m101z"},
	{.id = ALC269_FIXUP_ASUS_G73JW, .name = "asus-g73jw"},
	{.id = ALC269_FIXUP_LENOVO_EAPD, .name = "lenovo-eapd"},
	{.id = ALC275_FIXUP_SONY_HWEQ, .name = "sony-hweq"},
	{.id = ALC269_FIXUP_PCM_44K, .name = "pcm44k"},
	{.id = ALC269_FIXUP_LIFEBOOK, .name = "lifebook"},
	{.id = ALC269_FIXUP_LIFEBOOK_EXTMIC, .name = "lifebook-extmic"},
	{.id = ALC269_FIXUP_LIFEBOOK_HP_PIN, .name = "lifebook-hp-pin"},
	{.id = ALC255_FIXUP_LIFEBOOK_U7x7_HEADSET_MIC, .name = "lifebook-u7x7"},
	{.id = ALC269VB_FIXUP_AMIC, .name = "alc269vb-amic"},
	{.id = ALC269VB_FIXUP_DMIC, .name = "alc269vb-dmic"},
	{.id = ALC269_FIXUP_HP_MUTE_LED_MIC1, .name = "hp-mute-led-mic1"},
	{.id = ALC269_FIXUP_HP_MUTE_LED_MIC2, .name = "hp-mute-led-mic2"},
	{.id = ALC269_FIXUP_HP_MUTE_LED_MIC3, .name = "hp-mute-led-mic3"},
	{.id = ALC269_FIXUP_HP_GPIO_MIC1_LED, .name = "hp-gpio-mic1"},
	{.id = ALC269_FIXUP_HP_LINE1_MIC1_LED, .name = "hp-line1-mic1"},
	{.id = ALC269_FIXUP_NO_SHUTUP, .name = "noshutup"},
	{.id = ALC286_FIXUP_SONY_MIC_NO_PRESENCE, .name = "sony-nomic"},
	{.id = ALC269_FIXUP_ASPIRE_HEADSET_MIC, .name = "aspire-headset-mic"},
	{.id = ALC269_FIXUP_ASUS_X101, .name = "asus-x101"},
	{.id = ALC271_FIXUP_HP_GATE_MIC_JACK, .name = "acer-ao7xx"},
	{.id = ALC271_FIXUP_HP_GATE_MIC_JACK_E1_572, .name = "acer-aspire-e1"},
	{.id = ALC269_FIXUP_ACER_AC700, .name = "acer-ac700"},
	{.id = ALC269_FIXUP_LIMIT_INT_MIC_BOOST, .name = "limit-mic-boost"},
	{.id = ALC269VB_FIXUP_ASUS_ZENBOOK, .name = "asus-zenbook"},
	{.id = ALC269VB_FIXUP_ASUS_ZENBOOK_UX31A, .name = "asus-zenbook-ux31a"},
	{.id = ALC269VB_FIXUP_ORDISSIMO_EVE2, .name = "ordissimo"},
	{.id = ALC282_FIXUP_ASUS_TX300, .name = "asus-tx300"},
	{.id = ALC283_FIXUP_INT_MIC, .name = "alc283-int-mic"},
	{.id = ALC290_FIXUP_MONO_SPEAKERS_HSJACK, .name = "mono-speakers"},
	{.id = ALC290_FIXUP_SUBWOOFER_HSJACK, .name = "alc290-subwoofer"},
	{.id = ALC269_FIXUP_THINKPAD_ACPI, .name = "thinkpad"},
	{.id = ALC269_FIXUP_DMIC_THINKPAD_ACPI, .name = "dmic-thinkpad"},
	{.id = ALC255_FIXUP_ACER_MIC_NO_PRESENCE, .name = "alc255-acer"},
	{.id = ALC255_FIXUP_ASUS_MIC_NO_PRESENCE, .name = "alc255-asus"},
	{.id = ALC255_FIXUP_DELL1_MIC_NO_PRESENCE, .name = "alc255-dell1"},
	{.id = ALC255_FIXUP_DELL2_MIC_NO_PRESENCE, .name = "alc255-dell2"},
	{.id = ALC293_FIXUP_DELL1_MIC_NO_PRESENCE, .name = "alc293-dell1"},
	{.id = ALC283_FIXUP_HEADSET_MIC, .name = "alc283-headset"},
	{.id = ALC255_FIXUP_MIC_MUTE_LED, .name = "alc255-dell-mute"},
	{.id = ALC282_FIXUP_ASPIRE_V5_PINS, .name = "aspire-v5"},
	{.id = ALC280_FIXUP_HP_GPIO4, .name = "hp-gpio4"},
	{.id = ALC286_FIXUP_HP_GPIO_LED, .name = "hp-gpio-led"},
	{.id = ALC280_FIXUP_HP_GPIO2_MIC_HOTKEY, .name = "hp-gpio2-hotkey"},
	{.id = ALC280_FIXUP_HP_DOCK_PINS, .name = "hp-dock-pins"},
	{.id = ALC269_FIXUP_HP_DOCK_GPIO_MIC1_LED, .name = "hp-dock-gpio-mic"},
	{.id = ALC280_FIXUP_HP_9480M, .name = "hp-9480m"},
	{.id = ALC288_FIXUP_DELL_HEADSET_MODE, .name = "alc288-dell-headset"},
	{.id = ALC288_FIXUP_DELL1_MIC_NO_PRESENCE, .name = "alc288-dell1"},
	{.id = ALC288_FIXUP_DELL_XPS_13, .name = "alc288-dell-xps13"},
	{.id = ALC292_FIXUP_DELL_E7X, .name = "dell-e7x"},
	{.id = ALC293_FIXUP_DISABLE_AAMIX_MULTIJACK, .name = "alc293-dell"},
	{.id = ALC298_FIXUP_DELL1_MIC_NO_PRESENCE, .name = "alc298-dell1"},
	{.id = ALC298_FIXUP_DELL_AIO_MIC_NO_PRESENCE, .name = "alc298-dell-aio"},
	{.id = ALC275_FIXUP_DELL_XPS, .name = "alc275-dell-xps"},
	{.id = ALC256_FIXUP_DELL_XPS_13_HEADPHONE_NOISE, .name = "alc256-dell-xps13"},
	{.id = ALC293_FIXUP_LENOVO_SPK_NOISE, .name = "lenovo-spk-noise"},
	{.id = ALC233_FIXUP_LENOVO_LINE2_MIC_HOTKEY, .name = "lenovo-hotkey"},
	{.id = ALC255_FIXUP_DELL_SPK_NOISE, .name = "dell-spk-noise"},
	{.id = ALC225_FIXUP_DELL1_MIC_NO_PRESENCE, .name = "alc225-dell1"},
	{.id = ALC295_FIXUP_DISABLE_DAC3, .name = "alc295-disable-dac3"},
	{.id = ALC285_FIXUP_SPEAKER2_TO_DAC1, .name = "alc285-speaker2-to-dac1"},
	{.id = ALC280_FIXUP_HP_HEADSET_MIC, .name = "alc280-hp-headset"},
	{.id = ALC221_FIXUP_HP_FRONT_MIC, .name = "alc221-hp-mic"},
	{.id = ALC298_FIXUP_SPK_VOLUME, .name = "alc298-spk-volume"},
	{.id = ALC256_FIXUP_DELL_INSPIRON_7559_SUBWOOFER, .name = "dell-inspiron-7559"},
	{.id = ALC269_FIXUP_ATIV_BOOK_8, .name = "ativ-book"},
	{.id = ALC221_FIXUP_HP_MIC_NO_PRESENCE, .name = "alc221-hp-mic"},
	{.id = ALC256_FIXUP_ASUS_HEADSET_MODE, .name = "alc256-asus-headset"},
	{.id = ALC256_FIXUP_ASUS_MIC, .name = "alc256-asus-mic"},
	{.id = ALC256_FIXUP_ASUS_AIO_GPIO2, .name = "alc256-asus-aio"},
	{.id = ALC233_FIXUP_ASUS_MIC_NO_PRESENCE, .name = "alc233-asus"},
	{.id = ALC233_FIXUP_EAPD_COEF_AND_MIC_NO_PRESENCE, .name = "alc233-eapd"},
	{.id = ALC294_FIXUP_LENOVO_MIC_LOCATION, .name = "alc294-lenovo-mic"},
	{.id = ALC225_FIXUP_DELL_WYSE_MIC_NO_PRESENCE, .name = "alc225-wyse"},
	{.id = ALC274_FIXUP_DELL_AIO_LINEOUT_VERB, .name = "alc274-dell-aio"},
	{.id = ALC255_FIXUP_DUMMY_LINEOUT_VERB, .name = "alc255-dummy-lineout"},
	{.id = ALC255_FIXUP_DELL_HEADSET_MIC, .name = "alc255-dell-headset"},
	{.id = ALC295_FIXUP_HP_X360, .name = "alc295-hp-x360"},
	{.id = ALC225_FIXUP_HEADSET_JACK, .name = "alc-headset-jack"},
	{.id = ALC295_FIXUP_CHROME_BOOK, .name = "alc-chrome-book"},
	{.id = ALC299_FIXUP_PREDATOR_SPK, .name = "predator-spk"},
	{.id = ALC298_FIXUP_HUAWEI_MBX_STEREO, .name = "huawei-mbx-stereo"},
	{.id = ALC256_FIXUP_MEDION_HEADSET_NO_PRESENCE, .name = "alc256-medion-headset"},
	{}
};
#define ALC225_STANDARD_PINS \
	{0x21, 0x04211020}

#define ALC256_STANDARD_PINS \
	{0x12, 0x90a60140}, \
	{0x14, 0x90170110}, \
	{0x21, 0x02211020}

#define ALC282_STANDARD_PINS \
	{0x14, 0x90170110}

#define ALC290_STANDARD_PINS \
	{0x12, 0x99a30130}

#define ALC292_STANDARD_PINS \
	{0x14, 0x90170110}, \
	{0x15, 0x0221401f}

#define ALC295_STANDARD_PINS \
	{0x12, 0xb7a60130}, \
	{0x14, 0x90170110}, \
	{0x21, 0x04211020}

#define ALC298_STANDARD_PINS \
	{0x12, 0x90a60130}, \
	{0x21, 0x03211020}

static const struct snd_hda_pin_quirk alc269_pin_fixup_tbl[] = {
	SND_HDA_PIN_QUIRK(0x10ec0221, 0x103c, "HP Workstation", ALC221_FIXUP_HP_HEADSET_MIC,
		{0x14, 0x01014020},
		{0x17, 0x90170110},
		{0x18, 0x02a11030},
		{0x19, 0x0181303F},
		{0x21, 0x0221102f}),
	SND_HDA_PIN_QUIRK(0x10ec0255, 0x1025, "Acer", ALC255_FIXUP_ACER_MIC_NO_PRESENCE,
		{0x12, 0x90a601c0},
		{0x14, 0x90171120},
		{0x21, 0x02211030}),
	SND_HDA_PIN_QUIRK(0x10ec0255, 0x1043, "ASUS", ALC255_FIXUP_ASUS_MIC_NO_PRESENCE,
		{0x14, 0x90170110},
		{0x1b, 0x90a70130},
		{0x21, 0x03211020}),
	SND_HDA_PIN_QUIRK(0x10ec0255, 0x1043, "ASUS", ALC255_FIXUP_ASUS_MIC_NO_PRESENCE,
		{0x1a, 0x90a70130},
		{0x1b, 0x90170110},
		{0x21, 0x03211020}),
	SND_HDA_PIN_QUIRK(0x10ec0225, 0x1028, "Dell", ALC225_FIXUP_DELL1_MIC_NO_PRESENCE,
		ALC225_STANDARD_PINS,
		{0x12, 0xb7a60130},
		{0x14, 0x901701a0}),
	SND_HDA_PIN_QUIRK(0x10ec0225, 0x1028, "Dell", ALC225_FIXUP_DELL1_MIC_NO_PRESENCE,
		ALC225_STANDARD_PINS,
		{0x12, 0xb7a60130},
		{0x14, 0x901701b0}),
	SND_HDA_PIN_QUIRK(0x10ec0225, 0x1028, "Dell", ALC225_FIXUP_DELL1_MIC_NO_PRESENCE,
		ALC225_STANDARD_PINS,
		{0x12, 0xb7a60150},
		{0x14, 0x901701a0}),
	SND_HDA_PIN_QUIRK(0x10ec0225, 0x1028, "Dell", ALC225_FIXUP_DELL1_MIC_NO_PRESENCE,
		ALC225_STANDARD_PINS,
		{0x12, 0xb7a60150},
		{0x14, 0x901701b0}),
	SND_HDA_PIN_QUIRK(0x10ec0225, 0x1028, "Dell", ALC225_FIXUP_DELL1_MIC_NO_PRESENCE,
		ALC225_STANDARD_PINS,
		{0x12, 0xb7a60130},
		{0x1b, 0x90170110}),
	SND_HDA_PIN_QUIRK(0x10ec0233, 0x8086, "Intel NUC Skull Canyon", ALC269_FIXUP_DELL1_MIC_NO_PRESENCE,
		{0x1b, 0x01111010},
		{0x1e, 0x01451130},
		{0x21, 0x02211020}),
	SND_HDA_PIN_QUIRK(0x10ec0235, 0x17aa, "Lenovo", ALC233_FIXUP_LENOVO_LINE2_MIC_HOTKEY,
		{0x12, 0x90a60140},
		{0x14, 0x90170110},
		{0x19, 0x02a11030},
		{0x21, 0x02211020}),
	SND_HDA_PIN_QUIRK(0x10ec0235, 0x17aa, "Lenovo", ALC294_FIXUP_LENOVO_MIC_LOCATION,
		{0x14, 0x90170110},
		{0x19, 0x02a11030},
		{0x1a, 0x02a11040},
		{0x1b, 0x01014020},
		{0x21, 0x0221101f}),
	SND_HDA_PIN_QUIRK(0x10ec0235, 0x17aa, "Lenovo", ALC294_FIXUP_LENOVO_MIC_LOCATION,
		{0x14, 0x90170110},
		{0x19, 0x02a11030},
		{0x1a, 0x02a11040},
		{0x1b, 0x01011020},
		{0x21, 0x0221101f}),
	SND_HDA_PIN_QUIRK(0x10ec0235, 0x17aa, "Lenovo", ALC294_FIXUP_LENOVO_MIC_LOCATION,
		{0x14, 0x90170110},
		{0x19, 0x02a11020},
		{0x1a, 0x02a11030},
		{0x21, 0x0221101f}),
	SND_HDA_PIN_QUIRK(0x10ec0255, 0x1028, "Dell", ALC255_FIXUP_DELL2_MIC_NO_PRESENCE,
		{0x14, 0x90170110},
		{0x21, 0x02211020}),
	SND_HDA_PIN_QUIRK(0x10ec0255, 0x1028, "Dell", ALC255_FIXUP_DELL1_MIC_NO_PRESENCE,
		{0x14, 0x90170130},
		{0x21, 0x02211040}),
	SND_HDA_PIN_QUIRK(0x10ec0255, 0x1028, "Dell", ALC255_FIXUP_DELL1_MIC_NO_PRESENCE,
		{0x12, 0x90a60140},
		{0x14, 0x90170110},
		{0x21, 0x02211020}),
	SND_HDA_PIN_QUIRK(0x10ec0255, 0x1028, "Dell", ALC255_FIXUP_DELL1_MIC_NO_PRESENCE,
		{0x12, 0x90a60160},
		{0x14, 0x90170120},
		{0x21, 0x02211030}),
	SND_HDA_PIN_QUIRK(0x10ec0255, 0x1028, "Dell", ALC255_FIXUP_DELL1_MIC_NO_PRESENCE,
		{0x14, 0x90170110},
		{0x1b, 0x02011020},
		{0x21, 0x0221101f}),
	SND_HDA_PIN_QUIRK(0x10ec0255, 0x1028, "Dell", ALC255_FIXUP_DELL1_MIC_NO_PRESENCE,
		{0x14, 0x90170110},
		{0x1b, 0x01011020},
		{0x21, 0x0221101f}),
	SND_HDA_PIN_QUIRK(0x10ec0255, 0x1028, "Dell", ALC255_FIXUP_DELL1_MIC_NO_PRESENCE,
		{0x14, 0x90170130},
		{0x1b, 0x01014020},
		{0x21, 0x0221103f}),
	SND_HDA_PIN_QUIRK(0x10ec0255, 0x1028, "Dell", ALC255_FIXUP_DELL1_MIC_NO_PRESENCE,
		{0x14, 0x90170130},
		{0x1b, 0x01011020},
		{0x21, 0x0221103f}),
	SND_HDA_PIN_QUIRK(0x10ec0255, 0x1028, "Dell", ALC255_FIXUP_DELL1_MIC_NO_PRESENCE,
		{0x14, 0x90170130},
		{0x1b, 0x02011020},
		{0x21, 0x0221103f}),
	SND_HDA_PIN_QUIRK(0x10ec0255, 0x1028, "Dell", ALC255_FIXUP_DELL1_MIC_NO_PRESENCE,
		{0x14, 0x90170150},
		{0x1b, 0x02011020},
		{0x21, 0x0221105f}),
	SND_HDA_PIN_QUIRK(0x10ec0255, 0x1028, "Dell", ALC255_FIXUP_DELL1_MIC_NO_PRESENCE,
		{0x14, 0x90170110},
		{0x1b, 0x01014020},
		{0x21, 0x0221101f}),
	SND_HDA_PIN_QUIRK(0x10ec0255, 0x1028, "Dell", ALC255_FIXUP_DELL1_MIC_NO_PRESENCE,
		{0x12, 0x90a60160},
		{0x14, 0x90170120},
		{0x17, 0x90170140},
		{0x21, 0x0321102f}),
	SND_HDA_PIN_QUIRK(0x10ec0255, 0x1028, "Dell", ALC255_FIXUP_DELL1_MIC_NO_PRESENCE,
		{0x12, 0x90a60160},
		{0x14, 0x90170130},
		{0x21, 0x02211040}),
	SND_HDA_PIN_QUIRK(0x10ec0255, 0x1028, "Dell", ALC255_FIXUP_DELL1_MIC_NO_PRESENCE,
		{0x12, 0x90a60160},
		{0x14, 0x90170140},
		{0x21, 0x02211050}),
	SND_HDA_PIN_QUIRK(0x10ec0255, 0x1028, "Dell", ALC255_FIXUP_DELL1_MIC_NO_PRESENCE,
		{0x12, 0x90a60170},
		{0x14, 0x90170120},
		{0x21, 0x02211030}),
	SND_HDA_PIN_QUIRK(0x10ec0255, 0x1028, "Dell", ALC255_FIXUP_DELL1_MIC_NO_PRESENCE,
		{0x12, 0x90a60170},
		{0x14, 0x90170130},
		{0x21, 0x02211040}),
	SND_HDA_PIN_QUIRK(0x10ec0255, 0x1028, "Dell", ALC255_FIXUP_DELL1_MIC_NO_PRESENCE,
		{0x12, 0x90a60170},
		{0x14, 0x90171130},
		{0x21, 0x02211040}),
	SND_HDA_PIN_QUIRK(0x10ec0255, 0x1028, "Dell", ALC255_FIXUP_DELL1_MIC_NO_PRESENCE,
		{0x12, 0x90a60170},
		{0x14, 0x90170140},
		{0x21, 0x02211050}),
	SND_HDA_PIN_QUIRK(0x10ec0255, 0x1028, "Dell Inspiron 5548", ALC255_FIXUP_DELL1_MIC_NO_PRESENCE,
		{0x12, 0x90a60180},
		{0x14, 0x90170130},
		{0x21, 0x02211040}),
	SND_HDA_PIN_QUIRK(0x10ec0255, 0x1028, "Dell Inspiron 5565", ALC255_FIXUP_DELL1_MIC_NO_PRESENCE,
		{0x12, 0x90a60180},
		{0x14, 0x90170120},
		{0x21, 0x02211030}),
	SND_HDA_PIN_QUIRK(0x10ec0255, 0x1028, "Dell", ALC255_FIXUP_DELL1_MIC_NO_PRESENCE,
		{0x1b, 0x01011020},
		{0x21, 0x02211010}),
	SND_HDA_PIN_QUIRK(0x10ec0256, 0x1043, "ASUS", ALC256_FIXUP_ASUS_MIC,
		{0x14, 0x90170110},
		{0x1b, 0x90a70130},
		{0x21, 0x04211020}),
	SND_HDA_PIN_QUIRK(0x10ec0256, 0x1043, "ASUS", ALC256_FIXUP_ASUS_MIC,
		{0x14, 0x90170110},
		{0x1b, 0x90a70130},
		{0x21, 0x03211020}),
	SND_HDA_PIN_QUIRK(0x10ec0256, 0x1043, "ASUS", ALC256_FIXUP_ASUS_MIC_NO_PRESENCE,
		{0x12, 0x90a60130},
		{0x14, 0x90170110},
		{0x21, 0x03211020}),
	SND_HDA_PIN_QUIRK(0x10ec0256, 0x1043, "ASUS", ALC256_FIXUP_ASUS_MIC_NO_PRESENCE,
		{0x12, 0x90a60130},
		{0x14, 0x90170110},
		{0x21, 0x04211020}),
	SND_HDA_PIN_QUIRK(0x10ec0256, 0x1043, "ASUS", ALC256_FIXUP_ASUS_MIC_NO_PRESENCE,
		{0x1a, 0x90a70130},
		{0x1b, 0x90170110},
		{0x21, 0x03211020}),
	SND_HDA_PIN_QUIRK(0x10ec0280, 0x103c, "HP", ALC280_FIXUP_HP_GPIO4,
		{0x12, 0x90a60130},
		{0x14, 0x90170110},
		{0x15, 0x0421101f},
		{0x1a, 0x04a11020}),
	SND_HDA_PIN_QUIRK(0x10ec0280, 0x103c, "HP", ALC269_FIXUP_HP_GPIO_MIC1_LED,
		{0x12, 0x90a60140},
		{0x14, 0x90170110},
		{0x15, 0x0421101f},
		{0x18, 0x02811030},
		{0x1a, 0x04a1103f},
		{0x1b, 0x02011020}),
	SND_HDA_PIN_QUIRK(0x10ec0282, 0x103c, "HP 15 Touchsmart", ALC269_FIXUP_HP_MUTE_LED_MIC1,
		ALC282_STANDARD_PINS,
		{0x12, 0x99a30130},
		{0x19, 0x03a11020},
		{0x21, 0x0321101f}),
	SND_HDA_PIN_QUIRK(0x10ec0282, 0x103c, "HP", ALC269_FIXUP_HP_MUTE_LED_MIC1,
		ALC282_STANDARD_PINS,
		{0x12, 0x99a30130},
		{0x19, 0x03a11020},
		{0x21, 0x03211040}),
	SND_HDA_PIN_QUIRK(0x10ec0282, 0x103c, "HP", ALC269_FIXUP_HP_MUTE_LED_MIC1,
		ALC282_STANDARD_PINS,
		{0x12, 0x99a30130},
		{0x19, 0x03a11030},
		{0x21, 0x03211020}),
	SND_HDA_PIN_QUIRK(0x10ec0282, 0x103c, "HP", ALC269_FIXUP_HP_MUTE_LED_MIC1,
		ALC282_STANDARD_PINS,
		{0x12, 0x99a30130},
		{0x19, 0x04a11020},
		{0x21, 0x0421101f}),
	SND_HDA_PIN_QUIRK(0x10ec0282, 0x103c, "HP", ALC269_FIXUP_HP_LINE1_MIC1_LED,
		ALC282_STANDARD_PINS,
		{0x12, 0x90a60140},
		{0x19, 0x04a11030},
		{0x21, 0x04211020}),
	SND_HDA_PIN_QUIRK(0x10ec0283, 0x1028, "Dell", ALC269_FIXUP_DELL1_MIC_NO_PRESENCE,
		ALC282_STANDARD_PINS,
		{0x12, 0x90a60130},
		{0x21, 0x0321101f}),
	SND_HDA_PIN_QUIRK(0x10ec0283, 0x1028, "Dell", ALC269_FIXUP_DELL1_MIC_NO_PRESENCE,
		{0x12, 0x90a60160},
		{0x14, 0x90170120},
		{0x21, 0x02211030}),
	SND_HDA_PIN_QUIRK(0x10ec0283, 0x1028, "Dell", ALC269_FIXUP_DELL1_MIC_NO_PRESENCE,
		ALC282_STANDARD_PINS,
		{0x12, 0x90a60130},
		{0x19, 0x03a11020},
		{0x21, 0x0321101f}),
	SND_HDA_PIN_QUIRK(0x10ec0285, 0x17aa, "Lenovo", ALC285_FIXUP_LENOVO_PC_BEEP_IN_NOISE,
		{0x12, 0x90a60130},
		{0x14, 0x90170110},
		{0x19, 0x04a11040},
		{0x21, 0x04211020}),
	SND_HDA_PIN_QUIRK(0x10ec0286, 0x1025, "Acer", ALC286_FIXUP_ACER_AIO_MIC_NO_PRESENCE,
		{0x12, 0x90a60130},
		{0x17, 0x90170110},
		{0x21, 0x02211020}),
	SND_HDA_PIN_QUIRK(0x10ec0288, 0x1028, "Dell", ALC288_FIXUP_DELL1_MIC_NO_PRESENCE,
		{0x12, 0x90a60120},
		{0x14, 0x90170110},
		{0x21, 0x0321101f}),
	SND_HDA_PIN_QUIRK(0x10ec0290, 0x103c, "HP", ALC269_FIXUP_HP_MUTE_LED_MIC1,
		ALC290_STANDARD_PINS,
		{0x15, 0x04211040},
		{0x18, 0x90170112},
		{0x1a, 0x04a11020}),
	SND_HDA_PIN_QUIRK(0x10ec0290, 0x103c, "HP", ALC269_FIXUP_HP_MUTE_LED_MIC1,
		ALC290_STANDARD_PINS,
		{0x15, 0x04211040},
		{0x18, 0x90170110},
		{0x1a, 0x04a11020}),
	SND_HDA_PIN_QUIRK(0x10ec0290, 0x103c, "HP", ALC269_FIXUP_HP_MUTE_LED_MIC1,
		ALC290_STANDARD_PINS,
		{0x15, 0x0421101f},
		{0x1a, 0x04a11020}),
	SND_HDA_PIN_QUIRK(0x10ec0290, 0x103c, "HP", ALC269_FIXUP_HP_MUTE_LED_MIC1,
		ALC290_STANDARD_PINS,
		{0x15, 0x04211020},
		{0x1a, 0x04a11040}),
	SND_HDA_PIN_QUIRK(0x10ec0290, 0x103c, "HP", ALC269_FIXUP_HP_MUTE_LED_MIC1,
		ALC290_STANDARD_PINS,
		{0x14, 0x90170110},
		{0x15, 0x04211020},
		{0x1a, 0x04a11040}),
	SND_HDA_PIN_QUIRK(0x10ec0290, 0x103c, "HP", ALC269_FIXUP_HP_MUTE_LED_MIC1,
		ALC290_STANDARD_PINS,
		{0x14, 0x90170110},
		{0x15, 0x04211020},
		{0x1a, 0x04a11020}),
	SND_HDA_PIN_QUIRK(0x10ec0290, 0x103c, "HP", ALC269_FIXUP_HP_MUTE_LED_MIC1,
		ALC290_STANDARD_PINS,
		{0x14, 0x90170110},
		{0x15, 0x0421101f},
		{0x1a, 0x04a11020}),
	SND_HDA_PIN_QUIRK(0x10ec0292, 0x1028, "Dell", ALC269_FIXUP_DELL2_MIC_NO_PRESENCE,
		ALC292_STANDARD_PINS,
		{0x12, 0x90a60140},
		{0x16, 0x01014020},
		{0x19, 0x01a19030}),
	SND_HDA_PIN_QUIRK(0x10ec0292, 0x1028, "Dell", ALC269_FIXUP_DELL2_MIC_NO_PRESENCE,
		ALC292_STANDARD_PINS,
		{0x12, 0x90a60140},
		{0x16, 0x01014020},
		{0x18, 0x02a19031},
		{0x19, 0x01a1903e}),
	SND_HDA_PIN_QUIRK(0x10ec0292, 0x1028, "Dell", ALC269_FIXUP_DELL3_MIC_NO_PRESENCE,
		ALC292_STANDARD_PINS,
		{0x12, 0x90a60140}),
	SND_HDA_PIN_QUIRK(0x10ec0293, 0x1028, "Dell", ALC293_FIXUP_DELL1_MIC_NO_PRESENCE,
		ALC292_STANDARD_PINS,
		{0x13, 0x90a60140},
		{0x16, 0x21014020},
		{0x19, 0x21a19030}),
	SND_HDA_PIN_QUIRK(0x10ec0293, 0x1028, "Dell", ALC293_FIXUP_DELL1_MIC_NO_PRESENCE,
		ALC292_STANDARD_PINS,
		{0x13, 0x90a60140}),
	SND_HDA_PIN_QUIRK(0x10ec0294, 0x1043, "ASUS", ALC294_FIXUP_ASUS_MIC,
		{0x14, 0x90170110},
		{0x1b, 0x90a70130},
		{0x21, 0x04211020}),
	SND_HDA_PIN_QUIRK(0x10ec0294, 0x1043, "ASUS", ALC294_FIXUP_ASUS_SPK,
		{0x12, 0x90a60130},
		{0x17, 0x90170110},
		{0x21, 0x03211020}),
	SND_HDA_PIN_QUIRK(0x10ec0294, 0x1043, "ASUS", ALC294_FIXUP_ASUS_SPK,
		{0x12, 0x90a60130},
		{0x17, 0x90170110},
		{0x21, 0x04211020}),
	SND_HDA_PIN_QUIRK(0x10ec0295, 0x1043, "ASUS", ALC294_FIXUP_ASUS_SPK,
		{0x12, 0x90a60130},
		{0x17, 0x90170110},
		{0x21, 0x03211020}),
	SND_HDA_PIN_QUIRK(0x10ec0295, 0x1028, "Dell", ALC269_FIXUP_DELL4_MIC_NO_PRESENCE,
		{0x14, 0x90170110},
		{0x21, 0x04211020}),
	SND_HDA_PIN_QUIRK(0x10ec0295, 0x1028, "Dell", ALC269_FIXUP_DELL4_MIC_NO_PRESENCE,
		{0x14, 0x90170110},
		{0x21, 0x04211030}),
	SND_HDA_PIN_QUIRK(0x10ec0295, 0x1028, "Dell", ALC269_FIXUP_DELL1_MIC_NO_PRESENCE,
		ALC295_STANDARD_PINS,
		{0x17, 0x21014020},
		{0x18, 0x21a19030}),
	SND_HDA_PIN_QUIRK(0x10ec0295, 0x1028, "Dell", ALC269_FIXUP_DELL1_MIC_NO_PRESENCE,
		ALC295_STANDARD_PINS,
		{0x17, 0x21014040},
		{0x18, 0x21a19050}),
	SND_HDA_PIN_QUIRK(0x10ec0295, 0x1028, "Dell", ALC269_FIXUP_DELL1_MIC_NO_PRESENCE,
		ALC295_STANDARD_PINS),
	SND_HDA_PIN_QUIRK(0x10ec0298, 0x1028, "Dell", ALC298_FIXUP_DELL1_MIC_NO_PRESENCE,
		ALC298_STANDARD_PINS,
		{0x17, 0x90170110}),
	SND_HDA_PIN_QUIRK(0x10ec0298, 0x1028, "Dell", ALC298_FIXUP_DELL1_MIC_NO_PRESENCE,
		ALC298_STANDARD_PINS,
		{0x17, 0x90170140}),
	SND_HDA_PIN_QUIRK(0x10ec0298, 0x1028, "Dell", ALC298_FIXUP_DELL1_MIC_NO_PRESENCE,
		ALC298_STANDARD_PINS,
		{0x17, 0x90170150}),
	SND_HDA_PIN_QUIRK(0x10ec0298, 0x1028, "Dell", ALC298_FIXUP_SPK_VOLUME,
		{0x12, 0xb7a60140},
		{0x13, 0xb7a60150},
		{0x17, 0x90170110},
		{0x1a, 0x03011020},
		{0x21, 0x03211030}),
	SND_HDA_PIN_QUIRK(0x10ec0298, 0x1028, "Dell", ALC298_FIXUP_ALIENWARE_MIC_NO_PRESENCE,
		{0x12, 0xb7a60140},
		{0x17, 0x90170110},
		{0x1a, 0x03a11030},
		{0x21, 0x03211020}),
	SND_HDA_PIN_QUIRK(0x10ec0299, 0x1028, "Dell", ALC269_FIXUP_DELL4_MIC_NO_PRESENCE,
		ALC225_STANDARD_PINS,
		{0x12, 0xb7a60130},
		{0x17, 0x90170110}),
	{}
};

/* This is the fallback pin_fixup_tbl for alc269 family, to make the tbl match
 * more machines, don't need to match all valid pins, just need to match
 * all the pins defined in the tbl. Just because of this reason, it is possible
 * that a single machine matches multiple tbls, so there is one limitation:
 *   at most one tbl is allowed to define for the same vendor and same codec
 */
static const struct snd_hda_pin_quirk alc269_fallback_pin_fixup_tbl[] = {
	SND_HDA_PIN_QUIRK(0x10ec0289, 0x1028, "Dell", ALC269_FIXUP_DELL4_MIC_NO_PRESENCE,
		{0x19, 0x40000000},
		{0x1b, 0x40000000}),
	SND_HDA_PIN_QUIRK(0x10ec0256, 0x1028, "Dell", ALC255_FIXUP_DELL1_MIC_NO_PRESENCE,
		{0x19, 0x40000000},
		{0x1a, 0x40000000}),
	SND_HDA_PIN_QUIRK(0x10ec0236, 0x1028, "Dell", ALC255_FIXUP_DELL1_MIC_NO_PRESENCE,
		{0x19, 0x40000000},
		{0x1a, 0x40000000}),
	SND_HDA_PIN_QUIRK(0x10ec0274, 0x1028, "Dell", ALC274_FIXUP_DELL_AIO_LINEOUT_VERB,
		{0x19, 0x40000000},
		{0x1a, 0x40000000}),
	{}
};

static void alc269_fill_coef(struct hda_codec *codec)
{
	struct alc_spec *spec = codec->spec;
	int val;

	if (spec->codec_variant != ALC269_TYPE_ALC269VB)
		return;

	if ((alc_get_coef0(codec) & 0x00ff) < 0x015) {
		alc_write_coef_idx(codec, 0xf, 0x960b);
		alc_write_coef_idx(codec, 0xe, 0x8817);
	}

	if ((alc_get_coef0(codec) & 0x00ff) == 0x016) {
		alc_write_coef_idx(codec, 0xf, 0x960b);
		alc_write_coef_idx(codec, 0xe, 0x8814);
	}

	if ((alc_get_coef0(codec) & 0x00ff) == 0x017) {
		/* Power up output pin */
		alc_update_coef_idx(codec, 0x04, 0, 1<<11);
	}

	if ((alc_get_coef0(codec) & 0x00ff) == 0x018) {
		val = alc_read_coef_idx(codec, 0xd);
		if (val != -1 && (val & 0x0c00) >> 10 != 0x1) {
			/* Capless ramp up clock control */
			alc_write_coef_idx(codec, 0xd, val | (1<<10));
		}
		val = alc_read_coef_idx(codec, 0x17);
		if (val != -1 && (val & 0x01c0) >> 6 != 0x4) {
			/* Class D power on reset */
			alc_write_coef_idx(codec, 0x17, val | (1<<7));
		}
	}

	/* HP */
	alc_update_coef_idx(codec, 0x4, 0, 1<<11);
}

/*
 */
static int patch_alc269(struct hda_codec *codec)
{
	struct alc_spec *spec;
	int err;

	err = alc_alloc_spec(codec, 0x0b);
	if (err < 0)
		return err;

	spec = codec->spec;
	spec->gen.shared_mic_vref_pin = 0x18;
	codec->power_save_node = 0;

#ifdef CONFIG_PM
	codec->patch_ops.suspend = alc269_suspend;
	codec->patch_ops.resume = alc269_resume;
#endif
	spec->shutup = alc_default_shutup;
	spec->init_hook = alc_default_init;

	switch (codec->core.vendor_id) {
	case 0x10ec0269:
		spec->codec_variant = ALC269_TYPE_ALC269VA;
		switch (alc_get_coef0(codec) & 0x00f0) {
		case 0x0010:
			if (codec->bus->pci &&
			    codec->bus->pci->subsystem_vendor == 0x1025 &&
			    spec->cdefine.platform_type == 1)
				err = alc_codec_rename(codec, "ALC271X");
			spec->codec_variant = ALC269_TYPE_ALC269VB;
			break;
		case 0x0020:
			if (codec->bus->pci &&
			    codec->bus->pci->subsystem_vendor == 0x17aa &&
			    codec->bus->pci->subsystem_device == 0x21f3)
				err = alc_codec_rename(codec, "ALC3202");
			spec->codec_variant = ALC269_TYPE_ALC269VC;
			break;
		case 0x0030:
			spec->codec_variant = ALC269_TYPE_ALC269VD;
			break;
		default:
			alc_fix_pll_init(codec, 0x20, 0x04, 15);
		}
		if (err < 0)
			goto error;
		spec->shutup = alc269_shutup;
		spec->init_hook = alc269_fill_coef;
		alc269_fill_coef(codec);
		break;

	case 0x10ec0280:
	case 0x10ec0290:
		spec->codec_variant = ALC269_TYPE_ALC280;
		break;
	case 0x10ec0282:
		spec->codec_variant = ALC269_TYPE_ALC282;
		spec->shutup = alc282_shutup;
		spec->init_hook = alc282_init;
		break;
	case 0x10ec0233:
	case 0x10ec0283:
		spec->codec_variant = ALC269_TYPE_ALC283;
		spec->shutup = alc283_shutup;
		spec->init_hook = alc283_init;
		break;
	case 0x10ec0284:
	case 0x10ec0292:
		spec->codec_variant = ALC269_TYPE_ALC284;
		break;
	case 0x10ec0293:
		spec->codec_variant = ALC269_TYPE_ALC293;
		break;
	case 0x10ec0286:
	case 0x10ec0288:
		spec->codec_variant = ALC269_TYPE_ALC286;
		break;
	case 0x10ec0298:
		spec->codec_variant = ALC269_TYPE_ALC298;
		break;
	case 0x10ec0235:
	case 0x10ec0255:
		spec->codec_variant = ALC269_TYPE_ALC255;
		spec->shutup = alc256_shutup;
		spec->init_hook = alc256_init;
		break;
	case 0x10ec0236:
	case 0x10ec0256:
		spec->codec_variant = ALC269_TYPE_ALC256;
		spec->shutup = alc256_shutup;
		spec->init_hook = alc256_init;
		spec->gen.mixer_nid = 0; /* ALC256 does not have any loopback mixer path */
		break;
	case 0x10ec0257:
		spec->codec_variant = ALC269_TYPE_ALC257;
		spec->shutup = alc256_shutup;
		spec->init_hook = alc256_init;
		spec->gen.mixer_nid = 0;
		break;
	case 0x10ec0215:
	case 0x10ec0285:
	case 0x10ec0289:
		spec->codec_variant = ALC269_TYPE_ALC215;
		spec->shutup = alc225_shutup;
		spec->init_hook = alc225_init;
		spec->gen.mixer_nid = 0;
		break;
	case 0x10ec0225:
	case 0x10ec0295:
	case 0x10ec0299:
		spec->codec_variant = ALC269_TYPE_ALC225;
		spec->shutup = alc225_shutup;
		spec->init_hook = alc225_init;
		spec->gen.mixer_nid = 0; /* no loopback on ALC225, ALC295 and ALC299 */
		break;
	case 0x10ec0234:
	case 0x10ec0274:
	case 0x10ec0294:
		spec->codec_variant = ALC269_TYPE_ALC294;
		spec->gen.mixer_nid = 0; /* ALC2x4 does not have any loopback mixer path */
		alc_update_coef_idx(codec, 0x6b, 0x0018, (1<<4) | (1<<3)); /* UAJ MIC Vref control by verb */
		spec->init_hook = alc294_init;
		break;
	case 0x10ec0300:
		spec->codec_variant = ALC269_TYPE_ALC300;
		spec->gen.mixer_nid = 0; /* no loopback on ALC300 */
		break;
	case 0x10ec0623:
		spec->codec_variant = ALC269_TYPE_ALC623;
		break;
	case 0x10ec0700:
	case 0x10ec0701:
	case 0x10ec0703:
	case 0x10ec0711:
		spec->codec_variant = ALC269_TYPE_ALC700;
		spec->gen.mixer_nid = 0; /* ALC700 does not have any loopback mixer path */
		alc_update_coef_idx(codec, 0x4a, 1 << 15, 0); /* Combo jack auto trigger control */
		spec->init_hook = alc294_init;
		break;

	}

	if (snd_hda_codec_read(codec, 0x51, 0, AC_VERB_PARAMETERS, 0) == 0x10ec5505) {
		spec->has_alc5505_dsp = 1;
		spec->init_hook = alc5505_dsp_init;
	}

	alc_pre_init(codec);

	snd_hda_pick_fixup(codec, alc269_fixup_models,
		       alc269_fixup_tbl, alc269_fixups);
	snd_hda_pick_pin_fixup(codec, alc269_pin_fixup_tbl, alc269_fixups, true);
	snd_hda_pick_pin_fixup(codec, alc269_fallback_pin_fixup_tbl, alc269_fixups, false);
	snd_hda_pick_fixup(codec, NULL,	alc269_fixup_vendor_tbl,
			   alc269_fixups);
	snd_hda_apply_fixup(codec, HDA_FIXUP_ACT_PRE_PROBE);

	alc_auto_parse_customize_define(codec);

	if (has_cdefine_beep(codec))
		spec->gen.beep_nid = 0x01;

	/* automatic parse from the BIOS config */
	err = alc269_parse_auto_config(codec);
	if (err < 0)
		goto error;

	if (!spec->gen.no_analog && spec->gen.beep_nid && spec->gen.mixer_nid) {
		err = set_beep_amp(spec, spec->gen.mixer_nid, 0x04, HDA_INPUT);
		if (err < 0)
			goto error;
	}

	snd_hda_apply_fixup(codec, HDA_FIXUP_ACT_PROBE);

	return 0;

 error:
	alc_free(codec);
	return err;
}

/*
 * ALC861
 */

static int alc861_parse_auto_config(struct hda_codec *codec)
{
	static const hda_nid_t alc861_ignore[] = { 0x1d, 0 };
	static const hda_nid_t alc861_ssids[] = { 0x0e, 0x0f, 0x0b, 0 };
	return alc_parse_auto_config(codec, alc861_ignore, alc861_ssids);
}

/* Pin config fixes */
enum {
	ALC861_FIXUP_FSC_AMILO_PI1505,
	ALC861_FIXUP_AMP_VREF_0F,
	ALC861_FIXUP_NO_JACK_DETECT,
	ALC861_FIXUP_ASUS_A6RP,
	ALC660_FIXUP_ASUS_W7J,
};

/* On some laptops, VREF of pin 0x0f is abused for controlling the main amp */
static void alc861_fixup_asus_amp_vref_0f(struct hda_codec *codec,
			const struct hda_fixup *fix, int action)
{
	struct alc_spec *spec = codec->spec;
	unsigned int val;

	if (action != HDA_FIXUP_ACT_INIT)
		return;
	val = snd_hda_codec_get_pin_target(codec, 0x0f);
	if (!(val & (AC_PINCTL_IN_EN | AC_PINCTL_OUT_EN)))
		val |= AC_PINCTL_IN_EN;
	val |= AC_PINCTL_VREF_50;
	snd_hda_set_pin_ctl(codec, 0x0f, val);
	spec->gen.keep_vref_in_automute = 1;
}

/* suppress the jack-detection */
static void alc_fixup_no_jack_detect(struct hda_codec *codec,
				     const struct hda_fixup *fix, int action)
{
	if (action == HDA_FIXUP_ACT_PRE_PROBE)
		codec->no_jack_detect = 1;
}

static const struct hda_fixup alc861_fixups[] = {
	[ALC861_FIXUP_FSC_AMILO_PI1505] = {
		.type = HDA_FIXUP_PINS,
		.v.pins = (const struct hda_pintbl[]) {
			{ 0x0b, 0x0221101f }, /* HP */
			{ 0x0f, 0x90170310 }, /* speaker */
			{ }
		}
	},
	[ALC861_FIXUP_AMP_VREF_0F] = {
		.type = HDA_FIXUP_FUNC,
		.v.func = alc861_fixup_asus_amp_vref_0f,
	},
	[ALC861_FIXUP_NO_JACK_DETECT] = {
		.type = HDA_FIXUP_FUNC,
		.v.func = alc_fixup_no_jack_detect,
	},
	[ALC861_FIXUP_ASUS_A6RP] = {
		.type = HDA_FIXUP_FUNC,
		.v.func = alc861_fixup_asus_amp_vref_0f,
		.chained = true,
		.chain_id = ALC861_FIXUP_NO_JACK_DETECT,
	},
	[ALC660_FIXUP_ASUS_W7J] = {
		.type = HDA_FIXUP_VERBS,
		.v.verbs = (const struct hda_verb[]) {
			/* ASUS W7J needs a magic pin setup on unused NID 0x10
			 * for enabling outputs
			 */
			{0x10, AC_VERB_SET_PIN_WIDGET_CONTROL, 0x24},
			{ }
		},
	}
};

static const struct snd_pci_quirk alc861_fixup_tbl[] = {
	SND_PCI_QUIRK(0x1043, 0x1253, "ASUS W7J", ALC660_FIXUP_ASUS_W7J),
	SND_PCI_QUIRK(0x1043, 0x1263, "ASUS Z35HL", ALC660_FIXUP_ASUS_W7J),
	SND_PCI_QUIRK(0x1043, 0x1393, "ASUS A6Rp", ALC861_FIXUP_ASUS_A6RP),
	SND_PCI_QUIRK_VENDOR(0x1043, "ASUS laptop", ALC861_FIXUP_AMP_VREF_0F),
	SND_PCI_QUIRK(0x1462, 0x7254, "HP DX2200", ALC861_FIXUP_NO_JACK_DETECT),
	SND_PCI_QUIRK(0x1584, 0x2b01, "Haier W18", ALC861_FIXUP_AMP_VREF_0F),
	SND_PCI_QUIRK(0x1584, 0x0000, "Uniwill ECS M31EI", ALC861_FIXUP_AMP_VREF_0F),
	SND_PCI_QUIRK(0x1734, 0x10c7, "FSC Amilo Pi1505", ALC861_FIXUP_FSC_AMILO_PI1505),
	{}
};

/*
 */
static int patch_alc861(struct hda_codec *codec)
{
	struct alc_spec *spec;
	int err;

	err = alc_alloc_spec(codec, 0x15);
	if (err < 0)
		return err;

	spec = codec->spec;
	if (has_cdefine_beep(codec))
		spec->gen.beep_nid = 0x23;

#ifdef CONFIG_PM
	spec->power_hook = alc_power_eapd;
#endif

	alc_pre_init(codec);

	snd_hda_pick_fixup(codec, NULL, alc861_fixup_tbl, alc861_fixups);
	snd_hda_apply_fixup(codec, HDA_FIXUP_ACT_PRE_PROBE);

	/* automatic parse from the BIOS config */
	err = alc861_parse_auto_config(codec);
	if (err < 0)
		goto error;

	if (!spec->gen.no_analog) {
		err = set_beep_amp(spec, 0x23, 0, HDA_OUTPUT);
		if (err < 0)
			goto error;
	}

	snd_hda_apply_fixup(codec, HDA_FIXUP_ACT_PROBE);

	return 0;

 error:
	alc_free(codec);
	return err;
}

/*
 * ALC861-VD support
 *
 * Based on ALC882
 *
 * In addition, an independent DAC
 */
static int alc861vd_parse_auto_config(struct hda_codec *codec)
{
	static const hda_nid_t alc861vd_ignore[] = { 0x1d, 0 };
	static const hda_nid_t alc861vd_ssids[] = { 0x15, 0x1b, 0x14, 0 };
	return alc_parse_auto_config(codec, alc861vd_ignore, alc861vd_ssids);
}

enum {
	ALC660VD_FIX_ASUS_GPIO1,
	ALC861VD_FIX_DALLAS,
};

/* exclude VREF80 */
static void alc861vd_fixup_dallas(struct hda_codec *codec,
				  const struct hda_fixup *fix, int action)
{
	if (action == HDA_FIXUP_ACT_PRE_PROBE) {
		snd_hda_override_pin_caps(codec, 0x18, 0x00000734);
		snd_hda_override_pin_caps(codec, 0x19, 0x0000073c);
	}
}

/* reset GPIO1 */
static void alc660vd_fixup_asus_gpio1(struct hda_codec *codec,
				      const struct hda_fixup *fix, int action)
{
	struct alc_spec *spec = codec->spec;

	if (action == HDA_FIXUP_ACT_PRE_PROBE)
		spec->gpio_mask |= 0x02;
	alc_fixup_gpio(codec, action, 0x01);
}

static const struct hda_fixup alc861vd_fixups[] = {
	[ALC660VD_FIX_ASUS_GPIO1] = {
		.type = HDA_FIXUP_FUNC,
		.v.func = alc660vd_fixup_asus_gpio1,
	},
	[ALC861VD_FIX_DALLAS] = {
		.type = HDA_FIXUP_FUNC,
		.v.func = alc861vd_fixup_dallas,
	},
};

static const struct snd_pci_quirk alc861vd_fixup_tbl[] = {
	SND_PCI_QUIRK(0x103c, 0x30bf, "HP TX1000", ALC861VD_FIX_DALLAS),
	SND_PCI_QUIRK(0x1043, 0x1339, "ASUS A7-K", ALC660VD_FIX_ASUS_GPIO1),
	SND_PCI_QUIRK(0x1179, 0xff31, "Toshiba L30-149", ALC861VD_FIX_DALLAS),
	{}
};

/*
 */
static int patch_alc861vd(struct hda_codec *codec)
{
	struct alc_spec *spec;
	int err;

	err = alc_alloc_spec(codec, 0x0b);
	if (err < 0)
		return err;

	spec = codec->spec;
	if (has_cdefine_beep(codec))
		spec->gen.beep_nid = 0x23;

	spec->shutup = alc_eapd_shutup;

	alc_pre_init(codec);

	snd_hda_pick_fixup(codec, NULL, alc861vd_fixup_tbl, alc861vd_fixups);
	snd_hda_apply_fixup(codec, HDA_FIXUP_ACT_PRE_PROBE);

	/* automatic parse from the BIOS config */
	err = alc861vd_parse_auto_config(codec);
	if (err < 0)
		goto error;

	if (!spec->gen.no_analog) {
		err = set_beep_amp(spec, 0x0b, 0x05, HDA_INPUT);
		if (err < 0)
			goto error;
	}

	snd_hda_apply_fixup(codec, HDA_FIXUP_ACT_PROBE);

	return 0;

 error:
	alc_free(codec);
	return err;
}

/*
 * ALC662 support
 *
 * ALC662 is almost identical with ALC880 but has cleaner and more flexible
 * configuration.  Each pin widget can choose any input DACs and a mixer.
 * Each ADC is connected from a mixer of all inputs.  This makes possible
 * 6-channel independent captures.
 *
 * In addition, an independent DAC for the multi-playback (not used in this
 * driver yet).
 */

/*
 * BIOS auto configuration
 */

static int alc662_parse_auto_config(struct hda_codec *codec)
{
	static const hda_nid_t alc662_ignore[] = { 0x1d, 0 };
	static const hda_nid_t alc663_ssids[] = { 0x15, 0x1b, 0x14, 0x21 };
	static const hda_nid_t alc662_ssids[] = { 0x15, 0x1b, 0x14, 0 };
	const hda_nid_t *ssids;

	if (codec->core.vendor_id == 0x10ec0272 || codec->core.vendor_id == 0x10ec0663 ||
	    codec->core.vendor_id == 0x10ec0665 || codec->core.vendor_id == 0x10ec0670 ||
	    codec->core.vendor_id == 0x10ec0671)
		ssids = alc663_ssids;
	else
		ssids = alc662_ssids;
	return alc_parse_auto_config(codec, alc662_ignore, ssids);
}

static void alc272_fixup_mario(struct hda_codec *codec,
			       const struct hda_fixup *fix, int action)
{
	if (action != HDA_FIXUP_ACT_PRE_PROBE)
		return;
	if (snd_hda_override_amp_caps(codec, 0x2, HDA_OUTPUT,
				      (0x3b << AC_AMPCAP_OFFSET_SHIFT) |
				      (0x3b << AC_AMPCAP_NUM_STEPS_SHIFT) |
				      (0x03 << AC_AMPCAP_STEP_SIZE_SHIFT) |
				      (0 << AC_AMPCAP_MUTE_SHIFT)))
		codec_warn(codec, "failed to override amp caps for NID 0x2\n");
}

static const struct snd_pcm_chmap_elem asus_pcm_2_1_chmaps[] = {
	{ .channels = 2,
	  .map = { SNDRV_CHMAP_FL, SNDRV_CHMAP_FR } },
	{ .channels = 4,
	  .map = { SNDRV_CHMAP_FL, SNDRV_CHMAP_FR,
		   SNDRV_CHMAP_NA, SNDRV_CHMAP_LFE } }, /* LFE only on right */
	{ }
};

/* override the 2.1 chmap */
static void alc_fixup_bass_chmap(struct hda_codec *codec,
				    const struct hda_fixup *fix, int action)
{
	if (action == HDA_FIXUP_ACT_BUILD) {
		struct alc_spec *spec = codec->spec;
		spec->gen.pcm_rec[0]->stream[0].chmap = asus_pcm_2_1_chmaps;
	}
}

/* avoid D3 for keeping GPIO up */
static unsigned int gpio_led_power_filter(struct hda_codec *codec,
					  hda_nid_t nid,
					  unsigned int power_state)
{
	struct alc_spec *spec = codec->spec;
	if (nid == codec->core.afg && power_state == AC_PWRST_D3 && spec->gpio_data)
		return AC_PWRST_D0;
	return power_state;
}

static void alc662_fixup_led_gpio1(struct hda_codec *codec,
				   const struct hda_fixup *fix, int action)
{
	struct alc_spec *spec = codec->spec;

	alc_fixup_hp_gpio_led(codec, action, 0x01, 0);
	if (action == HDA_FIXUP_ACT_PRE_PROBE) {
		spec->mute_led_polarity = 1;
		codec->power_filter = gpio_led_power_filter;
	}
}

static void alc662_usi_automute_hook(struct hda_codec *codec,
					 struct hda_jack_callback *jack)
{
	struct alc_spec *spec = codec->spec;
	int vref;
	msleep(200);
	snd_hda_gen_hp_automute(codec, jack);

	vref = spec->gen.hp_jack_present ? PIN_VREF80 : 0;
	msleep(100);
	snd_hda_codec_write(codec, 0x19, 0, AC_VERB_SET_PIN_WIDGET_CONTROL,
			    vref);
}

static void alc662_fixup_usi_headset_mic(struct hda_codec *codec,
				     const struct hda_fixup *fix, int action)
{
	struct alc_spec *spec = codec->spec;
	if (action == HDA_FIXUP_ACT_PRE_PROBE) {
		spec->parse_flags |= HDA_PINCFG_HEADSET_MIC;
		spec->gen.hp_automute_hook = alc662_usi_automute_hook;
	}
}

static void alc662_aspire_ethos_mute_speakers(struct hda_codec *codec,
					struct hda_jack_callback *cb)
{
	/* surround speakers at 0x1b already get muted automatically when
	 * headphones are plugged in, but we have to mute/unmute the remaining
	 * channels manually:
	 * 0x15 - front left/front right
	 * 0x18 - front center/ LFE
	 */
	if (snd_hda_jack_detect_state(codec, 0x1b) == HDA_JACK_PRESENT) {
		snd_hda_set_pin_ctl_cache(codec, 0x15, 0);
		snd_hda_set_pin_ctl_cache(codec, 0x18, 0);
	} else {
		snd_hda_set_pin_ctl_cache(codec, 0x15, PIN_OUT);
		snd_hda_set_pin_ctl_cache(codec, 0x18, PIN_OUT);
	}
}

static void alc662_fixup_aspire_ethos_hp(struct hda_codec *codec,
					const struct hda_fixup *fix, int action)
{
    /* Pin 0x1b: shared headphones jack and surround speakers */
	if (!is_jack_detectable(codec, 0x1b))
		return;

	switch (action) {
	case HDA_FIXUP_ACT_PRE_PROBE:
		snd_hda_jack_detect_enable_callback(codec, 0x1b,
				alc662_aspire_ethos_mute_speakers);
		/* subwoofer needs an extra GPIO setting to become audible */
		alc_setup_gpio(codec, 0x02);
		break;
	case HDA_FIXUP_ACT_INIT:
		/* Make sure to start in a correct state, i.e. if
		 * headphones have been plugged in before powering up the system
		 */
		alc662_aspire_ethos_mute_speakers(codec, NULL);
		break;
	}
}

<<<<<<< HEAD
=======
static void alc671_fixup_hp_headset_mic2(struct hda_codec *codec,
					     const struct hda_fixup *fix, int action)
{
	struct alc_spec *spec = codec->spec;

	static const struct hda_pintbl pincfgs[] = {
		{ 0x19, 0x02a11040 }, /* use as headset mic, with its own jack detect */
		{ 0x1b, 0x0181304f },
		{ }
	};

	switch (action) {
	case HDA_FIXUP_ACT_PRE_PROBE:
		spec->gen.mixer_nid = 0;
		spec->parse_flags |= HDA_PINCFG_HEADSET_MIC;
		snd_hda_apply_pincfgs(codec, pincfgs);
		break;
	case HDA_FIXUP_ACT_INIT:
		alc_write_coef_idx(codec, 0x19, 0xa054);
		break;
	}
}

>>>>>>> e704cc87
static const struct coef_fw alc668_coefs[] = {
	WRITE_COEF(0x01, 0xbebe), WRITE_COEF(0x02, 0xaaaa), WRITE_COEF(0x03,    0x0),
	WRITE_COEF(0x04, 0x0180), WRITE_COEF(0x06,    0x0), WRITE_COEF(0x07, 0x0f80),
	WRITE_COEF(0x08, 0x0031), WRITE_COEF(0x0a, 0x0060), WRITE_COEF(0x0b,    0x0),
	WRITE_COEF(0x0c, 0x7cf7), WRITE_COEF(0x0d, 0x1080), WRITE_COEF(0x0e, 0x7f7f),
	WRITE_COEF(0x0f, 0xcccc), WRITE_COEF(0x10, 0xddcc), WRITE_COEF(0x11, 0x0001),
	WRITE_COEF(0x13,    0x0), WRITE_COEF(0x14, 0x2aa0), WRITE_COEF(0x17, 0xa940),
	WRITE_COEF(0x19,    0x0), WRITE_COEF(0x1a,    0x0), WRITE_COEF(0x1b,    0x0),
	WRITE_COEF(0x1c,    0x0), WRITE_COEF(0x1d,    0x0), WRITE_COEF(0x1e, 0x7418),
	WRITE_COEF(0x1f, 0x0804), WRITE_COEF(0x20, 0x4200), WRITE_COEF(0x21, 0x0468),
	WRITE_COEF(0x22, 0x8ccc), WRITE_COEF(0x23, 0x0250), WRITE_COEF(0x24, 0x7418),
	WRITE_COEF(0x27,    0x0), WRITE_COEF(0x28, 0x8ccc), WRITE_COEF(0x2a, 0xff00),
	WRITE_COEF(0x2b, 0x8000), WRITE_COEF(0xa7, 0xff00), WRITE_COEF(0xa8, 0x8000),
	WRITE_COEF(0xaa, 0x2e17), WRITE_COEF(0xab, 0xa0c0), WRITE_COEF(0xac,    0x0),
	WRITE_COEF(0xad,    0x0), WRITE_COEF(0xae, 0x2ac6), WRITE_COEF(0xaf, 0xa480),
	WRITE_COEF(0xb0,    0x0), WRITE_COEF(0xb1,    0x0), WRITE_COEF(0xb2,    0x0),
	WRITE_COEF(0xb3,    0x0), WRITE_COEF(0xb4,    0x0), WRITE_COEF(0xb5, 0x1040),
	WRITE_COEF(0xb6, 0xd697), WRITE_COEF(0xb7, 0x902b), WRITE_COEF(0xb8, 0xd697),
	WRITE_COEF(0xb9, 0x902b), WRITE_COEF(0xba, 0xb8ba), WRITE_COEF(0xbb, 0xaaab),
	WRITE_COEF(0xbc, 0xaaaf), WRITE_COEF(0xbd, 0x6aaa), WRITE_COEF(0xbe, 0x1c02),
	WRITE_COEF(0xc0, 0x00ff), WRITE_COEF(0xc1, 0x0fa6),
	{}
};

static void alc668_restore_default_value(struct hda_codec *codec)
{
	alc_process_coef_fw(codec, alc668_coefs);
}

enum {
	ALC662_FIXUP_ASPIRE,
	ALC662_FIXUP_LED_GPIO1,
	ALC662_FIXUP_IDEAPAD,
	ALC272_FIXUP_MARIO,
	ALC662_FIXUP_CZC_P10T,
	ALC662_FIXUP_SKU_IGNORE,
	ALC662_FIXUP_HP_RP5800,
	ALC662_FIXUP_ASUS_MODE1,
	ALC662_FIXUP_ASUS_MODE2,
	ALC662_FIXUP_ASUS_MODE3,
	ALC662_FIXUP_ASUS_MODE4,
	ALC662_FIXUP_ASUS_MODE5,
	ALC662_FIXUP_ASUS_MODE6,
	ALC662_FIXUP_ASUS_MODE7,
	ALC662_FIXUP_ASUS_MODE8,
	ALC662_FIXUP_NO_JACK_DETECT,
	ALC662_FIXUP_ZOTAC_Z68,
	ALC662_FIXUP_INV_DMIC,
	ALC662_FIXUP_DELL_MIC_NO_PRESENCE,
	ALC668_FIXUP_DELL_MIC_NO_PRESENCE,
	ALC662_FIXUP_HEADSET_MODE,
	ALC668_FIXUP_HEADSET_MODE,
	ALC662_FIXUP_BASS_MODE4_CHMAP,
	ALC662_FIXUP_BASS_16,
	ALC662_FIXUP_BASS_1A,
	ALC662_FIXUP_BASS_CHMAP,
	ALC668_FIXUP_AUTO_MUTE,
	ALC668_FIXUP_DELL_DISABLE_AAMIX,
	ALC668_FIXUP_DELL_XPS13,
	ALC662_FIXUP_ASUS_Nx50,
	ALC668_FIXUP_ASUS_Nx51_HEADSET_MODE,
	ALC668_FIXUP_ASUS_Nx51,
	ALC668_FIXUP_MIC_COEF,
	ALC668_FIXUP_ASUS_G751,
	ALC891_FIXUP_HEADSET_MODE,
	ALC891_FIXUP_DELL_MIC_NO_PRESENCE,
	ALC662_FIXUP_ACER_VERITON,
	ALC892_FIXUP_ASROCK_MOBO,
	ALC662_FIXUP_USI_FUNC,
	ALC662_FIXUP_USI_HEADSET_MODE,
	ALC662_FIXUP_LENOVO_MULTI_CODECS,
	ALC669_FIXUP_ACER_ASPIRE_ETHOS,
	ALC669_FIXUP_ACER_ASPIRE_ETHOS_HEADSET,
	ALC671_FIXUP_HP_HEADSET_MIC2,
};

static const struct hda_fixup alc662_fixups[] = {
	[ALC662_FIXUP_ASPIRE] = {
		.type = HDA_FIXUP_PINS,
		.v.pins = (const struct hda_pintbl[]) {
			{ 0x15, 0x99130112 }, /* subwoofer */
			{ }
		}
	},
	[ALC662_FIXUP_LED_GPIO1] = {
		.type = HDA_FIXUP_FUNC,
		.v.func = alc662_fixup_led_gpio1,
	},
	[ALC662_FIXUP_IDEAPAD] = {
		.type = HDA_FIXUP_PINS,
		.v.pins = (const struct hda_pintbl[]) {
			{ 0x17, 0x99130112 }, /* subwoofer */
			{ }
		},
		.chained = true,
		.chain_id = ALC662_FIXUP_LED_GPIO1,
	},
	[ALC272_FIXUP_MARIO] = {
		.type = HDA_FIXUP_FUNC,
		.v.func = alc272_fixup_mario,
	},
	[ALC662_FIXUP_CZC_P10T] = {
		.type = HDA_FIXUP_VERBS,
		.v.verbs = (const struct hda_verb[]) {
			{0x14, AC_VERB_SET_EAPD_BTLENABLE, 0},
			{}
		}
	},
	[ALC662_FIXUP_SKU_IGNORE] = {
		.type = HDA_FIXUP_FUNC,
		.v.func = alc_fixup_sku_ignore,
	},
	[ALC662_FIXUP_HP_RP5800] = {
		.type = HDA_FIXUP_PINS,
		.v.pins = (const struct hda_pintbl[]) {
			{ 0x14, 0x0221201f }, /* HP out */
			{ }
		},
		.chained = true,
		.chain_id = ALC662_FIXUP_SKU_IGNORE
	},
	[ALC662_FIXUP_ASUS_MODE1] = {
		.type = HDA_FIXUP_PINS,
		.v.pins = (const struct hda_pintbl[]) {
			{ 0x14, 0x99130110 }, /* speaker */
			{ 0x18, 0x01a19c20 }, /* mic */
			{ 0x19, 0x99a3092f }, /* int-mic */
			{ 0x21, 0x0121401f }, /* HP out */
			{ }
		},
		.chained = true,
		.chain_id = ALC662_FIXUP_SKU_IGNORE
	},
	[ALC662_FIXUP_ASUS_MODE2] = {
		.type = HDA_FIXUP_PINS,
		.v.pins = (const struct hda_pintbl[]) {
			{ 0x14, 0x99130110 }, /* speaker */
			{ 0x18, 0x01a19820 }, /* mic */
			{ 0x19, 0x99a3092f }, /* int-mic */
			{ 0x1b, 0x0121401f }, /* HP out */
			{ }
		},
		.chained = true,
		.chain_id = ALC662_FIXUP_SKU_IGNORE
	},
	[ALC662_FIXUP_ASUS_MODE3] = {
		.type = HDA_FIXUP_PINS,
		.v.pins = (const struct hda_pintbl[]) {
			{ 0x14, 0x99130110 }, /* speaker */
			{ 0x15, 0x0121441f }, /* HP */
			{ 0x18, 0x01a19840 }, /* mic */
			{ 0x19, 0x99a3094f }, /* int-mic */
			{ 0x21, 0x01211420 }, /* HP2 */
			{ }
		},
		.chained = true,
		.chain_id = ALC662_FIXUP_SKU_IGNORE
	},
	[ALC662_FIXUP_ASUS_MODE4] = {
		.type = HDA_FIXUP_PINS,
		.v.pins = (const struct hda_pintbl[]) {
			{ 0x14, 0x99130110 }, /* speaker */
			{ 0x16, 0x99130111 }, /* speaker */
			{ 0x18, 0x01a19840 }, /* mic */
			{ 0x19, 0x99a3094f }, /* int-mic */
			{ 0x21, 0x0121441f }, /* HP */
			{ }
		},
		.chained = true,
		.chain_id = ALC662_FIXUP_SKU_IGNORE
	},
	[ALC662_FIXUP_ASUS_MODE5] = {
		.type = HDA_FIXUP_PINS,
		.v.pins = (const struct hda_pintbl[]) {
			{ 0x14, 0x99130110 }, /* speaker */
			{ 0x15, 0x0121441f }, /* HP */
			{ 0x16, 0x99130111 }, /* speaker */
			{ 0x18, 0x01a19840 }, /* mic */
			{ 0x19, 0x99a3094f }, /* int-mic */
			{ }
		},
		.chained = true,
		.chain_id = ALC662_FIXUP_SKU_IGNORE
	},
	[ALC662_FIXUP_ASUS_MODE6] = {
		.type = HDA_FIXUP_PINS,
		.v.pins = (const struct hda_pintbl[]) {
			{ 0x14, 0x99130110 }, /* speaker */
			{ 0x15, 0x01211420 }, /* HP2 */
			{ 0x18, 0x01a19840 }, /* mic */
			{ 0x19, 0x99a3094f }, /* int-mic */
			{ 0x1b, 0x0121441f }, /* HP */
			{ }
		},
		.chained = true,
		.chain_id = ALC662_FIXUP_SKU_IGNORE
	},
	[ALC662_FIXUP_ASUS_MODE7] = {
		.type = HDA_FIXUP_PINS,
		.v.pins = (const struct hda_pintbl[]) {
			{ 0x14, 0x99130110 }, /* speaker */
			{ 0x17, 0x99130111 }, /* speaker */
			{ 0x18, 0x01a19840 }, /* mic */
			{ 0x19, 0x99a3094f }, /* int-mic */
			{ 0x1b, 0x01214020 }, /* HP */
			{ 0x21, 0x0121401f }, /* HP */
			{ }
		},
		.chained = true,
		.chain_id = ALC662_FIXUP_SKU_IGNORE
	},
	[ALC662_FIXUP_ASUS_MODE8] = {
		.type = HDA_FIXUP_PINS,
		.v.pins = (const struct hda_pintbl[]) {
			{ 0x14, 0x99130110 }, /* speaker */
			{ 0x12, 0x99a30970 }, /* int-mic */
			{ 0x15, 0x01214020 }, /* HP */
			{ 0x17, 0x99130111 }, /* speaker */
			{ 0x18, 0x01a19840 }, /* mic */
			{ 0x21, 0x0121401f }, /* HP */
			{ }
		},
		.chained = true,
		.chain_id = ALC662_FIXUP_SKU_IGNORE
	},
	[ALC662_FIXUP_NO_JACK_DETECT] = {
		.type = HDA_FIXUP_FUNC,
		.v.func = alc_fixup_no_jack_detect,
	},
	[ALC662_FIXUP_ZOTAC_Z68] = {
		.type = HDA_FIXUP_PINS,
		.v.pins = (const struct hda_pintbl[]) {
			{ 0x1b, 0x02214020 }, /* Front HP */
			{ }
		}
	},
	[ALC662_FIXUP_INV_DMIC] = {
		.type = HDA_FIXUP_FUNC,
		.v.func = alc_fixup_inv_dmic,
	},
	[ALC668_FIXUP_DELL_XPS13] = {
		.type = HDA_FIXUP_FUNC,
		.v.func = alc_fixup_dell_xps13,
		.chained = true,
		.chain_id = ALC668_FIXUP_DELL_DISABLE_AAMIX
	},
	[ALC668_FIXUP_DELL_DISABLE_AAMIX] = {
		.type = HDA_FIXUP_FUNC,
		.v.func = alc_fixup_disable_aamix,
		.chained = true,
		.chain_id = ALC668_FIXUP_DELL_MIC_NO_PRESENCE
	},
	[ALC668_FIXUP_AUTO_MUTE] = {
		.type = HDA_FIXUP_FUNC,
		.v.func = alc_fixup_auto_mute_via_amp,
		.chained = true,
		.chain_id = ALC668_FIXUP_DELL_MIC_NO_PRESENCE
	},
	[ALC662_FIXUP_DELL_MIC_NO_PRESENCE] = {
		.type = HDA_FIXUP_PINS,
		.v.pins = (const struct hda_pintbl[]) {
			{ 0x19, 0x03a1113c }, /* use as headset mic, without its own jack detect */
			/* headphone mic by setting pin control of 0x1b (headphone out) to in + vref_50 */
			{ }
		},
		.chained = true,
		.chain_id = ALC662_FIXUP_HEADSET_MODE
	},
	[ALC662_FIXUP_HEADSET_MODE] = {
		.type = HDA_FIXUP_FUNC,
		.v.func = alc_fixup_headset_mode_alc662,
	},
	[ALC668_FIXUP_DELL_MIC_NO_PRESENCE] = {
		.type = HDA_FIXUP_PINS,
		.v.pins = (const struct hda_pintbl[]) {
			{ 0x19, 0x03a1913d }, /* use as headphone mic, without its own jack detect */
			{ 0x1b, 0x03a1113c }, /* use as headset mic, without its own jack detect */
			{ }
		},
		.chained = true,
		.chain_id = ALC668_FIXUP_HEADSET_MODE
	},
	[ALC668_FIXUP_HEADSET_MODE] = {
		.type = HDA_FIXUP_FUNC,
		.v.func = alc_fixup_headset_mode_alc668,
	},
	[ALC662_FIXUP_BASS_MODE4_CHMAP] = {
		.type = HDA_FIXUP_FUNC,
		.v.func = alc_fixup_bass_chmap,
		.chained = true,
		.chain_id = ALC662_FIXUP_ASUS_MODE4
	},
	[ALC662_FIXUP_BASS_16] = {
		.type = HDA_FIXUP_PINS,
		.v.pins = (const struct hda_pintbl[]) {
			{0x16, 0x80106111}, /* bass speaker */
			{}
		},
		.chained = true,
		.chain_id = ALC662_FIXUP_BASS_CHMAP,
	},
	[ALC662_FIXUP_BASS_1A] = {
		.type = HDA_FIXUP_PINS,
		.v.pins = (const struct hda_pintbl[]) {
			{0x1a, 0x80106111}, /* bass speaker */
			{}
		},
		.chained = true,
		.chain_id = ALC662_FIXUP_BASS_CHMAP,
	},
	[ALC662_FIXUP_BASS_CHMAP] = {
		.type = HDA_FIXUP_FUNC,
		.v.func = alc_fixup_bass_chmap,
	},
	[ALC662_FIXUP_ASUS_Nx50] = {
		.type = HDA_FIXUP_FUNC,
		.v.func = alc_fixup_auto_mute_via_amp,
		.chained = true,
		.chain_id = ALC662_FIXUP_BASS_1A
	},
	[ALC668_FIXUP_ASUS_Nx51_HEADSET_MODE] = {
		.type = HDA_FIXUP_FUNC,
		.v.func = alc_fixup_headset_mode_alc668,
		.chain_id = ALC662_FIXUP_BASS_CHMAP
	},
	[ALC668_FIXUP_ASUS_Nx51] = {
		.type = HDA_FIXUP_PINS,
		.v.pins = (const struct hda_pintbl[]) {
			{ 0x19, 0x03a1913d }, /* use as headphone mic, without its own jack detect */
			{ 0x1a, 0x90170151 }, /* bass speaker */
			{ 0x1b, 0x03a1113c }, /* use as headset mic, without its own jack detect */
			{}
		},
		.chained = true,
		.chain_id = ALC668_FIXUP_ASUS_Nx51_HEADSET_MODE,
	},
	[ALC668_FIXUP_MIC_COEF] = {
		.type = HDA_FIXUP_VERBS,
		.v.verbs = (const struct hda_verb[]) {
			{ 0x20, AC_VERB_SET_COEF_INDEX, 0xc3 },
			{ 0x20, AC_VERB_SET_PROC_COEF, 0x4000 },
			{}
		},
	},
	[ALC668_FIXUP_ASUS_G751] = {
		.type = HDA_FIXUP_PINS,
		.v.pins = (const struct hda_pintbl[]) {
			{ 0x16, 0x0421101f }, /* HP */
			{}
		},
		.chained = true,
		.chain_id = ALC668_FIXUP_MIC_COEF
	},
	[ALC891_FIXUP_HEADSET_MODE] = {
		.type = HDA_FIXUP_FUNC,
		.v.func = alc_fixup_headset_mode,
	},
	[ALC891_FIXUP_DELL_MIC_NO_PRESENCE] = {
		.type = HDA_FIXUP_PINS,
		.v.pins = (const struct hda_pintbl[]) {
			{ 0x19, 0x03a1913d }, /* use as headphone mic, without its own jack detect */
			{ 0x1b, 0x03a1113c }, /* use as headset mic, without its own jack detect */
			{ }
		},
		.chained = true,
		.chain_id = ALC891_FIXUP_HEADSET_MODE
	},
	[ALC662_FIXUP_ACER_VERITON] = {
		.type = HDA_FIXUP_PINS,
		.v.pins = (const struct hda_pintbl[]) {
			{ 0x15, 0x50170120 }, /* no internal speaker */
			{ }
		}
	},
	[ALC892_FIXUP_ASROCK_MOBO] = {
		.type = HDA_FIXUP_PINS,
		.v.pins = (const struct hda_pintbl[]) {
			{ 0x15, 0x40f000f0 }, /* disabled */
			{ 0x16, 0x40f000f0 }, /* disabled */
			{ }
		}
	},
	[ALC662_FIXUP_USI_FUNC] = {
		.type = HDA_FIXUP_FUNC,
		.v.func = alc662_fixup_usi_headset_mic,
	},
	[ALC662_FIXUP_USI_HEADSET_MODE] = {
		.type = HDA_FIXUP_PINS,
		.v.pins = (const struct hda_pintbl[]) {
			{ 0x19, 0x02a1913c }, /* use as headset mic, without its own jack detect */
			{ 0x18, 0x01a1903d },
			{ }
		},
		.chained = true,
		.chain_id = ALC662_FIXUP_USI_FUNC
	},
	[ALC662_FIXUP_LENOVO_MULTI_CODECS] = {
		.type = HDA_FIXUP_FUNC,
		.v.func = alc233_alc662_fixup_lenovo_dual_codecs,
	},
	[ALC669_FIXUP_ACER_ASPIRE_ETHOS_HEADSET] = {
		.type = HDA_FIXUP_FUNC,
		.v.func = alc662_fixup_aspire_ethos_hp,
	},
	[ALC669_FIXUP_ACER_ASPIRE_ETHOS] = {
		.type = HDA_FIXUP_PINS,
		.v.pins = (const struct hda_pintbl[]) {
			{ 0x15, 0x92130110 }, /* front speakers */
			{ 0x18, 0x99130111 }, /* center/subwoofer */
			{ 0x1b, 0x11130012 }, /* surround plus jack for HP */
			{ }
		},
		.chained = true,
		.chain_id = ALC669_FIXUP_ACER_ASPIRE_ETHOS_HEADSET
	},
	[ALC671_FIXUP_HP_HEADSET_MIC2] = {
		.type = HDA_FIXUP_FUNC,
		.v.func = alc671_fixup_hp_headset_mic2,
	},
};

static const struct snd_pci_quirk alc662_fixup_tbl[] = {
	SND_PCI_QUIRK(0x1019, 0x9087, "ECS", ALC662_FIXUP_ASUS_MODE2),
	SND_PCI_QUIRK(0x1025, 0x022f, "Acer Aspire One", ALC662_FIXUP_INV_DMIC),
	SND_PCI_QUIRK(0x1025, 0x0241, "Packard Bell DOTS", ALC662_FIXUP_INV_DMIC),
	SND_PCI_QUIRK(0x1025, 0x0308, "Acer Aspire 8942G", ALC662_FIXUP_ASPIRE),
	SND_PCI_QUIRK(0x1025, 0x031c, "Gateway NV79", ALC662_FIXUP_SKU_IGNORE),
	SND_PCI_QUIRK(0x1025, 0x0349, "eMachines eM250", ALC662_FIXUP_INV_DMIC),
	SND_PCI_QUIRK(0x1025, 0x034a, "Gateway LT27", ALC662_FIXUP_INV_DMIC),
	SND_PCI_QUIRK(0x1025, 0x038b, "Acer Aspire 8943G", ALC662_FIXUP_ASPIRE),
	SND_PCI_QUIRK(0x1028, 0x05d8, "Dell", ALC668_FIXUP_DELL_MIC_NO_PRESENCE),
	SND_PCI_QUIRK(0x1028, 0x05db, "Dell", ALC668_FIXUP_DELL_MIC_NO_PRESENCE),
	SND_PCI_QUIRK(0x1028, 0x05fe, "Dell XPS 15", ALC668_FIXUP_DELL_XPS13),
	SND_PCI_QUIRK(0x1028, 0x060a, "Dell XPS 13", ALC668_FIXUP_DELL_XPS13),
	SND_PCI_QUIRK(0x1028, 0x060d, "Dell M3800", ALC668_FIXUP_DELL_XPS13),
	SND_PCI_QUIRK(0x1028, 0x0625, "Dell", ALC668_FIXUP_DELL_MIC_NO_PRESENCE),
	SND_PCI_QUIRK(0x1028, 0x0626, "Dell", ALC668_FIXUP_DELL_MIC_NO_PRESENCE),
	SND_PCI_QUIRK(0x1028, 0x0696, "Dell", ALC668_FIXUP_DELL_MIC_NO_PRESENCE),
	SND_PCI_QUIRK(0x1028, 0x0698, "Dell", ALC668_FIXUP_DELL_MIC_NO_PRESENCE),
	SND_PCI_QUIRK(0x1028, 0x069f, "Dell", ALC668_FIXUP_DELL_MIC_NO_PRESENCE),
	SND_PCI_QUIRK(0x103c, 0x1632, "HP RP5800", ALC662_FIXUP_HP_RP5800),
	SND_PCI_QUIRK(0x1043, 0x1080, "Asus UX501VW", ALC668_FIXUP_HEADSET_MODE),
	SND_PCI_QUIRK(0x1043, 0x11cd, "Asus N550", ALC662_FIXUP_ASUS_Nx50),
	SND_PCI_QUIRK(0x1043, 0x13df, "Asus N550JX", ALC662_FIXUP_BASS_1A),
	SND_PCI_QUIRK(0x1043, 0x129d, "Asus N750", ALC662_FIXUP_ASUS_Nx50),
	SND_PCI_QUIRK(0x1043, 0x12ff, "ASUS G751", ALC668_FIXUP_ASUS_G751),
	SND_PCI_QUIRK(0x1043, 0x1477, "ASUS N56VZ", ALC662_FIXUP_BASS_MODE4_CHMAP),
	SND_PCI_QUIRK(0x1043, 0x15a7, "ASUS UX51VZH", ALC662_FIXUP_BASS_16),
	SND_PCI_QUIRK(0x1043, 0x177d, "ASUS N551", ALC668_FIXUP_ASUS_Nx51),
	SND_PCI_QUIRK(0x1043, 0x17bd, "ASUS N751", ALC668_FIXUP_ASUS_Nx51),
	SND_PCI_QUIRK(0x1043, 0x1963, "ASUS X71SL", ALC662_FIXUP_ASUS_MODE8),
	SND_PCI_QUIRK(0x1043, 0x1b73, "ASUS N55SF", ALC662_FIXUP_BASS_16),
	SND_PCI_QUIRK(0x1043, 0x1bf3, "ASUS N76VZ", ALC662_FIXUP_BASS_MODE4_CHMAP),
	SND_PCI_QUIRK(0x1043, 0x8469, "ASUS mobo", ALC662_FIXUP_NO_JACK_DETECT),
	SND_PCI_QUIRK(0x105b, 0x0cd6, "Foxconn", ALC662_FIXUP_ASUS_MODE2),
	SND_PCI_QUIRK(0x144d, 0xc051, "Samsung R720", ALC662_FIXUP_IDEAPAD),
	SND_PCI_QUIRK(0x14cd, 0x5003, "USI", ALC662_FIXUP_USI_HEADSET_MODE),
	SND_PCI_QUIRK(0x17aa, 0x1036, "Lenovo P520", ALC662_FIXUP_LENOVO_MULTI_CODECS),
	SND_PCI_QUIRK(0x17aa, 0x38af, "Lenovo Ideapad Y550P", ALC662_FIXUP_IDEAPAD),
	SND_PCI_QUIRK(0x17aa, 0x3a0d, "Lenovo Ideapad Y550", ALC662_FIXUP_IDEAPAD),
	SND_PCI_QUIRK(0x1849, 0x5892, "ASRock B150M", ALC892_FIXUP_ASROCK_MOBO),
	SND_PCI_QUIRK(0x19da, 0xa130, "Zotac Z68", ALC662_FIXUP_ZOTAC_Z68),
	SND_PCI_QUIRK(0x1b0a, 0x01b8, "ACER Veriton", ALC662_FIXUP_ACER_VERITON),
	SND_PCI_QUIRK(0x1b35, 0x2206, "CZC P10T", ALC662_FIXUP_CZC_P10T),
	SND_PCI_QUIRK(0x1025, 0x0566, "Acer Aspire Ethos 8951G", ALC669_FIXUP_ACER_ASPIRE_ETHOS),

#if 0
	/* Below is a quirk table taken from the old code.
	 * Basically the device should work as is without the fixup table.
	 * If BIOS doesn't give a proper info, enable the corresponding
	 * fixup entry.
	 */
	SND_PCI_QUIRK(0x1043, 0x1000, "ASUS N50Vm", ALC662_FIXUP_ASUS_MODE1),
	SND_PCI_QUIRK(0x1043, 0x1092, "ASUS NB", ALC662_FIXUP_ASUS_MODE3),
	SND_PCI_QUIRK(0x1043, 0x1173, "ASUS K73Jn", ALC662_FIXUP_ASUS_MODE1),
	SND_PCI_QUIRK(0x1043, 0x11c3, "ASUS M70V", ALC662_FIXUP_ASUS_MODE3),
	SND_PCI_QUIRK(0x1043, 0x11d3, "ASUS NB", ALC662_FIXUP_ASUS_MODE1),
	SND_PCI_QUIRK(0x1043, 0x11f3, "ASUS NB", ALC662_FIXUP_ASUS_MODE2),
	SND_PCI_QUIRK(0x1043, 0x1203, "ASUS NB", ALC662_FIXUP_ASUS_MODE1),
	SND_PCI_QUIRK(0x1043, 0x1303, "ASUS G60J", ALC662_FIXUP_ASUS_MODE1),
	SND_PCI_QUIRK(0x1043, 0x1333, "ASUS G60Jx", ALC662_FIXUP_ASUS_MODE1),
	SND_PCI_QUIRK(0x1043, 0x1339, "ASUS NB", ALC662_FIXUP_ASUS_MODE2),
	SND_PCI_QUIRK(0x1043, 0x13e3, "ASUS N71JA", ALC662_FIXUP_ASUS_MODE7),
	SND_PCI_QUIRK(0x1043, 0x1463, "ASUS N71", ALC662_FIXUP_ASUS_MODE7),
	SND_PCI_QUIRK(0x1043, 0x14d3, "ASUS G72", ALC662_FIXUP_ASUS_MODE8),
	SND_PCI_QUIRK(0x1043, 0x1563, "ASUS N90", ALC662_FIXUP_ASUS_MODE3),
	SND_PCI_QUIRK(0x1043, 0x15d3, "ASUS N50SF F50SF", ALC662_FIXUP_ASUS_MODE1),
	SND_PCI_QUIRK(0x1043, 0x16c3, "ASUS NB", ALC662_FIXUP_ASUS_MODE2),
	SND_PCI_QUIRK(0x1043, 0x16f3, "ASUS K40C K50C", ALC662_FIXUP_ASUS_MODE2),
	SND_PCI_QUIRK(0x1043, 0x1733, "ASUS N81De", ALC662_FIXUP_ASUS_MODE1),
	SND_PCI_QUIRK(0x1043, 0x1753, "ASUS NB", ALC662_FIXUP_ASUS_MODE2),
	SND_PCI_QUIRK(0x1043, 0x1763, "ASUS NB", ALC662_FIXUP_ASUS_MODE6),
	SND_PCI_QUIRK(0x1043, 0x1765, "ASUS NB", ALC662_FIXUP_ASUS_MODE6),
	SND_PCI_QUIRK(0x1043, 0x1783, "ASUS NB", ALC662_FIXUP_ASUS_MODE2),
	SND_PCI_QUIRK(0x1043, 0x1793, "ASUS F50GX", ALC662_FIXUP_ASUS_MODE1),
	SND_PCI_QUIRK(0x1043, 0x17b3, "ASUS F70SL", ALC662_FIXUP_ASUS_MODE3),
	SND_PCI_QUIRK(0x1043, 0x17f3, "ASUS X58LE", ALC662_FIXUP_ASUS_MODE2),
	SND_PCI_QUIRK(0x1043, 0x1813, "ASUS NB", ALC662_FIXUP_ASUS_MODE2),
	SND_PCI_QUIRK(0x1043, 0x1823, "ASUS NB", ALC662_FIXUP_ASUS_MODE5),
	SND_PCI_QUIRK(0x1043, 0x1833, "ASUS NB", ALC662_FIXUP_ASUS_MODE6),
	SND_PCI_QUIRK(0x1043, 0x1843, "ASUS NB", ALC662_FIXUP_ASUS_MODE2),
	SND_PCI_QUIRK(0x1043, 0x1853, "ASUS F50Z", ALC662_FIXUP_ASUS_MODE1),
	SND_PCI_QUIRK(0x1043, 0x1864, "ASUS NB", ALC662_FIXUP_ASUS_MODE2),
	SND_PCI_QUIRK(0x1043, 0x1876, "ASUS NB", ALC662_FIXUP_ASUS_MODE2),
	SND_PCI_QUIRK(0x1043, 0x1893, "ASUS M50Vm", ALC662_FIXUP_ASUS_MODE3),
	SND_PCI_QUIRK(0x1043, 0x1894, "ASUS X55", ALC662_FIXUP_ASUS_MODE3),
	SND_PCI_QUIRK(0x1043, 0x18b3, "ASUS N80Vc", ALC662_FIXUP_ASUS_MODE1),
	SND_PCI_QUIRK(0x1043, 0x18c3, "ASUS VX5", ALC662_FIXUP_ASUS_MODE1),
	SND_PCI_QUIRK(0x1043, 0x18d3, "ASUS N81Te", ALC662_FIXUP_ASUS_MODE1),
	SND_PCI_QUIRK(0x1043, 0x18f3, "ASUS N505Tp", ALC662_FIXUP_ASUS_MODE1),
	SND_PCI_QUIRK(0x1043, 0x1903, "ASUS F5GL", ALC662_FIXUP_ASUS_MODE1),
	SND_PCI_QUIRK(0x1043, 0x1913, "ASUS NB", ALC662_FIXUP_ASUS_MODE2),
	SND_PCI_QUIRK(0x1043, 0x1933, "ASUS F80Q", ALC662_FIXUP_ASUS_MODE2),
	SND_PCI_QUIRK(0x1043, 0x1943, "ASUS Vx3V", ALC662_FIXUP_ASUS_MODE1),
	SND_PCI_QUIRK(0x1043, 0x1953, "ASUS NB", ALC662_FIXUP_ASUS_MODE1),
	SND_PCI_QUIRK(0x1043, 0x1963, "ASUS X71C", ALC662_FIXUP_ASUS_MODE3),
	SND_PCI_QUIRK(0x1043, 0x1983, "ASUS N5051A", ALC662_FIXUP_ASUS_MODE1),
	SND_PCI_QUIRK(0x1043, 0x1993, "ASUS N20", ALC662_FIXUP_ASUS_MODE1),
	SND_PCI_QUIRK(0x1043, 0x19b3, "ASUS F7Z", ALC662_FIXUP_ASUS_MODE1),
	SND_PCI_QUIRK(0x1043, 0x19c3, "ASUS F5Z/F6x", ALC662_FIXUP_ASUS_MODE2),
	SND_PCI_QUIRK(0x1043, 0x19e3, "ASUS NB", ALC662_FIXUP_ASUS_MODE1),
	SND_PCI_QUIRK(0x1043, 0x19f3, "ASUS NB", ALC662_FIXUP_ASUS_MODE4),
#endif
	{}
};

static const struct hda_model_fixup alc662_fixup_models[] = {
	{.id = ALC662_FIXUP_ASPIRE, .name = "aspire"},
	{.id = ALC662_FIXUP_IDEAPAD, .name = "ideapad"},
	{.id = ALC272_FIXUP_MARIO, .name = "mario"},
	{.id = ALC662_FIXUP_HP_RP5800, .name = "hp-rp5800"},
	{.id = ALC662_FIXUP_ASUS_MODE1, .name = "asus-mode1"},
	{.id = ALC662_FIXUP_ASUS_MODE2, .name = "asus-mode2"},
	{.id = ALC662_FIXUP_ASUS_MODE3, .name = "asus-mode3"},
	{.id = ALC662_FIXUP_ASUS_MODE4, .name = "asus-mode4"},
	{.id = ALC662_FIXUP_ASUS_MODE5, .name = "asus-mode5"},
	{.id = ALC662_FIXUP_ASUS_MODE6, .name = "asus-mode6"},
	{.id = ALC662_FIXUP_ASUS_MODE7, .name = "asus-mode7"},
	{.id = ALC662_FIXUP_ASUS_MODE8, .name = "asus-mode8"},
	{.id = ALC662_FIXUP_ZOTAC_Z68, .name = "zotac-z68"},
	{.id = ALC662_FIXUP_INV_DMIC, .name = "inv-dmic"},
	{.id = ALC662_FIXUP_DELL_MIC_NO_PRESENCE, .name = "alc662-headset-multi"},
	{.id = ALC668_FIXUP_DELL_MIC_NO_PRESENCE, .name = "dell-headset-multi"},
	{.id = ALC662_FIXUP_HEADSET_MODE, .name = "alc662-headset"},
	{.id = ALC668_FIXUP_HEADSET_MODE, .name = "alc668-headset"},
	{.id = ALC662_FIXUP_BASS_16, .name = "bass16"},
	{.id = ALC662_FIXUP_BASS_1A, .name = "bass1a"},
	{.id = ALC668_FIXUP_AUTO_MUTE, .name = "automute"},
	{.id = ALC668_FIXUP_DELL_XPS13, .name = "dell-xps13"},
	{.id = ALC662_FIXUP_ASUS_Nx50, .name = "asus-nx50"},
	{.id = ALC668_FIXUP_ASUS_Nx51, .name = "asus-nx51"},
	{.id = ALC668_FIXUP_ASUS_G751, .name = "asus-g751"},
	{.id = ALC891_FIXUP_HEADSET_MODE, .name = "alc891-headset"},
	{.id = ALC891_FIXUP_DELL_MIC_NO_PRESENCE, .name = "alc891-headset-multi"},
	{.id = ALC662_FIXUP_ACER_VERITON, .name = "acer-veriton"},
	{.id = ALC892_FIXUP_ASROCK_MOBO, .name = "asrock-mobo"},
	{.id = ALC662_FIXUP_USI_HEADSET_MODE, .name = "usi-headset"},
	{.id = ALC662_FIXUP_LENOVO_MULTI_CODECS, .name = "dual-codecs"},
	{.id = ALC669_FIXUP_ACER_ASPIRE_ETHOS, .name = "aspire-ethos"},
	{}
};

static const struct snd_hda_pin_quirk alc662_pin_fixup_tbl[] = {
	SND_HDA_PIN_QUIRK(0x10ec0867, 0x1028, "Dell", ALC891_FIXUP_DELL_MIC_NO_PRESENCE,
		{0x17, 0x02211010},
		{0x18, 0x01a19030},
		{0x1a, 0x01813040},
		{0x21, 0x01014020}),
	SND_HDA_PIN_QUIRK(0x10ec0867, 0x1028, "Dell", ALC891_FIXUP_DELL_MIC_NO_PRESENCE,
		{0x16, 0x01813030},
		{0x17, 0x02211010},
		{0x18, 0x01a19040},
		{0x21, 0x01014020}),
	SND_HDA_PIN_QUIRK(0x10ec0662, 0x1028, "Dell", ALC662_FIXUP_DELL_MIC_NO_PRESENCE,
		{0x14, 0x01014010},
		{0x18, 0x01a19020},
		{0x1a, 0x0181302f},
		{0x1b, 0x0221401f}),
	SND_HDA_PIN_QUIRK(0x10ec0668, 0x1028, "Dell", ALC668_FIXUP_AUTO_MUTE,
		{0x12, 0x99a30130},
		{0x14, 0x90170110},
		{0x15, 0x0321101f},
		{0x16, 0x03011020}),
	SND_HDA_PIN_QUIRK(0x10ec0668, 0x1028, "Dell", ALC668_FIXUP_AUTO_MUTE,
		{0x12, 0x99a30140},
		{0x14, 0x90170110},
		{0x15, 0x0321101f},
		{0x16, 0x03011020}),
	SND_HDA_PIN_QUIRK(0x10ec0668, 0x1028, "Dell", ALC668_FIXUP_AUTO_MUTE,
		{0x12, 0x99a30150},
		{0x14, 0x90170110},
		{0x15, 0x0321101f},
		{0x16, 0x03011020}),
	SND_HDA_PIN_QUIRK(0x10ec0668, 0x1028, "Dell", ALC668_FIXUP_AUTO_MUTE,
		{0x14, 0x90170110},
		{0x15, 0x0321101f},
		{0x16, 0x03011020}),
	SND_HDA_PIN_QUIRK(0x10ec0668, 0x1028, "Dell XPS 15", ALC668_FIXUP_AUTO_MUTE,
		{0x12, 0x90a60130},
		{0x14, 0x90170110},
		{0x15, 0x0321101f}),
	SND_HDA_PIN_QUIRK(0x10ec0671, 0x103c, "HP cPC", ALC671_FIXUP_HP_HEADSET_MIC2,
		{0x14, 0x01014010},
		{0x17, 0x90170150},
		{0x1b, 0x01813030},
		{0x21, 0x02211020}),
	SND_HDA_PIN_QUIRK(0x10ec0671, 0x103c, "HP cPC", ALC671_FIXUP_HP_HEADSET_MIC2,
		{0x14, 0x01014010},
		{0x18, 0x01a19040},
		{0x1b, 0x01813030},
		{0x21, 0x02211020}),
	SND_HDA_PIN_QUIRK(0x10ec0671, 0x103c, "HP cPC", ALC671_FIXUP_HP_HEADSET_MIC2,
		{0x14, 0x01014020},
		{0x17, 0x90170110},
		{0x18, 0x01a19050},
		{0x1b, 0x01813040},
		{0x21, 0x02211030}),
	{}
};

/*
 */
static int patch_alc662(struct hda_codec *codec)
{
	struct alc_spec *spec;
	int err;

	err = alc_alloc_spec(codec, 0x0b);
	if (err < 0)
		return err;

	spec = codec->spec;

	spec->shutup = alc_eapd_shutup;

	/* handle multiple HPs as is */
	spec->parse_flags = HDA_PINCFG_NO_HP_FIXUP;

	alc_fix_pll_init(codec, 0x20, 0x04, 15);

	switch (codec->core.vendor_id) {
	case 0x10ec0668:
		spec->init_hook = alc668_restore_default_value;
		break;
	}

	alc_pre_init(codec);

	snd_hda_pick_fixup(codec, alc662_fixup_models,
		       alc662_fixup_tbl, alc662_fixups);
	snd_hda_pick_pin_fixup(codec, alc662_pin_fixup_tbl, alc662_fixups, true);
	snd_hda_apply_fixup(codec, HDA_FIXUP_ACT_PRE_PROBE);

	alc_auto_parse_customize_define(codec);

	if (has_cdefine_beep(codec))
		spec->gen.beep_nid = 0x01;

	if ((alc_get_coef0(codec) & (1 << 14)) &&
	    codec->bus->pci && codec->bus->pci->subsystem_vendor == 0x1025 &&
	    spec->cdefine.platform_type == 1) {
		err = alc_codec_rename(codec, "ALC272X");
		if (err < 0)
			goto error;
	}

	/* automatic parse from the BIOS config */
	err = alc662_parse_auto_config(codec);
	if (err < 0)
		goto error;

	if (!spec->gen.no_analog && spec->gen.beep_nid) {
		switch (codec->core.vendor_id) {
		case 0x10ec0662:
			err = set_beep_amp(spec, 0x0b, 0x05, HDA_INPUT);
			break;
		case 0x10ec0272:
		case 0x10ec0663:
		case 0x10ec0665:
		case 0x10ec0668:
			err = set_beep_amp(spec, 0x0b, 0x04, HDA_INPUT);
			break;
		case 0x10ec0273:
			err = set_beep_amp(spec, 0x0b, 0x03, HDA_INPUT);
			break;
		}
		if (err < 0)
			goto error;
	}

	snd_hda_apply_fixup(codec, HDA_FIXUP_ACT_PROBE);

	return 0;

 error:
	alc_free(codec);
	return err;
}

/*
 * ALC680 support
 */

static int alc680_parse_auto_config(struct hda_codec *codec)
{
	return alc_parse_auto_config(codec, NULL, NULL);
}

/*
 */
static int patch_alc680(struct hda_codec *codec)
{
	int err;

	/* ALC680 has no aa-loopback mixer */
	err = alc_alloc_spec(codec, 0);
	if (err < 0)
		return err;

	/* automatic parse from the BIOS config */
	err = alc680_parse_auto_config(codec);
	if (err < 0) {
		alc_free(codec);
		return err;
	}

	return 0;
}

/*
 * patch entries
 */
static const struct hda_device_id snd_hda_id_realtek[] = {
	HDA_CODEC_ENTRY(0x10ec0215, "ALC215", patch_alc269),
	HDA_CODEC_ENTRY(0x10ec0221, "ALC221", patch_alc269),
	HDA_CODEC_ENTRY(0x10ec0222, "ALC222", patch_alc269),
	HDA_CODEC_ENTRY(0x10ec0225, "ALC225", patch_alc269),
	HDA_CODEC_ENTRY(0x10ec0231, "ALC231", patch_alc269),
	HDA_CODEC_ENTRY(0x10ec0233, "ALC233", patch_alc269),
	HDA_CODEC_ENTRY(0x10ec0234, "ALC234", patch_alc269),
	HDA_CODEC_ENTRY(0x10ec0235, "ALC233", patch_alc269),
	HDA_CODEC_ENTRY(0x10ec0236, "ALC236", patch_alc269),
	HDA_CODEC_ENTRY(0x10ec0255, "ALC255", patch_alc269),
	HDA_CODEC_ENTRY(0x10ec0256, "ALC256", patch_alc269),
	HDA_CODEC_ENTRY(0x10ec0257, "ALC257", patch_alc269),
	HDA_CODEC_ENTRY(0x10ec0260, "ALC260", patch_alc260),
	HDA_CODEC_ENTRY(0x10ec0262, "ALC262", patch_alc262),
	HDA_CODEC_ENTRY(0x10ec0267, "ALC267", patch_alc268),
	HDA_CODEC_ENTRY(0x10ec0268, "ALC268", patch_alc268),
	HDA_CODEC_ENTRY(0x10ec0269, "ALC269", patch_alc269),
	HDA_CODEC_ENTRY(0x10ec0270, "ALC270", patch_alc269),
	HDA_CODEC_ENTRY(0x10ec0272, "ALC272", patch_alc662),
	HDA_CODEC_ENTRY(0x10ec0274, "ALC274", patch_alc269),
	HDA_CODEC_ENTRY(0x10ec0275, "ALC275", patch_alc269),
	HDA_CODEC_ENTRY(0x10ec0276, "ALC276", patch_alc269),
	HDA_CODEC_ENTRY(0x10ec0280, "ALC280", patch_alc269),
	HDA_CODEC_ENTRY(0x10ec0282, "ALC282", patch_alc269),
	HDA_CODEC_ENTRY(0x10ec0283, "ALC283", patch_alc269),
	HDA_CODEC_ENTRY(0x10ec0284, "ALC284", patch_alc269),
	HDA_CODEC_ENTRY(0x10ec0285, "ALC285", patch_alc269),
	HDA_CODEC_ENTRY(0x10ec0286, "ALC286", patch_alc269),
	HDA_CODEC_ENTRY(0x10ec0288, "ALC288", patch_alc269),
	HDA_CODEC_ENTRY(0x10ec0289, "ALC289", patch_alc269),
	HDA_CODEC_ENTRY(0x10ec0290, "ALC290", patch_alc269),
	HDA_CODEC_ENTRY(0x10ec0292, "ALC292", patch_alc269),
	HDA_CODEC_ENTRY(0x10ec0293, "ALC293", patch_alc269),
	HDA_CODEC_ENTRY(0x10ec0294, "ALC294", patch_alc269),
	HDA_CODEC_ENTRY(0x10ec0295, "ALC295", patch_alc269),
	HDA_CODEC_ENTRY(0x10ec0298, "ALC298", patch_alc269),
	HDA_CODEC_ENTRY(0x10ec0299, "ALC299", patch_alc269),
	HDA_CODEC_ENTRY(0x10ec0300, "ALC300", patch_alc269),
	HDA_CODEC_ENTRY(0x10ec0623, "ALC623", patch_alc269),
	HDA_CODEC_REV_ENTRY(0x10ec0861, 0x100340, "ALC660", patch_alc861),
	HDA_CODEC_ENTRY(0x10ec0660, "ALC660-VD", patch_alc861vd),
	HDA_CODEC_ENTRY(0x10ec0861, "ALC861", patch_alc861),
	HDA_CODEC_ENTRY(0x10ec0862, "ALC861-VD", patch_alc861vd),
	HDA_CODEC_REV_ENTRY(0x10ec0662, 0x100002, "ALC662 rev2", patch_alc882),
	HDA_CODEC_REV_ENTRY(0x10ec0662, 0x100101, "ALC662 rev1", patch_alc662),
	HDA_CODEC_REV_ENTRY(0x10ec0662, 0x100300, "ALC662 rev3", patch_alc662),
	HDA_CODEC_ENTRY(0x10ec0663, "ALC663", patch_alc662),
	HDA_CODEC_ENTRY(0x10ec0665, "ALC665", patch_alc662),
	HDA_CODEC_ENTRY(0x10ec0667, "ALC667", patch_alc662),
	HDA_CODEC_ENTRY(0x10ec0668, "ALC668", patch_alc662),
	HDA_CODEC_ENTRY(0x10ec0670, "ALC670", patch_alc662),
	HDA_CODEC_ENTRY(0x10ec0671, "ALC671", patch_alc662),
	HDA_CODEC_ENTRY(0x10ec0680, "ALC680", patch_alc680),
	HDA_CODEC_ENTRY(0x10ec0700, "ALC700", patch_alc269),
	HDA_CODEC_ENTRY(0x10ec0701, "ALC701", patch_alc269),
	HDA_CODEC_ENTRY(0x10ec0703, "ALC703", patch_alc269),
	HDA_CODEC_ENTRY(0x10ec0711, "ALC711", patch_alc269),
	HDA_CODEC_ENTRY(0x10ec0867, "ALC891", patch_alc662),
	HDA_CODEC_ENTRY(0x10ec0880, "ALC880", patch_alc880),
	HDA_CODEC_ENTRY(0x10ec0882, "ALC882", patch_alc882),
	HDA_CODEC_ENTRY(0x10ec0883, "ALC883", patch_alc882),
	HDA_CODEC_REV_ENTRY(0x10ec0885, 0x100101, "ALC889A", patch_alc882),
	HDA_CODEC_REV_ENTRY(0x10ec0885, 0x100103, "ALC889A", patch_alc882),
	HDA_CODEC_ENTRY(0x10ec0885, "ALC885", patch_alc882),
	HDA_CODEC_ENTRY(0x10ec0887, "ALC887", patch_alc882),
	HDA_CODEC_REV_ENTRY(0x10ec0888, 0x100101, "ALC1200", patch_alc882),
	HDA_CODEC_ENTRY(0x10ec0888, "ALC888", patch_alc882),
	HDA_CODEC_ENTRY(0x10ec0889, "ALC889", patch_alc882),
	HDA_CODEC_ENTRY(0x10ec0892, "ALC892", patch_alc662),
	HDA_CODEC_ENTRY(0x10ec0899, "ALC898", patch_alc882),
	HDA_CODEC_ENTRY(0x10ec0900, "ALC1150", patch_alc882),
	HDA_CODEC_ENTRY(0x10ec0b00, "ALCS1200A", patch_alc882),
	HDA_CODEC_ENTRY(0x10ec1168, "ALC1220", patch_alc882),
	HDA_CODEC_ENTRY(0x10ec1220, "ALC1220", patch_alc882),
	{} /* terminator */
};
MODULE_DEVICE_TABLE(hdaudio, snd_hda_id_realtek);

MODULE_LICENSE("GPL");
MODULE_DESCRIPTION("Realtek HD-audio codec");

static struct hda_codec_driver realtek_driver = {
	.id = snd_hda_id_realtek,
};

module_hda_codec_driver(realtek_driver);<|MERGE_RESOLUTION|>--- conflicted
+++ resolved
@@ -7014,7 +7014,6 @@
 		},
 		.chained = true,
 		.chain_id = ALC269_FIXUP_DELL4_MIC_NO_PRESENCE
-<<<<<<< HEAD
 	},
 	[ALC289_FIXUP_DUAL_SPK] = {
 		.type = HDA_FIXUP_FUNC,
@@ -7022,15 +7021,6 @@
 		.chained = true,
 		.chain_id = ALC289_FIXUP_DELL_SPK2
 	},
-=======
-	},
-	[ALC289_FIXUP_DUAL_SPK] = {
-		.type = HDA_FIXUP_FUNC,
-		.v.func = alc285_fixup_speaker2_to_dac1,
-		.chained = true,
-		.chain_id = ALC289_FIXUP_DELL_SPK2
-	},
->>>>>>> e704cc87
 	[ALC294_FIXUP_SPK2_TO_DAC1] = {
 		.type = HDA_FIXUP_FUNC,
 		.v.func = alc285_fixup_speaker2_to_dac1,
@@ -8494,8 +8484,6 @@
 	}
 }
 
-<<<<<<< HEAD
-=======
 static void alc671_fixup_hp_headset_mic2(struct hda_codec *codec,
 					     const struct hda_fixup *fix, int action)
 {
@@ -8519,7 +8507,6 @@
 	}
 }
 
->>>>>>> e704cc87
 static const struct coef_fw alc668_coefs[] = {
 	WRITE_COEF(0x01, 0xbebe), WRITE_COEF(0x02, 0xaaaa), WRITE_COEF(0x03,    0x0),
 	WRITE_COEF(0x04, 0x0180), WRITE_COEF(0x06,    0x0), WRITE_COEF(0x07, 0x0f80),
