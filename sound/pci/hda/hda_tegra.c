// SPDX-License-Identifier: GPL-2.0-only
/*
 *
 * Implementation of primary ALSA driver code base for NVIDIA Tegra HDA.
 */

#include <linux/clk.h>
#include <linux/clocksource.h>
#include <linux/completion.h>
#include <linux/delay.h>
#include <linux/dma-mapping.h>
#include <linux/init.h>
#include <linux/interrupt.h>
#include <linux/io.h>
#include <linux/kernel.h>
#include <linux/module.h>
#include <linux/moduleparam.h>
#include <linux/mutex.h>
#include <linux/of_device.h>
#include <linux/slab.h>
#include <linux/time.h>
#include <linux/string.h>
#include <linux/pm_runtime.h>

#include <sound/core.h>
#include <sound/initval.h>

#include <sound/hda_codec.h>
#include "hda_controller.h"

/* Defines for Nvidia Tegra HDA support */
#define HDA_BAR0           0x8000

#define HDA_CFG_CMD        0x1004
#define HDA_CFG_BAR0       0x1010

#define HDA_ENABLE_IO_SPACE       (1 << 0)
#define HDA_ENABLE_MEM_SPACE      (1 << 1)
#define HDA_ENABLE_BUS_MASTER     (1 << 2)
#define HDA_ENABLE_SERR           (1 << 8)
#define HDA_DISABLE_INTR          (1 << 10)
#define HDA_BAR0_INIT_PROGRAM     0xFFFFFFFF
#define HDA_BAR0_FINAL_PROGRAM    (1 << 14)

/* IPFS */
#define HDA_IPFS_CONFIG           0x180
#define HDA_IPFS_EN_FPCI          0x1

#define HDA_IPFS_FPCI_BAR0        0x80
#define HDA_FPCI_BAR0_START       0x40

#define HDA_IPFS_INTR_MASK        0x188
#define HDA_IPFS_EN_INTR          (1 << 16)

/* max number of SDs */
#define NUM_CAPTURE_SD 1
#define NUM_PLAYBACK_SD 1

struct hda_tegra {
	struct azx chip;
	struct device *dev;
	struct clk *hda_clk;
	struct clk *hda2codec_2x_clk;
	struct clk *hda2hdmi_clk;
	void __iomem *regs;
	struct work_struct probe_work;
};

#ifdef CONFIG_PM
static int power_save = CONFIG_SND_HDA_POWER_SAVE_DEFAULT;
module_param(power_save, bint, 0644);
MODULE_PARM_DESC(power_save,
		 "Automatic power-saving timeout (in seconds, 0 = disable).");
#else
#define power_save	0
#endif

static const struct hda_controller_ops hda_tegra_ops; /* nothing special */

static void hda_tegra_init(struct hda_tegra *hda)
{
	u32 v;

	/* Enable PCI access */
	v = readl(hda->regs + HDA_IPFS_CONFIG);
	v |= HDA_IPFS_EN_FPCI;
	writel(v, hda->regs + HDA_IPFS_CONFIG);

	/* Enable MEM/IO space and bus master */
	v = readl(hda->regs + HDA_CFG_CMD);
	v &= ~HDA_DISABLE_INTR;
	v |= HDA_ENABLE_MEM_SPACE | HDA_ENABLE_IO_SPACE |
		HDA_ENABLE_BUS_MASTER | HDA_ENABLE_SERR;
	writel(v, hda->regs + HDA_CFG_CMD);

	writel(HDA_BAR0_INIT_PROGRAM, hda->regs + HDA_CFG_BAR0);
	writel(HDA_BAR0_FINAL_PROGRAM, hda->regs + HDA_CFG_BAR0);
	writel(HDA_FPCI_BAR0_START, hda->regs + HDA_IPFS_FPCI_BAR0);

	v = readl(hda->regs + HDA_IPFS_INTR_MASK);
	v |= HDA_IPFS_EN_INTR;
	writel(v, hda->regs + HDA_IPFS_INTR_MASK);
}

static int hda_tegra_enable_clocks(struct hda_tegra *data)
{
	int rc;

	rc = clk_prepare_enable(data->hda_clk);
	if (rc)
		return rc;
	rc = clk_prepare_enable(data->hda2codec_2x_clk);
	if (rc)
		goto disable_hda;
	rc = clk_prepare_enable(data->hda2hdmi_clk);
	if (rc)
		goto disable_codec_2x;

	return 0;

disable_codec_2x:
	clk_disable_unprepare(data->hda2codec_2x_clk);
disable_hda:
	clk_disable_unprepare(data->hda_clk);
	return rc;
}

static void hda_tegra_disable_clocks(struct hda_tegra *data)
{
	clk_disable_unprepare(data->hda2hdmi_clk);
	clk_disable_unprepare(data->hda2codec_2x_clk);
	clk_disable_unprepare(data->hda_clk);
}

/*
 * power management
 */
static int __maybe_unused hda_tegra_suspend(struct device *dev)
{
	struct snd_card *card = dev_get_drvdata(dev);
	int rc;

	rc = pm_runtime_force_suspend(dev);
	if (rc < 0)
		return rc;
	snd_power_change_state(card, SNDRV_CTL_POWER_D3hot);

	return 0;
}

static int __maybe_unused hda_tegra_resume(struct device *dev)
{
	struct snd_card *card = dev_get_drvdata(dev);
	int rc;

	rc = pm_runtime_force_resume(dev);
	if (rc < 0)
		return rc;
	snd_power_change_state(card, SNDRV_CTL_POWER_D0);

	return 0;
}

static int __maybe_unused hda_tegra_runtime_suspend(struct device *dev)
{
	struct snd_card *card = dev_get_drvdata(dev);
	struct azx *chip = card->private_data;
	struct hda_tegra *hda = container_of(chip, struct hda_tegra, chip);

	if (chip && chip->running) {
		azx_stop_chip(chip);
		azx_enter_link_reset(chip);
	}
	hda_tegra_disable_clocks(hda);

	return 0;
}

static int __maybe_unused hda_tegra_runtime_resume(struct device *dev)
{
	struct snd_card *card = dev_get_drvdata(dev);
	struct azx *chip = card->private_data;
	struct hda_tegra *hda = container_of(chip, struct hda_tegra, chip);
	int rc;

	rc = hda_tegra_enable_clocks(hda);
	if (rc != 0)
		return rc;
	if (chip && chip->running) {
		hda_tegra_init(hda);
		azx_init_chip(chip, 1);
	}

	return 0;
}

static const struct dev_pm_ops hda_tegra_pm = {
	SET_SYSTEM_SLEEP_PM_OPS(hda_tegra_suspend, hda_tegra_resume)
	SET_RUNTIME_PM_OPS(hda_tegra_runtime_suspend,
			   hda_tegra_runtime_resume,
			   NULL)
};

static int hda_tegra_dev_disconnect(struct snd_device *device)
{
	struct azx *chip = device->device_data;

	chip->bus.shutdown = 1;
	return 0;
}

/*
 * destructor
 */
static int hda_tegra_dev_free(struct snd_device *device)
{
	struct azx *chip = device->device_data;
	struct hda_tegra *hda = container_of(chip, struct hda_tegra, chip);

	cancel_work_sync(&hda->probe_work);
	if (azx_bus(chip)->chip_init) {
		azx_stop_all_streams(chip);
		azx_stop_chip(chip);
	}

	azx_free_stream_pages(chip);
	azx_free_streams(chip);
	snd_hdac_bus_exit(azx_bus(chip));

	return 0;
}

static int hda_tegra_init_chip(struct azx *chip, struct platform_device *pdev)
{
	struct hda_tegra *hda = container_of(chip, struct hda_tegra, chip);
	struct hdac_bus *bus = azx_bus(chip);
	struct device *dev = hda->dev;
	struct resource *res;

	res = platform_get_resource(pdev, IORESOURCE_MEM, 0);
	hda->regs = devm_ioremap_resource(dev, res);
	if (IS_ERR(hda->regs))
		return PTR_ERR(hda->regs);

	bus->remap_addr = hda->regs + HDA_BAR0;
	bus->addr = res->start + HDA_BAR0;

	hda_tegra_init(hda);

	return 0;
}

static int hda_tegra_init_clk(struct hda_tegra *hda)
{
	struct device *dev = hda->dev;

	hda->hda_clk = devm_clk_get(dev, "hda");
	if (IS_ERR(hda->hda_clk)) {
		dev_err(dev, "failed to get hda clock\n");
		return PTR_ERR(hda->hda_clk);
	}
	hda->hda2codec_2x_clk = devm_clk_get(dev, "hda2codec_2x");
	if (IS_ERR(hda->hda2codec_2x_clk)) {
		dev_err(dev, "failed to get hda2codec_2x clock\n");
		return PTR_ERR(hda->hda2codec_2x_clk);
	}
	hda->hda2hdmi_clk = devm_clk_get(dev, "hda2hdmi");
	if (IS_ERR(hda->hda2hdmi_clk)) {
		dev_err(dev, "failed to get hda2hdmi clock\n");
		return PTR_ERR(hda->hda2hdmi_clk);
	}

	return 0;
}

static int hda_tegra_first_init(struct azx *chip, struct platform_device *pdev)
{
	struct hdac_bus *bus = azx_bus(chip);
	struct snd_card *card = chip->card;
	int err;
	unsigned short gcap;
	int irq_id = platform_get_irq(pdev, 0);
	const char *sname, *drv_name = "tegra-hda";
	struct device_node *np = pdev->dev.of_node;

	err = hda_tegra_init_chip(chip, pdev);
	if (err)
		return err;

	err = devm_request_irq(chip->card->dev, irq_id, azx_interrupt,
			     IRQF_SHARED, KBUILD_MODNAME, chip);
	if (err) {
		dev_err(chip->card->dev,
			"unable to request IRQ %d, disabling device\n",
			irq_id);
		return err;
	}
	bus->irq = irq_id;
	card->sync_irq = bus->irq;

	gcap = azx_readw(chip, GCAP);
	dev_dbg(card->dev, "chipset global capabilities = 0x%x\n", gcap);

	/* read number of streams from GCAP register instead of using
	 * hardcoded value
	 */
	chip->capture_streams = (gcap >> 8) & 0x0f;
	chip->playback_streams = (gcap >> 12) & 0x0f;
	if (!chip->playback_streams && !chip->capture_streams) {
		/* gcap didn't give any info, switching to old method */
		chip->playback_streams = NUM_PLAYBACK_SD;
		chip->capture_streams = NUM_CAPTURE_SD;
	}
	chip->capture_index_offset = 0;
	chip->playback_index_offset = chip->capture_streams;
	chip->num_streams = chip->playback_streams + chip->capture_streams;

	/* initialize streams */
	err = azx_init_streams(chip);
	if (err < 0) {
		dev_err(card->dev, "failed to initialize streams: %d\n", err);
		return err;
	}

	err = azx_alloc_stream_pages(chip);
	if (err < 0) {
		dev_err(card->dev, "failed to allocate stream pages: %d\n",
			err);
		return err;
	}

	/* initialize chip */
	azx_init_chip(chip, 1);

	/* codec detection */
	if (!bus->codec_mask) {
		dev_err(card->dev, "no codecs found!\n");
		return -ENODEV;
	}

	/* driver name */
	strncpy(card->driver, drv_name, sizeof(card->driver));
	/* shortname for card */
	sname = of_get_property(np, "nvidia,model", NULL);
	if (!sname)
		sname = drv_name;
	if (strlen(sname) > sizeof(card->shortname))
		dev_info(card->dev, "truncating shortname for card\n");
	strncpy(card->shortname, sname, sizeof(card->shortname));

	/* longname for card */
	snprintf(card->longname, sizeof(card->longname),
		 "%s at 0x%lx irq %i",
		 card->shortname, bus->addr, bus->irq);

	return 0;
}

/*
 * constructor
 */

static void hda_tegra_probe_work(struct work_struct *work);

static int hda_tegra_create(struct snd_card *card,
			    unsigned int driver_caps,
			    struct hda_tegra *hda)
{
	static const struct snd_device_ops ops = {
		.dev_disconnect = hda_tegra_dev_disconnect,
		.dev_free = hda_tegra_dev_free,
	};
	struct azx *chip;
	int err;

	chip = &hda->chip;

	mutex_init(&chip->open_mutex);
	chip->card = card;
	chip->ops = &hda_tegra_ops;
	chip->driver_caps = driver_caps;
	chip->driver_type = driver_caps & 0xff;
	chip->dev_index = 0;
	INIT_LIST_HEAD(&chip->pcm_list);

	chip->codec_probe_mask = -1;

	chip->single_cmd = false;
	chip->snoop = true;

	INIT_WORK(&hda->probe_work, hda_tegra_probe_work);

	err = azx_bus_init(chip, NULL);
	if (err < 0)
		return err;

	chip->bus.core.needs_damn_long_delay = 1;
<<<<<<< HEAD
=======
	chip->bus.core.aligned_mmio = 1;
>>>>>>> e704cc87

	err = snd_device_new(card, SNDRV_DEV_LOWLEVEL, chip, &ops);
	if (err < 0) {
		dev_err(card->dev, "Error creating device\n");
		return err;
	}

	return 0;
}

static const struct of_device_id hda_tegra_match[] = {
	{ .compatible = "nvidia,tegra30-hda" },
	{},
};
MODULE_DEVICE_TABLE(of, hda_tegra_match);

static int hda_tegra_probe(struct platform_device *pdev)
{
	const unsigned int driver_flags = AZX_DCAPS_CORBRP_SELF_CLEAR |
					  AZX_DCAPS_PM_RUNTIME;
	struct snd_card *card;
	struct azx *chip;
	struct hda_tegra *hda;
	int err;

	hda = devm_kzalloc(&pdev->dev, sizeof(*hda), GFP_KERNEL);
	if (!hda)
		return -ENOMEM;
	hda->dev = &pdev->dev;
	chip = &hda->chip;

	err = snd_card_new(&pdev->dev, SNDRV_DEFAULT_IDX1, SNDRV_DEFAULT_STR1,
			   THIS_MODULE, 0, &card);
	if (err < 0) {
		dev_err(&pdev->dev, "Error creating card!\n");
		return err;
	}

	err = hda_tegra_init_clk(hda);
	if (err < 0)
		goto out_free;

	err = hda_tegra_create(card, driver_flags, hda);
	if (err < 0)
		goto out_free;
	card->private_data = chip;

	dev_set_drvdata(&pdev->dev, card);

	pm_runtime_enable(hda->dev);
	if (!azx_has_pm_runtime(chip))
		pm_runtime_forbid(hda->dev);

	schedule_work(&hda->probe_work);

	return 0;

out_free:
	snd_card_free(card);
	return err;
}

static void hda_tegra_probe_work(struct work_struct *work)
{
	struct hda_tegra *hda = container_of(work, struct hda_tegra, probe_work);
	struct azx *chip = &hda->chip;
	struct platform_device *pdev = to_platform_device(hda->dev);
	int err;

	pm_runtime_get_sync(hda->dev);
	err = hda_tegra_first_init(chip, pdev);
	if (err < 0)
		goto out_free;

	/* create codec instances */
	err = azx_probe_codecs(chip, 8);
	if (err < 0)
		goto out_free;

	err = azx_codec_configure(chip);
	if (err < 0)
		goto out_free;

	err = snd_card_register(chip->card);
	if (err < 0)
		goto out_free;

	chip->running = 1;
	snd_hda_set_power_save(&chip->bus, power_save * 1000);

 out_free:
	pm_runtime_put(hda->dev);
	return; /* no error return from async probe */
}

static int hda_tegra_remove(struct platform_device *pdev)
{
	int ret;

	ret = snd_card_free(dev_get_drvdata(&pdev->dev));
	pm_runtime_disable(&pdev->dev);

	return ret;
}

static void hda_tegra_shutdown(struct platform_device *pdev)
{
	struct snd_card *card = dev_get_drvdata(&pdev->dev);
	struct azx *chip;

	if (!card)
		return;
	chip = card->private_data;
	if (chip && chip->running)
		azx_stop_chip(chip);
}

static struct platform_driver tegra_platform_hda = {
	.driver = {
		.name = "tegra-hda",
		.pm = &hda_tegra_pm,
		.of_match_table = hda_tegra_match,
	},
	.probe = hda_tegra_probe,
	.remove = hda_tegra_remove,
	.shutdown = hda_tegra_shutdown,
};
module_platform_driver(tegra_platform_hda);

MODULE_DESCRIPTION("Tegra HDA bus driver");
MODULE_LICENSE("GPL v2");<|MERGE_RESOLUTION|>--- conflicted
+++ resolved
@@ -395,10 +395,7 @@
 		return err;
 
 	chip->bus.core.needs_damn_long_delay = 1;
-<<<<<<< HEAD
-=======
 	chip->bus.core.aligned_mmio = 1;
->>>>>>> e704cc87
 
 	err = snd_device_new(card, SNDRV_DEV_LOWLEVEL, chip, &ops);
 	if (err < 0) {
