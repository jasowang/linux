// SPDX-License-Identifier: GPL-2.0-only
/*
 * Audio and Music Data Transmission Protocol (IEC 61883-6) streams
 * with Common Isochronous Packet (IEC 61883-1) headers
 *
 * Copyright (c) Clemens Ladisch <clemens@ladisch.de>
 */

#include <linux/device.h>
#include <linux/err.h>
#include <linux/firewire.h>
#include <linux/module.h>
#include <linux/slab.h>
#include <sound/pcm.h>
#include <sound/pcm_params.h>
#include "amdtp-stream.h"

#define TICKS_PER_CYCLE		3072
#define CYCLES_PER_SECOND	8000
#define TICKS_PER_SECOND	(TICKS_PER_CYCLE * CYCLES_PER_SECOND)

/* Always support Linux tracing subsystem. */
#define CREATE_TRACE_POINTS
#include "amdtp-stream-trace.h"

#define TRANSFER_DELAY_TICKS	0x2e00 /* 479.17 microseconds */

/* isochronous header parameters */
#define ISO_DATA_LENGTH_SHIFT	16
#define TAG_NO_CIP_HEADER	0
#define TAG_CIP			1

/* common isochronous packet header parameters */
#define CIP_EOH_SHIFT		31
#define CIP_EOH			(1u << CIP_EOH_SHIFT)
#define CIP_EOH_MASK		0x80000000
#define CIP_SID_SHIFT		24
#define CIP_SID_MASK		0x3f000000
#define CIP_DBS_MASK		0x00ff0000
#define CIP_DBS_SHIFT		16
#define CIP_SPH_MASK		0x00000400
#define CIP_SPH_SHIFT		10
#define CIP_DBC_MASK		0x000000ff
#define CIP_FMT_SHIFT		24
#define CIP_FMT_MASK		0x3f000000
#define CIP_FDF_MASK		0x00ff0000
#define CIP_FDF_SHIFT		16
#define CIP_SYT_MASK		0x0000ffff
#define CIP_SYT_NO_INFO		0xffff

/* Audio and Music transfer protocol specific parameters */
#define CIP_FMT_AM		0x10
#define AMDTP_FDF_NO_DATA	0xff

/* TODO: make these configurable */
#define INTERRUPT_INTERVAL	16
#define QUEUE_LENGTH		48

// For iso header, tstamp and 2 CIP header.
#define IR_CTX_HEADER_SIZE_CIP		16
// For iso header and tstamp.
#define IR_CTX_HEADER_SIZE_NO_CIP	8
#define HEADER_TSTAMP_MASK	0x0000ffff

#define IT_PKT_HEADER_SIZE_CIP		8 // For 2 CIP header.
#define IT_PKT_HEADER_SIZE_NO_CIP	0 // Nothing.

static void pcm_period_tasklet(unsigned long data);

/**
 * amdtp_stream_init - initialize an AMDTP stream structure
 * @s: the AMDTP stream to initialize
 * @unit: the target of the stream
 * @dir: the direction of stream
 * @flags: the packet transmission method to use
 * @fmt: the value of fmt field in CIP header
 * @process_ctx_payloads: callback handler to process payloads of isoc context
 * @protocol_size: the size to allocate newly for protocol
 */
int amdtp_stream_init(struct amdtp_stream *s, struct fw_unit *unit,
		      enum amdtp_stream_direction dir, enum cip_flags flags,
		      unsigned int fmt,
		      amdtp_stream_process_ctx_payloads_t process_ctx_payloads,
		      unsigned int protocol_size)
{
	if (process_ctx_payloads == NULL)
		return -EINVAL;

	s->protocol = kzalloc(protocol_size, GFP_KERNEL);
	if (!s->protocol)
		return -ENOMEM;

	s->unit = unit;
	s->direction = dir;
	s->flags = flags;
	s->context = ERR_PTR(-1);
	mutex_init(&s->mutex);
	tasklet_init(&s->period_tasklet, pcm_period_tasklet, (unsigned long)s);
	s->packet_index = 0;

	init_waitqueue_head(&s->callback_wait);
	s->callbacked = false;

	s->fmt = fmt;
	s->process_ctx_payloads = process_ctx_payloads;

	if (dir == AMDTP_OUT_STREAM)
		s->ctx_data.rx.syt_override = -1;

	return 0;
}
EXPORT_SYMBOL(amdtp_stream_init);

/**
 * amdtp_stream_destroy - free stream resources
 * @s: the AMDTP stream to destroy
 */
void amdtp_stream_destroy(struct amdtp_stream *s)
{
	/* Not initialized. */
	if (s->protocol == NULL)
		return;

	WARN_ON(amdtp_stream_running(s));
	kfree(s->protocol);
	mutex_destroy(&s->mutex);
}
EXPORT_SYMBOL(amdtp_stream_destroy);

const unsigned int amdtp_syt_intervals[CIP_SFC_COUNT] = {
	[CIP_SFC_32000]  =  8,
	[CIP_SFC_44100]  =  8,
	[CIP_SFC_48000]  =  8,
	[CIP_SFC_88200]  = 16,
	[CIP_SFC_96000]  = 16,
	[CIP_SFC_176400] = 32,
	[CIP_SFC_192000] = 32,
};
EXPORT_SYMBOL(amdtp_syt_intervals);

const unsigned int amdtp_rate_table[CIP_SFC_COUNT] = {
	[CIP_SFC_32000]  =  32000,
	[CIP_SFC_44100]  =  44100,
	[CIP_SFC_48000]  =  48000,
	[CIP_SFC_88200]  =  88200,
	[CIP_SFC_96000]  =  96000,
	[CIP_SFC_176400] = 176400,
	[CIP_SFC_192000] = 192000,
};
EXPORT_SYMBOL(amdtp_rate_table);

static int apply_constraint_to_size(struct snd_pcm_hw_params *params,
				    struct snd_pcm_hw_rule *rule)
{
	struct snd_interval *s = hw_param_interval(params, rule->var);
	const struct snd_interval *r =
		hw_param_interval_c(params, SNDRV_PCM_HW_PARAM_RATE);
	struct snd_interval t = {0};
	unsigned int step = 0;
	int i;

	for (i = 0; i < CIP_SFC_COUNT; ++i) {
		if (snd_interval_test(r, amdtp_rate_table[i]))
			step = max(step, amdtp_syt_intervals[i]);
	}

	t.min = roundup(s->min, step);
	t.max = rounddown(s->max, step);
	t.integer = 1;

	return snd_interval_refine(s, &t);
}

/**
 * amdtp_stream_add_pcm_hw_constraints - add hw constraints for PCM substream
 * @s:		the AMDTP stream, which must be initialized.
 * @runtime:	the PCM substream runtime
 */
int amdtp_stream_add_pcm_hw_constraints(struct amdtp_stream *s,
					struct snd_pcm_runtime *runtime)
{
	struct snd_pcm_hardware *hw = &runtime->hw;
	int err;

	hw->info = SNDRV_PCM_INFO_BATCH |
		   SNDRV_PCM_INFO_BLOCK_TRANSFER |
		   SNDRV_PCM_INFO_INTERLEAVED |
		   SNDRV_PCM_INFO_JOINT_DUPLEX |
		   SNDRV_PCM_INFO_MMAP |
		   SNDRV_PCM_INFO_MMAP_VALID;

	/* SNDRV_PCM_INFO_BATCH */
	hw->periods_min = 2;
	hw->periods_max = UINT_MAX;

	/* bytes for a frame */
	hw->period_bytes_min = 4 * hw->channels_max;

	/* Just to prevent from allocating much pages. */
	hw->period_bytes_max = hw->period_bytes_min * 2048;
	hw->buffer_bytes_max = hw->period_bytes_max * hw->periods_min;

	/*
	 * Currently firewire-lib processes 16 packets in one software
	 * interrupt callback. This equals to 2msec but actually the
	 * interval of the interrupts has a jitter.
	 * Additionally, even if adding a constraint to fit period size to
	 * 2msec, actual calculated frames per period doesn't equal to 2msec,
	 * depending on sampling rate.
	 * Anyway, the interval to call snd_pcm_period_elapsed() cannot 2msec.
	 * Here let us use 5msec for safe period interrupt.
	 */
	err = snd_pcm_hw_constraint_minmax(runtime,
					   SNDRV_PCM_HW_PARAM_PERIOD_TIME,
					   5000, UINT_MAX);
	if (err < 0)
		goto end;

	/* Non-Blocking stream has no more constraints */
	if (!(s->flags & CIP_BLOCKING))
		goto end;

	/*
	 * One AMDTP packet can include some frames. In blocking mode, the
	 * number equals to SYT_INTERVAL. So the number is 8, 16 or 32,
	 * depending on its sampling rate. For accurate period interrupt, it's
	 * preferrable to align period/buffer sizes to current SYT_INTERVAL.
	 */
	err = snd_pcm_hw_rule_add(runtime, 0, SNDRV_PCM_HW_PARAM_PERIOD_SIZE,
				  apply_constraint_to_size, NULL,
				  SNDRV_PCM_HW_PARAM_PERIOD_SIZE,
				  SNDRV_PCM_HW_PARAM_RATE, -1);
	if (err < 0)
		goto end;
	err = snd_pcm_hw_rule_add(runtime, 0, SNDRV_PCM_HW_PARAM_BUFFER_SIZE,
				  apply_constraint_to_size, NULL,
				  SNDRV_PCM_HW_PARAM_BUFFER_SIZE,
				  SNDRV_PCM_HW_PARAM_RATE, -1);
	if (err < 0)
		goto end;
end:
	return err;
}
EXPORT_SYMBOL(amdtp_stream_add_pcm_hw_constraints);

/**
 * amdtp_stream_set_parameters - set stream parameters
 * @s: the AMDTP stream to configure
 * @rate: the sample rate
 * @data_block_quadlets: the size of a data block in quadlet unit
 *
 * The parameters must be set before the stream is started, and must not be
 * changed while the stream is running.
 */
int amdtp_stream_set_parameters(struct amdtp_stream *s, unsigned int rate,
				unsigned int data_block_quadlets)
{
	unsigned int sfc;

	for (sfc = 0; sfc < ARRAY_SIZE(amdtp_rate_table); ++sfc) {
		if (amdtp_rate_table[sfc] == rate)
			break;
	}
	if (sfc == ARRAY_SIZE(amdtp_rate_table))
		return -EINVAL;

	s->sfc = sfc;
	s->data_block_quadlets = data_block_quadlets;
	s->syt_interval = amdtp_syt_intervals[sfc];

	// default buffering in the device.
	if (s->direction == AMDTP_OUT_STREAM) {
		s->ctx_data.rx.transfer_delay =
					TRANSFER_DELAY_TICKS - TICKS_PER_CYCLE;

		if (s->flags & CIP_BLOCKING) {
			// additional buffering needed to adjust for no-data
			// packets.
			s->ctx_data.rx.transfer_delay +=
				TICKS_PER_SECOND * s->syt_interval / rate;
		}
	}

	return 0;
}
EXPORT_SYMBOL(amdtp_stream_set_parameters);

/**
 * amdtp_stream_get_max_payload - get the stream's packet size
 * @s: the AMDTP stream
 *
 * This function must not be called before the stream has been configured
 * with amdtp_stream_set_parameters().
 */
unsigned int amdtp_stream_get_max_payload(struct amdtp_stream *s)
{
	unsigned int multiplier = 1;
	unsigned int cip_header_size = 0;

	if (s->flags & CIP_JUMBO_PAYLOAD)
		multiplier = 5;
	if (!(s->flags & CIP_NO_HEADER))
		cip_header_size = sizeof(__be32) * 2;

	return cip_header_size +
		s->syt_interval * s->data_block_quadlets * sizeof(__be32) * multiplier;
}
EXPORT_SYMBOL(amdtp_stream_get_max_payload);

/**
 * amdtp_stream_pcm_prepare - prepare PCM device for running
 * @s: the AMDTP stream
 *
 * This function should be called from the PCM device's .prepare callback.
 */
void amdtp_stream_pcm_prepare(struct amdtp_stream *s)
{
	tasklet_kill(&s->period_tasklet);
	s->pcm_buffer_pointer = 0;
	s->pcm_period_pointer = 0;
}
EXPORT_SYMBOL(amdtp_stream_pcm_prepare);

static unsigned int calculate_data_blocks(struct amdtp_stream *s,
					  unsigned int syt)
{
	unsigned int phase, data_blocks;

	/* Blocking mode. */
	if (s->flags & CIP_BLOCKING) {
		/* This module generate empty packet for 'no data'. */
		if (syt == CIP_SYT_NO_INFO)
			data_blocks = 0;
		else
			data_blocks = s->syt_interval;
	/* Non-blocking mode. */
	} else {
		if (!cip_sfc_is_base_44100(s->sfc)) {
			// Sample_rate / 8000 is an integer, and precomputed.
			data_blocks = s->ctx_data.rx.data_block_state;
		} else {
			phase = s->ctx_data.rx.data_block_state;

		/*
		 * This calculates the number of data blocks per packet so that
		 * 1) the overall rate is correct and exactly synchronized to
		 *    the bus clock, and
		 * 2) packets with a rounded-up number of blocks occur as early
		 *    as possible in the sequence (to prevent underruns of the
		 *    device's buffer).
		 */
			if (s->sfc == CIP_SFC_44100)
				/* 6 6 5 6 5 6 5 ... */
				data_blocks = 5 + ((phase & 1) ^
						   (phase == 0 || phase >= 40));
			else
				/* 12 11 11 11 11 ... or 23 22 22 22 22 ... */
				data_blocks = 11 * (s->sfc >> 1) + (phase == 0);
			if (++phase >= (80 >> (s->sfc >> 1)))
				phase = 0;
			s->ctx_data.rx.data_block_state = phase;
		}
	}

	return data_blocks;
}

static unsigned int calculate_syt(struct amdtp_stream *s,
				  unsigned int cycle)
{
	unsigned int syt_offset, phase, index, syt;

	if (s->ctx_data.rx.last_syt_offset < TICKS_PER_CYCLE) {
		if (!cip_sfc_is_base_44100(s->sfc))
			syt_offset = s->ctx_data.rx.last_syt_offset +
				     s->ctx_data.rx.syt_offset_state;
		else {
		/*
		 * The time, in ticks, of the n'th SYT_INTERVAL sample is:
		 *   n * SYT_INTERVAL * 24576000 / sample_rate
		 * Modulo TICKS_PER_CYCLE, the difference between successive
		 * elements is about 1386.23.  Rounding the results of this
		 * formula to the SYT precision results in a sequence of
		 * differences that begins with:
		 *   1386 1386 1387 1386 1386 1386 1387 1386 1386 1386 1387 ...
		 * This code generates _exactly_ the same sequence.
		 */
			phase = s->ctx_data.rx.syt_offset_state;
			index = phase % 13;
			syt_offset = s->ctx_data.rx.last_syt_offset;
			syt_offset += 1386 + ((index && !(index & 3)) ||
					      phase == 146);
			if (++phase >= 147)
				phase = 0;
			s->ctx_data.rx.syt_offset_state = phase;
		}
	} else
		syt_offset = s->ctx_data.rx.last_syt_offset - TICKS_PER_CYCLE;
	s->ctx_data.rx.last_syt_offset = syt_offset;

	if (syt_offset < TICKS_PER_CYCLE) {
		syt_offset += s->ctx_data.rx.transfer_delay;
		syt = (cycle + syt_offset / TICKS_PER_CYCLE) << 12;
		syt += syt_offset % TICKS_PER_CYCLE;

		return syt & CIP_SYT_MASK;
	} else {
		return CIP_SYT_NO_INFO;
	}
}

static void update_pcm_pointers(struct amdtp_stream *s,
				struct snd_pcm_substream *pcm,
				unsigned int frames)
{
	unsigned int ptr;

	ptr = s->pcm_buffer_pointer + frames;
	if (ptr >= pcm->runtime->buffer_size)
		ptr -= pcm->runtime->buffer_size;
	WRITE_ONCE(s->pcm_buffer_pointer, ptr);

	s->pcm_period_pointer += frames;
	if (s->pcm_period_pointer >= pcm->runtime->period_size) {
		s->pcm_period_pointer -= pcm->runtime->period_size;
		tasklet_hi_schedule(&s->period_tasklet);
	}
}

static void pcm_period_tasklet(unsigned long data)
{
	struct amdtp_stream *s = (void *)data;
	struct snd_pcm_substream *pcm = READ_ONCE(s->pcm);

	if (pcm)
		snd_pcm_period_elapsed(pcm);
}

static int queue_packet(struct amdtp_stream *s, struct fw_iso_packet *params)
{
	int err;

	params->interrupt = IS_ALIGNED(s->packet_index + 1, INTERRUPT_INTERVAL);
	params->tag = s->tag;
	params->sy = 0;

	err = fw_iso_context_queue(s->context, params, &s->buffer.iso_buffer,
				   s->buffer.packets[s->packet_index].offset);
	if (err < 0) {
		dev_err(&s->unit->device, "queueing error: %d\n", err);
		goto end;
	}

	if (++s->packet_index >= QUEUE_LENGTH)
		s->packet_index = 0;
end:
	return err;
}

static inline int queue_out_packet(struct amdtp_stream *s,
				   struct fw_iso_packet *params)
{
	params->skip =
		!!(params->header_length == 0 && params->payload_length == 0);
	return queue_packet(s, params);
}

static inline int queue_in_packet(struct amdtp_stream *s,
				  struct fw_iso_packet *params)
{
	// Queue one packet for IR context.
	params->header_length = s->ctx_data.tx.ctx_header_size;
	params->payload_length = s->ctx_data.tx.max_ctx_payload_length;
	params->skip = false;
	return queue_packet(s, params);
}

static void generate_cip_header(struct amdtp_stream *s, __be32 cip_header[2],
<<<<<<< HEAD
				unsigned int syt)
=======
			unsigned int data_block_counter, unsigned int syt)
>>>>>>> 118b2806
{
	cip_header[0] = cpu_to_be32(READ_ONCE(s->source_node_id_field) |
				(s->data_block_quadlets << CIP_DBS_SHIFT) |
				((s->sph << CIP_SPH_SHIFT) & CIP_SPH_MASK) |
<<<<<<< HEAD
				s->data_block_counter);
=======
				data_block_counter);
>>>>>>> 118b2806
	cip_header[1] = cpu_to_be32(CIP_EOH |
			((s->fmt << CIP_FMT_SHIFT) & CIP_FMT_MASK) |
			((s->ctx_data.rx.fdf << CIP_FDF_SHIFT) & CIP_FDF_MASK) |
			(syt & CIP_SYT_MASK));
}

static void build_it_pkt_header(struct amdtp_stream *s, unsigned int cycle,
				struct fw_iso_packet *params,
<<<<<<< HEAD
				unsigned int data_blocks, unsigned int syt,
				unsigned int index)
=======
				unsigned int data_blocks,
				unsigned int data_block_counter,
				unsigned int syt, unsigned int index)
>>>>>>> 118b2806
{
	unsigned int payload_length;
	__be32 *cip_header;

	payload_length = data_blocks * sizeof(__be32) * s->data_block_quadlets;
	params->payload_length = payload_length;

<<<<<<< HEAD
	if (s->flags & CIP_DBC_IS_END_EVENT) {
		s->data_block_counter =
				(s->data_block_counter + data_blocks) & 0xff;
	}

	if (!(s->flags & CIP_NO_HEADER)) {
		cip_header = (__be32 *)params->header;
		generate_cip_header(s, cip_header, syt);
=======
	if (!(s->flags & CIP_NO_HEADER)) {
		cip_header = (__be32 *)params->header;
		generate_cip_header(s, cip_header, data_block_counter, syt);
>>>>>>> 118b2806
		params->header_length = 2 * sizeof(__be32);
		payload_length += params->header_length;
	} else {
		cip_header = NULL;
	}
<<<<<<< HEAD

	trace_amdtp_packet(s, cycle, cip_header, payload_length, data_blocks,
			   index);

	if (!(s->flags & CIP_DBC_IS_END_EVENT)) {
		s->data_block_counter =
				(s->data_block_counter + data_blocks) & 0xff;
	}
=======

	trace_amdtp_packet(s, cycle, cip_header, payload_length, data_blocks,
			   data_block_counter, index);
>>>>>>> 118b2806
}

static int check_cip_header(struct amdtp_stream *s, const __be32 *buf,
			    unsigned int payload_length,
<<<<<<< HEAD
			    unsigned int *data_blocks, unsigned int *dbc,
			    unsigned int *syt)
=======
			    unsigned int *data_blocks,
			    unsigned int *data_block_counter, unsigned int *syt)
>>>>>>> 118b2806
{
	u32 cip_header[2];
	unsigned int sph;
	unsigned int fmt;
	unsigned int fdf;
<<<<<<< HEAD
=======
	unsigned int dbc;
>>>>>>> 118b2806
	bool lost;

	cip_header[0] = be32_to_cpu(buf[0]);
	cip_header[1] = be32_to_cpu(buf[1]);

	/*
	 * This module supports 'Two-quadlet CIP header with SYT field'.
	 * For convenience, also check FMT field is AM824 or not.
	 */
	if ((((cip_header[0] & CIP_EOH_MASK) == CIP_EOH) ||
	     ((cip_header[1] & CIP_EOH_MASK) != CIP_EOH)) &&
	    (!(s->flags & CIP_HEADER_WITHOUT_EOH))) {
		dev_info_ratelimited(&s->unit->device,
				"Invalid CIP header for AMDTP: %08X:%08X\n",
				cip_header[0], cip_header[1]);
		return -EAGAIN;
	}

	/* Check valid protocol or not. */
	sph = (cip_header[0] & CIP_SPH_MASK) >> CIP_SPH_SHIFT;
	fmt = (cip_header[1] & CIP_FMT_MASK) >> CIP_FMT_SHIFT;
	if (sph != s->sph || fmt != s->fmt) {
		dev_info_ratelimited(&s->unit->device,
				     "Detect unexpected protocol: %08x %08x\n",
				     cip_header[0], cip_header[1]);
		return -EAGAIN;
	}

	/* Calculate data blocks */
	fdf = (cip_header[1] & CIP_FDF_MASK) >> CIP_FDF_SHIFT;
	if (payload_length < sizeof(__be32) * 2 ||
	    (fmt == CIP_FMT_AM && fdf == AMDTP_FDF_NO_DATA)) {
		*data_blocks = 0;
	} else {
		unsigned int data_block_quadlets =
				(cip_header[0] & CIP_DBS_MASK) >> CIP_DBS_SHIFT;
		/* avoid division by zero */
		if (data_block_quadlets == 0) {
			dev_err(&s->unit->device,
				"Detect invalid value in dbs field: %08X\n",
				cip_header[0]);
			return -EPROTO;
		}
		if (s->flags & CIP_WRONG_DBS)
			data_block_quadlets = s->data_block_quadlets;

		*data_blocks = (payload_length / sizeof(__be32) - 2) /
							data_block_quadlets;
	}

	/* Check data block counter continuity */
<<<<<<< HEAD
	*dbc = cip_header[0] & CIP_DBC_MASK;
	if (*data_blocks == 0 && (s->flags & CIP_EMPTY_HAS_WRONG_DBC) &&
	    s->data_block_counter != UINT_MAX)
		*dbc = s->data_block_counter;

	if (((s->flags & CIP_SKIP_DBC_ZERO_CHECK) &&
	     *dbc == s->ctx_data.tx.first_dbc) ||
	    s->data_block_counter == UINT_MAX) {
		lost = false;
	} else if (!(s->flags & CIP_DBC_IS_END_EVENT)) {
		lost = *dbc != s->data_block_counter;
=======
	dbc = cip_header[0] & CIP_DBC_MASK;
	if (*data_blocks == 0 && (s->flags & CIP_EMPTY_HAS_WRONG_DBC) &&
	    *data_block_counter != UINT_MAX)
		dbc = *data_block_counter;

	if ((dbc == 0x00 && (s->flags & CIP_SKIP_DBC_ZERO_CHECK)) ||
	    *data_block_counter == UINT_MAX) {
		lost = false;
	} else if (!(s->flags & CIP_DBC_IS_END_EVENT)) {
		lost = dbc != *data_block_counter;
>>>>>>> 118b2806
	} else {
		unsigned int dbc_interval;

		if (*data_blocks > 0 && s->ctx_data.tx.dbc_interval > 0)
			dbc_interval = s->ctx_data.tx.dbc_interval;
		else
			dbc_interval = *data_blocks;

<<<<<<< HEAD
		lost = *dbc != ((s->data_block_counter + dbc_interval) & 0xff);
=======
		lost = dbc != ((*data_block_counter + dbc_interval) & 0xff);
>>>>>>> 118b2806
	}

	if (lost) {
		dev_err(&s->unit->device,
			"Detect discontinuity of CIP: %02X %02X\n",
<<<<<<< HEAD
			s->data_block_counter, *dbc);
		return -EIO;
	}

=======
			*data_block_counter, dbc);
		return -EIO;
	}

	*data_block_counter = dbc;

>>>>>>> 118b2806
	*syt = cip_header[1] & CIP_SYT_MASK;

	return 0;
}

static int parse_ir_ctx_header(struct amdtp_stream *s, unsigned int cycle,
			       const __be32 *ctx_header,
			       unsigned int *payload_length,
<<<<<<< HEAD
			       unsigned int *data_blocks, unsigned int *syt,
			       unsigned int index)
{
	unsigned int dbc;
	const __be32 *cip_header;
	int err;

	*payload_length = be32_to_cpu(ctx_header[0]) >> ISO_DATA_LENGTH_SHIFT;
	if (*payload_length > s->ctx_data.tx.ctx_header_size +
					s->ctx_data.tx.max_ctx_payload_length) {
		dev_err(&s->unit->device,
			"Detect jumbo payload: %04x %04x\n",
			*payload_length, s->ctx_data.tx.max_ctx_payload_length);
		return -EIO;
	}

	if (!(s->flags & CIP_NO_HEADER)) {
		cip_header = ctx_header + 2;
		err = check_cip_header(s, cip_header, *payload_length,
				       data_blocks, &dbc, syt);
		if (err < 0)
			return err;
	} else {
		cip_header = NULL;
		err = 0;
		*data_blocks = *payload_length / sizeof(__be32) /
			       s->data_block_quadlets;
		*syt = 0;

		if (s->data_block_counter != UINT_MAX)
			dbc = s->data_block_counter;
		else
			dbc = 0;
	}

	s->data_block_counter = dbc;

	trace_amdtp_packet(s, cycle, cip_header, *payload_length, *data_blocks,
			   index);

=======
			       unsigned int *data_blocks,
			       unsigned int *data_block_counter,
			       unsigned int *syt, unsigned int index)
{
	const __be32 *cip_header;
	int err;

	*payload_length = be32_to_cpu(ctx_header[0]) >> ISO_DATA_LENGTH_SHIFT;
	if (*payload_length > s->ctx_data.tx.ctx_header_size +
					s->ctx_data.tx.max_ctx_payload_length) {
		dev_err(&s->unit->device,
			"Detect jumbo payload: %04x %04x\n",
			*payload_length, s->ctx_data.tx.max_ctx_payload_length);
		return -EIO;
	}

	if (!(s->flags & CIP_NO_HEADER)) {
		cip_header = ctx_header + 2;
		err = check_cip_header(s, cip_header, *payload_length,
				       data_blocks, data_block_counter, syt);
		if (err < 0)
			return err;
	} else {
		cip_header = NULL;
		err = 0;
		*data_blocks = *payload_length / sizeof(__be32) /
			       s->data_block_quadlets;
		*syt = 0;

		if (*data_block_counter == UINT_MAX)
			*data_block_counter = 0;
	}

	trace_amdtp_packet(s, cycle, cip_header, *payload_length, *data_blocks,
			   *data_block_counter, index);

>>>>>>> 118b2806
	return err;
}

// In CYCLE_TIMER register of IEEE 1394, 7 bits are used to represent second. On
// the other hand, in DMA descriptors of 1394 OHCI, 3 bits are used to represent
// it. Thus, via Linux firewire subsystem, we can get the 3 bits for second.
static inline u32 compute_cycle_count(__be32 ctx_header_tstamp)
{
	u32 tstamp = be32_to_cpu(ctx_header_tstamp) & HEADER_TSTAMP_MASK;
	return (((tstamp >> 13) & 0x07) * 8000) + (tstamp & 0x1fff);
}

static inline u32 increment_cycle_count(u32 cycle, unsigned int addend)
{
	cycle += addend;
	if (cycle >= 8 * CYCLES_PER_SECOND)
		cycle -= 8 * CYCLES_PER_SECOND;
	return cycle;
}

// Align to actual cycle count for the packet which is going to be scheduled.
// This module queued the same number of isochronous cycle as QUEUE_LENGTH to
// skip isochronous cycle, therefore it's OK to just increment the cycle by
// QUEUE_LENGTH for scheduled cycle.
static inline u32 compute_it_cycle(const __be32 ctx_header_tstamp)
{
	u32 cycle = compute_cycle_count(ctx_header_tstamp);
	return increment_cycle_count(cycle, QUEUE_LENGTH);
}

<<<<<<< HEAD
=======
static int generate_device_pkt_descs(struct amdtp_stream *s,
				     struct pkt_desc *descs,
				     const __be32 *ctx_header,
				     unsigned int packets)
{
	unsigned int dbc = s->data_block_counter;
	int i;
	int err;

	for (i = 0; i < packets; ++i) {
		struct pkt_desc *desc = descs + i;
		unsigned int index = (s->packet_index + i) % QUEUE_LENGTH;
		unsigned int cycle;
		unsigned int payload_length;
		unsigned int data_blocks;
		unsigned int syt;

		cycle = compute_cycle_count(ctx_header[1]);

		err = parse_ir_ctx_header(s, cycle, ctx_header, &payload_length,
					  &data_blocks, &dbc, &syt, i);
		if (err < 0)
			return err;

		desc->cycle = cycle;
		desc->syt = syt;
		desc->data_blocks = data_blocks;
		desc->data_block_counter = dbc;
		desc->ctx_payload = s->buffer.packets[index].buffer;

		if (!(s->flags & CIP_DBC_IS_END_EVENT))
			dbc = (dbc + desc->data_blocks) & 0xff;

		ctx_header +=
			s->ctx_data.tx.ctx_header_size / sizeof(*ctx_header);
	}

	s->data_block_counter = dbc;

	return 0;
}

static void generate_ideal_pkt_descs(struct amdtp_stream *s,
				     struct pkt_desc *descs,
				     const __be32 *ctx_header,
				     unsigned int packets)
{
	unsigned int dbc = s->data_block_counter;
	int i;

	for (i = 0; i < packets; ++i) {
		struct pkt_desc *desc = descs + i;
		unsigned int index = (s->packet_index + i) % QUEUE_LENGTH;

		desc->cycle = compute_cycle_count(*ctx_header);
		desc->syt = calculate_syt(s, desc->cycle);
		desc->data_blocks = calculate_data_blocks(s, desc->syt);

		if (s->flags & CIP_DBC_IS_END_EVENT)
			dbc = (dbc + desc->data_blocks) & 0xff;

		desc->data_block_counter = dbc;

		if (!(s->flags & CIP_DBC_IS_END_EVENT))
			dbc = (dbc + desc->data_blocks) & 0xff;

		desc->ctx_payload = s->buffer.packets[index].buffer;

		++ctx_header;
	}

	s->data_block_counter = dbc;
}

>>>>>>> 118b2806
static inline void cancel_stream(struct amdtp_stream *s)
{
	s->packet_index = -1;
	if (in_interrupt())
		amdtp_stream_pcm_abort(s);
	WRITE_ONCE(s->pcm_buffer_pointer, SNDRV_PCM_POS_XRUN);
}

<<<<<<< HEAD
=======
static void process_ctx_payloads(struct amdtp_stream *s,
				 const struct pkt_desc *descs,
				 unsigned int packets)
{
	struct snd_pcm_substream *pcm;
	unsigned int pcm_frames;

	pcm = READ_ONCE(s->pcm);
	pcm_frames = s->process_ctx_payloads(s, descs, packets, pcm);
	if (pcm)
		update_pcm_pointers(s, pcm, pcm_frames);
}

>>>>>>> 118b2806
static void out_stream_callback(struct fw_iso_context *context, u32 tstamp,
				size_t header_length, void *header,
				void *private_data)
{
	struct amdtp_stream *s = private_data;
	const __be32 *ctx_header = header;
	unsigned int packets = header_length / sizeof(*ctx_header);
	int i;

	if (s->packet_index < 0)
		return;

<<<<<<< HEAD
	for (i = 0; i < packets; ++i) {
		u32 cycle;
		unsigned int syt;
		unsigned int data_blocks;
		__be32 *buffer;
		unsigned int pcm_frames;
=======
	generate_ideal_pkt_descs(s, s->pkt_descs, ctx_header, packets);

	process_ctx_payloads(s, s->pkt_descs, packets);

	for (i = 0; i < packets; ++i) {
		const struct pkt_desc *desc = s->pkt_descs + i;
		unsigned int syt;
>>>>>>> 118b2806
		struct {
			struct fw_iso_packet params;
			__be32 header[IT_PKT_HEADER_SIZE_CIP / sizeof(__be32)];
		} template = { {0}, {0} };
<<<<<<< HEAD
		struct snd_pcm_substream *pcm;

		cycle = compute_it_cycle(*ctx_header);
		syt = calculate_syt(s, cycle);
		data_blocks = calculate_data_blocks(s, syt);
		buffer = s->buffer.packets[s->packet_index].buffer;
		pcm_frames = s->process_data_blocks(s, buffer, data_blocks,
						    &syt);

		build_it_pkt_header(s, cycle, &template.params, data_blocks,
=======

		if (s->ctx_data.rx.syt_override < 0)
			syt = desc->syt;
		else
			syt = s->ctx_data.rx.syt_override;

		build_it_pkt_header(s, desc->cycle, &template.params,
				    desc->data_blocks, desc->data_block_counter,
>>>>>>> 118b2806
				    syt, i);

		if (queue_out_packet(s, &template.params) < 0) {
			cancel_stream(s);
			return;
		}

		pcm = READ_ONCE(s->pcm);
		if (pcm && pcm_frames > 0)
			update_pcm_pointers(s, pcm, pcm_frames);

		++ctx_header;
	}

	fw_iso_context_queue_flush(s->context);
}

static void in_stream_callback(struct fw_iso_context *context, u32 tstamp,
			       size_t header_length, void *header,
			       void *private_data)
{
	struct amdtp_stream *s = private_data;
<<<<<<< HEAD
	unsigned int i, packets;
=======
	unsigned int packets;
>>>>>>> 118b2806
	__be32 *ctx_header = header;
	int i;
	int err;

	if (s->packet_index < 0)
		return;

	// The number of packets in buffer.
	packets = header_length / s->ctx_data.tx.ctx_header_size;
<<<<<<< HEAD

	for (i = 0; i < packets; i++) {
		u32 cycle;
		unsigned int payload_length;
		unsigned int data_blocks;
		unsigned int syt;
		__be32 *buffer;
		unsigned int pcm_frames = 0;
		struct fw_iso_packet params = {0};
		struct snd_pcm_substream *pcm;
		int err;

		cycle = compute_cycle_count(ctx_header[1]);
		err = parse_ir_ctx_header(s, cycle, ctx_header, &payload_length,
					  &data_blocks, &syt, i);
		if (err < 0 && err != -EAGAIN)
			break;

		if (err >= 0) {
			buffer = s->buffer.packets[s->packet_index].buffer;
			pcm_frames = s->process_data_blocks(s, buffer,
							    data_blocks, &syt);

			if (!(s->flags & CIP_DBC_IS_END_EVENT)) {
				s->data_block_counter += data_blocks;
				s->data_block_counter &= 0xff;
			}
		}

		if (queue_in_packet(s, &params) < 0)
			break;

		pcm = READ_ONCE(s->pcm);
		if (pcm && pcm_frames > 0)
			update_pcm_pointers(s, pcm, pcm_frames);

		ctx_header += s->ctx_data.tx.ctx_header_size / sizeof(*ctx_header);
	}

	/* Queueing error or detecting invalid payload. */
	if (i < packets) {
		cancel_stream(s);
		return;
=======

	err = generate_device_pkt_descs(s, s->pkt_descs, ctx_header, packets);
	if (err < 0) {
		if (err != -EAGAIN) {
			cancel_stream(s);
			return;
		}
	} else {
		process_ctx_payloads(s, s->pkt_descs, packets);
	}

	for (i = 0; i < packets; ++i) {
		struct fw_iso_packet params = {0};

		if (queue_in_packet(s, &params) < 0) {
			cancel_stream(s);
			return;
		}
>>>>>>> 118b2806
	}

	fw_iso_context_queue_flush(s->context);
}

/* this is executed one time */
static void amdtp_stream_first_callback(struct fw_iso_context *context,
					u32 tstamp, size_t header_length,
					void *header, void *private_data)
{
	struct amdtp_stream *s = private_data;
	const __be32 *ctx_header = header;
	u32 cycle;

	/*
	 * For in-stream, first packet has come.
	 * For out-stream, prepared to transmit first packet
	 */
	s->callbacked = true;
	wake_up(&s->callback_wait);

	if (s->direction == AMDTP_IN_STREAM) {
		cycle = compute_cycle_count(ctx_header[1]);

		context->callback.sc = in_stream_callback;
	} else {
		cycle = compute_it_cycle(*ctx_header);

		context->callback.sc = out_stream_callback;
	}

	s->start_cycle = cycle;

	context->callback.sc(context, tstamp, header_length, header, s);
}

/**
 * amdtp_stream_start - start transferring packets
 * @s: the AMDTP stream to start
 * @channel: the isochronous channel on the bus
 * @speed: firewire speed code
 *
 * The stream cannot be started until it has been configured with
 * amdtp_stream_set_parameters() and it must be started before any PCM or MIDI
 * device can be started.
 */
static int amdtp_stream_start(struct amdtp_stream *s, int channel, int speed)
{
	static const struct {
		unsigned int data_block;
		unsigned int syt_offset;
	} *entry, initial_state[] = {
		[CIP_SFC_32000]  = {  4, 3072 },
		[CIP_SFC_48000]  = {  6, 1024 },
		[CIP_SFC_96000]  = { 12, 1024 },
		[CIP_SFC_192000] = { 24, 1024 },
		[CIP_SFC_44100]  = {  0,   67 },
		[CIP_SFC_88200]  = {  0,   67 },
		[CIP_SFC_176400] = {  0,   67 },
	};
	unsigned int ctx_header_size;
	unsigned int max_ctx_payload_size;
	enum dma_data_direction dir;
	int type, tag, err;

	mutex_lock(&s->mutex);

	if (WARN_ON(amdtp_stream_running(s) ||
		    (s->data_block_quadlets < 1))) {
		err = -EBADFD;
		goto err_unlock;
	}

	if (s->direction == AMDTP_IN_STREAM) {
		s->data_block_counter = UINT_MAX;
	} else {
		entry = &initial_state[s->sfc];

		s->data_block_counter = 0;
		s->ctx_data.rx.data_block_state = entry->data_block;
		s->ctx_data.rx.syt_offset_state = entry->syt_offset;
		s->ctx_data.rx.last_syt_offset = TICKS_PER_CYCLE;
	}

	/* initialize packet buffer */
	if (s->direction == AMDTP_IN_STREAM) {
		dir = DMA_FROM_DEVICE;
		type = FW_ISO_CONTEXT_RECEIVE;
		if (!(s->flags & CIP_NO_HEADER))
			ctx_header_size = IR_CTX_HEADER_SIZE_CIP;
		else
			ctx_header_size = IR_CTX_HEADER_SIZE_NO_CIP;

		max_ctx_payload_size = amdtp_stream_get_max_payload(s) -
				       ctx_header_size;
	} else {
		dir = DMA_TO_DEVICE;
		type = FW_ISO_CONTEXT_TRANSMIT;
		ctx_header_size = 0;	// No effect for IT context.

		max_ctx_payload_size = amdtp_stream_get_max_payload(s);
		if (!(s->flags & CIP_NO_HEADER))
			max_ctx_payload_size -= IT_PKT_HEADER_SIZE_CIP;
	}

	err = iso_packets_buffer_init(&s->buffer, s->unit, QUEUE_LENGTH,
				      max_ctx_payload_size, dir);
	if (err < 0)
		goto err_unlock;

	s->context = fw_iso_context_create(fw_parent_device(s->unit)->card,
					  type, channel, speed, ctx_header_size,
					  amdtp_stream_first_callback, s);
	if (IS_ERR(s->context)) {
		err = PTR_ERR(s->context);
		if (err == -EBUSY)
			dev_err(&s->unit->device,
				"no free stream on this controller\n");
		goto err_buffer;
	}

	amdtp_stream_update(s);

	if (s->direction == AMDTP_IN_STREAM) {
		s->ctx_data.tx.max_ctx_payload_length = max_ctx_payload_size;
		s->ctx_data.tx.ctx_header_size = ctx_header_size;
	}

	if (s->flags & CIP_NO_HEADER)
		s->tag = TAG_NO_CIP_HEADER;
	else
		s->tag = TAG_CIP;

	s->pkt_descs = kcalloc(INTERRUPT_INTERVAL, sizeof(*s->pkt_descs),
			       GFP_KERNEL);
	if (!s->pkt_descs) {
		err = -ENOMEM;
		goto err_context;
	}

	s->packet_index = 0;
	do {
		struct fw_iso_packet params;
		if (s->direction == AMDTP_IN_STREAM) {
			err = queue_in_packet(s, &params);
		} else {
			params.header_length = 0;
			params.payload_length = 0;
			err = queue_out_packet(s, &params);
		}
		if (err < 0)
			goto err_pkt_descs;
	} while (s->packet_index > 0);

	/* NOTE: TAG1 matches CIP. This just affects in stream. */
	tag = FW_ISO_CONTEXT_MATCH_TAG1;
	if ((s->flags & CIP_EMPTY_WITH_TAG0) || (s->flags & CIP_NO_HEADER))
		tag |= FW_ISO_CONTEXT_MATCH_TAG0;

	s->callbacked = false;
	err = fw_iso_context_start(s->context, -1, 0, tag);
	if (err < 0)
		goto err_pkt_descs;

	mutex_unlock(&s->mutex);

	return 0;
err_pkt_descs:
	kfree(s->pkt_descs);
err_context:
	fw_iso_context_destroy(s->context);
	s->context = ERR_PTR(-1);
err_buffer:
	iso_packets_buffer_destroy(&s->buffer, s->unit);
err_unlock:
	mutex_unlock(&s->mutex);

	return err;
}

/**
 * amdtp_stream_pcm_pointer - get the PCM buffer position
 * @s: the AMDTP stream that transports the PCM data
 *
 * Returns the current buffer position, in frames.
 */
unsigned long amdtp_stream_pcm_pointer(struct amdtp_stream *s)
{
	/*
	 * This function is called in software IRQ context of period_tasklet or
	 * process context.
	 *
	 * When the software IRQ context was scheduled by software IRQ context
	 * of IR/IT contexts, queued packets were already handled. Therefore,
	 * no need to flush the queue in buffer anymore.
	 *
	 * When the process context reach here, some packets will be already
	 * queued in the buffer. These packets should be handled immediately
	 * to keep better granularity of PCM pointer.
	 *
	 * Later, the process context will sometimes schedules software IRQ
	 * context of the period_tasklet. Then, no need to flush the queue by
	 * the same reason as described for IR/IT contexts.
	 */
	if (!in_interrupt() && amdtp_stream_running(s))
		fw_iso_context_flush_completions(s->context);

	return READ_ONCE(s->pcm_buffer_pointer);
}
EXPORT_SYMBOL(amdtp_stream_pcm_pointer);

/**
 * amdtp_stream_pcm_ack - acknowledge queued PCM frames
 * @s: the AMDTP stream that transfers the PCM frames
 *
 * Returns zero always.
 */
int amdtp_stream_pcm_ack(struct amdtp_stream *s)
{
	/*
	 * Process isochronous packets for recent isochronous cycle to handle
	 * queued PCM frames.
	 */
	if (amdtp_stream_running(s))
		fw_iso_context_flush_completions(s->context);

	return 0;
}
EXPORT_SYMBOL(amdtp_stream_pcm_ack);

/**
 * amdtp_stream_update - update the stream after a bus reset
 * @s: the AMDTP stream
 */
void amdtp_stream_update(struct amdtp_stream *s)
{
	/* Precomputing. */
	WRITE_ONCE(s->source_node_id_field,
                   (fw_parent_device(s->unit)->card->node_id << CIP_SID_SHIFT) & CIP_SID_MASK);
}
EXPORT_SYMBOL(amdtp_stream_update);

/**
 * amdtp_stream_stop - stop sending packets
 * @s: the AMDTP stream to stop
 *
 * All PCM and MIDI devices of the stream must be stopped before the stream
 * itself can be stopped.
 */
static void amdtp_stream_stop(struct amdtp_stream *s)
{
	mutex_lock(&s->mutex);

	if (!amdtp_stream_running(s)) {
		mutex_unlock(&s->mutex);
		return;
	}

	tasklet_kill(&s->period_tasklet);
	fw_iso_context_stop(s->context);
	fw_iso_context_destroy(s->context);
	s->context = ERR_PTR(-1);
	iso_packets_buffer_destroy(&s->buffer, s->unit);
	kfree(s->pkt_descs);

	s->callbacked = false;

	mutex_unlock(&s->mutex);
}

/**
 * amdtp_stream_pcm_abort - abort the running PCM device
 * @s: the AMDTP stream about to be stopped
 *
 * If the isochronous stream needs to be stopped asynchronously, call this
 * function first to stop the PCM device.
 */
void amdtp_stream_pcm_abort(struct amdtp_stream *s)
{
	struct snd_pcm_substream *pcm;

	pcm = READ_ONCE(s->pcm);
	if (pcm)
		snd_pcm_stop_xrun(pcm);
}
EXPORT_SYMBOL(amdtp_stream_pcm_abort);

/**
 * amdtp_domain_init - initialize an AMDTP domain structure
 * @d: the AMDTP domain to initialize.
 */
int amdtp_domain_init(struct amdtp_domain *d)
{
	INIT_LIST_HEAD(&d->streams);

	return 0;
}
EXPORT_SYMBOL_GPL(amdtp_domain_init);

/**
 * amdtp_domain_destroy - destroy an AMDTP domain structure
 * @d: the AMDTP domain to destroy.
 */
void amdtp_domain_destroy(struct amdtp_domain *d)
{
	WARN_ON(!list_empty(&d->streams));
}
EXPORT_SYMBOL_GPL(amdtp_domain_destroy);

/**
 * amdtp_domain_add_stream - register isoc context into the domain.
 * @d: the AMDTP domain.
 * @s: the AMDTP stream.
 * @channel: the isochronous channel on the bus.
 * @speed: firewire speed code.
 */
int amdtp_domain_add_stream(struct amdtp_domain *d, struct amdtp_stream *s,
			    int channel, int speed)
{
	struct amdtp_stream *tmp;

	list_for_each_entry(tmp, &d->streams, list) {
		if (s == tmp)
			return -EBUSY;
	}

	list_add(&s->list, &d->streams);

	s->channel = channel;
	s->speed = speed;

	return 0;
}
EXPORT_SYMBOL_GPL(amdtp_domain_add_stream);

/**
 * amdtp_domain_start - start sending packets for isoc context in the domain.
 * @d: the AMDTP domain.
 */
int amdtp_domain_start(struct amdtp_domain *d)
{
	struct amdtp_stream *s;
	int err = 0;

	list_for_each_entry(s, &d->streams, list) {
		err = amdtp_stream_start(s, s->channel, s->speed);
		if (err < 0)
			break;
	}

	if (err < 0) {
		list_for_each_entry(s, &d->streams, list)
			amdtp_stream_stop(s);
	}

	return err;
}
EXPORT_SYMBOL_GPL(amdtp_domain_start);

/**
 * amdtp_domain_stop - stop sending packets for isoc context in the same domain.
 * @d: the AMDTP domain to which the isoc contexts belong.
 */
void amdtp_domain_stop(struct amdtp_domain *d)
{
	struct amdtp_stream *s, *next;

	list_for_each_entry_safe(s, next, &d->streams, list) {
		list_del(&s->list);

		amdtp_stream_stop(s);
	}
}
EXPORT_SYMBOL_GPL(amdtp_domain_stop);<|MERGE_RESOLUTION|>--- conflicted
+++ resolved
@@ -476,20 +476,12 @@
 }
 
 static void generate_cip_header(struct amdtp_stream *s, __be32 cip_header[2],
-<<<<<<< HEAD
-				unsigned int syt)
-=======
 			unsigned int data_block_counter, unsigned int syt)
->>>>>>> 118b2806
 {
 	cip_header[0] = cpu_to_be32(READ_ONCE(s->source_node_id_field) |
 				(s->data_block_quadlets << CIP_DBS_SHIFT) |
 				((s->sph << CIP_SPH_SHIFT) & CIP_SPH_MASK) |
-<<<<<<< HEAD
-				s->data_block_counter);
-=======
 				data_block_counter);
->>>>>>> 118b2806
 	cip_header[1] = cpu_to_be32(CIP_EOH |
 			((s->fmt << CIP_FMT_SHIFT) & CIP_FMT_MASK) |
 			((s->ctx_data.rx.fdf << CIP_FDF_SHIFT) & CIP_FDF_MASK) |
@@ -498,14 +490,9 @@
 
 static void build_it_pkt_header(struct amdtp_stream *s, unsigned int cycle,
 				struct fw_iso_packet *params,
-<<<<<<< HEAD
-				unsigned int data_blocks, unsigned int syt,
-				unsigned int index)
-=======
 				unsigned int data_blocks,
 				unsigned int data_block_counter,
 				unsigned int syt, unsigned int index)
->>>>>>> 118b2806
 {
 	unsigned int payload_length;
 	__be32 *cip_header;
@@ -513,59 +500,29 @@
 	payload_length = data_blocks * sizeof(__be32) * s->data_block_quadlets;
 	params->payload_length = payload_length;
 
-<<<<<<< HEAD
-	if (s->flags & CIP_DBC_IS_END_EVENT) {
-		s->data_block_counter =
-				(s->data_block_counter + data_blocks) & 0xff;
-	}
-
-	if (!(s->flags & CIP_NO_HEADER)) {
-		cip_header = (__be32 *)params->header;
-		generate_cip_header(s, cip_header, syt);
-=======
 	if (!(s->flags & CIP_NO_HEADER)) {
 		cip_header = (__be32 *)params->header;
 		generate_cip_header(s, cip_header, data_block_counter, syt);
->>>>>>> 118b2806
 		params->header_length = 2 * sizeof(__be32);
 		payload_length += params->header_length;
 	} else {
 		cip_header = NULL;
 	}
-<<<<<<< HEAD
-
-	trace_amdtp_packet(s, cycle, cip_header, payload_length, data_blocks,
-			   index);
-
-	if (!(s->flags & CIP_DBC_IS_END_EVENT)) {
-		s->data_block_counter =
-				(s->data_block_counter + data_blocks) & 0xff;
-	}
-=======
 
 	trace_amdtp_packet(s, cycle, cip_header, payload_length, data_blocks,
 			   data_block_counter, index);
->>>>>>> 118b2806
 }
 
 static int check_cip_header(struct amdtp_stream *s, const __be32 *buf,
 			    unsigned int payload_length,
-<<<<<<< HEAD
-			    unsigned int *data_blocks, unsigned int *dbc,
-			    unsigned int *syt)
-=======
 			    unsigned int *data_blocks,
 			    unsigned int *data_block_counter, unsigned int *syt)
->>>>>>> 118b2806
 {
 	u32 cip_header[2];
 	unsigned int sph;
 	unsigned int fmt;
 	unsigned int fdf;
-<<<<<<< HEAD
-=======
 	unsigned int dbc;
->>>>>>> 118b2806
 	bool lost;
 
 	cip_header[0] = be32_to_cpu(buf[0]);
@@ -617,19 +574,6 @@
 	}
 
 	/* Check data block counter continuity */
-<<<<<<< HEAD
-	*dbc = cip_header[0] & CIP_DBC_MASK;
-	if (*data_blocks == 0 && (s->flags & CIP_EMPTY_HAS_WRONG_DBC) &&
-	    s->data_block_counter != UINT_MAX)
-		*dbc = s->data_block_counter;
-
-	if (((s->flags & CIP_SKIP_DBC_ZERO_CHECK) &&
-	     *dbc == s->ctx_data.tx.first_dbc) ||
-	    s->data_block_counter == UINT_MAX) {
-		lost = false;
-	} else if (!(s->flags & CIP_DBC_IS_END_EVENT)) {
-		lost = *dbc != s->data_block_counter;
-=======
 	dbc = cip_header[0] & CIP_DBC_MASK;
 	if (*data_blocks == 0 && (s->flags & CIP_EMPTY_HAS_WRONG_DBC) &&
 	    *data_block_counter != UINT_MAX)
@@ -640,7 +584,6 @@
 		lost = false;
 	} else if (!(s->flags & CIP_DBC_IS_END_EVENT)) {
 		lost = dbc != *data_block_counter;
->>>>>>> 118b2806
 	} else {
 		unsigned int dbc_interval;
 
@@ -649,29 +592,18 @@
 		else
 			dbc_interval = *data_blocks;
 
-<<<<<<< HEAD
-		lost = *dbc != ((s->data_block_counter + dbc_interval) & 0xff);
-=======
 		lost = dbc != ((*data_block_counter + dbc_interval) & 0xff);
->>>>>>> 118b2806
 	}
 
 	if (lost) {
 		dev_err(&s->unit->device,
 			"Detect discontinuity of CIP: %02X %02X\n",
-<<<<<<< HEAD
-			s->data_block_counter, *dbc);
-		return -EIO;
-	}
-
-=======
 			*data_block_counter, dbc);
 		return -EIO;
 	}
 
 	*data_block_counter = dbc;
 
->>>>>>> 118b2806
 	*syt = cip_header[1] & CIP_SYT_MASK;
 
 	return 0;
@@ -680,48 +612,6 @@
 static int parse_ir_ctx_header(struct amdtp_stream *s, unsigned int cycle,
 			       const __be32 *ctx_header,
 			       unsigned int *payload_length,
-<<<<<<< HEAD
-			       unsigned int *data_blocks, unsigned int *syt,
-			       unsigned int index)
-{
-	unsigned int dbc;
-	const __be32 *cip_header;
-	int err;
-
-	*payload_length = be32_to_cpu(ctx_header[0]) >> ISO_DATA_LENGTH_SHIFT;
-	if (*payload_length > s->ctx_data.tx.ctx_header_size +
-					s->ctx_data.tx.max_ctx_payload_length) {
-		dev_err(&s->unit->device,
-			"Detect jumbo payload: %04x %04x\n",
-			*payload_length, s->ctx_data.tx.max_ctx_payload_length);
-		return -EIO;
-	}
-
-	if (!(s->flags & CIP_NO_HEADER)) {
-		cip_header = ctx_header + 2;
-		err = check_cip_header(s, cip_header, *payload_length,
-				       data_blocks, &dbc, syt);
-		if (err < 0)
-			return err;
-	} else {
-		cip_header = NULL;
-		err = 0;
-		*data_blocks = *payload_length / sizeof(__be32) /
-			       s->data_block_quadlets;
-		*syt = 0;
-
-		if (s->data_block_counter != UINT_MAX)
-			dbc = s->data_block_counter;
-		else
-			dbc = 0;
-	}
-
-	s->data_block_counter = dbc;
-
-	trace_amdtp_packet(s, cycle, cip_header, *payload_length, *data_blocks,
-			   index);
-
-=======
 			       unsigned int *data_blocks,
 			       unsigned int *data_block_counter,
 			       unsigned int *syt, unsigned int index)
@@ -758,7 +648,6 @@
 	trace_amdtp_packet(s, cycle, cip_header, *payload_length, *data_blocks,
 			   *data_block_counter, index);
 
->>>>>>> 118b2806
 	return err;
 }
 
@@ -789,8 +678,6 @@
 	return increment_cycle_count(cycle, QUEUE_LENGTH);
 }
 
-<<<<<<< HEAD
-=======
 static int generate_device_pkt_descs(struct amdtp_stream *s,
 				     struct pkt_desc *descs,
 				     const __be32 *ctx_header,
@@ -865,7 +752,6 @@
 	s->data_block_counter = dbc;
 }
 
->>>>>>> 118b2806
 static inline void cancel_stream(struct amdtp_stream *s)
 {
 	s->packet_index = -1;
@@ -874,8 +760,6 @@
 	WRITE_ONCE(s->pcm_buffer_pointer, SNDRV_PCM_POS_XRUN);
 }
 
-<<<<<<< HEAD
-=======
 static void process_ctx_payloads(struct amdtp_stream *s,
 				 const struct pkt_desc *descs,
 				 unsigned int packets)
@@ -889,7 +773,6 @@
 		update_pcm_pointers(s, pcm, pcm_frames);
 }
 
->>>>>>> 118b2806
 static void out_stream_callback(struct fw_iso_context *context, u32 tstamp,
 				size_t header_length, void *header,
 				void *private_data)
@@ -902,14 +785,6 @@
 	if (s->packet_index < 0)
 		return;
 
-<<<<<<< HEAD
-	for (i = 0; i < packets; ++i) {
-		u32 cycle;
-		unsigned int syt;
-		unsigned int data_blocks;
-		__be32 *buffer;
-		unsigned int pcm_frames;
-=======
 	generate_ideal_pkt_descs(s, s->pkt_descs, ctx_header, packets);
 
 	process_ctx_payloads(s, s->pkt_descs, packets);
@@ -917,23 +792,10 @@
 	for (i = 0; i < packets; ++i) {
 		const struct pkt_desc *desc = s->pkt_descs + i;
 		unsigned int syt;
->>>>>>> 118b2806
 		struct {
 			struct fw_iso_packet params;
 			__be32 header[IT_PKT_HEADER_SIZE_CIP / sizeof(__be32)];
 		} template = { {0}, {0} };
-<<<<<<< HEAD
-		struct snd_pcm_substream *pcm;
-
-		cycle = compute_it_cycle(*ctx_header);
-		syt = calculate_syt(s, cycle);
-		data_blocks = calculate_data_blocks(s, syt);
-		buffer = s->buffer.packets[s->packet_index].buffer;
-		pcm_frames = s->process_data_blocks(s, buffer, data_blocks,
-						    &syt);
-
-		build_it_pkt_header(s, cycle, &template.params, data_blocks,
-=======
 
 		if (s->ctx_data.rx.syt_override < 0)
 			syt = desc->syt;
@@ -942,19 +804,12 @@
 
 		build_it_pkt_header(s, desc->cycle, &template.params,
 				    desc->data_blocks, desc->data_block_counter,
->>>>>>> 118b2806
 				    syt, i);
 
 		if (queue_out_packet(s, &template.params) < 0) {
 			cancel_stream(s);
 			return;
 		}
-
-		pcm = READ_ONCE(s->pcm);
-		if (pcm && pcm_frames > 0)
-			update_pcm_pointers(s, pcm, pcm_frames);
-
-		++ctx_header;
 	}
 
 	fw_iso_context_queue_flush(s->context);
@@ -965,11 +820,7 @@
 			       void *private_data)
 {
 	struct amdtp_stream *s = private_data;
-<<<<<<< HEAD
-	unsigned int i, packets;
-=======
 	unsigned int packets;
->>>>>>> 118b2806
 	__be32 *ctx_header = header;
 	int i;
 	int err;
@@ -979,51 +830,6 @@
 
 	// The number of packets in buffer.
 	packets = header_length / s->ctx_data.tx.ctx_header_size;
-<<<<<<< HEAD
-
-	for (i = 0; i < packets; i++) {
-		u32 cycle;
-		unsigned int payload_length;
-		unsigned int data_blocks;
-		unsigned int syt;
-		__be32 *buffer;
-		unsigned int pcm_frames = 0;
-		struct fw_iso_packet params = {0};
-		struct snd_pcm_substream *pcm;
-		int err;
-
-		cycle = compute_cycle_count(ctx_header[1]);
-		err = parse_ir_ctx_header(s, cycle, ctx_header, &payload_length,
-					  &data_blocks, &syt, i);
-		if (err < 0 && err != -EAGAIN)
-			break;
-
-		if (err >= 0) {
-			buffer = s->buffer.packets[s->packet_index].buffer;
-			pcm_frames = s->process_data_blocks(s, buffer,
-							    data_blocks, &syt);
-
-			if (!(s->flags & CIP_DBC_IS_END_EVENT)) {
-				s->data_block_counter += data_blocks;
-				s->data_block_counter &= 0xff;
-			}
-		}
-
-		if (queue_in_packet(s, &params) < 0)
-			break;
-
-		pcm = READ_ONCE(s->pcm);
-		if (pcm && pcm_frames > 0)
-			update_pcm_pointers(s, pcm, pcm_frames);
-
-		ctx_header += s->ctx_data.tx.ctx_header_size / sizeof(*ctx_header);
-	}
-
-	/* Queueing error or detecting invalid payload. */
-	if (i < packets) {
-		cancel_stream(s);
-		return;
-=======
 
 	err = generate_device_pkt_descs(s, s->pkt_descs, ctx_header, packets);
 	if (err < 0) {
@@ -1042,7 +848,6 @@
 			cancel_stream(s);
 			return;
 		}
->>>>>>> 118b2806
 	}
 
 	fw_iso_context_queue_flush(s->context);
