--- conflicted
+++ resolved
@@ -8624,13 +8624,8 @@
 		}
 
 		if (is_narrower_load && size < target_size) {
-<<<<<<< HEAD
-			u8 shift = bpf_ctx_narrow_load_shift(off, size,
-							     size_default);
-=======
 			u8 shift = bpf_ctx_narrow_access_offset(
 				off, size, size_default) * 8;
->>>>>>> 3877dcd0
 			if (ctx_field_size <= 4) {
 				if (shift)
 					insn_buf[cnt++] = BPF_ALU32_IMM(BPF_RSH,
