// SPDX-License-Identifier: GPL-2.0
/*
 * arch-independent dma-mapping routines
 *
 * Copyright (c) 2006  SUSE Linux Products GmbH
 * Copyright (c) 2006  Tejun Heo <teheo@suse.de>
 */
#include <linux/memblock.h> /* for max_pfn */
#include <linux/acpi.h>
#include <linux/dma-direct.h>
#include <linux/dma-noncoherent.h>
#include <linux/export.h>
#include <linux/gfp.h>
#include <linux/of_device.h>
#include <linux/slab.h>
#include <linux/vmalloc.h>

/*
 * Managed DMA API
 */
struct dma_devres {
	size_t		size;
	void		*vaddr;
	dma_addr_t	dma_handle;
	unsigned long	attrs;
};

static void dmam_release(struct device *dev, void *res)
{
	struct dma_devres *this = res;

	dma_free_attrs(dev, this->size, this->vaddr, this->dma_handle,
			this->attrs);
}

static int dmam_match(struct device *dev, void *res, void *match_data)
{
	struct dma_devres *this = res, *match = match_data;

	if (this->vaddr == match->vaddr) {
		WARN_ON(this->size != match->size ||
			this->dma_handle != match->dma_handle);
		return 1;
	}
	return 0;
}

/**
 * dmam_free_coherent - Managed dma_free_coherent()
 * @dev: Device to free coherent memory for
 * @size: Size of allocation
 * @vaddr: Virtual address of the memory to free
 * @dma_handle: DMA handle of the memory to free
 *
 * Managed dma_free_coherent().
 */
void dmam_free_coherent(struct device *dev, size_t size, void *vaddr,
			dma_addr_t dma_handle)
{
	struct dma_devres match_data = { size, vaddr, dma_handle };

	dma_free_coherent(dev, size, vaddr, dma_handle);
	WARN_ON(devres_destroy(dev, dmam_release, dmam_match, &match_data));
}
EXPORT_SYMBOL(dmam_free_coherent);

/**
 * dmam_alloc_attrs - Managed dma_alloc_attrs()
 * @dev: Device to allocate non_coherent memory for
 * @size: Size of allocation
 * @dma_handle: Out argument for allocated DMA handle
 * @gfp: Allocation flags
 * @attrs: Flags in the DMA_ATTR_* namespace.
 *
 * Managed dma_alloc_attrs().  Memory allocated using this function will be
 * automatically released on driver detach.
 *
 * RETURNS:
 * Pointer to allocated memory on success, NULL on failure.
 */
void *dmam_alloc_attrs(struct device *dev, size_t size, dma_addr_t *dma_handle,
		gfp_t gfp, unsigned long attrs)
{
	struct dma_devres *dr;
	void *vaddr;

	dr = devres_alloc(dmam_release, sizeof(*dr), gfp);
	if (!dr)
		return NULL;

	vaddr = dma_alloc_attrs(dev, size, dma_handle, gfp, attrs);
	if (!vaddr) {
		devres_free(dr);
		return NULL;
	}

	dr->vaddr = vaddr;
	dr->dma_handle = *dma_handle;
	dr->size = size;
	dr->attrs = attrs;

	devres_add(dev, dr);

	return vaddr;
}
EXPORT_SYMBOL(dmam_alloc_attrs);

/*
 * Create scatter-list for the already allocated DMA buffer.
 */
int dma_common_get_sgtable(struct device *dev, struct sg_table *sgt,
		 void *cpu_addr, dma_addr_t dma_addr, size_t size,
		 unsigned long attrs)
{
	struct page *page;
	int ret;

	if (!dev_is_dma_coherent(dev)) {
		unsigned long pfn;

		if (!IS_ENABLED(CONFIG_ARCH_HAS_DMA_COHERENT_TO_PFN))
			return -ENXIO;

		/* If the PFN is not valid, we do not have a struct page */
		pfn = arch_dma_coherent_to_pfn(dev, cpu_addr, dma_addr);
		if (!pfn_valid(pfn))
			return -ENXIO;
		page = pfn_to_page(pfn);
	} else {
		page = virt_to_page(cpu_addr);
	}

	ret = sg_alloc_table(sgt, 1, GFP_KERNEL);
	if (!ret)
		sg_set_page(sgt->sgl, page, PAGE_ALIGN(size), 0);
	return ret;
}

/*
 * The whole dma_get_sgtable() idea is fundamentally unsafe - it seems
 * that the intention is to allow exporting memory allocated via the
 * coherent DMA APIs through the dma_buf API, which only accepts a
 * scattertable.  This presents a couple of problems:
 * 1. Not all memory allocated via the coherent DMA APIs is backed by
 *    a struct page
 * 2. Passing coherent DMA memory into the streaming APIs is not allowed
 *    as we will try to flush the memory through a different alias to that
 *    actually being used (and the flushes are redundant.)
 */
int dma_get_sgtable_attrs(struct device *dev, struct sg_table *sgt,
		void *cpu_addr, dma_addr_t dma_addr, size_t size,
		unsigned long attrs)
{
	const struct dma_map_ops *ops = get_dma_ops(dev);

	if (dma_is_direct(ops))
		return dma_common_get_sgtable(dev, sgt, cpu_addr, dma_addr,
				size, attrs);
	if (!ops->get_sgtable)
		return -ENXIO;
	return ops->get_sgtable(dev, sgt, cpu_addr, dma_addr, size, attrs);
}
EXPORT_SYMBOL(dma_get_sgtable_attrs);

#ifdef CONFIG_MMU
/*
 * Return the page attributes used for mapping dma_alloc_* memory, either in
 * kernel space if remapping is needed, or to userspace through dma_mmap_*.
 */
pgprot_t dma_pgprot(struct device *dev, pgprot_t prot, unsigned long attrs)
{
	if (dev_is_dma_coherent(dev) ||
	    (IS_ENABLED(CONFIG_DMA_NONCOHERENT_CACHE_SYNC) &&
             (attrs & DMA_ATTR_NON_CONSISTENT)))
		return prot;
<<<<<<< HEAD
	if (IS_ENABLED(CONFIG_ARCH_HAS_DMA_MMAP_PGPROT))
		return arch_dma_mmap_pgprot(dev, prot, attrs);
	return pgprot_noncached(prot);
=======
#ifdef CONFIG_ARCH_HAS_DMA_WRITE_COMBINE
	if (attrs & DMA_ATTR_WRITE_COMBINE)
		return pgprot_writecombine(prot);
#endif
	return pgprot_dmacoherent(prot);
>>>>>>> 3877dcd0
}
#endif /* CONFIG_MMU */

/*
 * Create userspace mapping for the DMA-coherent memory.
 */
int dma_common_mmap(struct device *dev, struct vm_area_struct *vma,
		void *cpu_addr, dma_addr_t dma_addr, size_t size,
		unsigned long attrs)
{
#ifdef CONFIG_MMU
	unsigned long user_count = vma_pages(vma);
	unsigned long count = PAGE_ALIGN(size) >> PAGE_SHIFT;
	unsigned long off = vma->vm_pgoff;
	unsigned long pfn;
	int ret = -ENXIO;

	vma->vm_page_prot = dma_pgprot(dev, vma->vm_page_prot, attrs);

	if (dma_mmap_from_dev_coherent(dev, vma, cpu_addr, size, &ret))
		return ret;

	if (off >= count || user_count > count - off)
		return -ENXIO;

	if (!dev_is_dma_coherent(dev)) {
		if (!IS_ENABLED(CONFIG_ARCH_HAS_DMA_COHERENT_TO_PFN))
			return -ENXIO;

		/* If the PFN is not valid, we do not have a struct page */
		pfn = arch_dma_coherent_to_pfn(dev, cpu_addr, dma_addr);
		if (!pfn_valid(pfn))
			return -ENXIO;
	} else {
		pfn = page_to_pfn(virt_to_page(cpu_addr));
	}

	return remap_pfn_range(vma, vma->vm_start, pfn + vma->vm_pgoff,
			user_count << PAGE_SHIFT, vma->vm_page_prot);
#else
	return -ENXIO;
#endif /* CONFIG_MMU */
}

/**
 * dma_can_mmap - check if a given device supports dma_mmap_*
 * @dev: device to check
 *
 * Returns %true if @dev supports dma_mmap_coherent() and dma_mmap_attrs() to
 * map DMA allocations to userspace.
 */
bool dma_can_mmap(struct device *dev)
{
	const struct dma_map_ops *ops = get_dma_ops(dev);

	if (dma_is_direct(ops)) {
		return IS_ENABLED(CONFIG_MMU) &&
		       (dev_is_dma_coherent(dev) ||
			IS_ENABLED(CONFIG_ARCH_HAS_DMA_COHERENT_TO_PFN));
	}

	return ops->mmap != NULL;
}
EXPORT_SYMBOL_GPL(dma_can_mmap);

/**
 * dma_mmap_attrs - map a coherent DMA allocation into user space
 * @dev: valid struct device pointer, or NULL for ISA and EISA-like devices
 * @vma: vm_area_struct describing requested user mapping
 * @cpu_addr: kernel CPU-view address returned from dma_alloc_attrs
 * @dma_addr: device-view address returned from dma_alloc_attrs
 * @size: size of memory originally requested in dma_alloc_attrs
 * @attrs: attributes of mapping properties requested in dma_alloc_attrs
 *
 * Map a coherent DMA buffer previously allocated by dma_alloc_attrs into user
 * space.  The coherent DMA buffer must not be freed by the driver until the
 * user space mapping has been released.
 */
int dma_mmap_attrs(struct device *dev, struct vm_area_struct *vma,
		void *cpu_addr, dma_addr_t dma_addr, size_t size,
		unsigned long attrs)
{
	const struct dma_map_ops *ops = get_dma_ops(dev);

	if (dma_is_direct(ops))
		return dma_common_mmap(dev, vma, cpu_addr, dma_addr, size,
				attrs);
	if (!ops->mmap)
		return -ENXIO;
	return ops->mmap(dev, vma, cpu_addr, dma_addr, size, attrs);
}
EXPORT_SYMBOL(dma_mmap_attrs);

u64 dma_get_required_mask(struct device *dev)
{
	const struct dma_map_ops *ops = get_dma_ops(dev);

	if (dma_is_direct(ops))
		return dma_direct_get_required_mask(dev);
	if (ops->get_required_mask)
		return ops->get_required_mask(dev);

	/*
	 * We require every DMA ops implementation to at least support a 32-bit
	 * DMA mask (and use bounce buffering if that isn't supported in
	 * hardware).  As the direct mapping code has its own routine to
	 * actually report an optimal mask we default to 32-bit here as that
	 * is the right thing for most IOMMUs, and at least not actively
	 * harmful in general.
	 */
	return DMA_BIT_MASK(32);
}
EXPORT_SYMBOL_GPL(dma_get_required_mask);

void *dma_alloc_attrs(struct device *dev, size_t size, dma_addr_t *dma_handle,
		gfp_t flag, unsigned long attrs)
{
	const struct dma_map_ops *ops = get_dma_ops(dev);
	void *cpu_addr;

	WARN_ON_ONCE(!dev->coherent_dma_mask);

	if (dma_alloc_from_dev_coherent(dev, size, dma_handle, &cpu_addr))
		return cpu_addr;

	/* let the implementation decide on the zone to allocate from: */
	flag &= ~(__GFP_DMA | __GFP_DMA32 | __GFP_HIGHMEM);

	if (dma_is_direct(ops))
		cpu_addr = dma_direct_alloc(dev, size, dma_handle, flag, attrs);
	else if (ops->alloc)
		cpu_addr = ops->alloc(dev, size, dma_handle, flag, attrs);
	else
		return NULL;

	debug_dma_alloc_coherent(dev, size, *dma_handle, cpu_addr);
	return cpu_addr;
}
EXPORT_SYMBOL(dma_alloc_attrs);

void dma_free_attrs(struct device *dev, size_t size, void *cpu_addr,
		dma_addr_t dma_handle, unsigned long attrs)
{
	const struct dma_map_ops *ops = get_dma_ops(dev);

	if (dma_release_from_dev_coherent(dev, get_order(size), cpu_addr))
		return;
	/*
	 * On non-coherent platforms which implement DMA-coherent buffers via
	 * non-cacheable remaps, ops->free() may call vunmap(). Thus getting
	 * this far in IRQ context is a) at risk of a BUG_ON() or trying to
	 * sleep on some machines, and b) an indication that the driver is
	 * probably misusing the coherent API anyway.
	 */
	WARN_ON(irqs_disabled());

	if (!cpu_addr)
		return;

	debug_dma_free_coherent(dev, size, cpu_addr, dma_handle);
	if (dma_is_direct(ops))
		dma_direct_free(dev, size, cpu_addr, dma_handle, attrs);
	else if (ops->free)
		ops->free(dev, size, cpu_addr, dma_handle, attrs);
}
EXPORT_SYMBOL(dma_free_attrs);

int dma_supported(struct device *dev, u64 mask)
{
	const struct dma_map_ops *ops = get_dma_ops(dev);

	if (dma_is_direct(ops))
		return dma_direct_supported(dev, mask);
	if (!ops->dma_supported)
		return 1;
	return ops->dma_supported(dev, mask);
}
EXPORT_SYMBOL(dma_supported);

#ifdef CONFIG_ARCH_HAS_DMA_SET_MASK
void arch_dma_set_mask(struct device *dev, u64 mask);
#else
#define arch_dma_set_mask(dev, mask)	do { } while (0)
#endif

int dma_set_mask(struct device *dev, u64 mask)
{
	/*
	 * Truncate the mask to the actually supported dma_addr_t width to
	 * avoid generating unsupportable addresses.
	 */
	mask = (dma_addr_t)mask;

	if (!dev->dma_mask || !dma_supported(dev, mask))
		return -EIO;

	arch_dma_set_mask(dev, mask);
	*dev->dma_mask = mask;
	return 0;
}
EXPORT_SYMBOL(dma_set_mask);

#ifndef CONFIG_ARCH_HAS_DMA_SET_COHERENT_MASK
int dma_set_coherent_mask(struct device *dev, u64 mask)
{
	/*
	 * Truncate the mask to the actually supported dma_addr_t width to
	 * avoid generating unsupportable addresses.
	 */
	mask = (dma_addr_t)mask;

	if (!dma_supported(dev, mask))
		return -EIO;

	dev->coherent_dma_mask = mask;
	return 0;
}
EXPORT_SYMBOL(dma_set_coherent_mask);
#endif

void dma_cache_sync(struct device *dev, void *vaddr, size_t size,
		enum dma_data_direction dir)
{
	const struct dma_map_ops *ops = get_dma_ops(dev);

	BUG_ON(!valid_dma_direction(dir));

	if (dma_is_direct(ops))
		arch_dma_cache_sync(dev, vaddr, size, dir);
	else if (ops->cache_sync)
		ops->cache_sync(dev, vaddr, size, dir);
}
EXPORT_SYMBOL(dma_cache_sync);

size_t dma_max_mapping_size(struct device *dev)
{
	const struct dma_map_ops *ops = get_dma_ops(dev);
	size_t size = SIZE_MAX;

	if (dma_is_direct(ops))
		size = dma_direct_max_mapping_size(dev);
	else if (ops && ops->max_mapping_size)
		size = ops->max_mapping_size(dev);

	return size;
}
EXPORT_SYMBOL_GPL(dma_max_mapping_size);

unsigned long dma_get_merge_boundary(struct device *dev)
{
	const struct dma_map_ops *ops = get_dma_ops(dev);

	if (!ops || !ops->get_merge_boundary)
		return 0;	/* can't merge */

	return ops->get_merge_boundary(dev);
}
EXPORT_SYMBOL_GPL(dma_get_merge_boundary);<|MERGE_RESOLUTION|>--- conflicted
+++ resolved
@@ -173,17 +173,11 @@
 	    (IS_ENABLED(CONFIG_DMA_NONCOHERENT_CACHE_SYNC) &&
              (attrs & DMA_ATTR_NON_CONSISTENT)))
 		return prot;
-<<<<<<< HEAD
-	if (IS_ENABLED(CONFIG_ARCH_HAS_DMA_MMAP_PGPROT))
-		return arch_dma_mmap_pgprot(dev, prot, attrs);
-	return pgprot_noncached(prot);
-=======
 #ifdef CONFIG_ARCH_HAS_DMA_WRITE_COMBINE
 	if (attrs & DMA_ATTR_WRITE_COMBINE)
 		return pgprot_writecombine(prot);
 #endif
 	return pgprot_dmacoherent(prot);
->>>>>>> 3877dcd0
 }
 #endif /* CONFIG_MMU */
 
