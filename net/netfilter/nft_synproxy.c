// SPDX-License-Identifier: GPL-2.0
#include <linux/types.h>
#include <net/ip.h>
#include <net/tcp.h>
#include <net/netlink.h>
#include <net/netfilter/nf_tables.h>
#include <net/netfilter/nf_conntrack.h>
#include <net/netfilter/nf_conntrack_synproxy.h>
#include <net/netfilter/nf_synproxy.h>
#include <linux/netfilter/nf_tables.h>
#include <linux/netfilter/nf_synproxy.h>

struct nft_synproxy {
	struct nf_synproxy_info	info;
};

static const struct nla_policy nft_synproxy_policy[NFTA_SYNPROXY_MAX + 1] = {
	[NFTA_SYNPROXY_MSS]		= { .type = NLA_U16 },
	[NFTA_SYNPROXY_WSCALE]		= { .type = NLA_U8 },
	[NFTA_SYNPROXY_FLAGS]		= { .type = NLA_U32 },
};

static void nft_synproxy_tcp_options(struct synproxy_options *opts,
				     const struct tcphdr *tcp,
				     struct synproxy_net *snet,
				     struct nf_synproxy_info *info,
				     const struct nft_synproxy *priv)
{
	this_cpu_inc(snet->stats->syn_received);
	if (tcp->ece && tcp->cwr)
		opts->options |= NF_SYNPROXY_OPT_ECN;

	opts->options &= priv->info.options;
<<<<<<< HEAD
	opts->mss_encode = opts->mss;
	opts->mss = info->mss;
=======
	opts->mss_encode = opts->mss_option;
	opts->mss_option = info->mss;
>>>>>>> 3877dcd0
	if (opts->options & NF_SYNPROXY_OPT_TIMESTAMP)
		synproxy_init_timestamp_cookie(info, opts);
	else
		opts->options &= ~(NF_SYNPROXY_OPT_WSCALE |
				   NF_SYNPROXY_OPT_SACK_PERM |
				   NF_SYNPROXY_OPT_ECN);
}

static void nft_synproxy_eval_v4(const struct nft_synproxy *priv,
				 struct nft_regs *regs,
				 const struct nft_pktinfo *pkt,
				 const struct tcphdr *tcp,
				 struct tcphdr *_tcph,
				 struct synproxy_options *opts)
{
	struct nf_synproxy_info info = priv->info;
	struct net *net = nft_net(pkt);
	struct synproxy_net *snet = synproxy_pernet(net);
	struct sk_buff *skb = pkt->skb;

	if (tcp->syn) {
		/* Initial SYN from client */
		nft_synproxy_tcp_options(opts, tcp, snet, &info, priv);
		synproxy_send_client_synack(net, skb, tcp, opts);
		consume_skb(skb);
		regs->verdict.code = NF_STOLEN;
	} else if (tcp->ack) {
		/* ACK from client */
		if (synproxy_recv_client_ack(net, skb, tcp, opts,
					     ntohl(tcp->seq))) {
			consume_skb(skb);
			regs->verdict.code = NF_STOLEN;
		} else {
			regs->verdict.code = NF_DROP;
		}
	}
}

#if IS_ENABLED(CONFIG_NF_TABLES_IPV6)
static void nft_synproxy_eval_v6(const struct nft_synproxy *priv,
				 struct nft_regs *regs,
				 const struct nft_pktinfo *pkt,
				 const struct tcphdr *tcp,
				 struct tcphdr *_tcph,
				 struct synproxy_options *opts)
{
	struct nf_synproxy_info info = priv->info;
	struct net *net = nft_net(pkt);
	struct synproxy_net *snet = synproxy_pernet(net);
	struct sk_buff *skb = pkt->skb;

	if (tcp->syn) {
		/* Initial SYN from client */
		nft_synproxy_tcp_options(opts, tcp, snet, &info, priv);
		synproxy_send_client_synack_ipv6(net, skb, tcp, opts);
		consume_skb(skb);
		regs->verdict.code = NF_STOLEN;
	} else if (tcp->ack) {
		/* ACK from client */
		if (synproxy_recv_client_ack_ipv6(net, skb, tcp, opts,
						  ntohl(tcp->seq))) {
			consume_skb(skb);
			regs->verdict.code = NF_STOLEN;
		} else {
			regs->verdict.code = NF_DROP;
		}
	}
}
#endif /* CONFIG_NF_TABLES_IPV6*/

static void nft_synproxy_do_eval(const struct nft_synproxy *priv,
				 struct nft_regs *regs,
				 const struct nft_pktinfo *pkt)
{
	struct synproxy_options opts = {};
	struct sk_buff *skb = pkt->skb;
	int thoff = pkt->xt.thoff;
	const struct tcphdr *tcp;
	struct tcphdr _tcph;

	if (pkt->tprot != IPPROTO_TCP) {
		regs->verdict.code = NFT_BREAK;
		return;
	}

	if (nf_ip_checksum(skb, nft_hook(pkt), thoff, IPPROTO_TCP)) {
		regs->verdict.code = NF_DROP;
		return;
	}

	tcp = skb_header_pointer(skb, pkt->xt.thoff,
				 sizeof(struct tcphdr),
				 &_tcph);
	if (!tcp) {
		regs->verdict.code = NF_DROP;
		return;
	}

	if (!synproxy_parse_options(skb, thoff, tcp, &opts)) {
		regs->verdict.code = NF_DROP;
		return;
	}

	switch (skb->protocol) {
	case htons(ETH_P_IP):
		nft_synproxy_eval_v4(priv, regs, pkt, tcp, &_tcph, &opts);
		return;
#if IS_ENABLED(CONFIG_NF_TABLES_IPV6)
	case htons(ETH_P_IPV6):
		nft_synproxy_eval_v6(priv, regs, pkt, tcp, &_tcph, &opts);
		return;
#endif
	}
	regs->verdict.code = NFT_BREAK;
}

static int nft_synproxy_do_init(const struct nft_ctx *ctx,
				const struct nlattr * const tb[],
				struct nft_synproxy *priv)
{
	struct synproxy_net *snet = synproxy_pernet(ctx->net);
	u32 flags;
	int err;

	if (tb[NFTA_SYNPROXY_MSS])
		priv->info.mss = ntohs(nla_get_be16(tb[NFTA_SYNPROXY_MSS]));
	if (tb[NFTA_SYNPROXY_WSCALE])
		priv->info.wscale = nla_get_u8(tb[NFTA_SYNPROXY_WSCALE]);
	if (tb[NFTA_SYNPROXY_FLAGS]) {
		flags = ntohl(nla_get_be32(tb[NFTA_SYNPROXY_FLAGS]));
		if (flags & ~NF_SYNPROXY_OPT_MASK)
			return -EOPNOTSUPP;
		priv->info.options = flags;
	}

	err = nf_ct_netns_get(ctx->net, ctx->family);
	if (err)
		return err;

	switch (ctx->family) {
	case NFPROTO_IPV4:
		err = nf_synproxy_ipv4_init(snet, ctx->net);
		if (err)
			goto nf_ct_failure;
		break;
#if IS_ENABLED(CONFIG_NF_TABLES_IPV6)
	case NFPROTO_IPV6:
		err = nf_synproxy_ipv6_init(snet, ctx->net);
		if (err)
			goto nf_ct_failure;
		break;
#endif
	case NFPROTO_INET:
	case NFPROTO_BRIDGE:
		err = nf_synproxy_ipv4_init(snet, ctx->net);
		if (err)
			goto nf_ct_failure;
		err = nf_synproxy_ipv6_init(snet, ctx->net);
		if (err)
			goto nf_ct_failure;
		break;
	}

	return 0;

nf_ct_failure:
	nf_ct_netns_put(ctx->net, ctx->family);
	return err;
}

static void nft_synproxy_do_destroy(const struct nft_ctx *ctx)
{
	struct synproxy_net *snet = synproxy_pernet(ctx->net);

	switch (ctx->family) {
	case NFPROTO_IPV4:
		nf_synproxy_ipv4_fini(snet, ctx->net);
		break;
#if IS_ENABLED(CONFIG_NF_TABLES_IPV6)
	case NFPROTO_IPV6:
		nf_synproxy_ipv6_fini(snet, ctx->net);
		break;
#endif
	case NFPROTO_INET:
	case NFPROTO_BRIDGE:
		nf_synproxy_ipv4_fini(snet, ctx->net);
		nf_synproxy_ipv6_fini(snet, ctx->net);
		break;
	}
	nf_ct_netns_put(ctx->net, ctx->family);
}

static int nft_synproxy_do_dump(struct sk_buff *skb, struct nft_synproxy *priv)
{
	if (nla_put_be16(skb, NFTA_SYNPROXY_MSS, htons(priv->info.mss)) ||
	    nla_put_u8(skb, NFTA_SYNPROXY_WSCALE, priv->info.wscale) ||
	    nla_put_be32(skb, NFTA_SYNPROXY_FLAGS, htonl(priv->info.options)))
		goto nla_put_failure;

	return 0;

nla_put_failure:
	return -1;
}

static void nft_synproxy_eval(const struct nft_expr *expr,
			      struct nft_regs *regs,
			      const struct nft_pktinfo *pkt)
{
	const struct nft_synproxy *priv = nft_expr_priv(expr);

	nft_synproxy_do_eval(priv, regs, pkt);
}

static int nft_synproxy_validate(const struct nft_ctx *ctx,
				 const struct nft_expr *expr,
				 const struct nft_data **data)
{
	return nft_chain_validate_hooks(ctx->chain, (1 << NF_INET_LOCAL_IN) |
						    (1 << NF_INET_FORWARD));
}

static int nft_synproxy_init(const struct nft_ctx *ctx,
			     const struct nft_expr *expr,
			     const struct nlattr * const tb[])
{
	struct nft_synproxy *priv = nft_expr_priv(expr);

	return nft_synproxy_do_init(ctx, tb, priv);
}

static void nft_synproxy_destroy(const struct nft_ctx *ctx,
				 const struct nft_expr *expr)
{
	nft_synproxy_do_destroy(ctx);
}

static int nft_synproxy_dump(struct sk_buff *skb, const struct nft_expr *expr)
{
	struct nft_synproxy *priv = nft_expr_priv(expr);

	return nft_synproxy_do_dump(skb, priv);
}

static struct nft_expr_type nft_synproxy_type;
static const struct nft_expr_ops nft_synproxy_ops = {
	.eval		= nft_synproxy_eval,
	.size		= NFT_EXPR_SIZE(sizeof(struct nft_synproxy)),
	.init		= nft_synproxy_init,
	.destroy	= nft_synproxy_destroy,
	.dump		= nft_synproxy_dump,
	.type		= &nft_synproxy_type,
	.validate	= nft_synproxy_validate,
};

static struct nft_expr_type nft_synproxy_type __read_mostly = {
	.ops		= &nft_synproxy_ops,
	.name		= "synproxy",
	.owner		= THIS_MODULE,
	.policy		= nft_synproxy_policy,
	.maxattr	= NFTA_SYNPROXY_MAX,
};

static int nft_synproxy_obj_init(const struct nft_ctx *ctx,
				 const struct nlattr * const tb[],
				 struct nft_object *obj)
{
	struct nft_synproxy *priv = nft_obj_data(obj);

	return nft_synproxy_do_init(ctx, tb, priv);
}

static void nft_synproxy_obj_destroy(const struct nft_ctx *ctx,
				     struct nft_object *obj)
{
	nft_synproxy_do_destroy(ctx);
}

static int nft_synproxy_obj_dump(struct sk_buff *skb,
				 struct nft_object *obj, bool reset)
{
	struct nft_synproxy *priv = nft_obj_data(obj);

	return nft_synproxy_do_dump(skb, priv);
}

static void nft_synproxy_obj_eval(struct nft_object *obj,
				  struct nft_regs *regs,
				  const struct nft_pktinfo *pkt)
{
	const struct nft_synproxy *priv = nft_obj_data(obj);

	nft_synproxy_do_eval(priv, regs, pkt);
}

static void nft_synproxy_obj_update(struct nft_object *obj,
				    struct nft_object *newobj)
{
	struct nft_synproxy *newpriv = nft_obj_data(newobj);
	struct nft_synproxy *priv = nft_obj_data(obj);

	priv->info = newpriv->info;
}

static struct nft_object_type nft_synproxy_obj_type;
static const struct nft_object_ops nft_synproxy_obj_ops = {
	.type		= &nft_synproxy_obj_type,
	.size		= sizeof(struct nft_synproxy),
	.init		= nft_synproxy_obj_init,
	.destroy	= nft_synproxy_obj_destroy,
	.dump		= nft_synproxy_obj_dump,
	.eval		= nft_synproxy_obj_eval,
	.update		= nft_synproxy_obj_update,
};

static struct nft_object_type nft_synproxy_obj_type __read_mostly = {
	.type		= NFT_OBJECT_SYNPROXY,
	.ops		= &nft_synproxy_obj_ops,
	.maxattr	= NFTA_SYNPROXY_MAX,
	.policy		= nft_synproxy_policy,
	.owner		= THIS_MODULE,
};

static int __init nft_synproxy_module_init(void)
{
	int err;

	err = nft_register_obj(&nft_synproxy_obj_type);
	if (err < 0)
		return err;

	err = nft_register_expr(&nft_synproxy_type);
	if (err < 0)
		goto err;

	return 0;

err:
	nft_unregister_obj(&nft_synproxy_obj_type);
	return err;
}

static void __exit nft_synproxy_module_exit(void)
{
	nft_unregister_expr(&nft_synproxy_type);
	nft_unregister_obj(&nft_synproxy_obj_type);
}

module_init(nft_synproxy_module_init);
module_exit(nft_synproxy_module_exit);

MODULE_LICENSE("GPL");
MODULE_AUTHOR("Fernando Fernandez <ffmancera@riseup.net>");
MODULE_ALIAS_NFT_EXPR("synproxy");
MODULE_ALIAS_NFT_OBJ(NFT_OBJECT_SYNPROXY);<|MERGE_RESOLUTION|>--- conflicted
+++ resolved
@@ -31,13 +31,8 @@
 		opts->options |= NF_SYNPROXY_OPT_ECN;
 
 	opts->options &= priv->info.options;
-<<<<<<< HEAD
-	opts->mss_encode = opts->mss;
-	opts->mss = info->mss;
-=======
 	opts->mss_encode = opts->mss_option;
 	opts->mss_option = info->mss;
->>>>>>> 3877dcd0
 	if (opts->options & NF_SYNPROXY_OPT_TIMESTAMP)
 		synproxy_init_timestamp_cookie(info, opts);
 	else
