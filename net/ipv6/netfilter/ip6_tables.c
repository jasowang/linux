--- conflicted
+++ resolved
@@ -451,22 +451,6 @@
 #endif
 }
 
-<<<<<<< HEAD
-static bool find_jump_target(const struct xt_table_info *t,
-			     const void *entry0,
-			     const struct ip6t_entry *target)
-{
-	struct ip6t_entry *iter;
-
-	xt_entry_foreach(iter, entry0, t->size) {
-		 if (iter == target)
-			return true;
-	}
-	return false;
-}
-
-=======
->>>>>>> 558ba5fd
 /* Figures out from what hook each rule can be called: returns 0 if
    there are loops.  Puts hook bitmask in comefrom. */
 static int
@@ -570,11 +554,6 @@
 						return 0;
 					e = (struct ip6t_entry *)
 						(entry0 + newpos);
-<<<<<<< HEAD
-					if (!find_jump_target(newinfo, entry0, e))
-						return 0;
-=======
->>>>>>> 558ba5fd
 				} else {
 					/* ... this is a fallthru */
 					newpos = pos + e->next_offset;
