--- conflicted
+++ resolved
@@ -380,10 +380,7 @@
  * @err_threshold: Number of times that software may retry sending a single
  * command
  * @mclk_freq: clock reference passed to SoundWire Master, in Hz.
-<<<<<<< HEAD
-=======
  * @hw_disabled: if true, the Master is not functional, typically due to pin-mux
->>>>>>> ca8dd993
  */
 struct sdw_master_prop {
 	u32 revision;
@@ -399,10 +396,7 @@
 	bool dynamic_frame;
 	u32 err_threshold;
 	u32 mclk_freq;
-<<<<<<< HEAD
-=======
 	bool hw_disabled;
->>>>>>> ca8dd993
 };
 
 int sdw_master_read_prop(struct sdw_bus *bus);
