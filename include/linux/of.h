#ifndef _LINUX_OF_H
#define _LINUX_OF_H
/*
 * Definitions for talking to the Open Firmware PROM on
 * Power Macintosh and other computers.
 *
 * Copyright (C) 1996-2005 Paul Mackerras.
 *
 * Updates for PPC64 by Peter Bergner & David Engebretsen, IBM Corp.
 * Updates for SPARC64 by David S. Miller
 * Derived from PowerPC and Sparc prom.h files by Stephen Rothwell, IBM Corp.
 *
 * This program is free software; you can redistribute it and/or
 * modify it under the terms of the GNU General Public License
 * as published by the Free Software Foundation; either version
 * 2 of the License, or (at your option) any later version.
 */
#include <linux/types.h>
#include <linux/bitops.h>
#include <linux/errno.h>
#include <linux/kref.h>
#include <linux/mod_devicetable.h>
#include <linux/spinlock.h>
#include <linux/topology.h>
#include <linux/notifier.h>

#include <asm/byteorder.h>
#include <asm/errno.h>

typedef u32 phandle;
typedef u32 ihandle;

struct property {
	char	*name;
	int	length;
	void	*value;
	struct property *next;
	unsigned long _flags;
	unsigned int unique_id;
};

#if defined(CONFIG_SPARC)
struct of_irq_controller;
#endif

struct device_node {
	const char *name;
	const char *type;
	phandle phandle;
	const char *full_name;

	struct	property *properties;
	struct	property *deadprops;	/* removed properties */
	struct	device_node *parent;
	struct	device_node *child;
	struct	device_node *sibling;
	struct	device_node *next;	/* next device of same type */
	struct	device_node *allnext;	/* next in list of all nodes */
	struct	proc_dir_entry *pde;	/* this node's proc directory */
	struct	kref kref;
	unsigned long _flags;
	void	*data;
#if defined(CONFIG_SPARC)
	const char *path_component_name;
	unsigned int unique_id;
	struct of_irq_controller *irq_trans;
#endif
};

#define MAX_PHANDLE_ARGS 8
struct of_phandle_args {
	struct device_node *np;
	int args_count;
	uint32_t args[MAX_PHANDLE_ARGS];
};

#ifdef CONFIG_OF_DYNAMIC
extern struct device_node *of_node_get(struct device_node *node);
extern void of_node_put(struct device_node *node);
#else /* CONFIG_OF_DYNAMIC */
/* Dummy ref counting routines - to be implemented later */
static inline struct device_node *of_node_get(struct device_node *node)
{
	return node;
}
static inline void of_node_put(struct device_node *node) { }
#endif /* !CONFIG_OF_DYNAMIC */

#ifdef CONFIG_OF

/* Pointer for first entry in chain of all nodes. */
extern struct device_node *of_allnodes;
extern struct device_node *of_chosen;
extern struct device_node *of_aliases;
extern raw_spinlock_t devtree_lock;

static inline bool of_have_populated_dt(void)
{
	return of_allnodes != NULL;
}

static inline bool of_node_is_root(const struct device_node *node)
{
	return node && (node->parent == NULL);
}

static inline int of_node_check_flag(struct device_node *n, unsigned long flag)
{
	return test_bit(flag, &n->_flags);
}

static inline void of_node_set_flag(struct device_node *n, unsigned long flag)
{
	set_bit(flag, &n->_flags);
}

extern struct device_node *of_find_all_nodes(struct device_node *prev);

/*
 * OF address retrieval & translation
 */

/* Helper to read a big number; size is in cells (not bytes) */
static inline u64 of_read_number(const __be32 *cell, int size)
{
	u64 r = 0;
	while (size--)
		r = (r << 32) | be32_to_cpu(*(cell++));
	return r;
}

/* Like of_read_number, but we want an unsigned long result */
static inline unsigned long of_read_ulong(const __be32 *cell, int size)
{
	/* toss away upper bits if unsigned long is smaller than u64 */
	return of_read_number(cell, size);
}

#if defined(CONFIG_SPARC)
#include <asm/prom.h>
#endif

/* Default #address and #size cells.  Allow arch asm/prom.h to override */
#if !defined(OF_ROOT_NODE_ADDR_CELLS_DEFAULT)
#define OF_ROOT_NODE_ADDR_CELLS_DEFAULT 1
#define OF_ROOT_NODE_SIZE_CELLS_DEFAULT 1
#endif

/* Default string compare functions, Allow arch asm/prom.h to override */
#if !defined(of_compat_cmp)
#define of_compat_cmp(s1, s2, l)	strcasecmp((s1), (s2))
#define of_prop_cmp(s1, s2)		strcmp((s1), (s2))
#define of_node_cmp(s1, s2)		strcasecmp((s1), (s2))
#endif

/* flag descriptions */
#define OF_DYNAMIC	1 /* node and properties were allocated via kmalloc */
#define OF_DETACHED	2 /* node has been detached from the device tree */

#define OF_IS_DYNAMIC(x) test_bit(OF_DYNAMIC, &x->_flags)
#define OF_MARK_DYNAMIC(x) set_bit(OF_DYNAMIC, &x->_flags)

#define OF_BAD_ADDR	((u64)-1)

static inline const char *of_node_full_name(const struct device_node *np)
{
	return np ? np->full_name : "<no-node>";
}

extern struct device_node *of_find_node_by_name(struct device_node *from,
	const char *name);
extern struct device_node *of_find_node_by_type(struct device_node *from,
	const char *type);
extern struct device_node *of_find_compatible_node(struct device_node *from,
	const char *type, const char *compat);
extern struct device_node *of_find_matching_node_and_match(
	struct device_node *from,
	const struct of_device_id *matches,
	const struct of_device_id **match);

extern struct device_node *of_find_node_by_path(const char *path);
extern struct device_node *of_find_node_by_phandle(phandle handle);
extern struct device_node *of_get_parent(const struct device_node *node);
extern struct device_node *of_get_next_parent(struct device_node *node);
extern struct device_node *of_get_next_child(const struct device_node *node,
					     struct device_node *prev);
extern struct device_node *of_get_next_available_child(
	const struct device_node *node, struct device_node *prev);

extern struct device_node *of_get_child_by_name(const struct device_node *node,
					const char *name);

/* cache lookup */
extern struct device_node *of_find_next_cache_node(const struct device_node *);
extern struct device_node *of_find_node_with_property(
	struct device_node *from, const char *prop_name);

extern struct property *of_find_property(const struct device_node *np,
					 const char *name,
					 int *lenp);
extern int of_property_read_u32_index(const struct device_node *np,
				       const char *propname,
				       u32 index, u32 *out_value);
extern int of_property_read_u8_array(const struct device_node *np,
			const char *propname, u8 *out_values, size_t sz);
extern int of_property_read_u16_array(const struct device_node *np,
			const char *propname, u16 *out_values, size_t sz);
extern int of_property_read_u32_array(const struct device_node *np,
				      const char *propname,
				      u32 *out_values,
				      size_t sz);
extern int of_property_read_u64(const struct device_node *np,
				const char *propname, u64 *out_value);

extern int of_property_read_string(struct device_node *np,
				   const char *propname,
				   const char **out_string);
extern int of_property_read_string_index(struct device_node *np,
					 const char *propname,
					 int index, const char **output);
extern int of_property_match_string(struct device_node *np,
				    const char *propname,
				    const char *string);
extern int of_property_count_strings(struct device_node *np,
				     const char *propname);
extern int of_device_is_compatible(const struct device_node *device,
				   const char *);
extern int of_device_is_available(const struct device_node *device);
extern const void *of_get_property(const struct device_node *node,
				const char *name,
				int *lenp);
extern struct device_node *of_get_cpu_node(int cpu, unsigned int *thread);
#define for_each_property_of_node(dn, pp) \
	for (pp = dn->properties; pp != NULL; pp = pp->next)

extern int of_n_addr_cells(struct device_node *np);
extern int of_n_size_cells(struct device_node *np);
extern const struct of_device_id *of_match_node(
	const struct of_device_id *matches, const struct device_node *node);
extern int of_modalias_node(struct device_node *node, char *modalias, int len);
extern void of_print_phandle_args(const char *msg, const struct of_phandle_args *args);
extern struct device_node *of_parse_phandle(const struct device_node *np,
					    const char *phandle_name,
					    int index);
extern int of_parse_phandle_with_args(const struct device_node *np,
	const char *list_name, const char *cells_name, int index,
	struct of_phandle_args *out_args);
extern int of_parse_phandle_with_fixed_args(const struct device_node *np,
	const char *list_name, int cells_count, int index,
	struct of_phandle_args *out_args);
extern int of_count_phandle_with_args(const struct device_node *np,
	const char *list_name, const char *cells_name);

extern void of_alias_scan(void * (*dt_alloc)(u64 size, u64 align));
extern int of_alias_get_id(struct device_node *np, const char *stem);

extern int of_machine_is_compatible(const char *compat);

extern int of_add_property(struct device_node *np, struct property *prop);
extern int of_remove_property(struct device_node *np, struct property *prop);
extern int of_update_property(struct device_node *np, struct property *newprop);

/* For updating the device tree at runtime */
#define OF_RECONFIG_ATTACH_NODE		0x0001
#define OF_RECONFIG_DETACH_NODE		0x0002
#define OF_RECONFIG_ADD_PROPERTY	0x0003
#define OF_RECONFIG_REMOVE_PROPERTY	0x0004
#define OF_RECONFIG_UPDATE_PROPERTY	0x0005

struct of_prop_reconfig {
	struct device_node	*dn;
	struct property		*prop;
};

extern int of_reconfig_notifier_register(struct notifier_block *);
extern int of_reconfig_notifier_unregister(struct notifier_block *);
extern int of_reconfig_notify(unsigned long, void *);

extern int of_attach_node(struct device_node *);
extern int of_detach_node(struct device_node *);

#define of_match_ptr(_ptr)	(_ptr)

/*
 * struct property *prop;
 * const __be32 *p;
 * u32 u;
 *
 * of_property_for_each_u32(np, "propname", prop, p, u)
 *         printk("U32 value: %x\n", u);
 */
const __be32 *of_prop_next_u32(struct property *prop, const __be32 *cur,
			       u32 *pu);
/*
 * struct property *prop;
 * const char *s;
 *
 * of_property_for_each_string(np, "propname", prop, s)
 *         printk("String value: %s\n", s);
 */
const char *of_prop_next_string(struct property *prop, const char *cur);

int of_device_is_stdout_path(struct device_node *dn);

#else /* CONFIG_OF */

static inline const char* of_node_full_name(struct device_node *np)
{
	return "<no-node>";
}

static inline struct device_node *of_find_node_by_name(struct device_node *from,
	const char *name)
{
	return NULL;
}

static inline struct device_node *of_find_node_by_type(struct device_node *from,
	const char *type)
{
	return NULL;
}

static inline struct device_node *of_find_matching_node_and_match(
	struct device_node *from,
	const struct of_device_id *matches,
	const struct of_device_id **match)
{
	return NULL;
}

<<<<<<< HEAD
/* Kill an unused variable warning on a device_node pointer */
static inline void __of_use_dn(const struct device_node *np)
{
}

#define for_each_child_of_node(parent, child) \
	while (__of_use_dn(parent), __of_use_dn(child), 0)
=======
static inline struct device_node *of_get_parent(const struct device_node *node)
{
	return NULL;
}
>>>>>>> 56041bf9

static inline struct device_node *of_get_next_child(
	const struct device_node *node, struct device_node *prev)
{
	return NULL;
}

static inline struct device_node *of_get_next_available_child(
	const struct device_node *node, struct device_node *prev)
{
	return NULL;
}

static inline struct device_node *of_find_node_with_property(
	struct device_node *from, const char *prop_name)
{
	return NULL;
}

static inline bool of_have_populated_dt(void)
{
	return false;
}

static inline struct device_node *of_get_child_by_name(
					const struct device_node *node,
					const char *name)
{
	return NULL;
}

static inline int of_device_is_compatible(const struct device_node *device,
					  const char *name)
{
	return 0;
}

static inline int of_device_is_available(const struct device_node *device)
{
	return 0;
}

static inline struct property *of_find_property(const struct device_node *np,
						const char *name,
						int *lenp)
{
	return NULL;
}

static inline struct device_node *of_find_compatible_node(
						struct device_node *from,
						const char *type,
						const char *compat)
{
	return NULL;
}

static inline int of_property_read_u32_index(const struct device_node *np,
			const char *propname, u32 index, u32 *out_value)
{
	return -ENOSYS;
}

static inline int of_property_read_u8_array(const struct device_node *np,
			const char *propname, u8 *out_values, size_t sz)
{
	return -ENOSYS;
}

static inline int of_property_read_u16_array(const struct device_node *np,
			const char *propname, u16 *out_values, size_t sz)
{
	return -ENOSYS;
}

static inline int of_property_read_u32_array(const struct device_node *np,
					     const char *propname,
					     u32 *out_values, size_t sz)
{
	return -ENOSYS;
}

static inline int of_property_read_string(struct device_node *np,
					  const char *propname,
					  const char **out_string)
{
	return -ENOSYS;
}

static inline int of_property_read_string_index(struct device_node *np,
						const char *propname, int index,
						const char **out_string)
{
	return -ENOSYS;
}

static inline int of_property_count_strings(struct device_node *np,
					    const char *propname)
{
	return -ENOSYS;
}

static inline const void *of_get_property(const struct device_node *node,
				const char *name,
				int *lenp)
{
	return NULL;
}

static inline struct device_node *of_get_cpu_node(int cpu,
					unsigned int *thread)
{
	return NULL;
}

static inline int of_property_read_u64(const struct device_node *np,
				       const char *propname, u64 *out_value)
{
	return -ENOSYS;
}

static inline int of_property_match_string(struct device_node *np,
					   const char *propname,
					   const char *string)
{
	return -ENOSYS;
}

static inline struct device_node *of_parse_phandle(const struct device_node *np,
						   const char *phandle_name,
						   int index)
{
	return NULL;
}

static inline int of_parse_phandle_with_args(struct device_node *np,
					     const char *list_name,
					     const char *cells_name,
					     int index,
					     struct of_phandle_args *out_args)
{
	return -ENOSYS;
}

static inline int of_parse_phandle_with_fixed_args(const struct device_node *np,
	const char *list_name, int cells_count, int index,
	struct of_phandle_args *out_args)
{
	return -ENOSYS;
}

static inline int of_count_phandle_with_args(struct device_node *np,
					     const char *list_name,
					     const char *cells_name)
{
	return -ENOSYS;
}

static inline int of_alias_get_id(struct device_node *np, const char *stem)
{
	return -ENOSYS;
}

static inline int of_machine_is_compatible(const char *compat)
{
	return 0;
}

static inline int of_device_is_stdout_path(struct device_node *dn)
{
	return 0;
}

static inline const __be32 *of_prop_next_u32(struct property *prop,
		const __be32 *cur, u32 *pu)
{
	return NULL;
}

static inline const char *of_prop_next_string(struct property *prop,
		const char *cur)
{
	return NULL;
}

#define of_match_ptr(_ptr)	NULL
#define of_match_node(_matches, _node)	NULL
#endif /* CONFIG_OF */

#if defined(CONFIG_OF) && defined(CONFIG_NUMA)
extern int of_node_to_nid(struct device_node *np);
#else
static inline int of_node_to_nid(struct device_node *device) { return 0; }
#endif

static inline struct device_node *of_find_matching_node(
	struct device_node *from,
	const struct of_device_id *matches)
{
	return of_find_matching_node_and_match(from, matches, NULL);
}

/**
 * of_property_read_bool - Findfrom a property
 * @np:		device node from which the property value is to be read.
 * @propname:	name of the property to be searched.
 *
 * Search for a property in a device node.
 * Returns true if the property exist false otherwise.
 */
static inline bool of_property_read_bool(const struct device_node *np,
					 const char *propname)
{
	struct property *prop = of_find_property(np, propname, NULL);

	return prop ? true : false;
}

static inline int of_property_read_u8(const struct device_node *np,
				       const char *propname,
				       u8 *out_value)
{
	return of_property_read_u8_array(np, propname, out_value, 1);
}

static inline int of_property_read_u16(const struct device_node *np,
				       const char *propname,
				       u16 *out_value)
{
	return of_property_read_u16_array(np, propname, out_value, 1);
}

static inline int of_property_read_u32(const struct device_node *np,
				       const char *propname,
				       u32 *out_value)
{
	return of_property_read_u32_array(np, propname, out_value, 1);
}

#define of_property_for_each_u32(np, propname, prop, p, u)	\
	for (prop = of_find_property(np, propname, NULL),	\
		p = of_prop_next_u32(prop, NULL, &u);		\
		p;						\
		p = of_prop_next_u32(prop, p, &u))

#define of_property_for_each_string(np, propname, prop, s)	\
	for (prop = of_find_property(np, propname, NULL),	\
		s = of_prop_next_string(prop, NULL);		\
		s;						\
		s = of_prop_next_string(prop, s))

#define for_each_node_by_name(dn, name) \
	for (dn = of_find_node_by_name(NULL, name); dn; \
	     dn = of_find_node_by_name(dn, name))
#define for_each_node_by_type(dn, type) \
	for (dn = of_find_node_by_type(NULL, type); dn; \
	     dn = of_find_node_by_type(dn, type))
#define for_each_compatible_node(dn, type, compatible) \
	for (dn = of_find_compatible_node(NULL, type, compatible); dn; \
	     dn = of_find_compatible_node(dn, type, compatible))
#define for_each_matching_node(dn, matches) \
	for (dn = of_find_matching_node(NULL, matches); dn; \
	     dn = of_find_matching_node(dn, matches))
#define for_each_matching_node_and_match(dn, matches, match) \
	for (dn = of_find_matching_node_and_match(NULL, matches, match); \
	     dn; dn = of_find_matching_node_and_match(dn, matches, match))

#define for_each_child_of_node(parent, child) \
	for (child = of_get_next_child(parent, NULL); child != NULL; \
	     child = of_get_next_child(parent, child))
#define for_each_available_child_of_node(parent, child) \
	for (child = of_get_next_available_child(parent, NULL); child != NULL; \
	     child = of_get_next_available_child(parent, child))

#define for_each_node_with_property(dn, prop_name) \
	for (dn = of_find_node_with_property(NULL, prop_name); dn; \
	     dn = of_find_node_with_property(dn, prop_name))

static inline int of_get_child_count(const struct device_node *np)
{
	struct device_node *child;
	int num = 0;

	for_each_child_of_node(np, child)
		num++;

	return num;
}

static inline int of_get_available_child_count(const struct device_node *np)
{
	struct device_node *child;
	int num = 0;

	for_each_available_child_of_node(np, child)
		num++;

	return num;
}

#if defined(CONFIG_PROC_FS) && defined(CONFIG_PROC_DEVICETREE)
extern void proc_device_tree_add_node(struct device_node *, struct proc_dir_entry *);
extern void proc_device_tree_add_prop(struct proc_dir_entry *pde, struct property *prop);
extern void proc_device_tree_remove_prop(struct proc_dir_entry *pde,
					 struct property *prop);
extern void proc_device_tree_update_prop(struct proc_dir_entry *pde,
					 struct property *newprop,
					 struct property *oldprop);
#endif

#endif /* _LINUX_OF_H */<|MERGE_RESOLUTION|>--- conflicted
+++ resolved
@@ -329,20 +329,10 @@
 	return NULL;
 }
 
-<<<<<<< HEAD
-/* Kill an unused variable warning on a device_node pointer */
-static inline void __of_use_dn(const struct device_node *np)
-{
-}
-
-#define for_each_child_of_node(parent, child) \
-	while (__of_use_dn(parent), __of_use_dn(child), 0)
-=======
 static inline struct device_node *of_get_parent(const struct device_node *node)
 {
 	return NULL;
 }
->>>>>>> 56041bf9
 
 static inline struct device_node *of_get_next_child(
 	const struct device_node *node, struct device_node *prev)
