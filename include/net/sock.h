/* SPDX-License-Identifier: GPL-2.0-or-later */
/*
 * INET		An implementation of the TCP/IP protocol suite for the LINUX
 *		operating system.  INET is implemented using the  BSD Socket
 *		interface as the means of communication with the user level.
 *
 *		Definitions for the AF_INET socket handler.
 *
 * Version:	@(#)sock.h	1.0.4	05/13/93
 *
 * Authors:	Ross Biro
 *		Fred N. van Kempen, <waltje@uWalt.NL.Mugnet.ORG>
 *		Corey Minyard <wf-rch!minyard@relay.EU.net>
 *		Florian La Roche <flla@stud.uni-sb.de>
 *
 * Fixes:
 *		Alan Cox	:	Volatiles in skbuff pointers. See
 *					skbuff comments. May be overdone,
 *					better to prove they can be removed
 *					than the reverse.
 *		Alan Cox	:	Added a zapped field for tcp to note
 *					a socket is reset and must stay shut up
 *		Alan Cox	:	New fields for options
 *	Pauline Middelink	:	identd support
 *		Alan Cox	:	Eliminate low level recv/recvfrom
 *		David S. Miller	:	New socket lookup architecture.
 *              Steve Whitehouse:       Default routines for sock_ops
 *              Arnaldo C. Melo :	removed net_pinfo, tp_pinfo and made
 *              			protinfo be just a void pointer, as the
 *              			protocol specific parts were moved to
 *              			respective headers and ipv4/v6, etc now
 *              			use private slabcaches for its socks
 *              Pedro Hortas	:	New flags field for socket options
 */
#ifndef _SOCK_H
#define _SOCK_H

#include <linux/hardirq.h>
#include <linux/kernel.h>
#include <linux/list.h>
#include <linux/list_nulls.h>
#include <linux/timer.h>
#include <linux/cache.h>
#include <linux/bitops.h>
#include <linux/lockdep.h>
#include <linux/netdevice.h>
#include <linux/skbuff.h>	/* struct sk_buff */
#include <linux/mm.h>
#include <linux/security.h>
#include <linux/slab.h>
#include <linux/uaccess.h>
#include <linux/page_counter.h>
#include <linux/memcontrol.h>
#include <linux/static_key.h>
#include <linux/sched.h>
#include <linux/wait.h>
#include <linux/cgroup-defs.h>
#include <linux/rbtree.h>
#include <linux/filter.h>
#include <linux/rculist_nulls.h>
#include <linux/poll.h>

#include <linux/atomic.h>
#include <linux/refcount.h>
#include <net/dst.h>
#include <net/checksum.h>
#include <net/tcp_states.h>
#include <linux/net_tstamp.h>
#include <net/l3mdev.h>

/*
 * This structure really needs to be cleaned up.
 * Most of it is for TCP, and not used by any of
 * the other protocols.
 */

/* Define this to get the SOCK_DBG debugging facility. */
#define SOCK_DEBUGGING
#ifdef SOCK_DEBUGGING
#define SOCK_DEBUG(sk, msg...) do { if ((sk) && sock_flag((sk), SOCK_DBG)) \
					printk(KERN_DEBUG msg); } while (0)
#else
/* Validate arguments and do nothing */
static inline __printf(2, 3)
void SOCK_DEBUG(const struct sock *sk, const char *msg, ...)
{
}
#endif

/* This is the per-socket lock.  The spinlock provides a synchronization
 * between user contexts and software interrupt processing, whereas the
 * mini-semaphore synchronizes multiple users amongst themselves.
 */
typedef struct {
	spinlock_t		slock;
	int			owned;
	wait_queue_head_t	wq;
	/*
	 * We express the mutex-alike socket_lock semantics
	 * to the lock validator by explicitly managing
	 * the slock as a lock variant (in addition to
	 * the slock itself):
	 */
#ifdef CONFIG_DEBUG_LOCK_ALLOC
	struct lockdep_map dep_map;
#endif
} socket_lock_t;

struct sock;
struct proto;
struct net;

typedef __u32 __bitwise __portpair;
typedef __u64 __bitwise __addrpair;

/**
 *	struct sock_common - minimal network layer representation of sockets
 *	@skc_daddr: Foreign IPv4 addr
 *	@skc_rcv_saddr: Bound local IPv4 addr
 *	@skc_addrpair: 8-byte-aligned __u64 union of @skc_daddr & @skc_rcv_saddr
 *	@skc_hash: hash value used with various protocol lookup tables
 *	@skc_u16hashes: two u16 hash values used by UDP lookup tables
 *	@skc_dport: placeholder for inet_dport/tw_dport
 *	@skc_num: placeholder for inet_num/tw_num
 *	@skc_portpair: __u32 union of @skc_dport & @skc_num
 *	@skc_family: network address family
 *	@skc_state: Connection state
 *	@skc_reuse: %SO_REUSEADDR setting
 *	@skc_reuseport: %SO_REUSEPORT setting
 *	@skc_ipv6only: socket is IPV6 only
 *	@skc_net_refcnt: socket is using net ref counting
 *	@skc_bound_dev_if: bound device index if != 0
 *	@skc_bind_node: bind hash linkage for various protocol lookup tables
 *	@skc_portaddr_node: second hash linkage for UDP/UDP-Lite protocol
 *	@skc_prot: protocol handlers inside a network family
 *	@skc_net: reference to the network namespace of this socket
 *	@skc_v6_daddr: IPV6 destination address
 *	@skc_v6_rcv_saddr: IPV6 source address
 *	@skc_cookie: socket's cookie value
 *	@skc_node: main hash linkage for various protocol lookup tables
 *	@skc_nulls_node: main hash linkage for TCP/UDP/UDP-Lite protocol
 *	@skc_tx_queue_mapping: tx queue number for this connection
 *	@skc_rx_queue_mapping: rx queue number for this connection
 *	@skc_flags: place holder for sk_flags
 *		%SO_LINGER (l_onoff), %SO_BROADCAST, %SO_KEEPALIVE,
 *		%SO_OOBINLINE settings, %SO_TIMESTAMPING settings
 *	@skc_listener: connection request listener socket (aka rsk_listener)
 *		[union with @skc_flags]
 *	@skc_tw_dr: (aka tw_dr) ptr to &struct inet_timewait_death_row
 *		[union with @skc_flags]
 *	@skc_incoming_cpu: record/match cpu processing incoming packets
 *	@skc_rcv_wnd: (aka rsk_rcv_wnd) TCP receive window size (possibly scaled)
 *		[union with @skc_incoming_cpu]
 *	@skc_tw_rcv_nxt: (aka tw_rcv_nxt) TCP window next expected seq number
 *		[union with @skc_incoming_cpu]
 *	@skc_refcnt: reference count
 *
 *	This is the minimal network layer representation of sockets, the header
 *	for struct sock and struct inet_timewait_sock.
 */
struct sock_common {
	/* skc_daddr and skc_rcv_saddr must be grouped on a 8 bytes aligned
	 * address on 64bit arches : cf INET_MATCH()
	 */
	union {
		__addrpair	skc_addrpair;
		struct {
			__be32	skc_daddr;
			__be32	skc_rcv_saddr;
		};
	};
	union  {
		unsigned int	skc_hash;
		__u16		skc_u16hashes[2];
	};
	/* skc_dport && skc_num must be grouped as well */
	union {
		__portpair	skc_portpair;
		struct {
			__be16	skc_dport;
			__u16	skc_num;
		};
	};

	unsigned short		skc_family;
	volatile unsigned char	skc_state;
	unsigned char		skc_reuse:4;
	unsigned char		skc_reuseport:1;
	unsigned char		skc_ipv6only:1;
	unsigned char		skc_net_refcnt:1;
	int			skc_bound_dev_if;
	union {
		struct hlist_node	skc_bind_node;
		struct hlist_node	skc_portaddr_node;
	};
	struct proto		*skc_prot;
	possible_net_t		skc_net;

#if IS_ENABLED(CONFIG_IPV6)
	struct in6_addr		skc_v6_daddr;
	struct in6_addr		skc_v6_rcv_saddr;
#endif

	atomic64_t		skc_cookie;

	/* following fields are padding to force
	 * offset(struct sock, sk_refcnt) == 128 on 64bit arches
	 * assuming IPV6 is enabled. We use this padding differently
	 * for different kind of 'sockets'
	 */
	union {
		unsigned long	skc_flags;
		struct sock	*skc_listener; /* request_sock */
		struct inet_timewait_death_row *skc_tw_dr; /* inet_timewait_sock */
	};
	/*
	 * fields between dontcopy_begin/dontcopy_end
	 * are not copied in sock_copy()
	 */
	/* private: */
	int			skc_dontcopy_begin[0];
	/* public: */
	union {
		struct hlist_node	skc_node;
		struct hlist_nulls_node skc_nulls_node;
	};
	unsigned short		skc_tx_queue_mapping;
#ifdef CONFIG_XPS
	unsigned short		skc_rx_queue_mapping;
#endif
	union {
		int		skc_incoming_cpu;
		u32		skc_rcv_wnd;
		u32		skc_tw_rcv_nxt; /* struct tcp_timewait_sock  */
	};

	refcount_t		skc_refcnt;
	/* private: */
	int                     skc_dontcopy_end[0];
	union {
		u32		skc_rxhash;
		u32		skc_window_clamp;
		u32		skc_tw_snd_nxt; /* struct tcp_timewait_sock */
	};
	/* public: */
};

struct bpf_sk_storage;

/**
  *	struct sock - network layer representation of sockets
  *	@__sk_common: shared layout with inet_timewait_sock
  *	@sk_shutdown: mask of %SEND_SHUTDOWN and/or %RCV_SHUTDOWN
  *	@sk_userlocks: %SO_SNDBUF and %SO_RCVBUF settings
  *	@sk_lock:	synchronizer
  *	@sk_kern_sock: True if sock is using kernel lock classes
  *	@sk_rcvbuf: size of receive buffer in bytes
  *	@sk_wq: sock wait queue and async head
  *	@sk_rx_dst: receive input route used by early demux
  *	@sk_dst_cache: destination cache
  *	@sk_dst_pending_confirm: need to confirm neighbour
  *	@sk_policy: flow policy
  *	@sk_rx_skb_cache: cache copy of recently accessed RX skb
  *	@sk_receive_queue: incoming packets
  *	@sk_wmem_alloc: transmit queue bytes committed
  *	@sk_tsq_flags: TCP Small Queues flags
  *	@sk_write_queue: Packet sending queue
  *	@sk_omem_alloc: "o" is "option" or "other"
  *	@sk_wmem_queued: persistent queue size
  *	@sk_forward_alloc: space allocated forward
  *	@sk_napi_id: id of the last napi context to receive data for sk
  *	@sk_ll_usec: usecs to busypoll when there is no data
  *	@sk_allocation: allocation mode
  *	@sk_pacing_rate: Pacing rate (if supported by transport/packet scheduler)
  *	@sk_pacing_status: Pacing status (requested, handled by sch_fq)
  *	@sk_max_pacing_rate: Maximum pacing rate (%SO_MAX_PACING_RATE)
  *	@sk_sndbuf: size of send buffer in bytes
  *	@__sk_flags_offset: empty field used to determine location of bitfield
  *	@sk_padding: unused element for alignment
  *	@sk_no_check_tx: %SO_NO_CHECK setting, set checksum in TX packets
  *	@sk_no_check_rx: allow zero checksum in RX packets
  *	@sk_route_caps: route capabilities (e.g. %NETIF_F_TSO)
  *	@sk_route_nocaps: forbidden route capabilities (e.g NETIF_F_GSO_MASK)
  *	@sk_route_forced_caps: static, forced route capabilities
  *		(set in tcp_init_sock())
  *	@sk_gso_type: GSO type (e.g. %SKB_GSO_TCPV4)
  *	@sk_gso_max_size: Maximum GSO segment size to build
  *	@sk_gso_max_segs: Maximum number of GSO segments
  *	@sk_pacing_shift: scaling factor for TCP Small Queues
  *	@sk_lingertime: %SO_LINGER l_linger setting
  *	@sk_backlog: always used with the per-socket spinlock held
  *	@sk_callback_lock: used with the callbacks in the end of this struct
  *	@sk_error_queue: rarely used
  *	@sk_prot_creator: sk_prot of original sock creator (see ipv6_setsockopt,
  *			  IPV6_ADDRFORM for instance)
  *	@sk_err: last error
  *	@sk_err_soft: errors that don't cause failure but are the cause of a
  *		      persistent failure not just 'timed out'
  *	@sk_drops: raw/udp drops counter
  *	@sk_ack_backlog: current listen backlog
  *	@sk_max_ack_backlog: listen backlog set in listen()
  *	@sk_uid: user id of owner
  *	@sk_priority: %SO_PRIORITY setting
  *	@sk_type: socket type (%SOCK_STREAM, etc)
  *	@sk_protocol: which protocol this socket belongs in this network family
  *	@sk_peer_pid: &struct pid for this socket's peer
  *	@sk_peer_cred: %SO_PEERCRED setting
  *	@sk_rcvlowat: %SO_RCVLOWAT setting
  *	@sk_rcvtimeo: %SO_RCVTIMEO setting
  *	@sk_sndtimeo: %SO_SNDTIMEO setting
  *	@sk_txhash: computed flow hash for use on transmit
  *	@sk_filter: socket filtering instructions
  *	@sk_timer: sock cleanup timer
  *	@sk_stamp: time stamp of last packet received
  *	@sk_stamp_seq: lock for accessing sk_stamp on 32 bit architectures only
  *	@sk_tsflags: SO_TIMESTAMPING socket options
  *	@sk_tskey: counter to disambiguate concurrent tstamp requests
  *	@sk_zckey: counter to order MSG_ZEROCOPY notifications
  *	@sk_socket: Identd and reporting IO signals
  *	@sk_user_data: RPC layer private data
  *	@sk_frag: cached page frag
  *	@sk_peek_off: current peek_offset value
  *	@sk_send_head: front of stuff to transmit
  *	@tcp_rtx_queue: TCP re-transmit queue [union with @sk_send_head]
  *	@sk_tx_skb_cache: cache copy of recently accessed TX skb
  *	@sk_security: used by security modules
  *	@sk_mark: generic packet mark
  *	@sk_cgrp_data: cgroup data for this cgroup
  *	@sk_memcg: this socket's memory cgroup association
  *	@sk_write_pending: a write to stream socket waits to start
  *	@sk_state_change: callback to indicate change in the state of the sock
  *	@sk_data_ready: callback to indicate there is data to be processed
  *	@sk_write_space: callback to indicate there is bf sending space available
  *	@sk_error_report: callback to indicate errors (e.g. %MSG_ERRQUEUE)
  *	@sk_backlog_rcv: callback to process the backlog
  *	@sk_validate_xmit_skb: ptr to an optional validate function
  *	@sk_destruct: called at sock freeing time, i.e. when all refcnt == 0
  *	@sk_reuseport_cb: reuseport group container
  *	@sk_bpf_storage: ptr to cache and control for bpf_sk_storage
  *	@sk_rcu: used during RCU grace period
  *	@sk_clockid: clockid used by time-based scheduling (SO_TXTIME)
  *	@sk_txtime_deadline_mode: set deadline mode for SO_TXTIME
  *	@sk_txtime_report_errors: set report errors mode for SO_TXTIME
  *	@sk_txtime_unused: unused txtime flags
  */
struct sock {
	/*
	 * Now struct inet_timewait_sock also uses sock_common, so please just
	 * don't add nothing before this first member (__sk_common) --acme
	 */
	struct sock_common	__sk_common;
#define sk_node			__sk_common.skc_node
#define sk_nulls_node		__sk_common.skc_nulls_node
#define sk_refcnt		__sk_common.skc_refcnt
#define sk_tx_queue_mapping	__sk_common.skc_tx_queue_mapping
#ifdef CONFIG_XPS
#define sk_rx_queue_mapping	__sk_common.skc_rx_queue_mapping
#endif

#define sk_dontcopy_begin	__sk_common.skc_dontcopy_begin
#define sk_dontcopy_end		__sk_common.skc_dontcopy_end
#define sk_hash			__sk_common.skc_hash
#define sk_portpair		__sk_common.skc_portpair
#define sk_num			__sk_common.skc_num
#define sk_dport		__sk_common.skc_dport
#define sk_addrpair		__sk_common.skc_addrpair
#define sk_daddr		__sk_common.skc_daddr
#define sk_rcv_saddr		__sk_common.skc_rcv_saddr
#define sk_family		__sk_common.skc_family
#define sk_state		__sk_common.skc_state
#define sk_reuse		__sk_common.skc_reuse
#define sk_reuseport		__sk_common.skc_reuseport
#define sk_ipv6only		__sk_common.skc_ipv6only
#define sk_net_refcnt		__sk_common.skc_net_refcnt
#define sk_bound_dev_if		__sk_common.skc_bound_dev_if
#define sk_bind_node		__sk_common.skc_bind_node
#define sk_prot			__sk_common.skc_prot
#define sk_net			__sk_common.skc_net
#define sk_v6_daddr		__sk_common.skc_v6_daddr
#define sk_v6_rcv_saddr	__sk_common.skc_v6_rcv_saddr
#define sk_cookie		__sk_common.skc_cookie
#define sk_incoming_cpu		__sk_common.skc_incoming_cpu
#define sk_flags		__sk_common.skc_flags
#define sk_rxhash		__sk_common.skc_rxhash

	socket_lock_t		sk_lock;
	atomic_t		sk_drops;
	int			sk_rcvlowat;
	struct sk_buff_head	sk_error_queue;
	struct sk_buff		*sk_rx_skb_cache;
	struct sk_buff_head	sk_receive_queue;
	/*
	 * The backlog queue is special, it is always used with
	 * the per-socket spinlock held and requires low latency
	 * access. Therefore we special case it's implementation.
	 * Note : rmem_alloc is in this structure to fill a hole
	 * on 64bit arches, not because its logically part of
	 * backlog.
	 */
	struct {
		atomic_t	rmem_alloc;
		int		len;
		struct sk_buff	*head;
		struct sk_buff	*tail;
	} sk_backlog;
#define sk_rmem_alloc sk_backlog.rmem_alloc

	int			sk_forward_alloc;
#ifdef CONFIG_NET_RX_BUSY_POLL
	unsigned int		sk_ll_usec;
	/* ===== mostly read cache line ===== */
	unsigned int		sk_napi_id;
#endif
	int			sk_rcvbuf;

	struct sk_filter __rcu	*sk_filter;
	union {
		struct socket_wq __rcu	*sk_wq;
		/* private: */
		struct socket_wq	*sk_wq_raw;
		/* public: */
	};
#ifdef CONFIG_XFRM
	struct xfrm_policy __rcu *sk_policy[2];
#endif
	struct dst_entry	*sk_rx_dst;
	struct dst_entry __rcu	*sk_dst_cache;
	atomic_t		sk_omem_alloc;
	int			sk_sndbuf;

	/* ===== cache line for TX ===== */
	int			sk_wmem_queued;
	refcount_t		sk_wmem_alloc;
	unsigned long		sk_tsq_flags;
	union {
		struct sk_buff	*sk_send_head;
		struct rb_root	tcp_rtx_queue;
	};
	struct sk_buff		*sk_tx_skb_cache;
	struct sk_buff_head	sk_write_queue;
	__s32			sk_peek_off;
	int			sk_write_pending;
	__u32			sk_dst_pending_confirm;
	u32			sk_pacing_status; /* see enum sk_pacing */
	long			sk_sndtimeo;
	struct timer_list	sk_timer;
	__u32			sk_priority;
	__u32			sk_mark;
	unsigned long		sk_pacing_rate; /* bytes per second */
	unsigned long		sk_max_pacing_rate;
	struct page_frag	sk_frag;
	netdev_features_t	sk_route_caps;
	netdev_features_t	sk_route_nocaps;
	netdev_features_t	sk_route_forced_caps;
	int			sk_gso_type;
	unsigned int		sk_gso_max_size;
	gfp_t			sk_allocation;
	__u32			sk_txhash;

	/*
	 * Because of non atomicity rules, all
	 * changes are protected by socket lock.
	 */
	u8			sk_padding : 1,
				sk_kern_sock : 1,
				sk_no_check_tx : 1,
				sk_no_check_rx : 1,
				sk_userlocks : 4;
	u8			sk_pacing_shift;
	u16			sk_type;
	u16			sk_protocol;
	u16			sk_gso_max_segs;
	unsigned long	        sk_lingertime;
	struct proto		*sk_prot_creator;
	rwlock_t		sk_callback_lock;
	int			sk_err,
				sk_err_soft;
	u32			sk_ack_backlog;
	u32			sk_max_ack_backlog;
	kuid_t			sk_uid;
	struct pid		*sk_peer_pid;
	const struct cred	*sk_peer_cred;
	long			sk_rcvtimeo;
	ktime_t			sk_stamp;
#if BITS_PER_LONG==32
	seqlock_t		sk_stamp_seq;
#endif
	u16			sk_tsflags;
	u8			sk_shutdown;
	u32			sk_tskey;
	atomic_t		sk_zckey;

	u8			sk_clockid;
	u8			sk_txtime_deadline_mode : 1,
				sk_txtime_report_errors : 1,
				sk_txtime_unused : 6;

	struct socket		*sk_socket;
	void			*sk_user_data;
#ifdef CONFIG_SECURITY
	void			*sk_security;
#endif
	struct sock_cgroup_data	sk_cgrp_data;
	struct mem_cgroup	*sk_memcg;
	void			(*sk_state_change)(struct sock *sk);
	void			(*sk_data_ready)(struct sock *sk);
	void			(*sk_write_space)(struct sock *sk);
	void			(*sk_error_report)(struct sock *sk);
	int			(*sk_backlog_rcv)(struct sock *sk,
						  struct sk_buff *skb);
#ifdef CONFIG_SOCK_VALIDATE_XMIT
	struct sk_buff*		(*sk_validate_xmit_skb)(struct sock *sk,
							struct net_device *dev,
							struct sk_buff *skb);
#endif
	void                    (*sk_destruct)(struct sock *sk);
	struct sock_reuseport __rcu	*sk_reuseport_cb;
#ifdef CONFIG_BPF_SYSCALL
	struct bpf_sk_storage __rcu	*sk_bpf_storage;
#endif
	struct rcu_head		sk_rcu;
};

enum sk_pacing {
	SK_PACING_NONE		= 0,
	SK_PACING_NEEDED	= 1,
	SK_PACING_FQ		= 2,
};

/* Pointer stored in sk_user_data might not be suitable for copying
 * when cloning the socket. For instance, it can point to a reference
 * counted object. sk_user_data bottom bit is set if pointer must not
 * be copied.
 */
#define SK_USER_DATA_NOCOPY	1UL
#define SK_USER_DATA_PTRMASK	~(SK_USER_DATA_NOCOPY)

/**
 * sk_user_data_is_nocopy - Test if sk_user_data pointer must not be copied
 * @sk: socket
 */
static inline bool sk_user_data_is_nocopy(const struct sock *sk)
{
	return ((uintptr_t)sk->sk_user_data & SK_USER_DATA_NOCOPY);
}

#define __sk_user_data(sk) ((*((void __rcu **)&(sk)->sk_user_data)))

#define rcu_dereference_sk_user_data(sk)				\
({									\
	void *__tmp = rcu_dereference(__sk_user_data((sk)));		\
	(void *)((uintptr_t)__tmp & SK_USER_DATA_PTRMASK);		\
})
#define rcu_assign_sk_user_data(sk, ptr)				\
({									\
	uintptr_t __tmp = (uintptr_t)(ptr);				\
	WARN_ON_ONCE(__tmp & ~SK_USER_DATA_PTRMASK);			\
	rcu_assign_pointer(__sk_user_data((sk)), __tmp);		\
})
#define rcu_assign_sk_user_data_nocopy(sk, ptr)				\
({									\
	uintptr_t __tmp = (uintptr_t)(ptr);				\
	WARN_ON_ONCE(__tmp & ~SK_USER_DATA_PTRMASK);			\
	rcu_assign_pointer(__sk_user_data((sk)),			\
			   __tmp | SK_USER_DATA_NOCOPY);		\
})

/*
 * SK_CAN_REUSE and SK_NO_REUSE on a socket mean that the socket is OK
 * or not whether his port will be reused by someone else. SK_FORCE_REUSE
 * on a socket means that the socket will reuse everybody else's port
 * without looking at the other's sk_reuse value.
 */

#define SK_NO_REUSE	0
#define SK_CAN_REUSE	1
#define SK_FORCE_REUSE	2

int sk_set_peek_off(struct sock *sk, int val);

static inline int sk_peek_offset(struct sock *sk, int flags)
{
	if (unlikely(flags & MSG_PEEK)) {
		return READ_ONCE(sk->sk_peek_off);
	}

	return 0;
}

static inline void sk_peek_offset_bwd(struct sock *sk, int val)
{
	s32 off = READ_ONCE(sk->sk_peek_off);

	if (unlikely(off >= 0)) {
		off = max_t(s32, off - val, 0);
		WRITE_ONCE(sk->sk_peek_off, off);
	}
}

static inline void sk_peek_offset_fwd(struct sock *sk, int val)
{
	sk_peek_offset_bwd(sk, -val);
}

/*
 * Hashed lists helper routines
 */
static inline struct sock *sk_entry(const struct hlist_node *node)
{
	return hlist_entry(node, struct sock, sk_node);
}

static inline struct sock *__sk_head(const struct hlist_head *head)
{
	return hlist_entry(head->first, struct sock, sk_node);
}

static inline struct sock *sk_head(const struct hlist_head *head)
{
	return hlist_empty(head) ? NULL : __sk_head(head);
}

static inline struct sock *__sk_nulls_head(const struct hlist_nulls_head *head)
{
	return hlist_nulls_entry(head->first, struct sock, sk_nulls_node);
}

static inline struct sock *sk_nulls_head(const struct hlist_nulls_head *head)
{
	return hlist_nulls_empty(head) ? NULL : __sk_nulls_head(head);
}

static inline struct sock *sk_next(const struct sock *sk)
{
	return hlist_entry_safe(sk->sk_node.next, struct sock, sk_node);
}

static inline struct sock *sk_nulls_next(const struct sock *sk)
{
	return (!is_a_nulls(sk->sk_nulls_node.next)) ?
		hlist_nulls_entry(sk->sk_nulls_node.next,
				  struct sock, sk_nulls_node) :
		NULL;
}

static inline bool sk_unhashed(const struct sock *sk)
{
	return hlist_unhashed(&sk->sk_node);
}

static inline bool sk_hashed(const struct sock *sk)
{
	return !sk_unhashed(sk);
}

static inline void sk_node_init(struct hlist_node *node)
{
	node->pprev = NULL;
}

static inline void sk_nulls_node_init(struct hlist_nulls_node *node)
{
	node->pprev = NULL;
}

static inline void __sk_del_node(struct sock *sk)
{
	__hlist_del(&sk->sk_node);
}

/* NB: equivalent to hlist_del_init_rcu */
static inline bool __sk_del_node_init(struct sock *sk)
{
	if (sk_hashed(sk)) {
		__sk_del_node(sk);
		sk_node_init(&sk->sk_node);
		return true;
	}
	return false;
}

/* Grab socket reference count. This operation is valid only
   when sk is ALREADY grabbed f.e. it is found in hash table
   or a list and the lookup is made under lock preventing hash table
   modifications.
 */

static __always_inline void sock_hold(struct sock *sk)
{
	refcount_inc(&sk->sk_refcnt);
}

/* Ungrab socket in the context, which assumes that socket refcnt
   cannot hit zero, f.e. it is true in context of any socketcall.
 */
static __always_inline void __sock_put(struct sock *sk)
{
	refcount_dec(&sk->sk_refcnt);
}

static inline bool sk_del_node_init(struct sock *sk)
{
	bool rc = __sk_del_node_init(sk);

	if (rc) {
		/* paranoid for a while -acme */
		WARN_ON(refcount_read(&sk->sk_refcnt) == 1);
		__sock_put(sk);
	}
	return rc;
}
#define sk_del_node_init_rcu(sk)	sk_del_node_init(sk)

static inline bool __sk_nulls_del_node_init_rcu(struct sock *sk)
{
	if (sk_hashed(sk)) {
		hlist_nulls_del_init_rcu(&sk->sk_nulls_node);
		return true;
	}
	return false;
}

static inline bool sk_nulls_del_node_init_rcu(struct sock *sk)
{
	bool rc = __sk_nulls_del_node_init_rcu(sk);

	if (rc) {
		/* paranoid for a while -acme */
		WARN_ON(refcount_read(&sk->sk_refcnt) == 1);
		__sock_put(sk);
	}
	return rc;
}

static inline void __sk_add_node(struct sock *sk, struct hlist_head *list)
{
	hlist_add_head(&sk->sk_node, list);
}

static inline void sk_add_node(struct sock *sk, struct hlist_head *list)
{
	sock_hold(sk);
	__sk_add_node(sk, list);
}

static inline void sk_add_node_rcu(struct sock *sk, struct hlist_head *list)
{
	sock_hold(sk);
	if (IS_ENABLED(CONFIG_IPV6) && sk->sk_reuseport &&
	    sk->sk_family == AF_INET6)
		hlist_add_tail_rcu(&sk->sk_node, list);
	else
		hlist_add_head_rcu(&sk->sk_node, list);
}

static inline void sk_add_node_tail_rcu(struct sock *sk, struct hlist_head *list)
{
	sock_hold(sk);
	hlist_add_tail_rcu(&sk->sk_node, list);
}

static inline void __sk_nulls_add_node_rcu(struct sock *sk, struct hlist_nulls_head *list)
{
	hlist_nulls_add_head_rcu(&sk->sk_nulls_node, list);
}

static inline void __sk_nulls_add_node_tail_rcu(struct sock *sk, struct hlist_nulls_head *list)
{
	hlist_nulls_add_tail_rcu(&sk->sk_nulls_node, list);
}

static inline void sk_nulls_add_node_rcu(struct sock *sk, struct hlist_nulls_head *list)
{
	sock_hold(sk);
	__sk_nulls_add_node_rcu(sk, list);
}

static inline void __sk_del_bind_node(struct sock *sk)
{
	__hlist_del(&sk->sk_bind_node);
}

static inline void sk_add_bind_node(struct sock *sk,
					struct hlist_head *list)
{
	hlist_add_head(&sk->sk_bind_node, list);
}

#define sk_for_each(__sk, list) \
	hlist_for_each_entry(__sk, list, sk_node)
#define sk_for_each_rcu(__sk, list) \
	hlist_for_each_entry_rcu(__sk, list, sk_node)
#define sk_nulls_for_each(__sk, node, list) \
	hlist_nulls_for_each_entry(__sk, node, list, sk_nulls_node)
#define sk_nulls_for_each_rcu(__sk, node, list) \
	hlist_nulls_for_each_entry_rcu(__sk, node, list, sk_nulls_node)
#define sk_for_each_from(__sk) \
	hlist_for_each_entry_from(__sk, sk_node)
#define sk_nulls_for_each_from(__sk, node) \
	if (__sk && ({ node = &(__sk)->sk_nulls_node; 1; })) \
		hlist_nulls_for_each_entry_from(__sk, node, sk_nulls_node)
#define sk_for_each_safe(__sk, tmp, list) \
	hlist_for_each_entry_safe(__sk, tmp, list, sk_node)
#define sk_for_each_bound(__sk, list) \
	hlist_for_each_entry(__sk, list, sk_bind_node)

/**
 * sk_for_each_entry_offset_rcu - iterate over a list at a given struct offset
 * @tpos:	the type * to use as a loop cursor.
 * @pos:	the &struct hlist_node to use as a loop cursor.
 * @head:	the head for your list.
 * @offset:	offset of hlist_node within the struct.
 *
 */
#define sk_for_each_entry_offset_rcu(tpos, pos, head, offset)		       \
	for (pos = rcu_dereference(hlist_first_rcu(head));		       \
	     pos != NULL &&						       \
		({ tpos = (typeof(*tpos) *)((void *)pos - offset); 1;});       \
	     pos = rcu_dereference(hlist_next_rcu(pos)))

static inline struct user_namespace *sk_user_ns(struct sock *sk)
{
	/* Careful only use this in a context where these parameters
	 * can not change and must all be valid, such as recvmsg from
	 * userspace.
	 */
	return sk->sk_socket->file->f_cred->user_ns;
}

/* Sock flags */
enum sock_flags {
	SOCK_DEAD,
	SOCK_DONE,
	SOCK_URGINLINE,
	SOCK_KEEPOPEN,
	SOCK_LINGER,
	SOCK_DESTROY,
	SOCK_BROADCAST,
	SOCK_TIMESTAMP,
	SOCK_ZAPPED,
	SOCK_USE_WRITE_QUEUE, /* whether to call sk->sk_write_space in sock_wfree */
	SOCK_DBG, /* %SO_DEBUG setting */
	SOCK_RCVTSTAMP, /* %SO_TIMESTAMP setting */
	SOCK_RCVTSTAMPNS, /* %SO_TIMESTAMPNS setting */
	SOCK_LOCALROUTE, /* route locally only, %SO_DONTROUTE setting */
	SOCK_QUEUE_SHRUNK, /* write queue has been shrunk recently */
	SOCK_MEMALLOC, /* VM depends on this socket for swapping */
	SOCK_TIMESTAMPING_RX_SOFTWARE,  /* %SOF_TIMESTAMPING_RX_SOFTWARE */
	SOCK_FASYNC, /* fasync() active */
	SOCK_RXQ_OVFL,
	SOCK_ZEROCOPY, /* buffers from userspace */
	SOCK_WIFI_STATUS, /* push wifi status to userspace */
	SOCK_NOFCS, /* Tell NIC not to do the Ethernet FCS.
		     * Will use last 4 bytes of packet sent from
		     * user-space instead.
		     */
	SOCK_FILTER_LOCKED, /* Filter cannot be changed anymore */
	SOCK_SELECT_ERR_QUEUE, /* Wake select on error queue */
	SOCK_RCU_FREE, /* wait rcu grace period in sk_destruct() */
	SOCK_TXTIME,
	SOCK_XDP, /* XDP is attached */
	SOCK_TSTAMP_NEW, /* Indicates 64 bit timestamps always */
};

#define SK_FLAGS_TIMESTAMP ((1UL << SOCK_TIMESTAMP) | (1UL << SOCK_TIMESTAMPING_RX_SOFTWARE))

static inline void sock_copy_flags(struct sock *nsk, struct sock *osk)
{
	nsk->sk_flags = osk->sk_flags;
}

static inline void sock_set_flag(struct sock *sk, enum sock_flags flag)
{
	__set_bit(flag, &sk->sk_flags);
}

static inline void sock_reset_flag(struct sock *sk, enum sock_flags flag)
{
	__clear_bit(flag, &sk->sk_flags);
}

static inline bool sock_flag(const struct sock *sk, enum sock_flags flag)
{
	return test_bit(flag, &sk->sk_flags);
}

#ifdef CONFIG_NET
DECLARE_STATIC_KEY_FALSE(memalloc_socks_key);
static inline int sk_memalloc_socks(void)
{
	return static_branch_unlikely(&memalloc_socks_key);
}
#else

static inline int sk_memalloc_socks(void)
{
	return 0;
}

#endif

static inline gfp_t sk_gfp_mask(const struct sock *sk, gfp_t gfp_mask)
{
	return gfp_mask | (sk->sk_allocation & __GFP_MEMALLOC);
}

static inline void sk_acceptq_removed(struct sock *sk)
{
	WRITE_ONCE(sk->sk_ack_backlog, sk->sk_ack_backlog - 1);
}

static inline void sk_acceptq_added(struct sock *sk)
{
	WRITE_ONCE(sk->sk_ack_backlog, sk->sk_ack_backlog + 1);
}

static inline bool sk_acceptq_is_full(const struct sock *sk)
{
	return READ_ONCE(sk->sk_ack_backlog) > READ_ONCE(sk->sk_max_ack_backlog);
}

/*
 * Compute minimal free write space needed to queue new packets.
 */
static inline int sk_stream_min_wspace(const struct sock *sk)
{
	return READ_ONCE(sk->sk_wmem_queued) >> 1;
}

static inline int sk_stream_wspace(const struct sock *sk)
{
	return READ_ONCE(sk->sk_sndbuf) - READ_ONCE(sk->sk_wmem_queued);
}

static inline void sk_wmem_queued_add(struct sock *sk, int val)
{
	WRITE_ONCE(sk->sk_wmem_queued, sk->sk_wmem_queued + val);
}

void sk_stream_write_space(struct sock *sk);

/* OOB backlog add */
static inline void __sk_add_backlog(struct sock *sk, struct sk_buff *skb)
{
	/* dont let skb dst not refcounted, we are going to leave rcu lock */
	skb_dst_force(skb);

	if (!sk->sk_backlog.tail)
		WRITE_ONCE(sk->sk_backlog.head, skb);
	else
		sk->sk_backlog.tail->next = skb;

	WRITE_ONCE(sk->sk_backlog.tail, skb);
	skb->next = NULL;
}

/*
 * Take into account size of receive queue and backlog queue
 * Do not take into account this skb truesize,
 * to allow even a single big packet to come.
 */
static inline bool sk_rcvqueues_full(const struct sock *sk, unsigned int limit)
{
	unsigned int qsize = sk->sk_backlog.len + atomic_read(&sk->sk_rmem_alloc);

	return qsize > limit;
}

/* The per-socket spinlock must be held here. */
static inline __must_check int sk_add_backlog(struct sock *sk, struct sk_buff *skb,
					      unsigned int limit)
{
	if (sk_rcvqueues_full(sk, limit))
		return -ENOBUFS;

	/*
	 * If the skb was allocated from pfmemalloc reserves, only
	 * allow SOCK_MEMALLOC sockets to use it as this socket is
	 * helping free memory
	 */
	if (skb_pfmemalloc(skb) && !sock_flag(sk, SOCK_MEMALLOC))
		return -ENOMEM;

	__sk_add_backlog(sk, skb);
	sk->sk_backlog.len += skb->truesize;
	return 0;
}

int __sk_backlog_rcv(struct sock *sk, struct sk_buff *skb);

static inline int sk_backlog_rcv(struct sock *sk, struct sk_buff *skb)
{
	if (sk_memalloc_socks() && skb_pfmemalloc(skb))
		return __sk_backlog_rcv(sk, skb);

	return sk->sk_backlog_rcv(sk, skb);
}

static inline void sk_incoming_cpu_update(struct sock *sk)
{
	int cpu = raw_smp_processor_id();

	if (unlikely(READ_ONCE(sk->sk_incoming_cpu) != cpu))
		WRITE_ONCE(sk->sk_incoming_cpu, cpu);
}

static inline void sock_rps_record_flow_hash(__u32 hash)
{
#ifdef CONFIG_RPS
	struct rps_sock_flow_table *sock_flow_table;

	rcu_read_lock();
	sock_flow_table = rcu_dereference(rps_sock_flow_table);
	rps_record_sock_flow(sock_flow_table, hash);
	rcu_read_unlock();
#endif
}

static inline void sock_rps_record_flow(const struct sock *sk)
{
#ifdef CONFIG_RPS
	if (static_branch_unlikely(&rfs_needed)) {
		/* Reading sk->sk_rxhash might incur an expensive cache line
		 * miss.
		 *
		 * TCP_ESTABLISHED does cover almost all states where RFS
		 * might be useful, and is cheaper [1] than testing :
		 *	IPv4: inet_sk(sk)->inet_daddr
		 * 	IPv6: ipv6_addr_any(&sk->sk_v6_daddr)
		 * OR	an additional socket flag
		 * [1] : sk_state and sk_prot are in the same cache line.
		 */
		if (sk->sk_state == TCP_ESTABLISHED)
			sock_rps_record_flow_hash(sk->sk_rxhash);
	}
#endif
}

static inline void sock_rps_save_rxhash(struct sock *sk,
					const struct sk_buff *skb)
{
#ifdef CONFIG_RPS
	if (unlikely(sk->sk_rxhash != skb->hash))
		sk->sk_rxhash = skb->hash;
#endif
}

static inline void sock_rps_reset_rxhash(struct sock *sk)
{
#ifdef CONFIG_RPS
	sk->sk_rxhash = 0;
#endif
}

#define sk_wait_event(__sk, __timeo, __condition, __wait)		\
	({	int __rc;						\
		release_sock(__sk);					\
		__rc = __condition;					\
		if (!__rc) {						\
			*(__timeo) = wait_woken(__wait,			\
						TASK_INTERRUPTIBLE,	\
						*(__timeo));		\
		}							\
		sched_annotate_sleep();					\
		lock_sock(__sk);					\
		__rc = __condition;					\
		__rc;							\
	})

int sk_stream_wait_connect(struct sock *sk, long *timeo_p);
int sk_stream_wait_memory(struct sock *sk, long *timeo_p);
void sk_stream_wait_close(struct sock *sk, long timeo_p);
int sk_stream_error(struct sock *sk, int flags, int err);
void sk_stream_kill_queues(struct sock *sk);
void sk_set_memalloc(struct sock *sk);
void sk_clear_memalloc(struct sock *sk);

void __sk_flush_backlog(struct sock *sk);

static inline bool sk_flush_backlog(struct sock *sk)
{
	if (unlikely(READ_ONCE(sk->sk_backlog.tail))) {
		__sk_flush_backlog(sk);
		return true;
	}
	return false;
}

int sk_wait_data(struct sock *sk, long *timeo, const struct sk_buff *skb);

struct request_sock_ops;
struct timewait_sock_ops;
struct inet_hashinfo;
struct raw_hashinfo;
struct smc_hashinfo;
struct module;

/*
 * caches using SLAB_TYPESAFE_BY_RCU should let .next pointer from nulls nodes
 * un-modified. Special care is taken when initializing object to zero.
 */
static inline void sk_prot_clear_nulls(struct sock *sk, int size)
{
	if (offsetof(struct sock, sk_node.next) != 0)
		memset(sk, 0, offsetof(struct sock, sk_node.next));
	memset(&sk->sk_node.pprev, 0,
	       size - offsetof(struct sock, sk_node.pprev));
}

/* Networking protocol blocks we attach to sockets.
 * socket layer -> transport layer interface
 */
struct proto {
	void			(*close)(struct sock *sk,
					long timeout);
	int			(*pre_connect)(struct sock *sk,
					struct sockaddr *uaddr,
					int addr_len);
	int			(*connect)(struct sock *sk,
					struct sockaddr *uaddr,
					int addr_len);
	int			(*disconnect)(struct sock *sk, int flags);

	struct sock *		(*accept)(struct sock *sk, int flags, int *err,
					  bool kern);

	int			(*ioctl)(struct sock *sk, int cmd,
					 unsigned long arg);
	int			(*init)(struct sock *sk);
	void			(*destroy)(struct sock *sk);
	void			(*shutdown)(struct sock *sk, int how);
	int			(*setsockopt)(struct sock *sk, int level,
					int optname, char __user *optval,
					unsigned int optlen);
	int			(*getsockopt)(struct sock *sk, int level,
					int optname, char __user *optval,
					int __user *option);
	void			(*keepalive)(struct sock *sk, int valbool);
#ifdef CONFIG_COMPAT
	int			(*compat_setsockopt)(struct sock *sk,
					int level,
					int optname, char __user *optval,
					unsigned int optlen);
	int			(*compat_getsockopt)(struct sock *sk,
					int level,
					int optname, char __user *optval,
					int __user *option);
	int			(*compat_ioctl)(struct sock *sk,
					unsigned int cmd, unsigned long arg);
#endif
	int			(*sendmsg)(struct sock *sk, struct msghdr *msg,
					   size_t len);
	int			(*recvmsg)(struct sock *sk, struct msghdr *msg,
					   size_t len, int noblock, int flags,
					   int *addr_len);
	int			(*sendpage)(struct sock *sk, struct page *page,
					int offset, size_t size, int flags);
	int			(*bind)(struct sock *sk,
					struct sockaddr *uaddr, int addr_len);

	int			(*backlog_rcv) (struct sock *sk,
						struct sk_buff *skb);

	void		(*release_cb)(struct sock *sk);

	/* Keeping track of sk's, looking them up, and port selection methods. */
	int			(*hash)(struct sock *sk);
	void			(*unhash)(struct sock *sk);
	void			(*rehash)(struct sock *sk);
	int			(*get_port)(struct sock *sk, unsigned short snum);

	/* Keeping track of sockets in use */
#ifdef CONFIG_PROC_FS
	unsigned int		inuse_idx;
#endif

	bool			(*stream_memory_free)(const struct sock *sk, int wake);
	bool			(*stream_memory_read)(const struct sock *sk);
	/* Memory pressure */
	void			(*enter_memory_pressure)(struct sock *sk);
	void			(*leave_memory_pressure)(struct sock *sk);
	atomic_long_t		*memory_allocated;	/* Current allocated memory. */
	struct percpu_counter	*sockets_allocated;	/* Current number of sockets. */
	/*
	 * Pressure flag: try to collapse.
	 * Technical note: it is used by multiple contexts non atomically.
	 * All the __sk_mem_schedule() is of this nature: accounting
	 * is strict, actions are advisory and have some latency.
	 */
	unsigned long		*memory_pressure;
	long			*sysctl_mem;

	int			*sysctl_wmem;
	int			*sysctl_rmem;
	u32			sysctl_wmem_offset;
	u32			sysctl_rmem_offset;

	int			max_header;
	bool			no_autobind;

	struct kmem_cache	*slab;
	unsigned int		obj_size;
	slab_flags_t		slab_flags;
	unsigned int		useroffset;	/* Usercopy region offset */
	unsigned int		usersize;	/* Usercopy region size */

	struct percpu_counter	*orphan_count;

	struct request_sock_ops	*rsk_prot;
	struct timewait_sock_ops *twsk_prot;

	union {
		struct inet_hashinfo	*hashinfo;
		struct udp_table	*udp_table;
		struct raw_hashinfo	*raw_hash;
		struct smc_hashinfo	*smc_hash;
	} h;

	struct module		*owner;

	char			name[32];

	struct list_head	node;
#ifdef SOCK_REFCNT_DEBUG
	atomic_t		socks;
#endif
	int			(*diag_destroy)(struct sock *sk, int err);
} __randomize_layout;

int proto_register(struct proto *prot, int alloc_slab);
void proto_unregister(struct proto *prot);
int sock_load_diag_module(int family, int protocol);

#ifdef SOCK_REFCNT_DEBUG
static inline void sk_refcnt_debug_inc(struct sock *sk)
{
	atomic_inc(&sk->sk_prot->socks);
}

static inline void sk_refcnt_debug_dec(struct sock *sk)
{
	atomic_dec(&sk->sk_prot->socks);
	printk(KERN_DEBUG "%s socket %p released, %d are still alive\n",
	       sk->sk_prot->name, sk, atomic_read(&sk->sk_prot->socks));
}

static inline void sk_refcnt_debug_release(const struct sock *sk)
{
	if (refcount_read(&sk->sk_refcnt) != 1)
		printk(KERN_DEBUG "Destruction of the %s socket %p delayed, refcnt=%d\n",
		       sk->sk_prot->name, sk, refcount_read(&sk->sk_refcnt));
}
#else /* SOCK_REFCNT_DEBUG */
#define sk_refcnt_debug_inc(sk) do { } while (0)
#define sk_refcnt_debug_dec(sk) do { } while (0)
#define sk_refcnt_debug_release(sk) do { } while (0)
#endif /* SOCK_REFCNT_DEBUG */

static inline bool __sk_stream_memory_free(const struct sock *sk, int wake)
{
	if (READ_ONCE(sk->sk_wmem_queued) >= READ_ONCE(sk->sk_sndbuf))
		return false;

	return sk->sk_prot->stream_memory_free ?
		sk->sk_prot->stream_memory_free(sk, wake) : true;
}

static inline bool sk_stream_memory_free(const struct sock *sk)
{
	return __sk_stream_memory_free(sk, 0);
}

static inline bool __sk_stream_is_writeable(const struct sock *sk, int wake)
{
	return sk_stream_wspace(sk) >= sk_stream_min_wspace(sk) &&
	       __sk_stream_memory_free(sk, wake);
}

static inline bool sk_stream_is_writeable(const struct sock *sk)
{
	return __sk_stream_is_writeable(sk, 0);
}

static inline int sk_under_cgroup_hierarchy(struct sock *sk,
					    struct cgroup *ancestor)
{
#ifdef CONFIG_SOCK_CGROUP_DATA
	return cgroup_is_descendant(sock_cgroup_ptr(&sk->sk_cgrp_data),
				    ancestor);
#else
	return -ENOTSUPP;
#endif
}

static inline bool sk_has_memory_pressure(const struct sock *sk)
{
	return sk->sk_prot->memory_pressure != NULL;
}

static inline bool sk_under_memory_pressure(const struct sock *sk)
{
	if (!sk->sk_prot->memory_pressure)
		return false;

	if (mem_cgroup_sockets_enabled && sk->sk_memcg &&
	    mem_cgroup_under_socket_pressure(sk->sk_memcg))
		return true;

	return !!*sk->sk_prot->memory_pressure;
}

static inline long
sk_memory_allocated(const struct sock *sk)
{
	return atomic_long_read(sk->sk_prot->memory_allocated);
}

static inline long
sk_memory_allocated_add(struct sock *sk, int amt)
{
	return atomic_long_add_return(amt, sk->sk_prot->memory_allocated);
}

static inline void
sk_memory_allocated_sub(struct sock *sk, int amt)
{
	atomic_long_sub(amt, sk->sk_prot->memory_allocated);
}

static inline void sk_sockets_allocated_dec(struct sock *sk)
{
	percpu_counter_dec(sk->sk_prot->sockets_allocated);
}

static inline void sk_sockets_allocated_inc(struct sock *sk)
{
	percpu_counter_inc(sk->sk_prot->sockets_allocated);
}

static inline u64
sk_sockets_allocated_read_positive(struct sock *sk)
{
	return percpu_counter_read_positive(sk->sk_prot->sockets_allocated);
}

static inline int
proto_sockets_allocated_sum_positive(struct proto *prot)
{
	return percpu_counter_sum_positive(prot->sockets_allocated);
}

static inline long
proto_memory_allocated(struct proto *prot)
{
	return atomic_long_read(prot->memory_allocated);
}

static inline bool
proto_memory_pressure(struct proto *prot)
{
	if (!prot->memory_pressure)
		return false;
	return !!*prot->memory_pressure;
}


#ifdef CONFIG_PROC_FS
/* Called with local bh disabled */
void sock_prot_inuse_add(struct net *net, struct proto *prot, int inc);
int sock_prot_inuse_get(struct net *net, struct proto *proto);
int sock_inuse_get(struct net *net);
#else
static inline void sock_prot_inuse_add(struct net *net, struct proto *prot,
		int inc)
{
}
#endif


/* With per-bucket locks this operation is not-atomic, so that
 * this version is not worse.
 */
static inline int __sk_prot_rehash(struct sock *sk)
{
	sk->sk_prot->unhash(sk);
	return sk->sk_prot->hash(sk);
}

/* About 10 seconds */
#define SOCK_DESTROY_TIME (10*HZ)

/* Sockets 0-1023 can't be bound to unless you are superuser */
#define PROT_SOCK	1024

#define SHUTDOWN_MASK	3
#define RCV_SHUTDOWN	1
#define SEND_SHUTDOWN	2

#define SOCK_SNDBUF_LOCK	1
#define SOCK_RCVBUF_LOCK	2
#define SOCK_BINDADDR_LOCK	4
#define SOCK_BINDPORT_LOCK	8

struct socket_alloc {
	struct socket socket;
	struct inode vfs_inode;
};

static inline struct socket *SOCKET_I(struct inode *inode)
{
	return &container_of(inode, struct socket_alloc, vfs_inode)->socket;
}

static inline struct inode *SOCK_INODE(struct socket *socket)
{
	return &container_of(socket, struct socket_alloc, socket)->vfs_inode;
}

/*
 * Functions for memory accounting
 */
int __sk_mem_raise_allocated(struct sock *sk, int size, int amt, int kind);
int __sk_mem_schedule(struct sock *sk, int size, int kind);
void __sk_mem_reduce_allocated(struct sock *sk, int amount);
void __sk_mem_reclaim(struct sock *sk, int amount);

/* We used to have PAGE_SIZE here, but systems with 64KB pages
 * do not necessarily have 16x time more memory than 4KB ones.
 */
#define SK_MEM_QUANTUM 4096
#define SK_MEM_QUANTUM_SHIFT ilog2(SK_MEM_QUANTUM)
#define SK_MEM_SEND	0
#define SK_MEM_RECV	1

/* sysctl_mem values are in pages, we convert them in SK_MEM_QUANTUM units */
static inline long sk_prot_mem_limits(const struct sock *sk, int index)
{
	long val = sk->sk_prot->sysctl_mem[index];

#if PAGE_SIZE > SK_MEM_QUANTUM
	val <<= PAGE_SHIFT - SK_MEM_QUANTUM_SHIFT;
#elif PAGE_SIZE < SK_MEM_QUANTUM
	val >>= SK_MEM_QUANTUM_SHIFT - PAGE_SHIFT;
#endif
	return val;
}

static inline int sk_mem_pages(int amt)
{
	return (amt + SK_MEM_QUANTUM - 1) >> SK_MEM_QUANTUM_SHIFT;
}

static inline bool sk_has_account(struct sock *sk)
{
	/* return true if protocol supports memory accounting */
	return !!sk->sk_prot->memory_allocated;
}

static inline bool sk_wmem_schedule(struct sock *sk, int size)
{
	if (!sk_has_account(sk))
		return true;
	return size <= sk->sk_forward_alloc ||
		__sk_mem_schedule(sk, size, SK_MEM_SEND);
}

static inline bool
sk_rmem_schedule(struct sock *sk, struct sk_buff *skb, int size)
{
	if (!sk_has_account(sk))
		return true;
	return size<= sk->sk_forward_alloc ||
		__sk_mem_schedule(sk, size, SK_MEM_RECV) ||
		skb_pfmemalloc(skb);
}

static inline void sk_mem_reclaim(struct sock *sk)
{
	if (!sk_has_account(sk))
		return;
	if (sk->sk_forward_alloc >= SK_MEM_QUANTUM)
		__sk_mem_reclaim(sk, sk->sk_forward_alloc);
}

static inline void sk_mem_reclaim_partial(struct sock *sk)
{
	if (!sk_has_account(sk))
		return;
	if (sk->sk_forward_alloc > SK_MEM_QUANTUM)
		__sk_mem_reclaim(sk, sk->sk_forward_alloc - 1);
}

static inline void sk_mem_charge(struct sock *sk, int size)
{
	if (!sk_has_account(sk))
		return;
	sk->sk_forward_alloc -= size;
}

static inline void sk_mem_uncharge(struct sock *sk, int size)
{
	if (!sk_has_account(sk))
		return;
	sk->sk_forward_alloc += size;

	/* Avoid a possible overflow.
	 * TCP send queues can make this happen, if sk_mem_reclaim()
	 * is not called and more than 2 GBytes are released at once.
	 *
	 * If we reach 2 MBytes, reclaim 1 MBytes right now, there is
	 * no need to hold that much forward allocation anyway.
	 */
	if (unlikely(sk->sk_forward_alloc >= 1 << 21))
		__sk_mem_reclaim(sk, 1 << 20);
}

DECLARE_STATIC_KEY_FALSE(tcp_tx_skb_cache_key);
static inline void sk_wmem_free_skb(struct sock *sk, struct sk_buff *skb)
{
	sock_set_flag(sk, SOCK_QUEUE_SHRUNK);
	sk_wmem_queued_add(sk, -skb->truesize);
	sk_mem_uncharge(sk, skb->truesize);
	if (static_branch_unlikely(&tcp_tx_skb_cache_key) &&
	    !sk->sk_tx_skb_cache && !skb_cloned(skb)) {
		skb_ext_reset(skb);
		skb_zcopy_clear(skb, true);
		sk->sk_tx_skb_cache = skb;
		return;
	}
	__kfree_skb(skb);
}

static inline void sock_release_ownership(struct sock *sk)
{
	if (sk->sk_lock.owned) {
		sk->sk_lock.owned = 0;

		/* The sk_lock has mutex_unlock() semantics: */
		mutex_release(&sk->sk_lock.dep_map, _RET_IP_);
	}
}

/*
 * Macro so as to not evaluate some arguments when
 * lockdep is not enabled.
 *
 * Mark both the sk_lock and the sk_lock.slock as a
 * per-address-family lock class.
 */
#define sock_lock_init_class_and_name(sk, sname, skey, name, key)	\
do {									\
	sk->sk_lock.owned = 0;						\
	init_waitqueue_head(&sk->sk_lock.wq);				\
	spin_lock_init(&(sk)->sk_lock.slock);				\
	debug_check_no_locks_freed((void *)&(sk)->sk_lock,		\
			sizeof((sk)->sk_lock));				\
	lockdep_set_class_and_name(&(sk)->sk_lock.slock,		\
				(skey), (sname));				\
	lockdep_init_map(&(sk)->sk_lock.dep_map, (name), (key), 0);	\
} while (0)

#ifdef CONFIG_LOCKDEP
static inline bool lockdep_sock_is_held(const struct sock *sk)
{
	return lockdep_is_held(&sk->sk_lock) ||
	       lockdep_is_held(&sk->sk_lock.slock);
}
#endif

void lock_sock_nested(struct sock *sk, int subclass);

static inline void lock_sock(struct sock *sk)
{
	lock_sock_nested(sk, 0);
}

void __release_sock(struct sock *sk);
void release_sock(struct sock *sk);

/* BH context may only use the following locking interface. */
#define bh_lock_sock(__sk)	spin_lock(&((__sk)->sk_lock.slock))
#define bh_lock_sock_nested(__sk) \
				spin_lock_nested(&((__sk)->sk_lock.slock), \
				SINGLE_DEPTH_NESTING)
#define bh_unlock_sock(__sk)	spin_unlock(&((__sk)->sk_lock.slock))

bool lock_sock_fast(struct sock *sk);
/**
 * unlock_sock_fast - complement of lock_sock_fast
 * @sk: socket
 * @slow: slow mode
 *
 * fast unlock socket for user context.
 * If slow mode is on, we call regular release_sock()
 */
static inline void unlock_sock_fast(struct sock *sk, bool slow)
{
	if (slow)
		release_sock(sk);
	else
		spin_unlock_bh(&sk->sk_lock.slock);
}

/* Used by processes to "lock" a socket state, so that
 * interrupts and bottom half handlers won't change it
 * from under us. It essentially blocks any incoming
 * packets, so that we won't get any new data or any
 * packets that change the state of the socket.
 *
 * While locked, BH processing will add new packets to
 * the backlog queue.  This queue is processed by the
 * owner of the socket lock right before it is released.
 *
 * Since ~2.3.5 it is also exclusive sleep lock serializing
 * accesses from user process context.
 */

static inline void sock_owned_by_me(const struct sock *sk)
{
#ifdef CONFIG_LOCKDEP
	WARN_ON_ONCE(!lockdep_sock_is_held(sk) && debug_locks);
#endif
}

static inline bool sock_owned_by_user(const struct sock *sk)
{
	sock_owned_by_me(sk);
	return sk->sk_lock.owned;
}

static inline bool sock_owned_by_user_nocheck(const struct sock *sk)
{
	return sk->sk_lock.owned;
}

/* no reclassification while locks are held */
static inline bool sock_allow_reclassification(const struct sock *csk)
{
	struct sock *sk = (struct sock *)csk;

	return !sk->sk_lock.owned && !spin_is_locked(&sk->sk_lock.slock);
}

struct sock *sk_alloc(struct net *net, int family, gfp_t priority,
		      struct proto *prot, int kern);
void sk_free(struct sock *sk);
void sk_destruct(struct sock *sk);
struct sock *sk_clone_lock(const struct sock *sk, const gfp_t priority);
void sk_free_unlock_clone(struct sock *sk);

struct sk_buff *sock_wmalloc(struct sock *sk, unsigned long size, int force,
			     gfp_t priority);
void __sock_wfree(struct sk_buff *skb);
void sock_wfree(struct sk_buff *skb);
struct sk_buff *sock_omalloc(struct sock *sk, unsigned long size,
			     gfp_t priority);
void skb_orphan_partial(struct sk_buff *skb);
void sock_rfree(struct sk_buff *skb);
void sock_efree(struct sk_buff *skb);
#ifdef CONFIG_INET
void sock_edemux(struct sk_buff *skb);
void sock_pfree(struct sk_buff *skb);
#else
#define sock_edemux sock_efree
#endif

int sock_setsockopt(struct socket *sock, int level, int op,
		    char __user *optval, unsigned int optlen);

int sock_getsockopt(struct socket *sock, int level, int op,
		    char __user *optval, int __user *optlen);
int sock_gettstamp(struct socket *sock, void __user *userstamp,
		   bool timeval, bool time32);
struct sk_buff *sock_alloc_send_skb(struct sock *sk, unsigned long size,
				    int noblock, int *errcode);
struct sk_buff *sock_alloc_send_pskb(struct sock *sk, unsigned long header_len,
				     unsigned long data_len, int noblock,
				     int *errcode, int max_page_order);
void *sock_kmalloc(struct sock *sk, int size, gfp_t priority);
void sock_kfree_s(struct sock *sk, void *mem, int size);
void sock_kzfree_s(struct sock *sk, void *mem, int size);
void sk_send_sigurg(struct sock *sk);

struct sockcm_cookie {
	u64 transmit_time;
	u32 mark;
	u16 tsflags;
};

static inline void sockcm_init(struct sockcm_cookie *sockc,
			       const struct sock *sk)
{
	*sockc = (struct sockcm_cookie) { .tsflags = sk->sk_tsflags };
}

int __sock_cmsg_send(struct sock *sk, struct msghdr *msg, struct cmsghdr *cmsg,
		     struct sockcm_cookie *sockc);
int sock_cmsg_send(struct sock *sk, struct msghdr *msg,
		   struct sockcm_cookie *sockc);

/*
 * Functions to fill in entries in struct proto_ops when a protocol
 * does not implement a particular function.
 */
int sock_no_bind(struct socket *, struct sockaddr *, int);
int sock_no_connect(struct socket *, struct sockaddr *, int, int);
int sock_no_socketpair(struct socket *, struct socket *);
int sock_no_accept(struct socket *, struct socket *, int, bool);
int sock_no_getname(struct socket *, struct sockaddr *, int);
int sock_no_ioctl(struct socket *, unsigned int, unsigned long);
int sock_no_listen(struct socket *, int);
int sock_no_shutdown(struct socket *, int);
int sock_no_getsockopt(struct socket *, int , int, char __user *, int __user *);
int sock_no_setsockopt(struct socket *, int, int, char __user *, unsigned int);
int sock_no_sendmsg(struct socket *, struct msghdr *, size_t);
int sock_no_sendmsg_locked(struct sock *sk, struct msghdr *msg, size_t len);
int sock_no_recvmsg(struct socket *, struct msghdr *, size_t, int);
int sock_no_mmap(struct file *file, struct socket *sock,
		 struct vm_area_struct *vma);
ssize_t sock_no_sendpage(struct socket *sock, struct page *page, int offset,
			 size_t size, int flags);
ssize_t sock_no_sendpage_locked(struct sock *sk, struct page *page,
				int offset, size_t size, int flags);

/*
 * Functions to fill in entries in struct proto_ops when a protocol
 * uses the inet style.
 */
int sock_common_getsockopt(struct socket *sock, int level, int optname,
				  char __user *optval, int __user *optlen);
int sock_common_recvmsg(struct socket *sock, struct msghdr *msg, size_t size,
			int flags);
int sock_common_setsockopt(struct socket *sock, int level, int optname,
				  char __user *optval, unsigned int optlen);
int compat_sock_common_getsockopt(struct socket *sock, int level,
		int optname, char __user *optval, int __user *optlen);
int compat_sock_common_setsockopt(struct socket *sock, int level,
		int optname, char __user *optval, unsigned int optlen);

void sk_common_release(struct sock *sk);

/*
 *	Default socket callbacks and setup code
 */

/* Initialise core socket variables */
void sock_init_data(struct socket *sock, struct sock *sk);

/*
 * Socket reference counting postulates.
 *
 * * Each user of socket SHOULD hold a reference count.
 * * Each access point to socket (an hash table bucket, reference from a list,
 *   running timer, skb in flight MUST hold a reference count.
 * * When reference count hits 0, it means it will never increase back.
 * * When reference count hits 0, it means that no references from
 *   outside exist to this socket and current process on current CPU
 *   is last user and may/should destroy this socket.
 * * sk_free is called from any context: process, BH, IRQ. When
 *   it is called, socket has no references from outside -> sk_free
 *   may release descendant resources allocated by the socket, but
 *   to the time when it is called, socket is NOT referenced by any
 *   hash tables, lists etc.
 * * Packets, delivered from outside (from network or from another process)
 *   and enqueued on receive/error queues SHOULD NOT grab reference count,
 *   when they sit in queue. Otherwise, packets will leak to hole, when
 *   socket is looked up by one cpu and unhasing is made by another CPU.
 *   It is true for udp/raw, netlink (leak to receive and error queues), tcp
 *   (leak to backlog). Packet socket does all the processing inside
 *   BR_NETPROTO_LOCK, so that it has not this race condition. UNIX sockets
 *   use separate SMP lock, so that they are prone too.
 */

/* Ungrab socket and destroy it, if it was the last reference. */
static inline void sock_put(struct sock *sk)
{
	if (refcount_dec_and_test(&sk->sk_refcnt))
		sk_free(sk);
}
/* Generic version of sock_put(), dealing with all sockets
 * (TCP_TIMEWAIT, TCP_NEW_SYN_RECV, ESTABLISHED...)
 */
void sock_gen_put(struct sock *sk);

int __sk_receive_skb(struct sock *sk, struct sk_buff *skb, const int nested,
		     unsigned int trim_cap, bool refcounted);
static inline int sk_receive_skb(struct sock *sk, struct sk_buff *skb,
				 const int nested)
{
	return __sk_receive_skb(sk, skb, nested, 1, true);
}

static inline void sk_tx_queue_set(struct sock *sk, int tx_queue)
{
	/* sk_tx_queue_mapping accept only upto a 16-bit value */
	if (WARN_ON_ONCE((unsigned short)tx_queue >= USHRT_MAX))
		return;
	sk->sk_tx_queue_mapping = tx_queue;
}

#define NO_QUEUE_MAPPING	USHRT_MAX

static inline void sk_tx_queue_clear(struct sock *sk)
{
	sk->sk_tx_queue_mapping = NO_QUEUE_MAPPING;
}

static inline int sk_tx_queue_get(const struct sock *sk)
{
	if (sk && sk->sk_tx_queue_mapping != NO_QUEUE_MAPPING)
		return sk->sk_tx_queue_mapping;

	return -1;
}

static inline void sk_rx_queue_set(struct sock *sk, const struct sk_buff *skb)
{
#ifdef CONFIG_XPS
	if (skb_rx_queue_recorded(skb)) {
		u16 rx_queue = skb_get_rx_queue(skb);

		if (WARN_ON_ONCE(rx_queue == NO_QUEUE_MAPPING))
			return;

		sk->sk_rx_queue_mapping = rx_queue;
	}
#endif
}

static inline void sk_rx_queue_clear(struct sock *sk)
{
#ifdef CONFIG_XPS
	sk->sk_rx_queue_mapping = NO_QUEUE_MAPPING;
#endif
}

#ifdef CONFIG_XPS
static inline int sk_rx_queue_get(const struct sock *sk)
{
	if (sk && sk->sk_rx_queue_mapping != NO_QUEUE_MAPPING)
		return sk->sk_rx_queue_mapping;

	return -1;
}
#endif

static inline void sk_set_socket(struct sock *sk, struct socket *sock)
{
	sk_tx_queue_clear(sk);
	sk->sk_socket = sock;
}

static inline wait_queue_head_t *sk_sleep(struct sock *sk)
{
	BUILD_BUG_ON(offsetof(struct socket_wq, wait) != 0);
	return &rcu_dereference_raw(sk->sk_wq)->wait;
}
/* Detach socket from process context.
 * Announce socket dead, detach it from wait queue and inode.
 * Note that parent inode held reference count on this struct sock,
 * we do not release it in this function, because protocol
 * probably wants some additional cleanups or even continuing
 * to work with this socket (TCP).
 */
static inline void sock_orphan(struct sock *sk)
{
	write_lock_bh(&sk->sk_callback_lock);
	sock_set_flag(sk, SOCK_DEAD);
	sk_set_socket(sk, NULL);
	sk->sk_wq  = NULL;
	write_unlock_bh(&sk->sk_callback_lock);
}

static inline void sock_graft(struct sock *sk, struct socket *parent)
{
	WARN_ON(parent->sk);
	write_lock_bh(&sk->sk_callback_lock);
	rcu_assign_pointer(sk->sk_wq, &parent->wq);
	parent->sk = sk;
	sk_set_socket(sk, parent);
	sk->sk_uid = SOCK_INODE(parent)->i_uid;
	security_sock_graft(sk, parent);
	write_unlock_bh(&sk->sk_callback_lock);
}

kuid_t sock_i_uid(struct sock *sk);
unsigned long sock_i_ino(struct sock *sk);

static inline kuid_t sock_net_uid(const struct net *net, const struct sock *sk)
{
	return sk ? sk->sk_uid : make_kuid(net->user_ns, 0);
}

static inline u32 net_tx_rndhash(void)
{
	u32 v = prandom_u32();

	return v ?: 1;
}

static inline void sk_set_txhash(struct sock *sk)
{
	sk->sk_txhash = net_tx_rndhash();
}

static inline void sk_rethink_txhash(struct sock *sk)
{
	if (sk->sk_txhash)
		sk_set_txhash(sk);
}

static inline struct dst_entry *
__sk_dst_get(struct sock *sk)
{
	return rcu_dereference_check(sk->sk_dst_cache,
				     lockdep_sock_is_held(sk));
}

static inline struct dst_entry *
sk_dst_get(struct sock *sk)
{
	struct dst_entry *dst;

	rcu_read_lock();
	dst = rcu_dereference(sk->sk_dst_cache);
	if (dst && !atomic_inc_not_zero(&dst->__refcnt))
		dst = NULL;
	rcu_read_unlock();
	return dst;
}

static inline void dst_negative_advice(struct sock *sk)
{
	struct dst_entry *ndst, *dst = __sk_dst_get(sk);

	sk_rethink_txhash(sk);

	if (dst && dst->ops->negative_advice) {
		ndst = dst->ops->negative_advice(dst);

		if (ndst != dst) {
			rcu_assign_pointer(sk->sk_dst_cache, ndst);
			sk_tx_queue_clear(sk);
			sk->sk_dst_pending_confirm = 0;
		}
	}
}

static inline void
__sk_dst_set(struct sock *sk, struct dst_entry *dst)
{
	struct dst_entry *old_dst;

	sk_tx_queue_clear(sk);
	sk->sk_dst_pending_confirm = 0;
	old_dst = rcu_dereference_protected(sk->sk_dst_cache,
					    lockdep_sock_is_held(sk));
	rcu_assign_pointer(sk->sk_dst_cache, dst);
	dst_release(old_dst);
}

static inline void
sk_dst_set(struct sock *sk, struct dst_entry *dst)
{
	struct dst_entry *old_dst;

	sk_tx_queue_clear(sk);
	sk->sk_dst_pending_confirm = 0;
	old_dst = xchg((__force struct dst_entry **)&sk->sk_dst_cache, dst);
	dst_release(old_dst);
}

static inline void
__sk_dst_reset(struct sock *sk)
{
	__sk_dst_set(sk, NULL);
}

static inline void
sk_dst_reset(struct sock *sk)
{
	sk_dst_set(sk, NULL);
}

struct dst_entry *__sk_dst_check(struct sock *sk, u32 cookie);

struct dst_entry *sk_dst_check(struct sock *sk, u32 cookie);

static inline void sk_dst_confirm(struct sock *sk)
{
	if (!READ_ONCE(sk->sk_dst_pending_confirm))
		WRITE_ONCE(sk->sk_dst_pending_confirm, 1);
}

static inline void sock_confirm_neigh(struct sk_buff *skb, struct neighbour *n)
{
	if (skb_get_dst_pending_confirm(skb)) {
		struct sock *sk = skb->sk;
		unsigned long now = jiffies;

		/* avoid dirtying neighbour */
		if (READ_ONCE(n->confirmed) != now)
			WRITE_ONCE(n->confirmed, now);
		if (sk && READ_ONCE(sk->sk_dst_pending_confirm))
			WRITE_ONCE(sk->sk_dst_pending_confirm, 0);
	}
}

bool sk_mc_loop(struct sock *sk);

static inline bool sk_can_gso(const struct sock *sk)
{
	return net_gso_ok(sk->sk_route_caps, sk->sk_gso_type);
}

void sk_setup_caps(struct sock *sk, struct dst_entry *dst);

static inline void sk_nocaps_add(struct sock *sk, netdev_features_t flags)
{
	sk->sk_route_nocaps |= flags;
	sk->sk_route_caps &= ~flags;
}

static inline int skb_do_copy_data_nocache(struct sock *sk, struct sk_buff *skb,
					   struct iov_iter *from, char *to,
					   int copy, int offset)
{
	if (skb->ip_summed == CHECKSUM_NONE) {
		__wsum csum = 0;
		if (!csum_and_copy_from_iter_full(to, copy, &csum, from))
			return -EFAULT;
		skb->csum = csum_block_add(skb->csum, csum, offset);
	} else if (sk->sk_route_caps & NETIF_F_NOCACHE_COPY) {
		if (!copy_from_iter_full_nocache(to, copy, from))
			return -EFAULT;
	} else if (!copy_from_iter_full(to, copy, from))
		return -EFAULT;

	return 0;
}

static inline int skb_add_data_nocache(struct sock *sk, struct sk_buff *skb,
				       struct iov_iter *from, int copy)
{
	int err, offset = skb->len;

	err = skb_do_copy_data_nocache(sk, skb, from, skb_put(skb, copy),
				       copy, offset);
	if (err)
		__skb_trim(skb, offset);

	return err;
}

static inline int skb_copy_to_page_nocache(struct sock *sk, struct iov_iter *from,
					   struct sk_buff *skb,
					   struct page *page,
					   int off, int copy)
{
	int err;

	err = skb_do_copy_data_nocache(sk, skb, from, page_address(page) + off,
				       copy, skb->len);
	if (err)
		return err;

	skb->len	     += copy;
	skb->data_len	     += copy;
	skb->truesize	     += copy;
	sk_wmem_queued_add(sk, copy);
	sk_mem_charge(sk, copy);
	return 0;
}

/**
 * sk_wmem_alloc_get - returns write allocations
 * @sk: socket
 *
 * Return: sk_wmem_alloc minus initial offset of one
 */
static inline int sk_wmem_alloc_get(const struct sock *sk)
{
	return refcount_read(&sk->sk_wmem_alloc) - 1;
}

/**
 * sk_rmem_alloc_get - returns read allocations
 * @sk: socket
 *
 * Return: sk_rmem_alloc
 */
static inline int sk_rmem_alloc_get(const struct sock *sk)
{
	return atomic_read(&sk->sk_rmem_alloc);
}

/**
 * sk_has_allocations - check if allocations are outstanding
 * @sk: socket
 *
 * Return: true if socket has write or read allocations
 */
static inline bool sk_has_allocations(const struct sock *sk)
{
	return sk_wmem_alloc_get(sk) || sk_rmem_alloc_get(sk);
}

/**
 * skwq_has_sleeper - check if there are any waiting processes
 * @wq: struct socket_wq
 *
 * Return: true if socket_wq has waiting processes
 *
 * The purpose of the skwq_has_sleeper and sock_poll_wait is to wrap the memory
 * barrier call. They were added due to the race found within the tcp code.
 *
 * Consider following tcp code paths::
 *
 *   CPU1                CPU2
 *   sys_select          receive packet
 *   ...                 ...
 *   __add_wait_queue    update tp->rcv_nxt
 *   ...                 ...
 *   tp->rcv_nxt check   sock_def_readable
 *   ...                 {
 *   schedule               rcu_read_lock();
 *                          wq = rcu_dereference(sk->sk_wq);
 *                          if (wq && waitqueue_active(&wq->wait))
 *                              wake_up_interruptible(&wq->wait)
 *                          ...
 *                       }
 *
 * The race for tcp fires when the __add_wait_queue changes done by CPU1 stay
 * in its cache, and so does the tp->rcv_nxt update on CPU2 side.  The CPU1
 * could then endup calling schedule and sleep forever if there are no more
 * data on the socket.
 *
 */
static inline bool skwq_has_sleeper(struct socket_wq *wq)
{
	return wq && wq_has_sleeper(&wq->wait);
}

/**
 * sock_poll_wait - place memory barrier behind the poll_wait call.
 * @filp:           file
 * @sock:           socket to wait on
 * @p:              poll_table
 *
 * See the comments in the wq_has_sleeper function.
 */
static inline void sock_poll_wait(struct file *filp, struct socket *sock,
				  poll_table *p)
{
	if (!poll_does_not_wait(p)) {
		poll_wait(filp, &sock->wq.wait, p);
		/* We need to be sure we are in sync with the
		 * socket flags modification.
		 *
		 * This memory barrier is paired in the wq_has_sleeper.
		 */
		smp_mb();
	}
}

static inline void skb_set_hash_from_sk(struct sk_buff *skb, struct sock *sk)
{
	if (sk->sk_txhash) {
		skb->l4_hash = 1;
		skb->hash = sk->sk_txhash;
	}
}

void skb_set_owner_w(struct sk_buff *skb, struct sock *sk);

/*
 *	Queue a received datagram if it will fit. Stream and sequenced
 *	protocols can't normally use this as they need to fit buffers in
 *	and play with them.
 *
 *	Inlined as it's very short and called for pretty much every
 *	packet ever received.
 */
static inline void skb_set_owner_r(struct sk_buff *skb, struct sock *sk)
{
	skb_orphan(skb);
	skb->sk = sk;
	skb->destructor = sock_rfree;
	atomic_add(skb->truesize, &sk->sk_rmem_alloc);
	sk_mem_charge(sk, skb->truesize);
}

void sk_reset_timer(struct sock *sk, struct timer_list *timer,
		    unsigned long expires);

void sk_stop_timer(struct sock *sk, struct timer_list *timer);

int __sk_queue_drop_skb(struct sock *sk, struct sk_buff_head *sk_queue,
			struct sk_buff *skb, unsigned int flags,
			void (*destructor)(struct sock *sk,
					   struct sk_buff *skb));
int __sock_queue_rcv_skb(struct sock *sk, struct sk_buff *skb);
int sock_queue_rcv_skb(struct sock *sk, struct sk_buff *skb);

int sock_queue_err_skb(struct sock *sk, struct sk_buff *skb);
struct sk_buff *sock_dequeue_err_skb(struct sock *sk);

/*
 *	Recover an error report and clear atomically
 */

static inline int sock_error(struct sock *sk)
{
	int err;
	if (likely(!sk->sk_err))
		return 0;
	err = xchg(&sk->sk_err, 0);
	return -err;
}

static inline unsigned long sock_wspace(struct sock *sk)
{
	int amt = 0;

	if (!(sk->sk_shutdown & SEND_SHUTDOWN)) {
		amt = sk->sk_sndbuf - refcount_read(&sk->sk_wmem_alloc);
		if (amt < 0)
			amt = 0;
	}
	return amt;
}

/* Note:
 *  We use sk->sk_wq_raw, from contexts knowing this
 *  pointer is not NULL and cannot disappear/change.
 */
static inline void sk_set_bit(int nr, struct sock *sk)
{
	if ((nr == SOCKWQ_ASYNC_NOSPACE || nr == SOCKWQ_ASYNC_WAITDATA) &&
	    !sock_flag(sk, SOCK_FASYNC))
		return;

	set_bit(nr, &sk->sk_wq_raw->flags);
}

static inline void sk_clear_bit(int nr, struct sock *sk)
{
	if ((nr == SOCKWQ_ASYNC_NOSPACE || nr == SOCKWQ_ASYNC_WAITDATA) &&
	    !sock_flag(sk, SOCK_FASYNC))
		return;

	clear_bit(nr, &sk->sk_wq_raw->flags);
}

static inline void sk_wake_async(const struct sock *sk, int how, int band)
{
	if (sock_flag(sk, SOCK_FASYNC)) {
		rcu_read_lock();
		sock_wake_async(rcu_dereference(sk->sk_wq), how, band);
		rcu_read_unlock();
	}
}

/* Since sk_{r,w}mem_alloc sums skb->truesize, even a small frame might
 * need sizeof(sk_buff) + MTU + padding, unless net driver perform copybreak.
 * Note: for send buffers, TCP works better if we can build two skbs at
 * minimum.
 */
#define TCP_SKB_MIN_TRUESIZE	(2048 + SKB_DATA_ALIGN(sizeof(struct sk_buff)))

#define SOCK_MIN_SNDBUF		(TCP_SKB_MIN_TRUESIZE * 2)
#define SOCK_MIN_RCVBUF		 TCP_SKB_MIN_TRUESIZE

static inline void sk_stream_moderate_sndbuf(struct sock *sk)
{
	u32 val;

	if (sk->sk_userlocks & SOCK_SNDBUF_LOCK)
		return;

	val = min(sk->sk_sndbuf, sk->sk_wmem_queued >> 1);

	WRITE_ONCE(sk->sk_sndbuf, max_t(u32, val, SOCK_MIN_SNDBUF));
}

struct sk_buff *sk_stream_alloc_skb(struct sock *sk, int size, gfp_t gfp,
				    bool force_schedule);

/**
 * sk_page_frag - return an appropriate page_frag
 * @sk: socket
 *
 * Use the per task page_frag instead of the per socket one for
 * optimization when we know that we're in the normal context and owns
 * everything that's associated with %current.
 *
 * gfpflags_allow_blocking() isn't enough here as direct reclaim may nest
 * inside other socket operations and end up recursing into sk_page_frag()
 * while it's already in use.
 *
 * Return: a per task page_frag if context allows that,
 * otherwise a per socket one.
 */
static inline struct page_frag *sk_page_frag(struct sock *sk)
{
	if (gfpflags_normal_context(sk->sk_allocation))
		return &current->task_frag;

	return &sk->sk_frag;
}

bool sk_page_frag_refill(struct sock *sk, struct page_frag *pfrag);

/*
 *	Default write policy as shown to user space via poll/select/SIGIO
 */
static inline bool sock_writeable(const struct sock *sk)
{
	return refcount_read(&sk->sk_wmem_alloc) < (READ_ONCE(sk->sk_sndbuf) >> 1);
}

static inline gfp_t gfp_any(void)
{
	return in_softirq() ? GFP_ATOMIC : GFP_KERNEL;
}

static inline long sock_rcvtimeo(const struct sock *sk, bool noblock)
{
	return noblock ? 0 : sk->sk_rcvtimeo;
}

static inline long sock_sndtimeo(const struct sock *sk, bool noblock)
{
	return noblock ? 0 : sk->sk_sndtimeo;
}

static inline int sock_rcvlowat(const struct sock *sk, int waitall, int len)
{
	int v = waitall ? len : min_t(int, READ_ONCE(sk->sk_rcvlowat), len);

	return v ?: 1;
}

/* Alas, with timeout socket operations are not restartable.
 * Compare this to poll().
 */
static inline int sock_intr_errno(long timeo)
{
	return timeo == MAX_SCHEDULE_TIMEOUT ? -ERESTARTSYS : -EINTR;
}

struct sock_skb_cb {
	u32 dropcount;
};

/* Store sock_skb_cb at the end of skb->cb[] so protocol families
 * using skb->cb[] would keep using it directly and utilize its
 * alignement guarantee.
 */
#define SOCK_SKB_CB_OFFSET ((sizeof_field(struct sk_buff, cb) - \
			    sizeof(struct sock_skb_cb)))

#define SOCK_SKB_CB(__skb) ((struct sock_skb_cb *)((__skb)->cb + \
			    SOCK_SKB_CB_OFFSET))

#define sock_skb_cb_check_size(size) \
	BUILD_BUG_ON((size) > SOCK_SKB_CB_OFFSET)

static inline void
sock_skb_set_dropcount(const struct sock *sk, struct sk_buff *skb)
{
	SOCK_SKB_CB(skb)->dropcount = sock_flag(sk, SOCK_RXQ_OVFL) ?
						atomic_read(&sk->sk_drops) : 0;
}

static inline void sk_drops_add(struct sock *sk, const struct sk_buff *skb)
{
	int segs = max_t(u16, 1, skb_shinfo(skb)->gso_segs);

	atomic_add(segs, &sk->sk_drops);
}

static inline ktime_t sock_read_timestamp(struct sock *sk)
{
#if BITS_PER_LONG==32
	unsigned int seq;
	ktime_t kt;

	do {
		seq = read_seqbegin(&sk->sk_stamp_seq);
		kt = sk->sk_stamp;
	} while (read_seqretry(&sk->sk_stamp_seq, seq));

	return kt;
#else
	return READ_ONCE(sk->sk_stamp);
#endif
}

static inline void sock_write_timestamp(struct sock *sk, ktime_t kt)
{
#if BITS_PER_LONG==32
	write_seqlock(&sk->sk_stamp_seq);
	sk->sk_stamp = kt;
	write_sequnlock(&sk->sk_stamp_seq);
#else
	WRITE_ONCE(sk->sk_stamp, kt);
#endif
}

void __sock_recv_timestamp(struct msghdr *msg, struct sock *sk,
			   struct sk_buff *skb);
void __sock_recv_wifi_status(struct msghdr *msg, struct sock *sk,
			     struct sk_buff *skb);

static inline void
sock_recv_timestamp(struct msghdr *msg, struct sock *sk, struct sk_buff *skb)
{
	ktime_t kt = skb->tstamp;
	struct skb_shared_hwtstamps *hwtstamps = skb_hwtstamps(skb);

	/*
	 * generate control messages if
	 * - receive time stamping in software requested
	 * - software time stamp available and wanted
	 * - hardware time stamps available and wanted
	 */
	if (sock_flag(sk, SOCK_RCVTSTAMP) ||
	    (sk->sk_tsflags & SOF_TIMESTAMPING_RX_SOFTWARE) ||
	    (kt && sk->sk_tsflags & SOF_TIMESTAMPING_SOFTWARE) ||
	    (hwtstamps->hwtstamp &&
	     (sk->sk_tsflags & SOF_TIMESTAMPING_RAW_HARDWARE)))
		__sock_recv_timestamp(msg, sk, skb);
	else
		sock_write_timestamp(sk, kt);

	if (sock_flag(sk, SOCK_WIFI_STATUS) && skb->wifi_acked_valid)
		__sock_recv_wifi_status(msg, sk, skb);
}

void __sock_recv_ts_and_drops(struct msghdr *msg, struct sock *sk,
			      struct sk_buff *skb);

#define SK_DEFAULT_STAMP (-1L * NSEC_PER_SEC)
static inline void sock_recv_ts_and_drops(struct msghdr *msg, struct sock *sk,
					  struct sk_buff *skb)
{
#define FLAGS_TS_OR_DROPS ((1UL << SOCK_RXQ_OVFL)			| \
			   (1UL << SOCK_RCVTSTAMP))
#define TSFLAGS_ANY	  (SOF_TIMESTAMPING_SOFTWARE			| \
			   SOF_TIMESTAMPING_RAW_HARDWARE)

	if (sk->sk_flags & FLAGS_TS_OR_DROPS || sk->sk_tsflags & TSFLAGS_ANY)
		__sock_recv_ts_and_drops(msg, sk, skb);
	else if (unlikely(sock_flag(sk, SOCK_TIMESTAMP)))
		sock_write_timestamp(sk, skb->tstamp);
	else if (unlikely(sk->sk_stamp == SK_DEFAULT_STAMP))
		sock_write_timestamp(sk, 0);
}

void __sock_tx_timestamp(__u16 tsflags, __u8 *tx_flags);

/**
 * _sock_tx_timestamp - checks whether the outgoing packet is to be time stamped
 * @sk:		socket sending this packet
 * @tsflags:	timestamping flags to use
 * @tx_flags:	completed with instructions for time stamping
 * @tskey:      filled in with next sk_tskey (not for TCP, which uses seqno)
 *
 * Note: callers should take care of initial ``*tx_flags`` value (usually 0)
 */
static inline void _sock_tx_timestamp(struct sock *sk, __u16 tsflags,
				      __u8 *tx_flags, __u32 *tskey)
{
	if (unlikely(tsflags)) {
		__sock_tx_timestamp(tsflags, tx_flags);
		if (tsflags & SOF_TIMESTAMPING_OPT_ID && tskey &&
		    tsflags & SOF_TIMESTAMPING_TX_RECORD_MASK)
			*tskey = sk->sk_tskey++;
	}
	if (unlikely(sock_flag(sk, SOCK_WIFI_STATUS)))
		*tx_flags |= SKBTX_WIFI_STATUS;
}

static inline void sock_tx_timestamp(struct sock *sk, __u16 tsflags,
				     __u8 *tx_flags)
{
	_sock_tx_timestamp(sk, tsflags, tx_flags, NULL);
}

static inline void skb_setup_tx_timestamp(struct sk_buff *skb, __u16 tsflags)
{
	_sock_tx_timestamp(skb->sk, tsflags, &skb_shinfo(skb)->tx_flags,
			   &skb_shinfo(skb)->tskey);
}

DECLARE_STATIC_KEY_FALSE(tcp_rx_skb_cache_key);
/**
 * sk_eat_skb - Release a skb if it is no longer needed
 * @sk: socket to eat this skb from
 * @skb: socket buffer to eat
 *
 * This routine must be called with interrupts disabled or with the socket
 * locked so that the sk_buff queue operation is ok.
*/
static inline void sk_eat_skb(struct sock *sk, struct sk_buff *skb)
{
	__skb_unlink(skb, &sk->sk_receive_queue);
	if (static_branch_unlikely(&tcp_rx_skb_cache_key) &&
	    !sk->sk_rx_skb_cache) {
		sk->sk_rx_skb_cache = skb;
		skb_orphan(skb);
		return;
	}
	__kfree_skb(skb);
}

static inline
struct net *sock_net(const struct sock *sk)
{
	return read_pnet(&sk->sk_net);
}

static inline
void sock_net_set(struct sock *sk, struct net *net)
{
	write_pnet(&sk->sk_net, net);
}

static inline bool
skb_sk_is_prefetched(struct sk_buff *skb)
{
#ifdef CONFIG_INET
	return skb->destructor == sock_pfree;
#else
	return false;
#endif /* CONFIG_INET */
}

/* This helper checks if a socket is a full socket,
 * ie _not_ a timewait or request socket.
 */
static inline bool sk_fullsock(const struct sock *sk)
{
	return (1 << sk->sk_state) & ~(TCPF_TIME_WAIT | TCPF_NEW_SYN_RECV);
}

static inline bool
sk_is_refcounted(struct sock *sk)
{
	/* Only full sockets have sk->sk_flags. */
	return !sk_fullsock(sk) || !sock_flag(sk, SOCK_RCU_FREE);
}

/**
<<<<<<< HEAD
 * skb_steal_sock
 * @skb to steal the socket from
 * @refcounted is set to true if the socket is reference-counted
=======
 * skb_steal_sock - steal a socket from an sk_buff
 * @skb: sk_buff to steal the socket from
 * @refcounted: is set to true if the socket is reference-counted
>>>>>>> 0595b2d9
 */
static inline struct sock *
skb_steal_sock(struct sk_buff *skb, bool *refcounted)
{
	if (skb->sk) {
		struct sock *sk = skb->sk;

		*refcounted = true;
		if (skb_sk_is_prefetched(skb))
			*refcounted = sk_is_refcounted(sk);
		skb->destructor = NULL;
		skb->sk = NULL;
		return sk;
	}
	*refcounted = false;
	return NULL;
}

/* Checks if this SKB belongs to an HW offloaded socket
 * and whether any SW fallbacks are required based on dev.
 * Check decrypted mark in case skb_orphan() cleared socket.
 */
static inline struct sk_buff *sk_validate_xmit_skb(struct sk_buff *skb,
						   struct net_device *dev)
{
#ifdef CONFIG_SOCK_VALIDATE_XMIT
	struct sock *sk = skb->sk;

	if (sk && sk_fullsock(sk) && sk->sk_validate_xmit_skb) {
		skb = sk->sk_validate_xmit_skb(sk, dev, skb);
#ifdef CONFIG_TLS_DEVICE
	} else if (unlikely(skb->decrypted)) {
		pr_warn_ratelimited("unencrypted skb with no associated socket - dropping\n");
		kfree_skb(skb);
		skb = NULL;
#endif
	}
#endif

	return skb;
}

/* This helper checks if a socket is a LISTEN or NEW_SYN_RECV
 * SYNACK messages can be attached to either ones (depending on SYNCOOKIE)
 */
static inline bool sk_listener(const struct sock *sk)
{
	return (1 << sk->sk_state) & (TCPF_LISTEN | TCPF_NEW_SYN_RECV);
}

void sock_enable_timestamp(struct sock *sk, enum sock_flags flag);
int sock_recv_errqueue(struct sock *sk, struct msghdr *msg, int len, int level,
		       int type);

bool sk_ns_capable(const struct sock *sk,
		   struct user_namespace *user_ns, int cap);
bool sk_capable(const struct sock *sk, int cap);
bool sk_net_capable(const struct sock *sk, int cap);

void sk_get_meminfo(const struct sock *sk, u32 *meminfo);

/* Take into consideration the size of the struct sk_buff overhead in the
 * determination of these values, since that is non-constant across
 * platforms.  This makes socket queueing behavior and performance
 * not depend upon such differences.
 */
#define _SK_MEM_PACKETS		256
#define _SK_MEM_OVERHEAD	SKB_TRUESIZE(256)
#define SK_WMEM_MAX		(_SK_MEM_OVERHEAD * _SK_MEM_PACKETS)
#define SK_RMEM_MAX		(_SK_MEM_OVERHEAD * _SK_MEM_PACKETS)

extern __u32 sysctl_wmem_max;
extern __u32 sysctl_rmem_max;

extern int sysctl_tstamp_allow_data;
extern int sysctl_optmem_max;

extern __u32 sysctl_wmem_default;
extern __u32 sysctl_rmem_default;

DECLARE_STATIC_KEY_FALSE(net_high_order_alloc_disable_key);

static inline int sk_get_wmem0(const struct sock *sk, const struct proto *proto)
{
	/* Does this proto have per netns sysctl_wmem ? */
	if (proto->sysctl_wmem_offset)
		return *(int *)((void *)sock_net(sk) + proto->sysctl_wmem_offset);

	return *proto->sysctl_wmem;
}

static inline int sk_get_rmem0(const struct sock *sk, const struct proto *proto)
{
	/* Does this proto have per netns sysctl_rmem ? */
	if (proto->sysctl_rmem_offset)
		return *(int *)((void *)sock_net(sk) + proto->sysctl_rmem_offset);

	return *proto->sysctl_rmem;
}

/* Default TCP Small queue budget is ~1 ms of data (1sec >> 10)
 * Some wifi drivers need to tweak it to get more chunks.
 * They can use this helper from their ndo_start_xmit()
 */
static inline void sk_pacing_shift_update(struct sock *sk, int val)
{
	if (!sk || !sk_fullsock(sk) || READ_ONCE(sk->sk_pacing_shift) == val)
		return;
	WRITE_ONCE(sk->sk_pacing_shift, val);
}

/* if a socket is bound to a device, check that the given device
 * index is either the same or that the socket is bound to an L3
 * master device and the given device index is also enslaved to
 * that L3 master
 */
static inline bool sk_dev_equal_l3scope(struct sock *sk, int dif)
{
	int mdif;

	if (!sk->sk_bound_dev_if || sk->sk_bound_dev_if == dif)
		return true;

	mdif = l3mdev_master_ifindex_by_index(sock_net(sk), dif);
	if (mdif && mdif == sk->sk_bound_dev_if)
		return true;

	return false;
}

void sock_def_readable(struct sock *sk);

#endif	/* _SOCK_H */<|MERGE_RESOLUTION|>--- conflicted
+++ resolved
@@ -2553,15 +2553,9 @@
 }
 
 /**
-<<<<<<< HEAD
- * skb_steal_sock
- * @skb to steal the socket from
- * @refcounted is set to true if the socket is reference-counted
-=======
  * skb_steal_sock - steal a socket from an sk_buff
  * @skb: sk_buff to steal the socket from
  * @refcounted: is set to true if the socket is reference-counted
->>>>>>> 0595b2d9
  */
 static inline struct sock *
 skb_steal_sock(struct sk_buff *skb, bool *refcounted)
