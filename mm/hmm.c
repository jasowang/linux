--- conflicted
+++ resolved
@@ -852,93 +852,12 @@
 }
 EXPORT_SYMBOL(hmm_range_unregister);
 
-<<<<<<< HEAD
-/*
- * hmm_range_snapshot() - snapshot CPU page table for a range
- * @range: range
- * Return: -EINVAL if invalid argument, -ENOMEM out of memory, -EPERM invalid
- *          permission (for instance asking for write and range is read only),
- *          -EBUSY if you need to retry, -EFAULT invalid (ie either no valid
- *          vma or it is illegal to access that range), number of valid pages
- *          in range->pfns[] (from range start address).
- *
- * This snapshots the CPU page table for a range of virtual addresses. Snapshot
- * validity is tracked by range struct. See in include/linux/hmm.h for example
- * on how to use.
- */
-long hmm_range_snapshot(struct hmm_range *range)
-{
-	const unsigned long device_vma = VM_IO | VM_PFNMAP | VM_MIXEDMAP;
-	unsigned long start = range->start, end;
-	struct hmm_vma_walk hmm_vma_walk;
-	struct hmm *hmm = range->hmm;
-	struct vm_area_struct *vma;
-	struct mm_walk mm_walk;
-
-	lockdep_assert_held(&hmm->mm->mmap_sem);
-	do {
-		/* If range is no longer valid force retry. */
-		if (!range->valid)
-			return -EBUSY;
-
-		vma = find_vma(hmm->mm, start);
-		if (vma == NULL || (vma->vm_flags & device_vma))
-			return -EFAULT;
-
-		if (is_vm_hugetlb_page(vma)) {
-			if (huge_page_shift(hstate_vma(vma)) !=
-				    range->page_shift &&
-			    range->page_shift != PAGE_SHIFT)
-				return -EINVAL;
-		} else {
-			if (range->page_shift != PAGE_SHIFT)
-				return -EINVAL;
-		}
-
-		if (!(vma->vm_flags & VM_READ)) {
-			/*
-			 * If vma do not allow read access, then assume that it
-			 * does not allow write access, either. HMM does not
-			 * support architecture that allow write without read.
-			 */
-			hmm_pfns_clear(range, range->pfns,
-				range->start, range->end);
-			return -EPERM;
-		}
-
-		range->vma = vma;
-		hmm_vma_walk.pgmap = NULL;
-		hmm_vma_walk.last = start;
-		hmm_vma_walk.fault = false;
-		hmm_vma_walk.range = range;
-		mm_walk.private = &hmm_vma_walk;
-		end = min(range->end, vma->vm_end);
-
-		mm_walk.vma = vma;
-		mm_walk.mm = vma->vm_mm;
-		mm_walk.pte_entry = NULL;
-		mm_walk.test_walk = NULL;
-		mm_walk.hugetlb_entry = NULL;
-		mm_walk.pud_entry = hmm_vma_walk_pud;
-		mm_walk.pmd_entry = hmm_vma_walk_pmd;
-		mm_walk.pte_hole = hmm_vma_walk_hole;
-		mm_walk.hugetlb_entry = hmm_vma_walk_hugetlb_entry;
-
-		walk_page_range(start, end, &mm_walk);
-		start = end;
-	} while (start < range->end);
-
-	return (hmm_vma_walk.last - range->start) >> PAGE_SHIFT;
-}
-EXPORT_SYMBOL(hmm_range_snapshot);
-=======
 static const struct mm_walk_ops hmm_walk_ops = {
 	.pud_entry	= hmm_vma_walk_pud,
 	.pmd_entry	= hmm_vma_walk_pmd,
 	.pte_hole	= hmm_vma_walk_hole,
 	.hugetlb_entry	= hmm_vma_walk_hugetlb_entry,
 };
->>>>>>> 3877dcd0
 
 /**
  * hmm_range_fault - try to fault some address in a virtual address range
