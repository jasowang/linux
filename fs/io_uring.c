// SPDX-License-Identifier: GPL-2.0
/*
 * Shared application/kernel submission and completion ring pairs, for
 * supporting fast/efficient IO.
 *
 * A note on the read/write ordering memory barriers that are matched between
 * the application and kernel side.
 *
 * After the application reads the CQ ring tail, it must use an
 * appropriate smp_rmb() to pair with the smp_wmb() the kernel uses
 * before writing the tail (using smp_load_acquire to read the tail will
 * do). It also needs a smp_mb() before updating CQ head (ordering the
 * entry load(s) with the head store), pairing with an implicit barrier
 * through a control-dependency in io_get_cqring (smp_store_release to
 * store head will do). Failure to do so could lead to reading invalid
 * CQ entries.
 *
 * Likewise, the application must use an appropriate smp_wmb() before
 * writing the SQ tail (ordering SQ entry stores with the tail store),
 * which pairs with smp_load_acquire in io_get_sqring (smp_store_release
 * to store the tail will do). And it needs a barrier ordering the SQ
 * head load before writing new SQ entries (smp_load_acquire to read
 * head will do).
 *
 * When using the SQ poll thread (IORING_SETUP_SQPOLL), the application
 * needs to check the SQ flags for IORING_SQ_NEED_WAKEUP *after*
 * updating the SQ tail; a full memory barrier smp_mb() is needed
 * between.
 *
 * Also see the examples in the liburing library:
 *
 *	git://git.kernel.dk/liburing
 *
 * io_uring also uses READ/WRITE_ONCE() for _any_ store or load that happens
 * from data shared between the kernel and application. This is done both
 * for ordering purposes, but also to ensure that once a value is loaded from
 * data that the application could potentially modify, it remains stable.
 *
 * Copyright (C) 2018-2019 Jens Axboe
 * Copyright (c) 2018-2019 Christoph Hellwig
 */
#include <linux/kernel.h>
#include <linux/init.h>
#include <linux/errno.h>
#include <linux/syscalls.h>
#include <linux/compat.h>
#include <linux/refcount.h>
#include <linux/uio.h>

#include <linux/sched/signal.h>
#include <linux/fs.h>
#include <linux/file.h>
#include <linux/fdtable.h>
#include <linux/mm.h>
#include <linux/mman.h>
#include <linux/mmu_context.h>
#include <linux/percpu.h>
#include <linux/slab.h>
#include <linux/workqueue.h>
#include <linux/kthread.h>
#include <linux/blkdev.h>
#include <linux/bvec.h>
#include <linux/net.h>
#include <net/sock.h>
#include <net/af_unix.h>
#include <net/scm.h>
#include <linux/anon_inodes.h>
#include <linux/sched/mm.h>
#include <linux/uaccess.h>
#include <linux/nospec.h>
#include <linux/sizes.h>
#include <linux/hugetlb.h>

#include <uapi/linux/io_uring.h>

#include "internal.h"

#define IORING_MAX_ENTRIES	4096
#define IORING_MAX_FIXED_FILES	1024

struct io_uring {
	u32 head ____cacheline_aligned_in_smp;
	u32 tail ____cacheline_aligned_in_smp;
};

/*
 * This data is shared with the application through the mmap at offset
 * IORING_OFF_SQ_RING.
 *
 * The offsets to the member fields are published through struct
 * io_sqring_offsets when calling io_uring_setup.
 */
struct io_sq_ring {
	/*
	 * Head and tail offsets into the ring; the offsets need to be
	 * masked to get valid indices.
	 *
	 * The kernel controls head and the application controls tail.
	 */
	struct io_uring		r;
	/*
	 * Bitmask to apply to head and tail offsets (constant, equals
	 * ring_entries - 1)
	 */
	u32			ring_mask;
	/* Ring size (constant, power of 2) */
	u32			ring_entries;
	/*
	 * Number of invalid entries dropped by the kernel due to
	 * invalid index stored in array
	 *
	 * Written by the kernel, shouldn't be modified by the
	 * application (i.e. get number of "new events" by comparing to
	 * cached value).
	 *
	 * After a new SQ head value was read by the application this
	 * counter includes all submissions that were dropped reaching
	 * the new SQ head (and possibly more).
	 */
	u32			dropped;
	/*
	 * Runtime flags
	 *
	 * Written by the kernel, shouldn't be modified by the
	 * application.
	 *
	 * The application needs a full memory barrier before checking
	 * for IORING_SQ_NEED_WAKEUP after updating the sq tail.
	 */
	u32			flags;
	/*
	 * Ring buffer of indices into array of io_uring_sqe, which is
	 * mmapped by the application using the IORING_OFF_SQES offset.
	 *
	 * This indirection could e.g. be used to assign fixed
	 * io_uring_sqe entries to operations and only submit them to
	 * the queue when needed.
	 *
	 * The kernel modifies neither the indices array nor the entries
	 * array.
	 */
	u32			array[];
};

/*
 * This data is shared with the application through the mmap at offset
 * IORING_OFF_CQ_RING.
 *
 * The offsets to the member fields are published through struct
 * io_cqring_offsets when calling io_uring_setup.
 */
struct io_cq_ring {
	/*
	 * Head and tail offsets into the ring; the offsets need to be
	 * masked to get valid indices.
	 *
	 * The application controls head and the kernel tail.
	 */
	struct io_uring		r;
	/*
	 * Bitmask to apply to head and tail offsets (constant, equals
	 * ring_entries - 1)
	 */
	u32			ring_mask;
	/* Ring size (constant, power of 2) */
	u32			ring_entries;
	/*
	 * Number of completion events lost because the queue was full;
	 * this should be avoided by the application by making sure
	 * there are not more requests pending thatn there is space in
	 * the completion queue.
	 *
	 * Written by the kernel, shouldn't be modified by the
	 * application (i.e. get number of "new events" by comparing to
	 * cached value).
	 *
	 * As completion events come in out of order this counter is not
	 * ordered with any other data.
	 */
	u32			overflow;
	/*
	 * Ring buffer of completion events.
	 *
	 * The kernel writes completion events fresh every time they are
	 * produced, so the application is allowed to modify pending
	 * entries.
	 */
	struct io_uring_cqe	cqes[];
};

struct io_mapped_ubuf {
	u64		ubuf;
	size_t		len;
	struct		bio_vec *bvec;
	unsigned int	nr_bvecs;
};

struct async_list {
	spinlock_t		lock;
	atomic_t		cnt;
	struct list_head	list;

	struct file		*file;
	off_t			io_end;
	size_t			io_len;
};

struct io_ring_ctx {
	struct {
		struct percpu_ref	refs;
	} ____cacheline_aligned_in_smp;

	struct {
		unsigned int		flags;
		bool			compat;
		bool			account_mem;

		/* SQ ring */
		struct io_sq_ring	*sq_ring;
		unsigned		cached_sq_head;
		unsigned		sq_entries;
		unsigned		sq_mask;
		unsigned		sq_thread_idle;
		struct io_uring_sqe	*sq_sqes;

		struct list_head	defer_list;
	} ____cacheline_aligned_in_smp;

	/* IO offload */
	struct workqueue_struct	*sqo_wq;
	struct task_struct	*sqo_thread;	/* if using sq thread polling */
	struct mm_struct	*sqo_mm;
	wait_queue_head_t	sqo_wait;
	struct completion	sqo_thread_started;

	struct {
		/* CQ ring */
		struct io_cq_ring	*cq_ring;
		unsigned		cached_cq_tail;
		unsigned		cq_entries;
		unsigned		cq_mask;
		struct wait_queue_head	cq_wait;
		struct fasync_struct	*cq_fasync;
		struct eventfd_ctx	*cq_ev_fd;
	} ____cacheline_aligned_in_smp;

	/*
	 * If used, fixed file set. Writers must ensure that ->refs is dead,
	 * readers must ensure that ->refs is alive as long as the file* is
	 * used. Only updated through io_uring_register(2).
	 */
	struct file		**user_files;
	unsigned		nr_user_files;

	/* if used, fixed mapped user buffers */
	unsigned		nr_user_bufs;
	struct io_mapped_ubuf	*user_bufs;

	struct user_struct	*user;

	struct completion	ctx_done;

	struct {
		struct mutex		uring_lock;
		wait_queue_head_t	wait;
	} ____cacheline_aligned_in_smp;

	struct {
		spinlock_t		completion_lock;
		bool			poll_multi_file;
		/*
		 * ->poll_list is protected by the ctx->uring_lock for
		 * io_uring instances that don't use IORING_SETUP_SQPOLL.
		 * For SQPOLL, only the single threaded io_sq_thread() will
		 * manipulate the list, hence no extra locking is needed there.
		 */
		struct list_head	poll_list;
		struct list_head	cancel_list;
	} ____cacheline_aligned_in_smp;

	struct async_list	pending_async[2];

#if defined(CONFIG_UNIX)
	struct socket		*ring_sock;
#endif
};

struct sqe_submit {
	const struct io_uring_sqe	*sqe;
	unsigned short			index;
	bool				has_user;
	bool				needs_lock;
	bool				needs_fixed_file;
};

/*
 * First field must be the file pointer in all the
 * iocb unions! See also 'struct kiocb' in <linux/fs.h>
 */
struct io_poll_iocb {
	struct file			*file;
	struct wait_queue_head		*head;
	__poll_t			events;
	bool				done;
	bool				canceled;
	struct wait_queue_entry		wait;
};

/*
 * NOTE! Each of the iocb union members has the file pointer
 * as the first entry in their struct definition. So you can
 * access the file pointer through any of the sub-structs,
 * or directly as just 'ki_filp' in this struct.
 */
struct io_kiocb {
	union {
		struct file		*file;
		struct kiocb		rw;
		struct io_poll_iocb	poll;
	};

	struct sqe_submit	submit;

	struct io_ring_ctx	*ctx;
	struct list_head	list;
	struct list_head	link_list;
	unsigned int		flags;
	refcount_t		refs;
#define REQ_F_NOWAIT		1	/* must not punt to workers */
#define REQ_F_IOPOLL_COMPLETED	2	/* polled IO has completed */
#define REQ_F_FIXED_FILE	4	/* ctx owns file */
#define REQ_F_SEQ_PREV		8	/* sequential with previous */
#define REQ_F_IO_DRAIN		16	/* drain existing IO first */
#define REQ_F_IO_DRAINED	32	/* drain done */
#define REQ_F_LINK		64	/* linked sqes */
#define REQ_F_LINK_DONE		128	/* linked sqes done */
#define REQ_F_FAIL_LINK		256	/* fail rest of links */
	u64			user_data;
	u32			result;
	u32			sequence;

	struct work_struct	work;
};

#define IO_PLUG_THRESHOLD		2
#define IO_IOPOLL_BATCH			8

struct io_submit_state {
	struct blk_plug		plug;

	/*
	 * io_kiocb alloc cache
	 */
	void			*reqs[IO_IOPOLL_BATCH];
	unsigned		int free_reqs;
	unsigned		int cur_req;

	/*
	 * File reference cache
	 */
	struct file		*file;
	unsigned int		fd;
	unsigned int		has_refs;
	unsigned int		used_refs;
	unsigned int		ios_left;
};

static void io_sq_wq_submit_work(struct work_struct *work);

static struct kmem_cache *req_cachep;

static const struct file_operations io_uring_fops;

struct sock *io_uring_get_socket(struct file *file)
{
#if defined(CONFIG_UNIX)
	if (file->f_op == &io_uring_fops) {
		struct io_ring_ctx *ctx = file->private_data;

		return ctx->ring_sock->sk;
	}
#endif
	return NULL;
}
EXPORT_SYMBOL(io_uring_get_socket);

static void io_ring_ctx_ref_free(struct percpu_ref *ref)
{
	struct io_ring_ctx *ctx = container_of(ref, struct io_ring_ctx, refs);

	complete(&ctx->ctx_done);
}

static struct io_ring_ctx *io_ring_ctx_alloc(struct io_uring_params *p)
{
	struct io_ring_ctx *ctx;
	int i;

	ctx = kzalloc(sizeof(*ctx), GFP_KERNEL);
	if (!ctx)
		return NULL;

	if (percpu_ref_init(&ctx->refs, io_ring_ctx_ref_free,
			    PERCPU_REF_ALLOW_REINIT, GFP_KERNEL)) {
		kfree(ctx);
		return NULL;
	}

	ctx->flags = p->flags;
	init_waitqueue_head(&ctx->cq_wait);
	init_completion(&ctx->ctx_done);
	init_completion(&ctx->sqo_thread_started);
	mutex_init(&ctx->uring_lock);
	init_waitqueue_head(&ctx->wait);
	for (i = 0; i < ARRAY_SIZE(ctx->pending_async); i++) {
		spin_lock_init(&ctx->pending_async[i].lock);
		INIT_LIST_HEAD(&ctx->pending_async[i].list);
		atomic_set(&ctx->pending_async[i].cnt, 0);
	}
	spin_lock_init(&ctx->completion_lock);
	INIT_LIST_HEAD(&ctx->poll_list);
	INIT_LIST_HEAD(&ctx->cancel_list);
	INIT_LIST_HEAD(&ctx->defer_list);
	return ctx;
}

static inline bool io_sequence_defer(struct io_ring_ctx *ctx,
				     struct io_kiocb *req)
{
	if ((req->flags & (REQ_F_IO_DRAIN|REQ_F_IO_DRAINED)) != REQ_F_IO_DRAIN)
		return false;

	return req->sequence != ctx->cached_cq_tail + ctx->sq_ring->dropped;
}

static struct io_kiocb *io_get_deferred_req(struct io_ring_ctx *ctx)
{
	struct io_kiocb *req;

	if (list_empty(&ctx->defer_list))
		return NULL;

	req = list_first_entry(&ctx->defer_list, struct io_kiocb, list);
	if (!io_sequence_defer(ctx, req)) {
		list_del_init(&req->list);
		return req;
	}

	return NULL;
}

static void __io_commit_cqring(struct io_ring_ctx *ctx)
{
	struct io_cq_ring *ring = ctx->cq_ring;

	if (ctx->cached_cq_tail != READ_ONCE(ring->r.tail)) {
		/* order cqe stores with ring update */
		smp_store_release(&ring->r.tail, ctx->cached_cq_tail);

		if (wq_has_sleeper(&ctx->cq_wait)) {
			wake_up_interruptible(&ctx->cq_wait);
			kill_fasync(&ctx->cq_fasync, SIGIO, POLL_IN);
		}
	}
}

static void io_commit_cqring(struct io_ring_ctx *ctx)
{
	struct io_kiocb *req;

	__io_commit_cqring(ctx);

	while ((req = io_get_deferred_req(ctx)) != NULL) {
		req->flags |= REQ_F_IO_DRAINED;
		queue_work(ctx->sqo_wq, &req->work);
	}
}

static struct io_uring_cqe *io_get_cqring(struct io_ring_ctx *ctx)
{
	struct io_cq_ring *ring = ctx->cq_ring;
	unsigned tail;

	tail = ctx->cached_cq_tail;
	/*
	 * writes to the cq entry need to come after reading head; the
	 * control dependency is enough as we're using WRITE_ONCE to
	 * fill the cq entry
	 */
	if (tail - READ_ONCE(ring->r.head) == ring->ring_entries)
		return NULL;

	ctx->cached_cq_tail++;
	return &ring->cqes[tail & ctx->cq_mask];
}

static void io_cqring_fill_event(struct io_ring_ctx *ctx, u64 ki_user_data,
				 long res)
{
	struct io_uring_cqe *cqe;

	/*
	 * If we can't get a cq entry, userspace overflowed the
	 * submission (by quite a lot). Increment the overflow count in
	 * the ring.
	 */
	cqe = io_get_cqring(ctx);
	if (cqe) {
		WRITE_ONCE(cqe->user_data, ki_user_data);
		WRITE_ONCE(cqe->res, res);
		WRITE_ONCE(cqe->flags, 0);
	} else {
		unsigned overflow = READ_ONCE(ctx->cq_ring->overflow);

		WRITE_ONCE(ctx->cq_ring->overflow, overflow + 1);
	}
}

static void io_cqring_ev_posted(struct io_ring_ctx *ctx)
{
	if (waitqueue_active(&ctx->wait))
		wake_up(&ctx->wait);
	if (waitqueue_active(&ctx->sqo_wait))
		wake_up(&ctx->sqo_wait);
	if (ctx->cq_ev_fd)
		eventfd_signal(ctx->cq_ev_fd, 1);
}

static void io_cqring_add_event(struct io_ring_ctx *ctx, u64 user_data,
				long res)
{
	unsigned long flags;

	spin_lock_irqsave(&ctx->completion_lock, flags);
	io_cqring_fill_event(ctx, user_data, res);
	io_commit_cqring(ctx);
	spin_unlock_irqrestore(&ctx->completion_lock, flags);

	io_cqring_ev_posted(ctx);
}

static void io_ring_drop_ctx_refs(struct io_ring_ctx *ctx, unsigned refs)
{
	percpu_ref_put_many(&ctx->refs, refs);

	if (waitqueue_active(&ctx->wait))
		wake_up(&ctx->wait);
}

static struct io_kiocb *io_get_req(struct io_ring_ctx *ctx,
				   struct io_submit_state *state)
{
	gfp_t gfp = GFP_KERNEL | __GFP_NOWARN;
	struct io_kiocb *req;

	if (!percpu_ref_tryget(&ctx->refs))
		return NULL;

	if (!state) {
		req = kmem_cache_alloc(req_cachep, gfp);
		if (unlikely(!req))
			goto out;
	} else if (!state->free_reqs) {
		size_t sz;
		int ret;

		sz = min_t(size_t, state->ios_left, ARRAY_SIZE(state->reqs));
		ret = kmem_cache_alloc_bulk(req_cachep, gfp, sz, state->reqs);

		/*
		 * Bulk alloc is all-or-nothing. If we fail to get a batch,
		 * retry single alloc to be on the safe side.
		 */
		if (unlikely(ret <= 0)) {
			state->reqs[0] = kmem_cache_alloc(req_cachep, gfp);
			if (!state->reqs[0])
				goto out;
			ret = 1;
		}
		state->free_reqs = ret - 1;
		state->cur_req = 1;
		req = state->reqs[0];
	} else {
		req = state->reqs[state->cur_req];
		state->free_reqs--;
		state->cur_req++;
	}

	req->file = NULL;
	req->ctx = ctx;
	req->flags = 0;
	/* one is dropped after submission, the other at completion */
	refcount_set(&req->refs, 2);
	req->result = 0;
	return req;
out:
	io_ring_drop_ctx_refs(ctx, 1);
	return NULL;
}

static void io_free_req_many(struct io_ring_ctx *ctx, void **reqs, int *nr)
{
	if (*nr) {
		kmem_cache_free_bulk(req_cachep, *nr, reqs);
		io_ring_drop_ctx_refs(ctx, *nr);
		*nr = 0;
	}
}

static void __io_free_req(struct io_kiocb *req)
{
	if (req->file && !(req->flags & REQ_F_FIXED_FILE))
		fput(req->file);
	io_ring_drop_ctx_refs(req->ctx, 1);
	kmem_cache_free(req_cachep, req);
}

static void io_req_link_next(struct io_kiocb *req)
{
	struct io_kiocb *nxt;

	/*
	 * The list should never be empty when we are called here. But could
	 * potentially happen if the chain is messed up, check to be on the
	 * safe side.
	 */
	nxt = list_first_entry_or_null(&req->link_list, struct io_kiocb, list);
	if (nxt) {
		list_del(&nxt->list);
		if (!list_empty(&req->link_list)) {
			INIT_LIST_HEAD(&nxt->link_list);
			list_splice(&req->link_list, &nxt->link_list);
			nxt->flags |= REQ_F_LINK;
		}

		nxt->flags |= REQ_F_LINK_DONE;
		INIT_WORK(&nxt->work, io_sq_wq_submit_work);
		queue_work(req->ctx->sqo_wq, &nxt->work);
	}
}

/*
 * Called if REQ_F_LINK is set, and we fail the head request
 */
static void io_fail_links(struct io_kiocb *req)
{
	struct io_kiocb *link;

	while (!list_empty(&req->link_list)) {
		link = list_first_entry(&req->link_list, struct io_kiocb, list);
		list_del(&link->list);

		io_cqring_add_event(req->ctx, link->user_data, -ECANCELED);
		__io_free_req(link);
	}
}

static void io_free_req(struct io_kiocb *req)
{
	/*
	 * If LINK is set, we have dependent requests in this chain. If we
	 * didn't fail this request, queue the first one up, moving any other
	 * dependencies to the next request. In case of failure, fail the rest
	 * of the chain.
	 */
	if (req->flags & REQ_F_LINK) {
		if (req->flags & REQ_F_FAIL_LINK)
			io_fail_links(req);
		else
			io_req_link_next(req);
	}

	__io_free_req(req);
}

static void io_put_req(struct io_kiocb *req)
{
	if (refcount_dec_and_test(&req->refs))
		io_free_req(req);
}

/*
 * Find and free completed poll iocbs
 */
static void io_iopoll_complete(struct io_ring_ctx *ctx, unsigned int *nr_events,
			       struct list_head *done)
{
	void *reqs[IO_IOPOLL_BATCH];
	struct io_kiocb *req;
	int to_free;

	to_free = 0;
	while (!list_empty(done)) {
		req = list_first_entry(done, struct io_kiocb, list);
		list_del(&req->list);

		io_cqring_fill_event(ctx, req->user_data, req->result);
		(*nr_events)++;

		if (refcount_dec_and_test(&req->refs)) {
			/* If we're not using fixed files, we have to pair the
			 * completion part with the file put. Use regular
			 * completions for those, only batch free for fixed
			 * file and non-linked commands.
			 */
			if ((req->flags & (REQ_F_FIXED_FILE|REQ_F_LINK)) ==
			    REQ_F_FIXED_FILE) {
				reqs[to_free++] = req;
				if (to_free == ARRAY_SIZE(reqs))
					io_free_req_many(ctx, reqs, &to_free);
			} else {
				io_free_req(req);
			}
		}
	}

	io_commit_cqring(ctx);
	io_free_req_many(ctx, reqs, &to_free);
}

static int io_do_iopoll(struct io_ring_ctx *ctx, unsigned int *nr_events,
			long min)
{
	struct io_kiocb *req, *tmp;
	LIST_HEAD(done);
	bool spin;
	int ret;

	/*
	 * Only spin for completions if we don't have multiple devices hanging
	 * off our complete list, and we're under the requested amount.
	 */
	spin = !ctx->poll_multi_file && *nr_events < min;

	ret = 0;
	list_for_each_entry_safe(req, tmp, &ctx->poll_list, list) {
		struct kiocb *kiocb = &req->rw;

		/*
		 * Move completed entries to our local list. If we find a
		 * request that requires polling, break out and complete
		 * the done list first, if we have entries there.
		 */
		if (req->flags & REQ_F_IOPOLL_COMPLETED) {
			list_move_tail(&req->list, &done);
			continue;
		}
		if (!list_empty(&done))
			break;

		ret = kiocb->ki_filp->f_op->iopoll(kiocb, spin);
		if (ret < 0)
			break;

		if (ret && spin)
			spin = false;
		ret = 0;
	}

	if (!list_empty(&done))
		io_iopoll_complete(ctx, nr_events, &done);

	return ret;
}

/*
 * Poll for a mininum of 'min' events. Note that if min == 0 we consider that a
 * non-spinning poll check - we'll still enter the driver poll loop, but only
 * as a non-spinning completion check.
 */
static int io_iopoll_getevents(struct io_ring_ctx *ctx, unsigned int *nr_events,
				long min)
{
	while (!list_empty(&ctx->poll_list)) {
		int ret;

		ret = io_do_iopoll(ctx, nr_events, min);
		if (ret < 0)
			return ret;
		if (!min || *nr_events >= min)
			return 0;
	}

	return 1;
}

/*
 * We can't just wait for polled events to come to us, we have to actively
 * find and complete them.
 */
static void io_iopoll_reap_events(struct io_ring_ctx *ctx)
{
	if (!(ctx->flags & IORING_SETUP_IOPOLL))
		return;

	mutex_lock(&ctx->uring_lock);
	while (!list_empty(&ctx->poll_list)) {
		unsigned int nr_events = 0;

		io_iopoll_getevents(ctx, &nr_events, 1);
	}
	mutex_unlock(&ctx->uring_lock);
}

static int io_iopoll_check(struct io_ring_ctx *ctx, unsigned *nr_events,
			   long min)
{
	int ret = 0;

	do {
		int tmin = 0;

		if (*nr_events < min)
			tmin = min - *nr_events;

		ret = io_iopoll_getevents(ctx, nr_events, tmin);
		if (ret <= 0)
			break;
		ret = 0;
	} while (min && !*nr_events && !need_resched());

	return ret;
}

static void kiocb_end_write(struct kiocb *kiocb)
{
	if (kiocb->ki_flags & IOCB_WRITE) {
		struct inode *inode = file_inode(kiocb->ki_filp);

		/*
		 * Tell lockdep we inherited freeze protection from submission
		 * thread.
		 */
		if (S_ISREG(inode->i_mode))
			__sb_writers_acquired(inode->i_sb, SB_FREEZE_WRITE);
		file_end_write(kiocb->ki_filp);
	}
}

static void io_complete_rw(struct kiocb *kiocb, long res, long res2)
{
	struct io_kiocb *req = container_of(kiocb, struct io_kiocb, rw);

	kiocb_end_write(kiocb);

	if ((req->flags & REQ_F_LINK) && res != req->result)
		req->flags |= REQ_F_FAIL_LINK;
	io_cqring_add_event(req->ctx, req->user_data, res);
	io_put_req(req);
}

static void io_complete_rw_iopoll(struct kiocb *kiocb, long res, long res2)
{
	struct io_kiocb *req = container_of(kiocb, struct io_kiocb, rw);

	kiocb_end_write(kiocb);

	if ((req->flags & REQ_F_LINK) && res != req->result)
		req->flags |= REQ_F_FAIL_LINK;
	req->result = res;
	if (res != -EAGAIN)
		req->flags |= REQ_F_IOPOLL_COMPLETED;
}

/*
 * After the iocb has been issued, it's safe to be found on the poll list.
 * Adding the kiocb to the list AFTER submission ensures that we don't
 * find it from a io_iopoll_getevents() thread before the issuer is done
 * accessing the kiocb cookie.
 */
static void io_iopoll_req_issued(struct io_kiocb *req)
{
	struct io_ring_ctx *ctx = req->ctx;

	/*
	 * Track whether we have multiple files in our lists. This will impact
	 * how we do polling eventually, not spinning if we're on potentially
	 * different devices.
	 */
	if (list_empty(&ctx->poll_list)) {
		ctx->poll_multi_file = false;
	} else if (!ctx->poll_multi_file) {
		struct io_kiocb *list_req;

		list_req = list_first_entry(&ctx->poll_list, struct io_kiocb,
						list);
		if (list_req->rw.ki_filp != req->rw.ki_filp)
			ctx->poll_multi_file = true;
	}

	/*
	 * For fast devices, IO may have already completed. If it has, add
	 * it to the front so we find it first.
	 */
	if (req->flags & REQ_F_IOPOLL_COMPLETED)
		list_add(&req->list, &ctx->poll_list);
	else
		list_add_tail(&req->list, &ctx->poll_list);
}

static void io_file_put(struct io_submit_state *state)
{
	if (state->file) {
		int diff = state->has_refs - state->used_refs;

		if (diff)
			fput_many(state->file, diff);
		state->file = NULL;
	}
}

/*
 * Get as many references to a file as we have IOs left in this submission,
 * assuming most submissions are for one file, or at least that each file
 * has more than one submission.
 */
static struct file *io_file_get(struct io_submit_state *state, int fd)
{
	if (!state)
		return fget(fd);

	if (state->file) {
		if (state->fd == fd) {
			state->used_refs++;
			state->ios_left--;
			return state->file;
		}
		io_file_put(state);
	}
	state->file = fget_many(fd, state->ios_left);
	if (!state->file)
		return NULL;

	state->fd = fd;
	state->has_refs = state->ios_left;
	state->used_refs = 1;
	state->ios_left--;
	return state->file;
}

/*
 * If we tracked the file through the SCM inflight mechanism, we could support
 * any file. For now, just ensure that anything potentially problematic is done
 * inline.
 */
static bool io_file_supports_async(struct file *file)
{
	umode_t mode = file_inode(file)->i_mode;

	if (S_ISBLK(mode) || S_ISCHR(mode))
		return true;
	if (S_ISREG(mode) && file->f_op != &io_uring_fops)
		return true;

	return false;
}

static int io_prep_rw(struct io_kiocb *req, const struct sqe_submit *s,
		      bool force_nonblock)
{
	const struct io_uring_sqe *sqe = s->sqe;
	struct io_ring_ctx *ctx = req->ctx;
	struct kiocb *kiocb = &req->rw;
	unsigned ioprio;
	int ret;

	if (!req->file)
		return -EBADF;

	if (force_nonblock && !io_file_supports_async(req->file))
		force_nonblock = false;

	kiocb->ki_pos = READ_ONCE(sqe->off);
	kiocb->ki_flags = iocb_flags(kiocb->ki_filp);
	kiocb->ki_hint = ki_hint_validate(file_write_hint(kiocb->ki_filp));

	ioprio = READ_ONCE(sqe->ioprio);
	if (ioprio) {
		ret = ioprio_check_cap(ioprio);
		if (ret)
			return ret;

		kiocb->ki_ioprio = ioprio;
	} else
		kiocb->ki_ioprio = get_current_ioprio();

	ret = kiocb_set_rw_flags(kiocb, READ_ONCE(sqe->rw_flags));
	if (unlikely(ret))
		return ret;

	/* don't allow async punt if RWF_NOWAIT was requested */
	if (kiocb->ki_flags & IOCB_NOWAIT)
		req->flags |= REQ_F_NOWAIT;

	if (force_nonblock)
		kiocb->ki_flags |= IOCB_NOWAIT;

	if (ctx->flags & IORING_SETUP_IOPOLL) {
		if (!(kiocb->ki_flags & IOCB_DIRECT) ||
		    !kiocb->ki_filp->f_op->iopoll)
			return -EOPNOTSUPP;

		kiocb->ki_flags |= IOCB_HIPRI;
		kiocb->ki_complete = io_complete_rw_iopoll;
	} else {
		if (kiocb->ki_flags & IOCB_HIPRI)
			return -EINVAL;
		kiocb->ki_complete = io_complete_rw;
	}
	return 0;
}

static inline void io_rw_done(struct kiocb *kiocb, ssize_t ret)
{
	switch (ret) {
	case -EIOCBQUEUED:
		break;
	case -ERESTARTSYS:
	case -ERESTARTNOINTR:
	case -ERESTARTNOHAND:
	case -ERESTART_RESTARTBLOCK:
		/*
		 * We can't just restart the syscall, since previously
		 * submitted sqes may already be in progress. Just fail this
		 * IO with EINTR.
		 */
		ret = -EINTR;
		/* fall through */
	default:
		kiocb->ki_complete(kiocb, ret, 0);
	}
}

static int io_import_fixed(struct io_ring_ctx *ctx, int rw,
			   const struct io_uring_sqe *sqe,
			   struct iov_iter *iter)
{
	size_t len = READ_ONCE(sqe->len);
	struct io_mapped_ubuf *imu;
	unsigned index, buf_index;
	size_t offset;
	u64 buf_addr;

	/* attempt to use fixed buffers without having provided iovecs */
	if (unlikely(!ctx->user_bufs))
		return -EFAULT;

	buf_index = READ_ONCE(sqe->buf_index);
	if (unlikely(buf_index >= ctx->nr_user_bufs))
		return -EFAULT;

	index = array_index_nospec(buf_index, ctx->nr_user_bufs);
	imu = &ctx->user_bufs[index];
	buf_addr = READ_ONCE(sqe->addr);

	/* overflow */
	if (buf_addr + len < buf_addr)
		return -EFAULT;
	/* not inside the mapped region */
	if (buf_addr < imu->ubuf || buf_addr + len > imu->ubuf + imu->len)
		return -EFAULT;

	/*
	 * May not be a start of buffer, set size appropriately
	 * and advance us to the beginning.
	 */
	offset = buf_addr - imu->ubuf;
	iov_iter_bvec(iter, rw, imu->bvec, imu->nr_bvecs, offset + len);

	if (offset) {
		/*
		 * Don't use iov_iter_advance() here, as it's really slow for
		 * using the latter parts of a big fixed buffer - it iterates
		 * over each segment manually. We can cheat a bit here, because
		 * we know that:
		 *
		 * 1) it's a BVEC iter, we set it up
		 * 2) all bvecs are PAGE_SIZE in size, except potentially the
		 *    first and last bvec
		 *
		 * So just find our index, and adjust the iterator afterwards.
		 * If the offset is within the first bvec (or the whole first
		 * bvec, just use iov_iter_advance(). This makes it easier
		 * since we can just skip the first segment, which may not
		 * be PAGE_SIZE aligned.
		 */
		const struct bio_vec *bvec = imu->bvec;

		if (offset <= bvec->bv_len) {
			iov_iter_advance(iter, offset);
		} else {
			unsigned long seg_skip;

			/* skip first vec */
			offset -= bvec->bv_len;
			seg_skip = 1 + (offset >> PAGE_SHIFT);

			iter->bvec = bvec + seg_skip;
			iter->nr_segs -= seg_skip;
<<<<<<< HEAD
			iter->count -= (seg_skip << PAGE_SHIFT);
			iter->iov_offset = offset & ~PAGE_MASK;
			if (iter->iov_offset)
				iter->count -= iter->iov_offset;
=======
			iter->count -= bvec->bv_len + offset;
			iter->iov_offset = offset & ~PAGE_MASK;
>>>>>>> 3ec30154
		}
	}

	return 0;
}

static ssize_t io_import_iovec(struct io_ring_ctx *ctx, int rw,
			       const struct sqe_submit *s, struct iovec **iovec,
			       struct iov_iter *iter)
{
	const struct io_uring_sqe *sqe = s->sqe;
	void __user *buf = u64_to_user_ptr(READ_ONCE(sqe->addr));
	size_t sqe_len = READ_ONCE(sqe->len);
	u8 opcode;

	/*
	 * We're reading ->opcode for the second time, but the first read
	 * doesn't care whether it's _FIXED or not, so it doesn't matter
	 * whether ->opcode changes concurrently. The first read does care
	 * about whether it is a READ or a WRITE, so we don't trust this read
	 * for that purpose and instead let the caller pass in the read/write
	 * flag.
	 */
	opcode = READ_ONCE(sqe->opcode);
	if (opcode == IORING_OP_READ_FIXED ||
	    opcode == IORING_OP_WRITE_FIXED) {
		ssize_t ret = io_import_fixed(ctx, rw, sqe, iter);
		*iovec = NULL;
		return ret;
	}

	if (!s->has_user)
		return -EFAULT;

#ifdef CONFIG_COMPAT
	if (ctx->compat)
		return compat_import_iovec(rw, buf, sqe_len, UIO_FASTIOV,
						iovec, iter);
#endif

	return import_iovec(rw, buf, sqe_len, UIO_FASTIOV, iovec, iter);
}

/*
 * Make a note of the last file/offset/direction we punted to async
 * context. We'll use this information to see if we can piggy back a
 * sequential request onto the previous one, if it's still hasn't been
 * completed by the async worker.
 */
static void io_async_list_note(int rw, struct io_kiocb *req, size_t len)
{
	struct async_list *async_list = &req->ctx->pending_async[rw];
	struct kiocb *kiocb = &req->rw;
	struct file *filp = kiocb->ki_filp;
	off_t io_end = kiocb->ki_pos + len;

	if (filp == async_list->file && kiocb->ki_pos == async_list->io_end) {
		unsigned long max_bytes;

		/* Use 8x RA size as a decent limiter for both reads/writes */
		max_bytes = filp->f_ra.ra_pages << (PAGE_SHIFT + 3);
		if (!max_bytes)
			max_bytes = VM_READAHEAD_PAGES << (PAGE_SHIFT + 3);

		/* If max len are exceeded, reset the state */
		if (async_list->io_len + len <= max_bytes) {
			req->flags |= REQ_F_SEQ_PREV;
			async_list->io_len += len;
		} else {
			io_end = 0;
			async_list->io_len = 0;
		}
	}

	/* New file? Reset state. */
	if (async_list->file != filp) {
		async_list->io_len = 0;
		async_list->file = filp;
	}
	async_list->io_end = io_end;
}

static int io_read(struct io_kiocb *req, const struct sqe_submit *s,
		   bool force_nonblock)
{
	struct iovec inline_vecs[UIO_FASTIOV], *iovec = inline_vecs;
	struct kiocb *kiocb = &req->rw;
	struct iov_iter iter;
	struct file *file;
	size_t iov_count;
	ssize_t read_size, ret;

	ret = io_prep_rw(req, s, force_nonblock);
	if (ret)
		return ret;
	file = kiocb->ki_filp;

	if (unlikely(!(file->f_mode & FMODE_READ)))
		return -EBADF;
	if (unlikely(!file->f_op->read_iter))
		return -EINVAL;

	ret = io_import_iovec(req->ctx, READ, s, &iovec, &iter);
	if (ret < 0)
		return ret;

	read_size = ret;
	if (req->flags & REQ_F_LINK)
		req->result = read_size;

	iov_count = iov_iter_count(&iter);
	ret = rw_verify_area(READ, file, &kiocb->ki_pos, iov_count);
	if (!ret) {
		ssize_t ret2;

		ret2 = call_read_iter(file, kiocb, &iter);
		/*
		 * In case of a short read, punt to async. This can happen
		 * if we have data partially cached. Alternatively we can
		 * return the short read, in which case the application will
		 * need to issue another SQE and wait for it. That SQE will
		 * need async punt anyway, so it's more efficient to do it
		 * here.
		 */
		if (force_nonblock && ret2 > 0 && ret2 < read_size)
			ret2 = -EAGAIN;
		/* Catch -EAGAIN return for forced non-blocking submission */
		if (!force_nonblock || ret2 != -EAGAIN) {
			io_rw_done(kiocb, ret2);
		} else {
			/*
			 * If ->needs_lock is true, we're already in async
			 * context.
			 */
			if (!s->needs_lock)
				io_async_list_note(READ, req, iov_count);
			ret = -EAGAIN;
		}
	}
	kfree(iovec);
	return ret;
}

static int io_write(struct io_kiocb *req, const struct sqe_submit *s,
		    bool force_nonblock)
{
	struct iovec inline_vecs[UIO_FASTIOV], *iovec = inline_vecs;
	struct kiocb *kiocb = &req->rw;
	struct iov_iter iter;
	struct file *file;
	size_t iov_count;
	ssize_t ret;

	ret = io_prep_rw(req, s, force_nonblock);
	if (ret)
		return ret;

	file = kiocb->ki_filp;
	if (unlikely(!(file->f_mode & FMODE_WRITE)))
		return -EBADF;
	if (unlikely(!file->f_op->write_iter))
		return -EINVAL;

	ret = io_import_iovec(req->ctx, WRITE, s, &iovec, &iter);
	if (ret < 0)
		return ret;

	if (req->flags & REQ_F_LINK)
		req->result = ret;

	iov_count = iov_iter_count(&iter);

	ret = -EAGAIN;
	if (force_nonblock && !(kiocb->ki_flags & IOCB_DIRECT)) {
		/* If ->needs_lock is true, we're already in async context. */
		if (!s->needs_lock)
			io_async_list_note(WRITE, req, iov_count);
		goto out_free;
	}

	ret = rw_verify_area(WRITE, file, &kiocb->ki_pos, iov_count);
	if (!ret) {
		ssize_t ret2;

		/*
		 * Open-code file_start_write here to grab freeze protection,
		 * which will be released by another thread in
		 * io_complete_rw().  Fool lockdep by telling it the lock got
		 * released so that it doesn't complain about the held lock when
		 * we return to userspace.
		 */
		if (S_ISREG(file_inode(file)->i_mode)) {
			__sb_start_write(file_inode(file)->i_sb,
						SB_FREEZE_WRITE, true);
			__sb_writers_release(file_inode(file)->i_sb,
						SB_FREEZE_WRITE);
		}
		kiocb->ki_flags |= IOCB_WRITE;

		ret2 = call_write_iter(file, kiocb, &iter);
		if (!force_nonblock || ret2 != -EAGAIN) {
			io_rw_done(kiocb, ret2);
		} else {
			/*
			 * If ->needs_lock is true, we're already in async
			 * context.
			 */
			if (!s->needs_lock)
				io_async_list_note(WRITE, req, iov_count);
			ret = -EAGAIN;
		}
	}
out_free:
	kfree(iovec);
	return ret;
}

/*
 * IORING_OP_NOP just posts a completion event, nothing else.
 */
static int io_nop(struct io_kiocb *req, u64 user_data)
{
	struct io_ring_ctx *ctx = req->ctx;
	long err = 0;

	if (unlikely(ctx->flags & IORING_SETUP_IOPOLL))
		return -EINVAL;

	io_cqring_add_event(ctx, user_data, err);
	io_put_req(req);
	return 0;
}

static int io_prep_fsync(struct io_kiocb *req, const struct io_uring_sqe *sqe)
{
	struct io_ring_ctx *ctx = req->ctx;

	if (!req->file)
		return -EBADF;

	if (unlikely(ctx->flags & IORING_SETUP_IOPOLL))
		return -EINVAL;
	if (unlikely(sqe->addr || sqe->ioprio || sqe->buf_index))
		return -EINVAL;

	return 0;
}

static int io_fsync(struct io_kiocb *req, const struct io_uring_sqe *sqe,
		    bool force_nonblock)
{
	loff_t sqe_off = READ_ONCE(sqe->off);
	loff_t sqe_len = READ_ONCE(sqe->len);
	loff_t end = sqe_off + sqe_len;
	unsigned fsync_flags;
	int ret;

	fsync_flags = READ_ONCE(sqe->fsync_flags);
	if (unlikely(fsync_flags & ~IORING_FSYNC_DATASYNC))
		return -EINVAL;

	ret = io_prep_fsync(req, sqe);
	if (ret)
		return ret;

	/* fsync always requires a blocking context */
	if (force_nonblock)
		return -EAGAIN;

	ret = vfs_fsync_range(req->rw.ki_filp, sqe_off,
				end > 0 ? end : LLONG_MAX,
				fsync_flags & IORING_FSYNC_DATASYNC);

	if (ret < 0 && (req->flags & REQ_F_LINK))
		req->flags |= REQ_F_FAIL_LINK;
	io_cqring_add_event(req->ctx, sqe->user_data, ret);
	io_put_req(req);
	return 0;
}

static int io_prep_sfr(struct io_kiocb *req, const struct io_uring_sqe *sqe)
{
	struct io_ring_ctx *ctx = req->ctx;
	int ret = 0;

	if (!req->file)
		return -EBADF;

	if (unlikely(ctx->flags & IORING_SETUP_IOPOLL))
		return -EINVAL;
	if (unlikely(sqe->addr || sqe->ioprio || sqe->buf_index))
		return -EINVAL;

	return ret;
}

static int io_sync_file_range(struct io_kiocb *req,
			      const struct io_uring_sqe *sqe,
			      bool force_nonblock)
{
	loff_t sqe_off;
	loff_t sqe_len;
	unsigned flags;
	int ret;

	ret = io_prep_sfr(req, sqe);
	if (ret)
		return ret;

	/* sync_file_range always requires a blocking context */
	if (force_nonblock)
		return -EAGAIN;

	sqe_off = READ_ONCE(sqe->off);
	sqe_len = READ_ONCE(sqe->len);
	flags = READ_ONCE(sqe->sync_range_flags);

	ret = sync_file_range(req->rw.ki_filp, sqe_off, sqe_len, flags);

	if (ret < 0 && (req->flags & REQ_F_LINK))
		req->flags |= REQ_F_FAIL_LINK;
	io_cqring_add_event(req->ctx, sqe->user_data, ret);
	io_put_req(req);
	return 0;
}

#if defined(CONFIG_NET)
static int io_send_recvmsg(struct io_kiocb *req, const struct io_uring_sqe *sqe,
			   bool force_nonblock,
		   long (*fn)(struct socket *, struct user_msghdr __user *,
				unsigned int))
{
	struct socket *sock;
	int ret;

	if (unlikely(req->ctx->flags & IORING_SETUP_IOPOLL))
		return -EINVAL;

	sock = sock_from_file(req->file, &ret);
	if (sock) {
		struct user_msghdr __user *msg;
		unsigned flags;

		flags = READ_ONCE(sqe->msg_flags);
		if (flags & MSG_DONTWAIT)
			req->flags |= REQ_F_NOWAIT;
		else if (force_nonblock)
			flags |= MSG_DONTWAIT;

		msg = (struct user_msghdr __user *) (unsigned long)
			READ_ONCE(sqe->addr);

		ret = fn(sock, msg, flags);
		if (force_nonblock && ret == -EAGAIN)
			return ret;
	}

	io_cqring_add_event(req->ctx, sqe->user_data, ret);
	io_put_req(req);
	return 0;
}
#endif

static int io_sendmsg(struct io_kiocb *req, const struct io_uring_sqe *sqe,
		      bool force_nonblock)
{
#if defined(CONFIG_NET)
	return io_send_recvmsg(req, sqe, force_nonblock, __sys_sendmsg_sock);
#else
	return -EOPNOTSUPP;
#endif
}

static int io_recvmsg(struct io_kiocb *req, const struct io_uring_sqe *sqe,
		      bool force_nonblock)
{
#if defined(CONFIG_NET)
	return io_send_recvmsg(req, sqe, force_nonblock, __sys_recvmsg_sock);
#else
	return -EOPNOTSUPP;
#endif
}

static void io_poll_remove_one(struct io_kiocb *req)
{
	struct io_poll_iocb *poll = &req->poll;

	spin_lock(&poll->head->lock);
	WRITE_ONCE(poll->canceled, true);
	if (!list_empty(&poll->wait.entry)) {
		list_del_init(&poll->wait.entry);
		queue_work(req->ctx->sqo_wq, &req->work);
	}
	spin_unlock(&poll->head->lock);

	list_del_init(&req->list);
}

static void io_poll_remove_all(struct io_ring_ctx *ctx)
{
	struct io_kiocb *req;

	spin_lock_irq(&ctx->completion_lock);
	while (!list_empty(&ctx->cancel_list)) {
		req = list_first_entry(&ctx->cancel_list, struct io_kiocb,list);
		io_poll_remove_one(req);
	}
	spin_unlock_irq(&ctx->completion_lock);
}

/*
 * Find a running poll command that matches one specified in sqe->addr,
 * and remove it if found.
 */
static int io_poll_remove(struct io_kiocb *req, const struct io_uring_sqe *sqe)
{
	struct io_ring_ctx *ctx = req->ctx;
	struct io_kiocb *poll_req, *next;
	int ret = -ENOENT;

	if (unlikely(req->ctx->flags & IORING_SETUP_IOPOLL))
		return -EINVAL;
	if (sqe->ioprio || sqe->off || sqe->len || sqe->buf_index ||
	    sqe->poll_events)
		return -EINVAL;

	spin_lock_irq(&ctx->completion_lock);
	list_for_each_entry_safe(poll_req, next, &ctx->cancel_list, list) {
		if (READ_ONCE(sqe->addr) == poll_req->user_data) {
			io_poll_remove_one(poll_req);
			ret = 0;
			break;
		}
	}
	spin_unlock_irq(&ctx->completion_lock);

	io_cqring_add_event(req->ctx, sqe->user_data, ret);
	io_put_req(req);
	return 0;
}

static void io_poll_complete(struct io_ring_ctx *ctx, struct io_kiocb *req,
			     __poll_t mask)
{
	req->poll.done = true;
	io_cqring_fill_event(ctx, req->user_data, mangle_poll(mask));
	io_commit_cqring(ctx);
}

static void io_poll_complete_work(struct work_struct *work)
{
	struct io_kiocb *req = container_of(work, struct io_kiocb, work);
	struct io_poll_iocb *poll = &req->poll;
	struct poll_table_struct pt = { ._key = poll->events };
	struct io_ring_ctx *ctx = req->ctx;
	__poll_t mask = 0;

	if (!READ_ONCE(poll->canceled))
		mask = vfs_poll(poll->file, &pt) & poll->events;

	/*
	 * Note that ->ki_cancel callers also delete iocb from active_reqs after
	 * calling ->ki_cancel.  We need the ctx_lock roundtrip here to
	 * synchronize with them.  In the cancellation case the list_del_init
	 * itself is not actually needed, but harmless so we keep it in to
	 * avoid further branches in the fast path.
	 */
	spin_lock_irq(&ctx->completion_lock);
	if (!mask && !READ_ONCE(poll->canceled)) {
		add_wait_queue(poll->head, &poll->wait);
		spin_unlock_irq(&ctx->completion_lock);
		return;
	}
	list_del_init(&req->list);
	io_poll_complete(ctx, req, mask);
	spin_unlock_irq(&ctx->completion_lock);

	io_cqring_ev_posted(ctx);
	io_put_req(req);
}

static int io_poll_wake(struct wait_queue_entry *wait, unsigned mode, int sync,
			void *key)
{
	struct io_poll_iocb *poll = container_of(wait, struct io_poll_iocb,
							wait);
	struct io_kiocb *req = container_of(poll, struct io_kiocb, poll);
	struct io_ring_ctx *ctx = req->ctx;
	__poll_t mask = key_to_poll(key);
	unsigned long flags;

	/* for instances that support it check for an event match first: */
	if (mask && !(mask & poll->events))
		return 0;

	list_del_init(&poll->wait.entry);

	if (mask && spin_trylock_irqsave(&ctx->completion_lock, flags)) {
		list_del(&req->list);
		io_poll_complete(ctx, req, mask);
		spin_unlock_irqrestore(&ctx->completion_lock, flags);

		io_cqring_ev_posted(ctx);
		io_put_req(req);
	} else {
		queue_work(ctx->sqo_wq, &req->work);
	}

	return 1;
}

struct io_poll_table {
	struct poll_table_struct pt;
	struct io_kiocb *req;
	int error;
};

static void io_poll_queue_proc(struct file *file, struct wait_queue_head *head,
			       struct poll_table_struct *p)
{
	struct io_poll_table *pt = container_of(p, struct io_poll_table, pt);

	if (unlikely(pt->req->poll.head)) {
		pt->error = -EINVAL;
		return;
	}

	pt->error = 0;
	pt->req->poll.head = head;
	add_wait_queue(head, &pt->req->poll.wait);
}

static int io_poll_add(struct io_kiocb *req, const struct io_uring_sqe *sqe)
{
	struct io_poll_iocb *poll = &req->poll;
	struct io_ring_ctx *ctx = req->ctx;
	struct io_poll_table ipt;
	bool cancel = false;
	__poll_t mask;
	u16 events;

	if (unlikely(req->ctx->flags & IORING_SETUP_IOPOLL))
		return -EINVAL;
	if (sqe->addr || sqe->ioprio || sqe->off || sqe->len || sqe->buf_index)
		return -EINVAL;
	if (!poll->file)
		return -EBADF;

	INIT_WORK(&req->work, io_poll_complete_work);
	events = READ_ONCE(sqe->poll_events);
	poll->events = demangle_poll(events) | EPOLLERR | EPOLLHUP;

	poll->head = NULL;
	poll->done = false;
	poll->canceled = false;

	ipt.pt._qproc = io_poll_queue_proc;
	ipt.pt._key = poll->events;
	ipt.req = req;
	ipt.error = -EINVAL; /* same as no support for IOCB_CMD_POLL */

	/* initialized the list so that we can do list_empty checks */
	INIT_LIST_HEAD(&poll->wait.entry);
	init_waitqueue_func_entry(&poll->wait, io_poll_wake);

	INIT_LIST_HEAD(&req->list);

	mask = vfs_poll(poll->file, &ipt.pt) & poll->events;

	spin_lock_irq(&ctx->completion_lock);
	if (likely(poll->head)) {
		spin_lock(&poll->head->lock);
		if (unlikely(list_empty(&poll->wait.entry))) {
			if (ipt.error)
				cancel = true;
			ipt.error = 0;
			mask = 0;
		}
		if (mask || ipt.error)
			list_del_init(&poll->wait.entry);
		else if (cancel)
			WRITE_ONCE(poll->canceled, true);
		else if (!poll->done) /* actually waiting for an event */
			list_add_tail(&req->list, &ctx->cancel_list);
		spin_unlock(&poll->head->lock);
	}
	if (mask) { /* no async, we'd stolen it */
		ipt.error = 0;
		io_poll_complete(ctx, req, mask);
	}
	spin_unlock_irq(&ctx->completion_lock);

	if (mask) {
		io_cqring_ev_posted(ctx);
		io_put_req(req);
	}
	return ipt.error;
}

static int io_req_defer(struct io_ring_ctx *ctx, struct io_kiocb *req,
			const struct io_uring_sqe *sqe)
{
	struct io_uring_sqe *sqe_copy;

	if (!io_sequence_defer(ctx, req) && list_empty(&ctx->defer_list))
		return 0;

	sqe_copy = kmalloc(sizeof(*sqe_copy), GFP_KERNEL);
	if (!sqe_copy)
		return -EAGAIN;

	spin_lock_irq(&ctx->completion_lock);
	if (!io_sequence_defer(ctx, req) && list_empty(&ctx->defer_list)) {
		spin_unlock_irq(&ctx->completion_lock);
		kfree(sqe_copy);
		return 0;
	}

	memcpy(sqe_copy, sqe, sizeof(*sqe_copy));
	req->submit.sqe = sqe_copy;

	INIT_WORK(&req->work, io_sq_wq_submit_work);
	list_add_tail(&req->list, &ctx->defer_list);
	spin_unlock_irq(&ctx->completion_lock);
	return -EIOCBQUEUED;
}

static int __io_submit_sqe(struct io_ring_ctx *ctx, struct io_kiocb *req,
			   const struct sqe_submit *s, bool force_nonblock)
{
	int ret, opcode;

	req->user_data = READ_ONCE(s->sqe->user_data);

	if (unlikely(s->index >= ctx->sq_entries))
		return -EINVAL;

	opcode = READ_ONCE(s->sqe->opcode);
	switch (opcode) {
	case IORING_OP_NOP:
		ret = io_nop(req, req->user_data);
		break;
	case IORING_OP_READV:
		if (unlikely(s->sqe->buf_index))
			return -EINVAL;
		ret = io_read(req, s, force_nonblock);
		break;
	case IORING_OP_WRITEV:
		if (unlikely(s->sqe->buf_index))
			return -EINVAL;
		ret = io_write(req, s, force_nonblock);
		break;
	case IORING_OP_READ_FIXED:
		ret = io_read(req, s, force_nonblock);
		break;
	case IORING_OP_WRITE_FIXED:
		ret = io_write(req, s, force_nonblock);
		break;
	case IORING_OP_FSYNC:
		ret = io_fsync(req, s->sqe, force_nonblock);
		break;
	case IORING_OP_POLL_ADD:
		ret = io_poll_add(req, s->sqe);
		break;
	case IORING_OP_POLL_REMOVE:
		ret = io_poll_remove(req, s->sqe);
		break;
	case IORING_OP_SYNC_FILE_RANGE:
		ret = io_sync_file_range(req, s->sqe, force_nonblock);
		break;
	case IORING_OP_SENDMSG:
		ret = io_sendmsg(req, s->sqe, force_nonblock);
		break;
	case IORING_OP_RECVMSG:
		ret = io_recvmsg(req, s->sqe, force_nonblock);
		break;
	default:
		ret = -EINVAL;
		break;
	}

	if (ret)
		return ret;

	if (ctx->flags & IORING_SETUP_IOPOLL) {
		if (req->result == -EAGAIN)
			return -EAGAIN;

		/* workqueue context doesn't hold uring_lock, grab it now */
		if (s->needs_lock)
			mutex_lock(&ctx->uring_lock);
		io_iopoll_req_issued(req);
		if (s->needs_lock)
			mutex_unlock(&ctx->uring_lock);
	}

	return 0;
}

static struct async_list *io_async_list_from_sqe(struct io_ring_ctx *ctx,
						 const struct io_uring_sqe *sqe)
{
	switch (sqe->opcode) {
	case IORING_OP_READV:
	case IORING_OP_READ_FIXED:
		return &ctx->pending_async[READ];
	case IORING_OP_WRITEV:
	case IORING_OP_WRITE_FIXED:
		return &ctx->pending_async[WRITE];
	default:
		return NULL;
	}
}

static inline bool io_sqe_needs_user(const struct io_uring_sqe *sqe)
{
	u8 opcode = READ_ONCE(sqe->opcode);

	return !(opcode == IORING_OP_READ_FIXED ||
		 opcode == IORING_OP_WRITE_FIXED);
}

static void io_sq_wq_submit_work(struct work_struct *work)
{
	struct io_kiocb *req = container_of(work, struct io_kiocb, work);
	struct io_ring_ctx *ctx = req->ctx;
	struct mm_struct *cur_mm = NULL;
	struct async_list *async_list;
	LIST_HEAD(req_list);
	mm_segment_t old_fs;
	int ret;

	async_list = io_async_list_from_sqe(ctx, req->submit.sqe);
restart:
	do {
		struct sqe_submit *s = &req->submit;
		const struct io_uring_sqe *sqe = s->sqe;
		unsigned int flags = req->flags;

		/* Ensure we clear previously set non-block flag */
		req->rw.ki_flags &= ~IOCB_NOWAIT;

		ret = 0;
		if (io_sqe_needs_user(sqe) && !cur_mm) {
			if (!mmget_not_zero(ctx->sqo_mm)) {
				ret = -EFAULT;
			} else {
				cur_mm = ctx->sqo_mm;
				use_mm(cur_mm);
				old_fs = get_fs();
				set_fs(USER_DS);
			}
		}

		if (!ret) {
			s->has_user = cur_mm != NULL;
			s->needs_lock = true;
			do {
				ret = __io_submit_sqe(ctx, req, s, false);
				/*
				 * We can get EAGAIN for polled IO even though
				 * we're forcing a sync submission from here,
				 * since we can't wait for request slots on the
				 * block side.
				 */
				if (ret != -EAGAIN)
					break;
				cond_resched();
			} while (1);
		}

		/* drop submission reference */
		io_put_req(req);

		if (ret) {
			io_cqring_add_event(ctx, sqe->user_data, ret);
			io_put_req(req);
		}

		/* async context always use a copy of the sqe */
		kfree(sqe);

		/* req from defer and link list needn't decrease async cnt */
		if (flags & (REQ_F_IO_DRAINED | REQ_F_LINK_DONE))
			goto out;

		if (!async_list)
			break;
		if (!list_empty(&req_list)) {
			req = list_first_entry(&req_list, struct io_kiocb,
						list);
			list_del(&req->list);
			continue;
		}
		if (list_empty(&async_list->list))
			break;

		req = NULL;
		spin_lock(&async_list->lock);
		if (list_empty(&async_list->list)) {
			spin_unlock(&async_list->lock);
			break;
		}
		list_splice_init(&async_list->list, &req_list);
		spin_unlock(&async_list->lock);

		req = list_first_entry(&req_list, struct io_kiocb, list);
		list_del(&req->list);
	} while (req);

	/*
	 * Rare case of racing with a submitter. If we find the count has
	 * dropped to zero AND we have pending work items, then restart
	 * the processing. This is a tiny race window.
	 */
	if (async_list) {
		ret = atomic_dec_return(&async_list->cnt);
		while (!ret && !list_empty(&async_list->list)) {
			spin_lock(&async_list->lock);
			atomic_inc(&async_list->cnt);
			list_splice_init(&async_list->list, &req_list);
			spin_unlock(&async_list->lock);

			if (!list_empty(&req_list)) {
				req = list_first_entry(&req_list,
							struct io_kiocb, list);
				list_del(&req->list);
				goto restart;
			}
			ret = atomic_dec_return(&async_list->cnt);
		}
	}

out:
	if (cur_mm) {
		set_fs(old_fs);
		unuse_mm(cur_mm);
		mmput(cur_mm);
	}
}

/*
 * See if we can piggy back onto previously submitted work, that is still
 * running. We currently only allow this if the new request is sequential
 * to the previous one we punted.
 */
static bool io_add_to_prev_work(struct async_list *list, struct io_kiocb *req)
{
	bool ret = false;

	if (!list)
		return false;
	if (!(req->flags & REQ_F_SEQ_PREV))
		return false;
	if (!atomic_read(&list->cnt))
		return false;

	ret = true;
	spin_lock(&list->lock);
	list_add_tail(&req->list, &list->list);
	/*
	 * Ensure we see a simultaneous modification from io_sq_wq_submit_work()
	 */
	smp_mb();
	if (!atomic_read(&list->cnt)) {
		list_del_init(&req->list);
		ret = false;
	}
	spin_unlock(&list->lock);
	return ret;
}

static bool io_op_needs_file(const struct io_uring_sqe *sqe)
{
	int op = READ_ONCE(sqe->opcode);

	switch (op) {
	case IORING_OP_NOP:
	case IORING_OP_POLL_REMOVE:
		return false;
	default:
		return true;
	}
}

static int io_req_set_file(struct io_ring_ctx *ctx, const struct sqe_submit *s,
			   struct io_submit_state *state, struct io_kiocb *req)
{
	unsigned flags;
	int fd;

	flags = READ_ONCE(s->sqe->flags);
	fd = READ_ONCE(s->sqe->fd);

	if (flags & IOSQE_IO_DRAIN) {
		req->flags |= REQ_F_IO_DRAIN;
		req->sequence = ctx->cached_sq_head - 1;
	}

	if (!io_op_needs_file(s->sqe))
		return 0;

	if (flags & IOSQE_FIXED_FILE) {
		if (unlikely(!ctx->user_files ||
		    (unsigned) fd >= ctx->nr_user_files))
			return -EBADF;
		req->file = ctx->user_files[fd];
		req->flags |= REQ_F_FIXED_FILE;
	} else {
		if (s->needs_fixed_file)
			return -EBADF;
		req->file = io_file_get(state, fd);
		if (unlikely(!req->file))
			return -EBADF;
	}

	return 0;
}

static int io_queue_sqe(struct io_ring_ctx *ctx, struct io_kiocb *req,
			struct sqe_submit *s)
{
	int ret;

	ret = io_req_defer(ctx, req, s->sqe);
	if (ret) {
		if (ret != -EIOCBQUEUED) {
			io_free_req(req);
			io_cqring_add_event(ctx, s->sqe->user_data, ret);
		}
		return 0;
	}

	ret = __io_submit_sqe(ctx, req, s, true);
	if (ret == -EAGAIN && !(req->flags & REQ_F_NOWAIT)) {
		struct io_uring_sqe *sqe_copy;

		sqe_copy = kmalloc(sizeof(*sqe_copy), GFP_KERNEL);
		if (sqe_copy) {
			struct async_list *list;

			memcpy(sqe_copy, s->sqe, sizeof(*sqe_copy));
			s->sqe = sqe_copy;

			memcpy(&req->submit, s, sizeof(*s));
			list = io_async_list_from_sqe(ctx, s->sqe);
			if (!io_add_to_prev_work(list, req)) {
				if (list)
					atomic_inc(&list->cnt);
				INIT_WORK(&req->work, io_sq_wq_submit_work);
				queue_work(ctx->sqo_wq, &req->work);
			}

			/*
			 * Queued up for async execution, worker will release
			 * submit reference when the iocb is actually submitted.
			 */
			return 0;
		}
	}

	/* drop submission reference */
	io_put_req(req);

	/* and drop final reference, if we failed */
	if (ret) {
		io_cqring_add_event(ctx, req->user_data, ret);
		if (req->flags & REQ_F_LINK)
			req->flags |= REQ_F_FAIL_LINK;
		io_put_req(req);
	}

	return ret;
}

#define SQE_VALID_FLAGS	(IOSQE_FIXED_FILE|IOSQE_IO_DRAIN|IOSQE_IO_LINK)

static void io_submit_sqe(struct io_ring_ctx *ctx, struct sqe_submit *s,
			  struct io_submit_state *state, struct io_kiocb **link)
{
	struct io_uring_sqe *sqe_copy;
	struct io_kiocb *req;
	int ret;

	/* enforce forwards compatibility on users */
	if (unlikely(s->sqe->flags & ~SQE_VALID_FLAGS)) {
		ret = -EINVAL;
		goto err;
	}

	req = io_get_req(ctx, state);
	if (unlikely(!req)) {
		ret = -EAGAIN;
		goto err;
	}

	ret = io_req_set_file(ctx, s, state, req);
	if (unlikely(ret)) {
err_req:
		io_free_req(req);
err:
		io_cqring_add_event(ctx, s->sqe->user_data, ret);
		return;
	}

	/*
	 * If we already have a head request, queue this one for async
	 * submittal once the head completes. If we don't have a head but
	 * IOSQE_IO_LINK is set in the sqe, start a new head. This one will be
	 * submitted sync once the chain is complete. If none of those
	 * conditions are true (normal request), then just queue it.
	 */
	if (*link) {
		struct io_kiocb *prev = *link;

		sqe_copy = kmemdup(s->sqe, sizeof(*sqe_copy), GFP_KERNEL);
		if (!sqe_copy) {
			ret = -EAGAIN;
			goto err_req;
		}

		s->sqe = sqe_copy;
		memcpy(&req->submit, s, sizeof(*s));
		list_add_tail(&req->list, &prev->link_list);
	} else if (s->sqe->flags & IOSQE_IO_LINK) {
		req->flags |= REQ_F_LINK;

		memcpy(&req->submit, s, sizeof(*s));
		INIT_LIST_HEAD(&req->link_list);
		*link = req;
	} else {
		io_queue_sqe(ctx, req, s);
	}
}

/*
 * Batched submission is done, ensure local IO is flushed out.
 */
static void io_submit_state_end(struct io_submit_state *state)
{
	blk_finish_plug(&state->plug);
	io_file_put(state);
	if (state->free_reqs)
		kmem_cache_free_bulk(req_cachep, state->free_reqs,
					&state->reqs[state->cur_req]);
}

/*
 * Start submission side cache.
 */
static void io_submit_state_start(struct io_submit_state *state,
				  struct io_ring_ctx *ctx, unsigned max_ios)
{
	blk_start_plug(&state->plug);
	state->free_reqs = 0;
	state->file = NULL;
	state->ios_left = max_ios;
}

static void io_commit_sqring(struct io_ring_ctx *ctx)
{
	struct io_sq_ring *ring = ctx->sq_ring;

	if (ctx->cached_sq_head != READ_ONCE(ring->r.head)) {
		/*
		 * Ensure any loads from the SQEs are done at this point,
		 * since once we write the new head, the application could
		 * write new data to them.
		 */
		smp_store_release(&ring->r.head, ctx->cached_sq_head);
	}
}

/*
 * Fetch an sqe, if one is available. Note that s->sqe will point to memory
 * that is mapped by userspace. This means that care needs to be taken to
 * ensure that reads are stable, as we cannot rely on userspace always
 * being a good citizen. If members of the sqe are validated and then later
 * used, it's important that those reads are done through READ_ONCE() to
 * prevent a re-load down the line.
 */
static bool io_get_sqring(struct io_ring_ctx *ctx, struct sqe_submit *s)
{
	struct io_sq_ring *ring = ctx->sq_ring;
	unsigned head;

	/*
	 * The cached sq head (or cq tail) serves two purposes:
	 *
	 * 1) allows us to batch the cost of updating the user visible
	 *    head updates.
	 * 2) allows the kernel side to track the head on its own, even
	 *    though the application is the one updating it.
	 */
	head = ctx->cached_sq_head;
	/* make sure SQ entry isn't read before tail */
	if (head == smp_load_acquire(&ring->r.tail))
		return false;

	head = READ_ONCE(ring->array[head & ctx->sq_mask]);
	if (head < ctx->sq_entries) {
		s->index = head;
		s->sqe = &ctx->sq_sqes[head];
		ctx->cached_sq_head++;
		return true;
	}

	/* drop invalid entries */
	ctx->cached_sq_head++;
	ring->dropped++;
	return false;
}

static int io_submit_sqes(struct io_ring_ctx *ctx, struct sqe_submit *sqes,
			  unsigned int nr, bool has_user, bool mm_fault)
{
	struct io_submit_state state, *statep = NULL;
	struct io_kiocb *link = NULL;
	bool prev_was_link = false;
	int i, submitted = 0;

	if (nr > IO_PLUG_THRESHOLD) {
		io_submit_state_start(&state, ctx, nr);
		statep = &state;
	}

	for (i = 0; i < nr; i++) {
		/*
		 * If previous wasn't linked and we have a linked command,
		 * that's the end of the chain. Submit the previous link.
		 */
		if (!prev_was_link && link) {
			io_queue_sqe(ctx, link, &link->submit);
			link = NULL;
		}
		prev_was_link = (sqes[i].sqe->flags & IOSQE_IO_LINK) != 0;

		if (unlikely(mm_fault)) {
			io_cqring_add_event(ctx, sqes[i].sqe->user_data,
						-EFAULT);
		} else {
			sqes[i].has_user = has_user;
			sqes[i].needs_lock = true;
			sqes[i].needs_fixed_file = true;
			io_submit_sqe(ctx, &sqes[i], statep, &link);
			submitted++;
		}
	}

	if (link)
		io_queue_sqe(ctx, link, &link->submit);
	if (statep)
		io_submit_state_end(&state);

	return submitted;
}

static int io_sq_thread(void *data)
{
	struct sqe_submit sqes[IO_IOPOLL_BATCH];
	struct io_ring_ctx *ctx = data;
	struct mm_struct *cur_mm = NULL;
	mm_segment_t old_fs;
	DEFINE_WAIT(wait);
	unsigned inflight;
	unsigned long timeout;

	complete(&ctx->sqo_thread_started);

	old_fs = get_fs();
	set_fs(USER_DS);

	timeout = inflight = 0;
	while (!kthread_should_park()) {
		bool all_fixed, mm_fault = false;
		int i;

		if (inflight) {
			unsigned nr_events = 0;

			if (ctx->flags & IORING_SETUP_IOPOLL) {
				/*
				 * We disallow the app entering submit/complete
				 * with polling, but we still need to lock the
				 * ring to prevent racing with polled issue
				 * that got punted to a workqueue.
				 */
				mutex_lock(&ctx->uring_lock);
				io_iopoll_check(ctx, &nr_events, 0);
				mutex_unlock(&ctx->uring_lock);
			} else {
				/*
				 * Normal IO, just pretend everything completed.
				 * We don't have to poll completions for that.
				 */
				nr_events = inflight;
			}

			inflight -= nr_events;
			if (!inflight)
				timeout = jiffies + ctx->sq_thread_idle;
		}

		if (!io_get_sqring(ctx, &sqes[0])) {
			/*
			 * We're polling. If we're within the defined idle
			 * period, then let us spin without work before going
			 * to sleep.
			 */
			if (inflight || !time_after(jiffies, timeout)) {
				cpu_relax();
				continue;
			}

			/*
			 * Drop cur_mm before scheduling, we can't hold it for
			 * long periods (or over schedule()). Do this before
			 * adding ourselves to the waitqueue, as the unuse/drop
			 * may sleep.
			 */
			if (cur_mm) {
				unuse_mm(cur_mm);
				mmput(cur_mm);
				cur_mm = NULL;
			}

			prepare_to_wait(&ctx->sqo_wait, &wait,
						TASK_INTERRUPTIBLE);

			/* Tell userspace we may need a wakeup call */
			ctx->sq_ring->flags |= IORING_SQ_NEED_WAKEUP;
			/* make sure to read SQ tail after writing flags */
			smp_mb();

			if (!io_get_sqring(ctx, &sqes[0])) {
				if (kthread_should_park()) {
					finish_wait(&ctx->sqo_wait, &wait);
					break;
				}
				if (signal_pending(current))
					flush_signals(current);
				schedule();
				finish_wait(&ctx->sqo_wait, &wait);

				ctx->sq_ring->flags &= ~IORING_SQ_NEED_WAKEUP;
				continue;
			}
			finish_wait(&ctx->sqo_wait, &wait);

			ctx->sq_ring->flags &= ~IORING_SQ_NEED_WAKEUP;
		}

		i = 0;
		all_fixed = true;
		do {
			if (all_fixed && io_sqe_needs_user(sqes[i].sqe))
				all_fixed = false;

			i++;
			if (i == ARRAY_SIZE(sqes))
				break;
		} while (io_get_sqring(ctx, &sqes[i]));

		/* Unless all new commands are FIXED regions, grab mm */
		if (!all_fixed && !cur_mm) {
			mm_fault = !mmget_not_zero(ctx->sqo_mm);
			if (!mm_fault) {
				use_mm(ctx->sqo_mm);
				cur_mm = ctx->sqo_mm;
			}
		}

		inflight += io_submit_sqes(ctx, sqes, i, cur_mm != NULL,
						mm_fault);

		/* Commit SQ ring head once we've consumed all SQEs */
		io_commit_sqring(ctx);
	}

	set_fs(old_fs);
	if (cur_mm) {
		unuse_mm(cur_mm);
		mmput(cur_mm);
	}

	kthread_parkme();

	return 0;
}

static int io_ring_submit(struct io_ring_ctx *ctx, unsigned int to_submit)
{
	struct io_submit_state state, *statep = NULL;
	struct io_kiocb *link = NULL;
	bool prev_was_link = false;
	int i, submit = 0;

	if (to_submit > IO_PLUG_THRESHOLD) {
		io_submit_state_start(&state, ctx, to_submit);
		statep = &state;
	}

	for (i = 0; i < to_submit; i++) {
		struct sqe_submit s;

		if (!io_get_sqring(ctx, &s))
			break;

		/*
		 * If previous wasn't linked and we have a linked command,
		 * that's the end of the chain. Submit the previous link.
		 */
		if (!prev_was_link && link) {
			io_queue_sqe(ctx, link, &link->submit);
			link = NULL;
		}
		prev_was_link = (s.sqe->flags & IOSQE_IO_LINK) != 0;

		s.has_user = true;
		s.needs_lock = false;
		s.needs_fixed_file = false;
		submit++;
		io_submit_sqe(ctx, &s, statep, &link);
	}
	io_commit_sqring(ctx);

	if (link)
		io_queue_sqe(ctx, link, &link->submit);
	if (statep)
		io_submit_state_end(statep);

	return submit;
}

static unsigned io_cqring_events(struct io_cq_ring *ring)
{
	/* See comment at the top of this file */
	smp_rmb();
	return READ_ONCE(ring->r.tail) - READ_ONCE(ring->r.head);
}

/*
 * Wait until events become available, if we don't already have some. The
 * application must reap them itself, as they reside on the shared cq ring.
 */
static int io_cqring_wait(struct io_ring_ctx *ctx, int min_events,
			  const sigset_t __user *sig, size_t sigsz)
{
	struct io_cq_ring *ring = ctx->cq_ring;
	int ret;

	if (io_cqring_events(ring) >= min_events)
		return 0;

	if (sig) {
#ifdef CONFIG_COMPAT
		if (in_compat_syscall())
			ret = set_compat_user_sigmask((const compat_sigset_t __user *)sig,
						      sigsz);
		else
#endif
			ret = set_user_sigmask(sig, sigsz);

		if (ret)
			return ret;
	}

	ret = wait_event_interruptible(ctx->wait, io_cqring_events(ring) >= min_events);
	restore_saved_sigmask_unless(ret == -ERESTARTSYS);
	if (ret == -ERESTARTSYS)
		ret = -EINTR;

	return READ_ONCE(ring->r.head) == READ_ONCE(ring->r.tail) ? ret : 0;
}

static void __io_sqe_files_unregister(struct io_ring_ctx *ctx)
{
#if defined(CONFIG_UNIX)
	if (ctx->ring_sock) {
		struct sock *sock = ctx->ring_sock->sk;
		struct sk_buff *skb;

		while ((skb = skb_dequeue(&sock->sk_receive_queue)) != NULL)
			kfree_skb(skb);
	}
#else
	int i;

	for (i = 0; i < ctx->nr_user_files; i++)
		fput(ctx->user_files[i]);
#endif
}

static int io_sqe_files_unregister(struct io_ring_ctx *ctx)
{
	if (!ctx->user_files)
		return -ENXIO;

	__io_sqe_files_unregister(ctx);
	kfree(ctx->user_files);
	ctx->user_files = NULL;
	ctx->nr_user_files = 0;
	return 0;
}

static void io_sq_thread_stop(struct io_ring_ctx *ctx)
{
	if (ctx->sqo_thread) {
		wait_for_completion(&ctx->sqo_thread_started);
		/*
		 * The park is a bit of a work-around, without it we get
		 * warning spews on shutdown with SQPOLL set and affinity
		 * set to a single CPU.
		 */
		kthread_park(ctx->sqo_thread);
		kthread_stop(ctx->sqo_thread);
		ctx->sqo_thread = NULL;
	}
}

static void io_finish_async(struct io_ring_ctx *ctx)
{
	io_sq_thread_stop(ctx);

	if (ctx->sqo_wq) {
		destroy_workqueue(ctx->sqo_wq);
		ctx->sqo_wq = NULL;
	}
}

#if defined(CONFIG_UNIX)
static void io_destruct_skb(struct sk_buff *skb)
{
	struct io_ring_ctx *ctx = skb->sk->sk_user_data;

	io_finish_async(ctx);
	unix_destruct_scm(skb);
}

/*
 * Ensure the UNIX gc is aware of our file set, so we are certain that
 * the io_uring can be safely unregistered on process exit, even if we have
 * loops in the file referencing.
 */
static int __io_sqe_files_scm(struct io_ring_ctx *ctx, int nr, int offset)
{
	struct sock *sk = ctx->ring_sock->sk;
	struct scm_fp_list *fpl;
	struct sk_buff *skb;
	int i;

	if (!capable(CAP_SYS_RESOURCE) && !capable(CAP_SYS_ADMIN)) {
		unsigned long inflight = ctx->user->unix_inflight + nr;

		if (inflight > task_rlimit(current, RLIMIT_NOFILE))
			return -EMFILE;
	}

	fpl = kzalloc(sizeof(*fpl), GFP_KERNEL);
	if (!fpl)
		return -ENOMEM;

	skb = alloc_skb(0, GFP_KERNEL);
	if (!skb) {
		kfree(fpl);
		return -ENOMEM;
	}

	skb->sk = sk;
	skb->destructor = io_destruct_skb;

	fpl->user = get_uid(ctx->user);
	for (i = 0; i < nr; i++) {
		fpl->fp[i] = get_file(ctx->user_files[i + offset]);
		unix_inflight(fpl->user, fpl->fp[i]);
	}

	fpl->max = fpl->count = nr;
	UNIXCB(skb).fp = fpl;
	refcount_add(skb->truesize, &sk->sk_wmem_alloc);
	skb_queue_head(&sk->sk_receive_queue, skb);

	for (i = 0; i < nr; i++)
		fput(fpl->fp[i]);

	return 0;
}

/*
 * If UNIX sockets are enabled, fd passing can cause a reference cycle which
 * causes regular reference counting to break down. We rely on the UNIX
 * garbage collection to take care of this problem for us.
 */
static int io_sqe_files_scm(struct io_ring_ctx *ctx)
{
	unsigned left, total;
	int ret = 0;

	total = 0;
	left = ctx->nr_user_files;
	while (left) {
		unsigned this_files = min_t(unsigned, left, SCM_MAX_FD);

		ret = __io_sqe_files_scm(ctx, this_files, total);
		if (ret)
			break;
		left -= this_files;
		total += this_files;
	}

	if (!ret)
		return 0;

	while (total < ctx->nr_user_files) {
		fput(ctx->user_files[total]);
		total++;
	}

	return ret;
}
#else
static int io_sqe_files_scm(struct io_ring_ctx *ctx)
{
	return 0;
}
#endif

static int io_sqe_files_register(struct io_ring_ctx *ctx, void __user *arg,
				 unsigned nr_args)
{
	__s32 __user *fds = (__s32 __user *) arg;
	int fd, ret = 0;
	unsigned i;

	if (ctx->user_files)
		return -EBUSY;
	if (!nr_args)
		return -EINVAL;
	if (nr_args > IORING_MAX_FIXED_FILES)
		return -EMFILE;

	ctx->user_files = kcalloc(nr_args, sizeof(struct file *), GFP_KERNEL);
	if (!ctx->user_files)
		return -ENOMEM;

	for (i = 0; i < nr_args; i++) {
		ret = -EFAULT;
		if (copy_from_user(&fd, &fds[i], sizeof(fd)))
			break;

		ctx->user_files[i] = fget(fd);

		ret = -EBADF;
		if (!ctx->user_files[i])
			break;
		/*
		 * Don't allow io_uring instances to be registered. If UNIX
		 * isn't enabled, then this causes a reference cycle and this
		 * instance can never get freed. If UNIX is enabled we'll
		 * handle it just fine, but there's still no point in allowing
		 * a ring fd as it doesn't support regular read/write anyway.
		 */
		if (ctx->user_files[i]->f_op == &io_uring_fops) {
			fput(ctx->user_files[i]);
			break;
		}
		ctx->nr_user_files++;
		ret = 0;
	}

	if (ret) {
		for (i = 0; i < ctx->nr_user_files; i++)
			fput(ctx->user_files[i]);

		kfree(ctx->user_files);
		ctx->user_files = NULL;
		ctx->nr_user_files = 0;
		return ret;
	}

	ret = io_sqe_files_scm(ctx);
	if (ret)
		io_sqe_files_unregister(ctx);

	return ret;
}

static int io_sq_offload_start(struct io_ring_ctx *ctx,
			       struct io_uring_params *p)
{
	int ret;

	init_waitqueue_head(&ctx->sqo_wait);
	mmgrab(current->mm);
	ctx->sqo_mm = current->mm;

	if (ctx->flags & IORING_SETUP_SQPOLL) {
		ret = -EPERM;
		if (!capable(CAP_SYS_ADMIN))
			goto err;

		ctx->sq_thread_idle = msecs_to_jiffies(p->sq_thread_idle);
		if (!ctx->sq_thread_idle)
			ctx->sq_thread_idle = HZ;

		if (p->flags & IORING_SETUP_SQ_AFF) {
			int cpu = p->sq_thread_cpu;

			ret = -EINVAL;
			if (cpu >= nr_cpu_ids)
				goto err;
			if (!cpu_online(cpu))
				goto err;

			ctx->sqo_thread = kthread_create_on_cpu(io_sq_thread,
							ctx, cpu,
							"io_uring-sq");
		} else {
			ctx->sqo_thread = kthread_create(io_sq_thread, ctx,
							"io_uring-sq");
		}
		if (IS_ERR(ctx->sqo_thread)) {
			ret = PTR_ERR(ctx->sqo_thread);
			ctx->sqo_thread = NULL;
			goto err;
		}
		wake_up_process(ctx->sqo_thread);
	} else if (p->flags & IORING_SETUP_SQ_AFF) {
		/* Can't have SQ_AFF without SQPOLL */
		ret = -EINVAL;
		goto err;
	}

	/* Do QD, or 2 * CPUS, whatever is smallest */
	ctx->sqo_wq = alloc_workqueue("io_ring-wq", WQ_UNBOUND | WQ_FREEZABLE,
			min(ctx->sq_entries - 1, 2 * num_online_cpus()));
	if (!ctx->sqo_wq) {
		ret = -ENOMEM;
		goto err;
	}

	return 0;
err:
	io_sq_thread_stop(ctx);
	mmdrop(ctx->sqo_mm);
	ctx->sqo_mm = NULL;
	return ret;
}

static void io_unaccount_mem(struct user_struct *user, unsigned long nr_pages)
{
	atomic_long_sub(nr_pages, &user->locked_vm);
}

static int io_account_mem(struct user_struct *user, unsigned long nr_pages)
{
	unsigned long page_limit, cur_pages, new_pages;

	/* Don't allow more pages than we can safely lock */
	page_limit = rlimit(RLIMIT_MEMLOCK) >> PAGE_SHIFT;

	do {
		cur_pages = atomic_long_read(&user->locked_vm);
		new_pages = cur_pages + nr_pages;
		if (new_pages > page_limit)
			return -ENOMEM;
	} while (atomic_long_cmpxchg(&user->locked_vm, cur_pages,
					new_pages) != cur_pages);

	return 0;
}

static void io_mem_free(void *ptr)
{
	struct page *page;

	if (!ptr)
		return;

	page = virt_to_head_page(ptr);
	if (put_page_testzero(page))
		free_compound_page(page);
}

static void *io_mem_alloc(size_t size)
{
	gfp_t gfp_flags = GFP_KERNEL | __GFP_ZERO | __GFP_NOWARN | __GFP_COMP |
				__GFP_NORETRY;

	return (void *) __get_free_pages(gfp_flags, get_order(size));
}

static unsigned long ring_pages(unsigned sq_entries, unsigned cq_entries)
{
	struct io_sq_ring *sq_ring;
	struct io_cq_ring *cq_ring;
	size_t bytes;

	bytes = struct_size(sq_ring, array, sq_entries);
	bytes += array_size(sizeof(struct io_uring_sqe), sq_entries);
	bytes += struct_size(cq_ring, cqes, cq_entries);

	return (bytes + PAGE_SIZE - 1) / PAGE_SIZE;
}

static int io_sqe_buffer_unregister(struct io_ring_ctx *ctx)
{
	int i, j;

	if (!ctx->user_bufs)
		return -ENXIO;

	for (i = 0; i < ctx->nr_user_bufs; i++) {
		struct io_mapped_ubuf *imu = &ctx->user_bufs[i];

		for (j = 0; j < imu->nr_bvecs; j++)
			put_page(imu->bvec[j].bv_page);

		if (ctx->account_mem)
			io_unaccount_mem(ctx->user, imu->nr_bvecs);
		kvfree(imu->bvec);
		imu->nr_bvecs = 0;
	}

	kfree(ctx->user_bufs);
	ctx->user_bufs = NULL;
	ctx->nr_user_bufs = 0;
	return 0;
}

static int io_copy_iov(struct io_ring_ctx *ctx, struct iovec *dst,
		       void __user *arg, unsigned index)
{
	struct iovec __user *src;

#ifdef CONFIG_COMPAT
	if (ctx->compat) {
		struct compat_iovec __user *ciovs;
		struct compat_iovec ciov;

		ciovs = (struct compat_iovec __user *) arg;
		if (copy_from_user(&ciov, &ciovs[index], sizeof(ciov)))
			return -EFAULT;

		dst->iov_base = (void __user *) (unsigned long) ciov.iov_base;
		dst->iov_len = ciov.iov_len;
		return 0;
	}
#endif
	src = (struct iovec __user *) arg;
	if (copy_from_user(dst, &src[index], sizeof(*dst)))
		return -EFAULT;
	return 0;
}

static int io_sqe_buffer_register(struct io_ring_ctx *ctx, void __user *arg,
				  unsigned nr_args)
{
	struct vm_area_struct **vmas = NULL;
	struct page **pages = NULL;
	int i, j, got_pages = 0;
	int ret = -EINVAL;

	if (ctx->user_bufs)
		return -EBUSY;
	if (!nr_args || nr_args > UIO_MAXIOV)
		return -EINVAL;

	ctx->user_bufs = kcalloc(nr_args, sizeof(struct io_mapped_ubuf),
					GFP_KERNEL);
	if (!ctx->user_bufs)
		return -ENOMEM;

	for (i = 0; i < nr_args; i++) {
		struct io_mapped_ubuf *imu = &ctx->user_bufs[i];
		unsigned long off, start, end, ubuf;
		int pret, nr_pages;
		struct iovec iov;
		size_t size;

		ret = io_copy_iov(ctx, &iov, arg, i);
		if (ret)
			goto err;

		/*
		 * Don't impose further limits on the size and buffer
		 * constraints here, we'll -EINVAL later when IO is
		 * submitted if they are wrong.
		 */
		ret = -EFAULT;
		if (!iov.iov_base || !iov.iov_len)
			goto err;

		/* arbitrary limit, but we need something */
		if (iov.iov_len > SZ_1G)
			goto err;

		ubuf = (unsigned long) iov.iov_base;
		end = (ubuf + iov.iov_len + PAGE_SIZE - 1) >> PAGE_SHIFT;
		start = ubuf >> PAGE_SHIFT;
		nr_pages = end - start;

		if (ctx->account_mem) {
			ret = io_account_mem(ctx->user, nr_pages);
			if (ret)
				goto err;
		}

		ret = 0;
		if (!pages || nr_pages > got_pages) {
			kfree(vmas);
			kfree(pages);
			pages = kvmalloc_array(nr_pages, sizeof(struct page *),
						GFP_KERNEL);
			vmas = kvmalloc_array(nr_pages,
					sizeof(struct vm_area_struct *),
					GFP_KERNEL);
			if (!pages || !vmas) {
				ret = -ENOMEM;
				if (ctx->account_mem)
					io_unaccount_mem(ctx->user, nr_pages);
				goto err;
			}
			got_pages = nr_pages;
		}

		imu->bvec = kvmalloc_array(nr_pages, sizeof(struct bio_vec),
						GFP_KERNEL);
		ret = -ENOMEM;
		if (!imu->bvec) {
			if (ctx->account_mem)
				io_unaccount_mem(ctx->user, nr_pages);
			goto err;
		}

		ret = 0;
		down_read(&current->mm->mmap_sem);
		pret = get_user_pages(ubuf, nr_pages,
				      FOLL_WRITE | FOLL_LONGTERM,
				      pages, vmas);
		if (pret == nr_pages) {
			/* don't support file backed memory */
			for (j = 0; j < nr_pages; j++) {
				struct vm_area_struct *vma = vmas[j];

				if (vma->vm_file &&
				    !is_file_hugepages(vma->vm_file)) {
					ret = -EOPNOTSUPP;
					break;
				}
			}
		} else {
			ret = pret < 0 ? pret : -EFAULT;
		}
		up_read(&current->mm->mmap_sem);
		if (ret) {
			/*
			 * if we did partial map, or found file backed vmas,
			 * release any pages we did get
			 */
			if (pret > 0) {
				for (j = 0; j < pret; j++)
					put_page(pages[j]);
			}
			if (ctx->account_mem)
				io_unaccount_mem(ctx->user, nr_pages);
			kvfree(imu->bvec);
			goto err;
		}

		off = ubuf & ~PAGE_MASK;
		size = iov.iov_len;
		for (j = 0; j < nr_pages; j++) {
			size_t vec_len;

			vec_len = min_t(size_t, size, PAGE_SIZE - off);
			imu->bvec[j].bv_page = pages[j];
			imu->bvec[j].bv_len = vec_len;
			imu->bvec[j].bv_offset = off;
			off = 0;
			size -= vec_len;
		}
		/* store original address for later verification */
		imu->ubuf = ubuf;
		imu->len = iov.iov_len;
		imu->nr_bvecs = nr_pages;

		ctx->nr_user_bufs++;
	}
	kvfree(pages);
	kvfree(vmas);
	return 0;
err:
	kvfree(pages);
	kvfree(vmas);
	io_sqe_buffer_unregister(ctx);
	return ret;
}

static int io_eventfd_register(struct io_ring_ctx *ctx, void __user *arg)
{
	__s32 __user *fds = arg;
	int fd;

	if (ctx->cq_ev_fd)
		return -EBUSY;

	if (copy_from_user(&fd, fds, sizeof(*fds)))
		return -EFAULT;

	ctx->cq_ev_fd = eventfd_ctx_fdget(fd);
	if (IS_ERR(ctx->cq_ev_fd)) {
		int ret = PTR_ERR(ctx->cq_ev_fd);
		ctx->cq_ev_fd = NULL;
		return ret;
	}

	return 0;
}

static int io_eventfd_unregister(struct io_ring_ctx *ctx)
{
	if (ctx->cq_ev_fd) {
		eventfd_ctx_put(ctx->cq_ev_fd);
		ctx->cq_ev_fd = NULL;
		return 0;
	}

	return -ENXIO;
}

static void io_ring_ctx_free(struct io_ring_ctx *ctx)
{
	io_finish_async(ctx);
	if (ctx->sqo_mm)
		mmdrop(ctx->sqo_mm);

	io_iopoll_reap_events(ctx);
	io_sqe_buffer_unregister(ctx);
	io_sqe_files_unregister(ctx);
	io_eventfd_unregister(ctx);

#if defined(CONFIG_UNIX)
	if (ctx->ring_sock) {
		ctx->ring_sock->file = NULL; /* so that iput() is called */
		sock_release(ctx->ring_sock);
	}
#endif

	io_mem_free(ctx->sq_ring);
	io_mem_free(ctx->sq_sqes);
	io_mem_free(ctx->cq_ring);

	percpu_ref_exit(&ctx->refs);
	if (ctx->account_mem)
		io_unaccount_mem(ctx->user,
				ring_pages(ctx->sq_entries, ctx->cq_entries));
	free_uid(ctx->user);
	kfree(ctx);
}

static __poll_t io_uring_poll(struct file *file, poll_table *wait)
{
	struct io_ring_ctx *ctx = file->private_data;
	__poll_t mask = 0;

	poll_wait(file, &ctx->cq_wait, wait);
	/*
	 * synchronizes with barrier from wq_has_sleeper call in
	 * io_commit_cqring
	 */
	smp_rmb();
	if (READ_ONCE(ctx->sq_ring->r.tail) - ctx->cached_sq_head !=
	    ctx->sq_ring->ring_entries)
		mask |= EPOLLOUT | EPOLLWRNORM;
	if (READ_ONCE(ctx->cq_ring->r.head) != ctx->cached_cq_tail)
		mask |= EPOLLIN | EPOLLRDNORM;

	return mask;
}

static int io_uring_fasync(int fd, struct file *file, int on)
{
	struct io_ring_ctx *ctx = file->private_data;

	return fasync_helper(fd, file, on, &ctx->cq_fasync);
}

static void io_ring_ctx_wait_and_kill(struct io_ring_ctx *ctx)
{
	mutex_lock(&ctx->uring_lock);
	percpu_ref_kill(&ctx->refs);
	mutex_unlock(&ctx->uring_lock);

	io_poll_remove_all(ctx);
	io_iopoll_reap_events(ctx);
	wait_for_completion(&ctx->ctx_done);
	io_ring_ctx_free(ctx);
}

static int io_uring_release(struct inode *inode, struct file *file)
{
	struct io_ring_ctx *ctx = file->private_data;

	file->private_data = NULL;
	io_ring_ctx_wait_and_kill(ctx);
	return 0;
}

static int io_uring_mmap(struct file *file, struct vm_area_struct *vma)
{
	loff_t offset = (loff_t) vma->vm_pgoff << PAGE_SHIFT;
	unsigned long sz = vma->vm_end - vma->vm_start;
	struct io_ring_ctx *ctx = file->private_data;
	unsigned long pfn;
	struct page *page;
	void *ptr;

	switch (offset) {
	case IORING_OFF_SQ_RING:
		ptr = ctx->sq_ring;
		break;
	case IORING_OFF_SQES:
		ptr = ctx->sq_sqes;
		break;
	case IORING_OFF_CQ_RING:
		ptr = ctx->cq_ring;
		break;
	default:
		return -EINVAL;
	}

	page = virt_to_head_page(ptr);
	if (sz > (PAGE_SIZE << compound_order(page)))
		return -EINVAL;

	pfn = virt_to_phys(ptr) >> PAGE_SHIFT;
	return remap_pfn_range(vma, vma->vm_start, pfn, sz, vma->vm_page_prot);
}

SYSCALL_DEFINE6(io_uring_enter, unsigned int, fd, u32, to_submit,
		u32, min_complete, u32, flags, const sigset_t __user *, sig,
		size_t, sigsz)
{
	struct io_ring_ctx *ctx;
	long ret = -EBADF;
	int submitted = 0;
	struct fd f;

	if (flags & ~(IORING_ENTER_GETEVENTS | IORING_ENTER_SQ_WAKEUP))
		return -EINVAL;

	f = fdget(fd);
	if (!f.file)
		return -EBADF;

	ret = -EOPNOTSUPP;
	if (f.file->f_op != &io_uring_fops)
		goto out_fput;

	ret = -ENXIO;
	ctx = f.file->private_data;
	if (!percpu_ref_tryget(&ctx->refs))
		goto out_fput;

	/*
	 * For SQ polling, the thread will do all submissions and completions.
	 * Just return the requested submit count, and wake the thread if
	 * we were asked to.
	 */
	if (ctx->flags & IORING_SETUP_SQPOLL) {
		if (flags & IORING_ENTER_SQ_WAKEUP)
			wake_up(&ctx->sqo_wait);
		submitted = to_submit;
		goto out_ctx;
	}

	ret = 0;
	if (to_submit) {
		to_submit = min(to_submit, ctx->sq_entries);

		mutex_lock(&ctx->uring_lock);
		submitted = io_ring_submit(ctx, to_submit);
		mutex_unlock(&ctx->uring_lock);
	}
	if (flags & IORING_ENTER_GETEVENTS) {
		unsigned nr_events = 0;

		min_complete = min(min_complete, ctx->cq_entries);

		if (ctx->flags & IORING_SETUP_IOPOLL) {
			mutex_lock(&ctx->uring_lock);
			ret = io_iopoll_check(ctx, &nr_events, min_complete);
			mutex_unlock(&ctx->uring_lock);
		} else {
			ret = io_cqring_wait(ctx, min_complete, sig, sigsz);
		}
	}

out_ctx:
	io_ring_drop_ctx_refs(ctx, 1);
out_fput:
	fdput(f);
	return submitted ? submitted : ret;
}

static const struct file_operations io_uring_fops = {
	.release	= io_uring_release,
	.mmap		= io_uring_mmap,
	.poll		= io_uring_poll,
	.fasync		= io_uring_fasync,
};

static int io_allocate_scq_urings(struct io_ring_ctx *ctx,
				  struct io_uring_params *p)
{
	struct io_sq_ring *sq_ring;
	struct io_cq_ring *cq_ring;
	size_t size;

	sq_ring = io_mem_alloc(struct_size(sq_ring, array, p->sq_entries));
	if (!sq_ring)
		return -ENOMEM;

	ctx->sq_ring = sq_ring;
	sq_ring->ring_mask = p->sq_entries - 1;
	sq_ring->ring_entries = p->sq_entries;
	ctx->sq_mask = sq_ring->ring_mask;
	ctx->sq_entries = sq_ring->ring_entries;

	size = array_size(sizeof(struct io_uring_sqe), p->sq_entries);
	if (size == SIZE_MAX)
		return -EOVERFLOW;

	ctx->sq_sqes = io_mem_alloc(size);
	if (!ctx->sq_sqes)
		return -ENOMEM;

	cq_ring = io_mem_alloc(struct_size(cq_ring, cqes, p->cq_entries));
	if (!cq_ring)
		return -ENOMEM;

	ctx->cq_ring = cq_ring;
	cq_ring->ring_mask = p->cq_entries - 1;
	cq_ring->ring_entries = p->cq_entries;
	ctx->cq_mask = cq_ring->ring_mask;
	ctx->cq_entries = cq_ring->ring_entries;
	return 0;
}

/*
 * Allocate an anonymous fd, this is what constitutes the application
 * visible backing of an io_uring instance. The application mmaps this
 * fd to gain access to the SQ/CQ ring details. If UNIX sockets are enabled,
 * we have to tie this fd to a socket for file garbage collection purposes.
 */
static int io_uring_get_fd(struct io_ring_ctx *ctx)
{
	struct file *file;
	int ret;

#if defined(CONFIG_UNIX)
	ret = sock_create_kern(&init_net, PF_UNIX, SOCK_RAW, IPPROTO_IP,
				&ctx->ring_sock);
	if (ret)
		return ret;
#endif

	ret = get_unused_fd_flags(O_RDWR | O_CLOEXEC);
	if (ret < 0)
		goto err;

	file = anon_inode_getfile("[io_uring]", &io_uring_fops, ctx,
					O_RDWR | O_CLOEXEC);
	if (IS_ERR(file)) {
		put_unused_fd(ret);
		ret = PTR_ERR(file);
		goto err;
	}

#if defined(CONFIG_UNIX)
	ctx->ring_sock->file = file;
	ctx->ring_sock->sk->sk_user_data = ctx;
#endif
	fd_install(ret, file);
	return ret;
err:
#if defined(CONFIG_UNIX)
	sock_release(ctx->ring_sock);
	ctx->ring_sock = NULL;
#endif
	return ret;
}

static int io_uring_create(unsigned entries, struct io_uring_params *p)
{
	struct user_struct *user = NULL;
	struct io_ring_ctx *ctx;
	bool account_mem;
	int ret;

	if (!entries || entries > IORING_MAX_ENTRIES)
		return -EINVAL;

	/*
	 * Use twice as many entries for the CQ ring. It's possible for the
	 * application to drive a higher depth than the size of the SQ ring,
	 * since the sqes are only used at submission time. This allows for
	 * some flexibility in overcommitting a bit.
	 */
	p->sq_entries = roundup_pow_of_two(entries);
	p->cq_entries = 2 * p->sq_entries;

	user = get_uid(current_user());
	account_mem = !capable(CAP_IPC_LOCK);

	if (account_mem) {
		ret = io_account_mem(user,
				ring_pages(p->sq_entries, p->cq_entries));
		if (ret) {
			free_uid(user);
			return ret;
		}
	}

	ctx = io_ring_ctx_alloc(p);
	if (!ctx) {
		if (account_mem)
			io_unaccount_mem(user, ring_pages(p->sq_entries,
								p->cq_entries));
		free_uid(user);
		return -ENOMEM;
	}
	ctx->compat = in_compat_syscall();
	ctx->account_mem = account_mem;
	ctx->user = user;

	ret = io_allocate_scq_urings(ctx, p);
	if (ret)
		goto err;

	ret = io_sq_offload_start(ctx, p);
	if (ret)
		goto err;

	ret = io_uring_get_fd(ctx);
	if (ret < 0)
		goto err;

	memset(&p->sq_off, 0, sizeof(p->sq_off));
	p->sq_off.head = offsetof(struct io_sq_ring, r.head);
	p->sq_off.tail = offsetof(struct io_sq_ring, r.tail);
	p->sq_off.ring_mask = offsetof(struct io_sq_ring, ring_mask);
	p->sq_off.ring_entries = offsetof(struct io_sq_ring, ring_entries);
	p->sq_off.flags = offsetof(struct io_sq_ring, flags);
	p->sq_off.dropped = offsetof(struct io_sq_ring, dropped);
	p->sq_off.array = offsetof(struct io_sq_ring, array);

	memset(&p->cq_off, 0, sizeof(p->cq_off));
	p->cq_off.head = offsetof(struct io_cq_ring, r.head);
	p->cq_off.tail = offsetof(struct io_cq_ring, r.tail);
	p->cq_off.ring_mask = offsetof(struct io_cq_ring, ring_mask);
	p->cq_off.ring_entries = offsetof(struct io_cq_ring, ring_entries);
	p->cq_off.overflow = offsetof(struct io_cq_ring, overflow);
	p->cq_off.cqes = offsetof(struct io_cq_ring, cqes);
	return ret;
err:
	io_ring_ctx_wait_and_kill(ctx);
	return ret;
}

/*
 * Sets up an aio uring context, and returns the fd. Applications asks for a
 * ring size, we return the actual sq/cq ring sizes (among other things) in the
 * params structure passed in.
 */
static long io_uring_setup(u32 entries, struct io_uring_params __user *params)
{
	struct io_uring_params p;
	long ret;
	int i;

	if (copy_from_user(&p, params, sizeof(p)))
		return -EFAULT;
	for (i = 0; i < ARRAY_SIZE(p.resv); i++) {
		if (p.resv[i])
			return -EINVAL;
	}

	if (p.flags & ~(IORING_SETUP_IOPOLL | IORING_SETUP_SQPOLL |
			IORING_SETUP_SQ_AFF))
		return -EINVAL;

	ret = io_uring_create(entries, &p);
	if (ret < 0)
		return ret;

	if (copy_to_user(params, &p, sizeof(p)))
		return -EFAULT;

	return ret;
}

SYSCALL_DEFINE2(io_uring_setup, u32, entries,
		struct io_uring_params __user *, params)
{
	return io_uring_setup(entries, params);
}

static int __io_uring_register(struct io_ring_ctx *ctx, unsigned opcode,
			       void __user *arg, unsigned nr_args)
	__releases(ctx->uring_lock)
	__acquires(ctx->uring_lock)
{
	int ret;

	/*
	 * We're inside the ring mutex, if the ref is already dying, then
	 * someone else killed the ctx or is already going through
	 * io_uring_register().
	 */
	if (percpu_ref_is_dying(&ctx->refs))
		return -ENXIO;

	percpu_ref_kill(&ctx->refs);

	/*
	 * Drop uring mutex before waiting for references to exit. If another
	 * thread is currently inside io_uring_enter() it might need to grab
	 * the uring_lock to make progress. If we hold it here across the drain
	 * wait, then we can deadlock. It's safe to drop the mutex here, since
	 * no new references will come in after we've killed the percpu ref.
	 */
	mutex_unlock(&ctx->uring_lock);
	wait_for_completion(&ctx->ctx_done);
	mutex_lock(&ctx->uring_lock);

	switch (opcode) {
	case IORING_REGISTER_BUFFERS:
		ret = io_sqe_buffer_register(ctx, arg, nr_args);
		break;
	case IORING_UNREGISTER_BUFFERS:
		ret = -EINVAL;
		if (arg || nr_args)
			break;
		ret = io_sqe_buffer_unregister(ctx);
		break;
	case IORING_REGISTER_FILES:
		ret = io_sqe_files_register(ctx, arg, nr_args);
		break;
	case IORING_UNREGISTER_FILES:
		ret = -EINVAL;
		if (arg || nr_args)
			break;
		ret = io_sqe_files_unregister(ctx);
		break;
	case IORING_REGISTER_EVENTFD:
		ret = -EINVAL;
		if (nr_args != 1)
			break;
		ret = io_eventfd_register(ctx, arg);
		break;
	case IORING_UNREGISTER_EVENTFD:
		ret = -EINVAL;
		if (arg || nr_args)
			break;
		ret = io_eventfd_unregister(ctx);
		break;
	default:
		ret = -EINVAL;
		break;
	}

	/* bring the ctx back to life */
	reinit_completion(&ctx->ctx_done);
	percpu_ref_reinit(&ctx->refs);
	return ret;
}

SYSCALL_DEFINE4(io_uring_register, unsigned int, fd, unsigned int, opcode,
		void __user *, arg, unsigned int, nr_args)
{
	struct io_ring_ctx *ctx;
	long ret = -EBADF;
	struct fd f;

	f = fdget(fd);
	if (!f.file)
		return -EBADF;

	ret = -EOPNOTSUPP;
	if (f.file->f_op != &io_uring_fops)
		goto out_fput;

	ctx = f.file->private_data;

	mutex_lock(&ctx->uring_lock);
	ret = __io_uring_register(ctx, opcode, arg, nr_args);
	mutex_unlock(&ctx->uring_lock);
out_fput:
	fdput(f);
	return ret;
}

static int __init io_uring_init(void)
{
	req_cachep = KMEM_CACHE(io_kiocb, SLAB_HWCACHE_ALIGN | SLAB_PANIC);
	return 0;
};
__initcall(io_uring_init);<|MERGE_RESOLUTION|>--- conflicted
+++ resolved
@@ -1097,15 +1097,8 @@
 
 			iter->bvec = bvec + seg_skip;
 			iter->nr_segs -= seg_skip;
-<<<<<<< HEAD
-			iter->count -= (seg_skip << PAGE_SHIFT);
-			iter->iov_offset = offset & ~PAGE_MASK;
-			if (iter->iov_offset)
-				iter->count -= iter->iov_offset;
-=======
 			iter->count -= bvec->bv_len + offset;
 			iter->iov_offset = offset & ~PAGE_MASK;
->>>>>>> 3ec30154
 		}
 	}
 
