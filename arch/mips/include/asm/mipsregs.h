--- conflicted
+++ resolved
@@ -2115,11 +2115,7 @@
 	__asm__ __volatile__(						\
 		".set\tpush\n\t"					\
 		".set\tmips32r5\n\t"					\
-<<<<<<< HEAD
-		_ASM_SET_VIRT						\
-=======
 		_ASM_SET_MFGC0						\
->>>>>>> df0cc57e
 		"mfgc0\t%0, " #source ", %1\n\t"			\
 		_ASM_UNSET_MFGC0					\
 		".set\tpop"						\
@@ -2133,11 +2129,7 @@
 	__asm__ __volatile__(						\
 		".set\tpush\n\t"					\
 		".set\tmips64r5\n\t"					\
-<<<<<<< HEAD
-		_ASM_SET_VIRT						\
-=======
 		_ASM_SET_DMFGC0						\
->>>>>>> df0cc57e
 		"dmfgc0\t%0, " #source ", %1\n\t"			\
 		_ASM_UNSET_DMFGC0					\
 		".set\tpop"						\
@@ -2151,11 +2143,7 @@
 	__asm__ __volatile__(						\
 		".set\tpush\n\t"					\
 		".set\tmips32r5\n\t"					\
-<<<<<<< HEAD
-		_ASM_SET_VIRT						\
-=======
 		_ASM_SET_MTGC0						\
->>>>>>> df0cc57e
 		"mtgc0\t%z0, " #register ", %1\n\t"			\
 		_ASM_UNSET_MTGC0					\
 		".set\tpop"						\
@@ -2168,11 +2156,7 @@
 	__asm__ __volatile__(						\
 		".set\tpush\n\t"					\
 		".set\tmips64r5\n\t"					\
-<<<<<<< HEAD
-		_ASM_SET_VIRT						\
-=======
 		_ASM_SET_DMTGC0						\
->>>>>>> df0cc57e
 		"dmtgc0\t%z0, " #register ", %1\n\t"			\
 		_ASM_UNSET_DMTGC0					\
 		".set\tpop"						\
