--- conflicted
+++ resolved
@@ -294,14 +294,8 @@
 vdso_install:
 	$(Q)$(MAKE) $(build)=arch/x86/entry/vdso $@
 
-<<<<<<< HEAD
-=======
 archprepare: checkbin
 checkbin:
-ifndef CC_HAVE_ASM_GOTO
-	@echo Compiler lacks asm-goto support.
-	@exit 1
-endif
 ifdef CONFIG_RETPOLINE
 ifeq ($(RETPOLINE_CFLAGS),)
 	@echo "You are building kernel with non-retpoline compiler." >&2
@@ -310,7 +304,6 @@
 endif
 endif
 
->>>>>>> 2a5f80c5
 archclean:
 	$(Q)rm -rf $(objtree)/arch/i386
 	$(Q)rm -rf $(objtree)/arch/x86_64
