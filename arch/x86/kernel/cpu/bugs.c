--- conflicted
+++ resolved
@@ -271,8 +271,6 @@
 early_param("mds", mds_cmdline);
 
 #undef pr_fmt
-<<<<<<< HEAD
-=======
 #define pr_fmt(fmt)	"TAA: " fmt
 
 /* Default mitigation for TAA-affected CPUs */
@@ -367,7 +365,6 @@
 early_param("tsx_async_abort", tsx_async_abort_parse_cmdline);
 
 #undef pr_fmt
->>>>>>> 00dc9e7d
 #define pr_fmt(fmt)     "Spectre V1 : " fmt
 
 enum spectre_v1_mitigation {
