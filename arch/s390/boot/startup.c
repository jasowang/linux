// SPDX-License-Identifier: GPL-2.0
#include <linux/string.h>
#include <linux/elf.h>
#include <asm/boot_data.h>
#include <asm/sections.h>
#include <asm/cpu_mf.h>
#include <asm/setup.h>
#include <asm/kasan.h>
#include <asm/kexec.h>
#include <asm/sclp.h>
#include <asm/diag.h>
#include <asm/uv.h>
#include "compressed/decompressor.h"
#include "boot.h"
#include "uv.h"

unsigned long __bootdata_preserved(__kaslr_offset);
<<<<<<< HEAD
=======
unsigned long __bootdata(__amode31_base);
>>>>>>> df0cc57e
unsigned long __bootdata_preserved(VMALLOC_START);
unsigned long __bootdata_preserved(VMALLOC_END);
struct page *__bootdata_preserved(vmemmap);
unsigned long __bootdata_preserved(vmemmap_size);
unsigned long __bootdata_preserved(MODULES_VADDR);
unsigned long __bootdata_preserved(MODULES_END);
unsigned long __bootdata(ident_map_size);
int __bootdata(is_full_image) = 1;
struct initrd_data __bootdata(initrd_data);

u64 __bootdata_preserved(stfle_fac_list[16]);
u64 __bootdata_preserved(alt_stfle_fac_list[16]);
struct oldmem_data __bootdata_preserved(oldmem_data);

void error(char *x)
{
	sclp_early_printk("\n\n");
	sclp_early_printk(x);
	sclp_early_printk("\n\n -- System halted");

	disabled_wait();
}

static void setup_lpp(void)
{
	S390_lowcore.current_pid = 0;
	S390_lowcore.lpp = LPP_MAGIC;
	if (test_facility(40))
		lpp(&S390_lowcore.lpp);
}

#ifdef CONFIG_KERNEL_UNCOMPRESSED
unsigned long mem_safe_offset(void)
{
	return vmlinux.default_lma + vmlinux.image_size + vmlinux.bss_size;
}
#endif

static void rescue_initrd(unsigned long addr)
{
	if (!IS_ENABLED(CONFIG_BLK_DEV_INITRD))
		return;
	if (!initrd_data.start || !initrd_data.size)
		return;
	if (addr <= initrd_data.start)
		return;
	memmove((void *)addr, (void *)initrd_data.start, initrd_data.size);
	initrd_data.start = addr;
}

static void copy_bootdata(void)
{
	if (__boot_data_end - __boot_data_start != vmlinux.bootdata_size)
		error(".boot.data section size mismatch");
	memcpy((void *)vmlinux.bootdata_off, __boot_data_start, vmlinux.bootdata_size);
	if (__boot_data_preserved_end - __boot_data_preserved_start != vmlinux.bootdata_preserved_size)
		error(".boot.preserved.data section size mismatch");
	memcpy((void *)vmlinux.bootdata_preserved_off, __boot_data_preserved_start, vmlinux.bootdata_preserved_size);
}

static void handle_relocs(unsigned long offset)
{
	Elf64_Rela *rela_start, *rela_end, *rela;
	int r_type, r_sym, rc;
	Elf64_Addr loc, val;
	Elf64_Sym *dynsym;

	rela_start = (Elf64_Rela *) vmlinux.rela_dyn_start;
	rela_end = (Elf64_Rela *) vmlinux.rela_dyn_end;
	dynsym = (Elf64_Sym *) vmlinux.dynsym_start;
	for (rela = rela_start; rela < rela_end; rela++) {
		loc = rela->r_offset + offset;
		val = rela->r_addend;
		r_sym = ELF64_R_SYM(rela->r_info);
		if (r_sym) {
			if (dynsym[r_sym].st_shndx != SHN_UNDEF)
				val += dynsym[r_sym].st_value + offset;
		} else {
			/*
			 * 0 == undefined symbol table index (STN_UNDEF),
			 * used for R_390_RELATIVE, only add KASLR offset
			 */
			val += offset;
		}
		r_type = ELF64_R_TYPE(rela->r_info);
		rc = arch_kexec_do_relocs(r_type, (void *) loc, val, 0);
		if (rc)
			error("Unknown relocation type");
	}
}

/*
 * Merge information from several sources into a single ident_map_size value.
 * "ident_map_size" represents the upper limit of physical memory we may ever
 * reach. It might not be all online memory, but also include standby (offline)
 * memory. "ident_map_size" could be lower then actual standby or even online
 * memory present, due to limiting factors. We should never go above this limit.
 * It is the size of our identity mapping.
 *
 * Consider the following factors:
 * 1. max_physmem_end - end of physical memory online or standby.
 *    Always <= end of the last online memory block (get_mem_detect_end()).
 * 2. CONFIG_MAX_PHYSMEM_BITS - the maximum size of physical memory the
 *    kernel is able to support.
 * 3. "mem=" kernel command line option which limits physical memory usage.
 * 4. OLDMEM_BASE which is a kdump memory limit when the kernel is executed as
 *    crash kernel.
 * 5. "hsa" size which is a memory limit when the kernel is executed during
 *    zfcp/nvme dump.
 */
static void setup_ident_map_size(unsigned long max_physmem_end)
{
	unsigned long hsa_size;

	ident_map_size = max_physmem_end;
	if (memory_limit)
		ident_map_size = min(ident_map_size, memory_limit);
	ident_map_size = min(ident_map_size, 1UL << MAX_PHYSMEM_BITS);

#ifdef CONFIG_CRASH_DUMP
	if (oldmem_data.start) {
		kaslr_enabled = 0;
		ident_map_size = min(ident_map_size, oldmem_data.size);
	} else if (ipl_block_valid && is_ipl_block_dump()) {
		kaslr_enabled = 0;
		if (!sclp_early_get_hsa_size(&hsa_size) && hsa_size)
			ident_map_size = min(ident_map_size, hsa_size);
	}
#endif
}

static void setup_kernel_memory_layout(void)
{
<<<<<<< HEAD
	bool vmalloc_size_verified = false;
	unsigned long vmemmap_off;
	unsigned long vspace_left;
	unsigned long rte_size;
	unsigned long pages;
	unsigned long vmax;
=======
	unsigned long vmemmap_start;
	unsigned long rte_size;
	unsigned long pages;
>>>>>>> df0cc57e

	pages = ident_map_size / PAGE_SIZE;
	/* vmemmap contains a multiple of PAGES_PER_SECTION struct pages */
	vmemmap_size = SECTION_ALIGN_UP(pages) * sizeof(struct page);

	/* choose kernel address space layout: 4 or 3 levels. */
<<<<<<< HEAD
	vmemmap_off = round_up(ident_map_size, _REGION3_SIZE);
	if (IS_ENABLED(CONFIG_KASAN) ||
	    vmalloc_size > _REGION2_SIZE ||
	    vmemmap_off + vmemmap_size + vmalloc_size + MODULES_LEN > _REGION2_SIZE)
		vmax = _REGION1_SIZE;
	else
		vmax = _REGION2_SIZE;

	/* keep vmemmap_off aligned to a top level region table entry */
	rte_size = vmax == _REGION1_SIZE ? _REGION2_SIZE : _REGION3_SIZE;
	MODULES_END = vmax;
	if (is_prot_virt_host()) {
		/*
		 * forcing modules and vmalloc area under the ultravisor
		 * secure storage limit, so that any vmalloc allocation
		 * we do could be used to back secure guest storage.
		 */
		adjust_to_uv_max(&MODULES_END);
	}

#ifdef CONFIG_KASAN
	if (MODULES_END < vmax) {
		/* force vmalloc and modules below kasan shadow */
		MODULES_END = min(MODULES_END, KASAN_SHADOW_START);
	} else {
		/*
		 * leave vmalloc and modules above kasan shadow but make
		 * sure they don't overlap with it
		 */
		vmalloc_size = min(vmalloc_size, vmax - KASAN_SHADOW_END - MODULES_LEN);
		vmalloc_size_verified = true;
		vspace_left = KASAN_SHADOW_START;
	}
=======
	vmemmap_start = round_up(ident_map_size, _REGION3_SIZE);
	if (IS_ENABLED(CONFIG_KASAN) ||
	    vmalloc_size > _REGION2_SIZE ||
	    vmemmap_start + vmemmap_size + vmalloc_size + MODULES_LEN >
		    _REGION2_SIZE) {
		MODULES_END = _REGION1_SIZE;
		rte_size = _REGION2_SIZE;
	} else {
		MODULES_END = _REGION2_SIZE;
		rte_size = _REGION3_SIZE;
	}
	/*
	 * forcing modules and vmalloc area under the ultravisor
	 * secure storage limit, so that any vmalloc allocation
	 * we do could be used to back secure guest storage.
	 */
	adjust_to_uv_max(&MODULES_END);
#ifdef CONFIG_KASAN
	/* force vmalloc and modules below kasan shadow */
	MODULES_END = min(MODULES_END, KASAN_SHADOW_START);
>>>>>>> df0cc57e
#endif
	MODULES_VADDR = MODULES_END - MODULES_LEN;
	VMALLOC_END = MODULES_VADDR;

<<<<<<< HEAD
	if (vmalloc_size_verified) {
		VMALLOC_START = VMALLOC_END - vmalloc_size;
	} else {
		vmemmap_off = round_up(ident_map_size, rte_size);

		if (vmemmap_off + vmemmap_size > VMALLOC_END ||
		    vmalloc_size > VMALLOC_END - vmemmap_off - vmemmap_size) {
			/*
			 * allow vmalloc area to occupy up to 1/2 of
			 * the rest virtual space left.
			 */
			vmalloc_size = min(vmalloc_size, VMALLOC_END / 2);
		}
		VMALLOC_START = VMALLOC_END - vmalloc_size;
		vspace_left = VMALLOC_START;
	}

	pages = vspace_left / (PAGE_SIZE + sizeof(struct page));
	pages = SECTION_ALIGN_UP(pages);
	vmemmap_off = round_up(vspace_left - pages * sizeof(struct page), rte_size);
	/* keep vmemmap left most starting from a fresh region table entry */
	vmemmap_off = min(vmemmap_off, round_up(ident_map_size, rte_size));
	/* take care that identity map is lower then vmemmap */
	ident_map_size = min(ident_map_size, vmemmap_off);
	vmemmap_size = SECTION_ALIGN_UP(ident_map_size / PAGE_SIZE) * sizeof(struct page);
	VMALLOC_START = max(vmemmap_off + vmemmap_size, VMALLOC_START);
	vmemmap = (struct page *)vmemmap_off;
=======
	/* allow vmalloc area to occupy up to about 1/2 of the rest virtual space left */
	vmalloc_size = min(vmalloc_size, round_down(VMALLOC_END / 2, _REGION3_SIZE));
	VMALLOC_START = VMALLOC_END - vmalloc_size;

	/* split remaining virtual space between 1:1 mapping & vmemmap array */
	pages = VMALLOC_START / (PAGE_SIZE + sizeof(struct page));
	pages = SECTION_ALIGN_UP(pages);
	/* keep vmemmap_start aligned to a top level region table entry */
	vmemmap_start = round_down(VMALLOC_START - pages * sizeof(struct page), rte_size);
	/* vmemmap_start is the future VMEM_MAX_PHYS, make sure it is within MAX_PHYSMEM */
	vmemmap_start = min(vmemmap_start, 1UL << MAX_PHYSMEM_BITS);
	/* make sure identity map doesn't overlay with vmemmap */
	ident_map_size = min(ident_map_size, vmemmap_start);
	vmemmap_size = SECTION_ALIGN_UP(ident_map_size / PAGE_SIZE) * sizeof(struct page);
	/* make sure vmemmap doesn't overlay with vmalloc area */
	VMALLOC_START = max(vmemmap_start + vmemmap_size, VMALLOC_START);
	vmemmap = (struct page *)vmemmap_start;
>>>>>>> df0cc57e
}

/*
 * This function clears the BSS section of the decompressed Linux kernel and NOT the decompressor's.
 */
static void clear_bss_section(void)
{
	memset((void *)vmlinux.default_lma + vmlinux.image_size, 0, vmlinux.bss_size);
}

/*
 * Set vmalloc area size to an 8th of (potential) physical memory
 * size, unless size has been set by kernel command line parameter.
 */
static void setup_vmalloc_size(void)
{
	unsigned long size;

	if (vmalloc_size_set)
		return;
	size = round_up(ident_map_size / 8, _SEGMENT_SIZE);
	vmalloc_size = max(size, vmalloc_size);
}

static void offset_vmlinux_info(unsigned long offset)
{
	vmlinux.default_lma += offset;
	*(unsigned long *)(&vmlinux.entry) += offset;
	vmlinux.bootdata_off += offset;
	vmlinux.bootdata_preserved_off += offset;
	vmlinux.rela_dyn_start += offset;
	vmlinux.rela_dyn_end += offset;
	vmlinux.dynsym_start += offset;
}

<<<<<<< HEAD
=======
static unsigned long reserve_amode31(unsigned long safe_addr)
{
	__amode31_base = PAGE_ALIGN(safe_addr);
	return safe_addr + vmlinux.amode31_size;
}

>>>>>>> df0cc57e
void startup_kernel(void)
{
	unsigned long random_lma;
	unsigned long safe_addr;
	void *img;

	initrd_data.start = parmarea.initrd_start;
	initrd_data.size = parmarea.initrd_size;
	oldmem_data.start = parmarea.oldmem_base;
	oldmem_data.size = parmarea.oldmem_size;

	setup_lpp();
	store_ipl_parmblock();
	safe_addr = mem_safe_offset();
	safe_addr = reserve_amode31(safe_addr);
	safe_addr = read_ipl_report(safe_addr);
	uv_query_info();
	rescue_initrd(safe_addr);
	sclp_early_read_info();
	setup_boot_command_line();
	parse_boot_command_line();
	sanitize_prot_virt_host();
	setup_ident_map_size(detect_memory());
	setup_vmalloc_size();
	setup_kernel_memory_layout();

	if (IS_ENABLED(CONFIG_RANDOMIZE_BASE) && kaslr_enabled) {
		random_lma = get_random_base(safe_addr);
		if (random_lma) {
			__kaslr_offset = random_lma - vmlinux.default_lma;
			img = (void *)vmlinux.default_lma;
			offset_vmlinux_info(__kaslr_offset);
		}
	}

	if (!IS_ENABLED(CONFIG_KERNEL_UNCOMPRESSED)) {
		img = decompress_kernel();
		memmove((void *)vmlinux.default_lma, img, vmlinux.image_size);
	} else if (__kaslr_offset)
		memcpy((void *)vmlinux.default_lma, img, vmlinux.image_size);

	clear_bss_section();
	copy_bootdata();
	if (IS_ENABLED(CONFIG_RELOCATABLE))
		handle_relocs(__kaslr_offset);

	if (__kaslr_offset) {
		/*
		 * Save KASLR offset for early dumps, before vmcore_info is set.
		 * Mark as uneven to distinguish from real vmcore_info pointer.
		 */
		S390_lowcore.vmcore_info = __kaslr_offset | 0x1UL;
		/* Clear non-relocated kernel */
		if (IS_ENABLED(CONFIG_KERNEL_UNCOMPRESSED))
			memset(img, 0, vmlinux.image_size);
	}
	vmlinux.entry();
}<|MERGE_RESOLUTION|>--- conflicted
+++ resolved
@@ -15,10 +15,7 @@
 #include "uv.h"
 
 unsigned long __bootdata_preserved(__kaslr_offset);
-<<<<<<< HEAD
-=======
 unsigned long __bootdata(__amode31_base);
->>>>>>> df0cc57e
 unsigned long __bootdata_preserved(VMALLOC_START);
 unsigned long __bootdata_preserved(VMALLOC_END);
 struct page *__bootdata_preserved(vmemmap);
@@ -152,59 +149,15 @@
 
 static void setup_kernel_memory_layout(void)
 {
-<<<<<<< HEAD
-	bool vmalloc_size_verified = false;
-	unsigned long vmemmap_off;
-	unsigned long vspace_left;
-	unsigned long rte_size;
-	unsigned long pages;
-	unsigned long vmax;
-=======
 	unsigned long vmemmap_start;
 	unsigned long rte_size;
 	unsigned long pages;
->>>>>>> df0cc57e
 
 	pages = ident_map_size / PAGE_SIZE;
 	/* vmemmap contains a multiple of PAGES_PER_SECTION struct pages */
 	vmemmap_size = SECTION_ALIGN_UP(pages) * sizeof(struct page);
 
 	/* choose kernel address space layout: 4 or 3 levels. */
-<<<<<<< HEAD
-	vmemmap_off = round_up(ident_map_size, _REGION3_SIZE);
-	if (IS_ENABLED(CONFIG_KASAN) ||
-	    vmalloc_size > _REGION2_SIZE ||
-	    vmemmap_off + vmemmap_size + vmalloc_size + MODULES_LEN > _REGION2_SIZE)
-		vmax = _REGION1_SIZE;
-	else
-		vmax = _REGION2_SIZE;
-
-	/* keep vmemmap_off aligned to a top level region table entry */
-	rte_size = vmax == _REGION1_SIZE ? _REGION2_SIZE : _REGION3_SIZE;
-	MODULES_END = vmax;
-	if (is_prot_virt_host()) {
-		/*
-		 * forcing modules and vmalloc area under the ultravisor
-		 * secure storage limit, so that any vmalloc allocation
-		 * we do could be used to back secure guest storage.
-		 */
-		adjust_to_uv_max(&MODULES_END);
-	}
-
-#ifdef CONFIG_KASAN
-	if (MODULES_END < vmax) {
-		/* force vmalloc and modules below kasan shadow */
-		MODULES_END = min(MODULES_END, KASAN_SHADOW_START);
-	} else {
-		/*
-		 * leave vmalloc and modules above kasan shadow but make
-		 * sure they don't overlap with it
-		 */
-		vmalloc_size = min(vmalloc_size, vmax - KASAN_SHADOW_END - MODULES_LEN);
-		vmalloc_size_verified = true;
-		vspace_left = KASAN_SHADOW_START;
-	}
-=======
 	vmemmap_start = round_up(ident_map_size, _REGION3_SIZE);
 	if (IS_ENABLED(CONFIG_KASAN) ||
 	    vmalloc_size > _REGION2_SIZE ||
@@ -225,40 +178,10 @@
 #ifdef CONFIG_KASAN
 	/* force vmalloc and modules below kasan shadow */
 	MODULES_END = min(MODULES_END, KASAN_SHADOW_START);
->>>>>>> df0cc57e
 #endif
 	MODULES_VADDR = MODULES_END - MODULES_LEN;
 	VMALLOC_END = MODULES_VADDR;
 
-<<<<<<< HEAD
-	if (vmalloc_size_verified) {
-		VMALLOC_START = VMALLOC_END - vmalloc_size;
-	} else {
-		vmemmap_off = round_up(ident_map_size, rte_size);
-
-		if (vmemmap_off + vmemmap_size > VMALLOC_END ||
-		    vmalloc_size > VMALLOC_END - vmemmap_off - vmemmap_size) {
-			/*
-			 * allow vmalloc area to occupy up to 1/2 of
-			 * the rest virtual space left.
-			 */
-			vmalloc_size = min(vmalloc_size, VMALLOC_END / 2);
-		}
-		VMALLOC_START = VMALLOC_END - vmalloc_size;
-		vspace_left = VMALLOC_START;
-	}
-
-	pages = vspace_left / (PAGE_SIZE + sizeof(struct page));
-	pages = SECTION_ALIGN_UP(pages);
-	vmemmap_off = round_up(vspace_left - pages * sizeof(struct page), rte_size);
-	/* keep vmemmap left most starting from a fresh region table entry */
-	vmemmap_off = min(vmemmap_off, round_up(ident_map_size, rte_size));
-	/* take care that identity map is lower then vmemmap */
-	ident_map_size = min(ident_map_size, vmemmap_off);
-	vmemmap_size = SECTION_ALIGN_UP(ident_map_size / PAGE_SIZE) * sizeof(struct page);
-	VMALLOC_START = max(vmemmap_off + vmemmap_size, VMALLOC_START);
-	vmemmap = (struct page *)vmemmap_off;
-=======
 	/* allow vmalloc area to occupy up to about 1/2 of the rest virtual space left */
 	vmalloc_size = min(vmalloc_size, round_down(VMALLOC_END / 2, _REGION3_SIZE));
 	VMALLOC_START = VMALLOC_END - vmalloc_size;
@@ -276,7 +199,6 @@
 	/* make sure vmemmap doesn't overlay with vmalloc area */
 	VMALLOC_START = max(vmemmap_start + vmemmap_size, VMALLOC_START);
 	vmemmap = (struct page *)vmemmap_start;
->>>>>>> df0cc57e
 }
 
 /*
@@ -312,15 +234,12 @@
 	vmlinux.dynsym_start += offset;
 }
 
-<<<<<<< HEAD
-=======
 static unsigned long reserve_amode31(unsigned long safe_addr)
 {
 	__amode31_base = PAGE_ALIGN(safe_addr);
 	return safe_addr + vmlinux.amode31_size;
 }
 
->>>>>>> df0cc57e
 void startup_kernel(void)
 {
 	unsigned long random_lma;
