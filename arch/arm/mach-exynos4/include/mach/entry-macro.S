--- conflicted
+++ resolved
@@ -88,18 +88,4 @@
 		cmp	\irqnr, #16
 		strcc	\irqstat, [\base, #GIC_CPU_EOI]
 		cmpcs	\irqnr, \irqnr
-<<<<<<< HEAD
-		.endm
-
-		/* As above, this assumes that irqstat and base are preserved.. */
-
-		.macro test_for_ltirq, irqnr, irqstat, base, tmp
-		bic	\irqnr, \irqstat, #0x1c00
-		mov	\tmp, #0
-		cmp	\irqnr, #28
-		moveq	\tmp, #1
-		streq	\irqstat, [\base, #GIC_CPU_EOI]
-		cmp	\tmp, #0
-=======
->>>>>>> 531a6a94
 		.endm