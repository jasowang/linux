--- conflicted
+++ resolved
@@ -311,13 +311,8 @@
 					#size-cells = <0>;
 					reg = <0>;
 
-<<<<<<< HEAD
-					tcon1_in_drc1: endpoint@0 {
-						reg = <0>;
-=======
 					tcon1_in_drc1: endpoint@1 {
 						reg = <1>;
->>>>>>> bb176f67
 						remote-endpoint = <&drc1_out_tcon1>;
 					};
 				};
@@ -1017,13 +1012,8 @@
 					#size-cells = <0>;
 					reg = <1>;
 
-<<<<<<< HEAD
-					be1_out_drc1: endpoint@0 {
-						reg = <0>;
-=======
 					be1_out_drc1: endpoint@1 {
 						reg = <1>;
->>>>>>> bb176f67
 						remote-endpoint = <&drc1_in_be1>;
 					};
 				};
@@ -1052,13 +1042,8 @@
 					#size-cells = <0>;
 					reg = <0>;
 
-<<<<<<< HEAD
-					drc1_in_be1: endpoint@0 {
-						reg = <0>;
-=======
 					drc1_in_be1: endpoint@1 {
 						reg = <1>;
->>>>>>> bb176f67
 						remote-endpoint = <&be1_out_drc1>;
 					};
 				};
@@ -1068,13 +1053,8 @@
 					#size-cells = <0>;
 					reg = <1>;
 
-<<<<<<< HEAD
-					drc1_out_tcon1: endpoint@0 {
-						reg = <0>;
-=======
 					drc1_out_tcon1: endpoint@1 {
 						reg = <1>;
->>>>>>> bb176f67
 						remote-endpoint = <&tcon1_in_drc1>;
 					};
 				};
